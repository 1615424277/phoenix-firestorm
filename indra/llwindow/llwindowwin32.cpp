/**
 * @file llwindowwin32.cpp
 * @brief Platform-dependent implementation of llwindow
 *
 * $LicenseInfo:firstyear=2001&license=viewerlgpl$
 * Second Life Viewer Source Code
 * Copyright (C) 2010, Linden Research, Inc.
 *
 * This library is free software; you can redistribute it and/or
 * modify it under the terms of the GNU Lesser General Public
 * License as published by the Free Software Foundation;
 * version 2.1 of the License only.
 *
 * This library is distributed in the hope that it will be useful,
 * but WITHOUT ANY WARRANTY; without even the implied warranty of
 * MERCHANTABILITY or FITNESS FOR A PARTICULAR PURPOSE.  See the GNU
 * Lesser General Public License for more details.
 *
 * You should have received a copy of the GNU Lesser General Public
 * License along with this library; if not, write to the Free Software
 * Foundation, Inc., 51 Franklin Street, Fifth Floor, Boston, MA  02110-1301  USA
 *
 * Linden Research, Inc., 945 Battery Street, San Francisco, CA  94111  USA
 * $/LicenseInfo$
 */

#include "linden_common.h"

#if LL_WINDOWS && !LL_MESA_HEADLESS

#include "llwindowwin32.h"

// LLWindow library includes
#include "llkeyboardwin32.h"
#include "lldragdropwin32.h"
#include "llpreeditor.h"
#include "llwindowcallbacks.h"

// Linden library includes
#include "llerror.h"
#include "llexception.h"
#include "llfasttimer.h"
#include "llgl.h"
#include "llstring.h"
#include "lldir.h"
#include "llsdutil.h"
#include "llglslshader.h"
#include "llthreadsafequeue.h"
#include "stringize.h"
#include "llframetimer.h"

// System includes
#include <commdlg.h>
#include <WinUser.h>
#include <mapi.h>
#include <process.h>    // for _spawn
#include <shellapi.h>
#include <fstream>
#include <Imm.h>
#include <iomanip>
#include <future>
#include <sstream>
#include <utility>                  // std::pair

#include <d3d9.h>
#include <dxgi1_4.h>
#include <timeapi.h>

// Require DirectInput version 8
#define DIRECTINPUT_VERSION 0x0800

#include <dinput.h>
#include <Dbt.h.>
#include <InitGuid.h> // needed for llurlentry test to build on some systems
#pragma comment(lib, "dxguid.lib") // needed for llurlentry test to build on some systems
#pragma comment(lib, "dinput8")

const S32   MAX_MESSAGE_PER_UPDATE = 20;
const S32   BITS_PER_PIXEL = 32;
const S32   MAX_NUM_RESOLUTIONS = 32;
const F32   ICON_FLASH_TIME = 0.5f;

#ifndef WM_DPICHANGED
#define WM_DPICHANGED 0x02E0
#endif

#ifndef USER_DEFAULT_SCREEN_DPI
#define USER_DEFAULT_SCREEN_DPI 96 // Win7
#endif

// Claim a couple unused GetMessage() message IDs
const UINT WM_DUMMY_(WM_USER + 0x0017);
const UINT WM_POST_FUNCTION_(WM_USER + 0x0018);

extern BOOL gDebugWindowProc;

static std::thread::id sWindowThreadId;
static std::thread::id sMainThreadId;

#if 1 // flip to zero to enable assertions for functions being called from wrong thread
#define ASSERT_MAIN_THREAD()
#define ASSERT_WINDOW_THREAD()
#else
#define ASSERT_MAIN_THREAD() llassert(LLThread::currentID() == sMainThreadId)
#define ASSERT_WINDOW_THREAD() llassert(LLThread::currentID() == sWindowThreadId)
#endif


LPWSTR gIconResource = IDI_APPLICATION;
LPDIRECTINPUT8 gDirectInput8;

LLW32MsgCallback gAsyncMsgCallback = NULL;

#ifndef DPI_ENUMS_DECLARED

typedef enum PROCESS_DPI_AWARENESS {
    PROCESS_DPI_UNAWARE = 0,
    PROCESS_SYSTEM_DPI_AWARE = 1,
    PROCESS_PER_MONITOR_DPI_AWARE = 2
} PROCESS_DPI_AWARENESS;

typedef enum MONITOR_DPI_TYPE {
    MDT_EFFECTIVE_DPI = 0,
    MDT_ANGULAR_DPI = 1,
    MDT_RAW_DPI = 2,
    MDT_DEFAULT = MDT_EFFECTIVE_DPI
} MONITOR_DPI_TYPE;

#endif

typedef HRESULT(STDAPICALLTYPE *SetProcessDpiAwarenessType)(_In_ PROCESS_DPI_AWARENESS value);

typedef HRESULT(STDAPICALLTYPE *GetProcessDpiAwarenessType)(
    _In_ HANDLE hprocess,
    _Out_ PROCESS_DPI_AWARENESS *value);

typedef HRESULT(STDAPICALLTYPE *GetDpiForMonitorType)(
    _In_ HMONITOR hmonitor,
    _In_ MONITOR_DPI_TYPE dpiType,
    _Out_ UINT *dpiX,
    _Out_ UINT *dpiY);

//
// LLWindowWin32
//

void show_window_creation_error(const std::string& title)
{
    LL_WARNS("Window") << title << LL_ENDL;
}

HGLRC SafeCreateContext(HDC &hdc)
{
    __try
    {
        return wglCreateContext(hdc);
    }
    __except(EXCEPTION_EXECUTE_HANDLER)
    {
        return NULL;
    }
}

GLuint SafeChoosePixelFormat(HDC &hdc, const PIXELFORMATDESCRIPTOR *ppfd)
{
    __try
    {
        return ChoosePixelFormat(hdc, ppfd);
    }
    __except (EXCEPTION_EXECUTE_HANDLER)
    {
        // convert to C++ styled exception
        // C exception don't allow classes, so it's a regular char array
        char integer_string[32];
        sprintf(integer_string, "SEH, code: %lu\n", GetExceptionCode());
        throw std::exception(integer_string);
    }
}

//static
BOOL LLWindowWin32::sIsClassRegistered = FALSE;

BOOL    LLWindowWin32::sLanguageTextInputAllowed = TRUE;
BOOL    LLWindowWin32::sWinIMEOpened = FALSE;
HKL     LLWindowWin32::sWinInputLocale = 0;
DWORD   LLWindowWin32::sWinIMEConversionMode = IME_CMODE_NATIVE;
DWORD   LLWindowWin32::sWinIMESentenceMode = IME_SMODE_AUTOMATIC;
LLCoordWindow LLWindowWin32::sWinIMEWindowPosition(-1,-1);

// The following class LLWinImm delegates Windows IMM APIs.
// It was originally introduced to support US Windows XP, on which we needed
// to dynamically load IMM32.DLL and use GetProcAddress to resolve its entry
// points. Now that that's moot, we retain this wrapper only for hooks for
// metrics.

class LLWinImm
{
public:
    static bool     isAvailable() { return true; }

public:
    // Wrappers for IMM API.
    static BOOL     isIME(HKL hkl);
    static HIMC     getContext(HWND hwnd);
    static BOOL     releaseContext(HWND hwnd, HIMC himc);
    static BOOL     getOpenStatus(HIMC himc);
    static BOOL     setOpenStatus(HIMC himc, BOOL status);
    static BOOL     getConversionStatus(HIMC himc, LPDWORD conversion, LPDWORD sentence);
    static BOOL     setConversionStatus(HIMC himc, DWORD conversion, DWORD sentence);
    static BOOL     getCompositionWindow(HIMC himc, LPCOMPOSITIONFORM form);
    static BOOL     setCompositionWindow(HIMC himc, LPCOMPOSITIONFORM form);
    static LONG     getCompositionString(HIMC himc, DWORD index, LPVOID data, DWORD length);
    static BOOL     setCompositionString(HIMC himc, DWORD index, LPVOID pComp, DWORD compLength, LPVOID pRead, DWORD readLength);
    static BOOL     setCompositionFont(HIMC himc, LPLOGFONTW logfont);
    static BOOL     setCandidateWindow(HIMC himc, LPCANDIDATEFORM candidate_form);
    static BOOL     notifyIME(HIMC himc, DWORD action, DWORD index, DWORD value);
};

// static
BOOL    LLWinImm::isIME(HKL hkl)
{
    return ImmIsIME(hkl);
}

// static
HIMC        LLWinImm::getContext(HWND hwnd)
{
    return ImmGetContext(hwnd);
}

//static
BOOL        LLWinImm::releaseContext(HWND hwnd, HIMC himc)
{
    return ImmReleaseContext(hwnd, himc);
}

// static
BOOL        LLWinImm::getOpenStatus(HIMC himc)
{
    return ImmGetOpenStatus(himc);
}

// static
BOOL        LLWinImm::setOpenStatus(HIMC himc, BOOL status)
{
    return ImmSetOpenStatus(himc, status);
}

// static
BOOL        LLWinImm::getConversionStatus(HIMC himc, LPDWORD conversion, LPDWORD sentence)
{
    return ImmGetConversionStatus(himc, conversion, sentence);
}

// static
BOOL        LLWinImm::setConversionStatus(HIMC himc, DWORD conversion, DWORD sentence)
{
    return ImmSetConversionStatus(himc, conversion, sentence);
}

// static
BOOL        LLWinImm::getCompositionWindow(HIMC himc, LPCOMPOSITIONFORM form)
{
    return ImmGetCompositionWindow(himc, form);
}

// static
BOOL        LLWinImm::setCompositionWindow(HIMC himc, LPCOMPOSITIONFORM form)
{
    return ImmSetCompositionWindow(himc, form);
}


// static
LONG        LLWinImm::getCompositionString(HIMC himc, DWORD index, LPVOID data, DWORD length)
{
    return ImmGetCompositionString(himc, index, data, length);
}


// static
BOOL        LLWinImm::setCompositionString(HIMC himc, DWORD index, LPVOID pComp, DWORD compLength, LPVOID pRead, DWORD readLength)
{
    return ImmSetCompositionString(himc, index, pComp, compLength, pRead, readLength);
}

// static
BOOL        LLWinImm::setCompositionFont(HIMC himc, LPLOGFONTW pFont)
{
    return ImmSetCompositionFont(himc, pFont);
}

// static
BOOL        LLWinImm::setCandidateWindow(HIMC himc, LPCANDIDATEFORM form)
{
    return ImmSetCandidateWindow(himc, form);
}

// static
BOOL        LLWinImm::notifyIME(HIMC himc, DWORD action, DWORD index, DWORD value)
{
    return ImmNotifyIME(himc, action, index, value);
}



class LLMonitorInfo
{
public:

    std::vector<std::string> getResolutionsList() { return mResList; }

    LLMonitorInfo()
    {
        EnumDisplayMonitors(0, 0, MonitorEnum, (LPARAM)this);
    }

private:

    static BOOL CALLBACK MonitorEnum(HMONITOR hMon, HDC hdc, LPRECT lprcMonitor, LPARAM pData)
    {
        int monitor_width = lprcMonitor->right - lprcMonitor->left;
        int monitor_height = lprcMonitor->bottom - lprcMonitor->top;

        std::ostringstream sstream;
        sstream << monitor_width << "x" << monitor_height;;
        std::string res = sstream.str();

        LLMonitorInfo* pThis = reinterpret_cast<LLMonitorInfo*>(pData);
        pThis->mResList.push_back(res);

        return TRUE;
    }

    std::vector<std::string> mResList;
};

static LLMonitorInfo sMonitorInfo;


// Thread that owns the Window Handle
// This whole struct is private to LLWindowWin32, which needs to mess with its
// members, which is why it's a struct rather than a class. In effect, we make
// the containing class a friend.
struct LLWindowWin32::LLWindowWin32Thread : public LL::ThreadPool
{
    static const int MAX_QUEUE_SIZE = 2048;

    LLThreadSafeQueue<MSG> mMessageQueue;

    LLWindowWin32Thread();

    void run() override;
    void close() override;

    // closes queue, wakes thread, waits until thread closes
    void wakeAndDestroy();

    void glReady()
    {
        mGLReady = true;
    }

    // initialzie DXGI adapter (for querying available VRAM)
    void initDX();

    // initialize D3D (if DXGI cannot be used)
    void initD3D();

    //clean up DXGI/D3D resources
    void cleanupDX();

    // call periodically to update available VRAM
    void updateVRAMUsage();

    U32 getAvailableVRAMMegabytes()
    {
        return mAvailableVRAM;
    }

    /// called by main thread to post work to this window thread
    template <typename CALLABLE>
    void post(CALLABLE&& func)
    {
        // Ignore bool return. Shutdown timing is tricky: the main thread can
        // end up trying to post a cursor position after having closed the
        // WorkQueue.
        getQueue().post(std::forward<CALLABLE>(func));
    }

    /**
     * Like post(), Post() is a way of conveying a single work item to this
     * thread. Its virtue is that it will definitely be executed "soon" rather
     * than potentially waiting for the next frame: it uses PostMessage() to
     * break us out of the window thread's blocked GetMessage() call. It's
     * more expensive, though, not only from the Windows API latency of
     * PostMessage() and GetMessage(), but also because it involves heap
     * allocation and release.
     *
     * Require HWND from caller, even though we store an HWND locally.
     * Otherwise, if our mWindowHandle was accessed from both threads, we'd
     * have to protect it with a mutex.
     */
    template <typename CALLABLE>
    void Post(HWND windowHandle, CALLABLE&& func)
    {
        // Move func to the heap. If we knew FuncType could fit into LPARAM,
        // we could simply instantiate FuncType and pass it by value. But
        // since we don't, we must put that on the heap as well as the
        // internal heap allocation it likely requires to store func.
        auto ptr = new FuncType(std::move(func));
        WPARAM wparam{ 0xF1C };
        LL_DEBUGS("Window") << "PostMessage(" << std::hex << windowHandle
                            << ", " << WM_POST_FUNCTION_
                            << ", " << wparam << std::dec << LL_ENDL;
        PostMessage(windowHandle, WM_POST_FUNCTION_, wparam, LPARAM(ptr));
    }

    using FuncType = std::function<void()>;
    // call GetMessage() and pull enqueue messages for later processing
    void gatherInput();
    HWND mWindowHandleThrd = NULL;
    HDC mhDCThrd = 0;

    // *HACK: Attempt to prevent startup crashes by deferring memory accounting
    // until after some graphics setup. See SL-20177. -Cosmic,2023-09-18
    bool mGLReady = false;
    // best guess at available video memory in MB
    std::atomic<U32> mAvailableVRAM;

    U32 mMaxVRAM = 0; // maximum amount of vram to allow in the "budget", or 0 for no maximum (see updateVRAMUsage)

    IDXGIAdapter3* mDXGIAdapter = nullptr;
    LPDIRECT3D9 mD3D = nullptr;
    LPDIRECT3DDEVICE9 mD3DDevice = nullptr;
};


LLWindowWin32::LLWindowWin32(LLWindowCallbacks* callbacks,
                             const std::string& title, const std::string& name, S32 x, S32 y, S32 width,
                             S32 height, U32 flags,
                             BOOL fullscreen, BOOL clearBg,
                             BOOL enable_vsync, BOOL use_gl,
                             BOOL ignore_pixel_depth,
                             U32 fsaa_samples,
                             U32 max_cores,
                             U32 max_vram,
<<<<<<< HEAD
                             F32 max_gl_version,
							 BOOL useLegacyCursors) // <FS:LO> Legacy cursor setting from main program
	: 
    LLWindow(callbacks, fullscreen, flags), 
    mMaxGLVersion(max_gl_version), 
=======
                             F32 max_gl_version)
    :
    LLWindow(callbacks, fullscreen, flags),
    mMaxGLVersion(max_gl_version),
>>>>>>> 38c2a5bd
    mMaxCores(max_cores)
{
    sMainThreadId = LLThread::currentID();
    mWindowThread = new LLWindowWin32Thread();
    mWindowThread->mMaxVRAM = max_vram;

    //MAINT-516 -- force a load of opengl32.dll just in case windows went sideways
    LoadLibrary(L"opengl32.dll");


    if (mMaxCores != 0)
    {
        HANDLE hProcess = GetCurrentProcess();
        mMaxCores = llmin(mMaxCores, (U32) 64);
        DWORD_PTR mask = 0;

        for (int i = 0; i < mMaxCores; ++i)
        {
            mask |= ((DWORD_PTR) 1) << i;
        }

        SetProcessAffinityMask(hProcess, mask);
    }

#if 0 // this is probably a bad idea, but keep it in your back pocket if you see what looks like
        // process deprioritization during profiles
    // force high thread priority
    HANDLE hProcess = GetCurrentProcess();

    if (hProcess)
    {
        int priority = GetPriorityClass(hProcess);
        if (priority < REALTIME_PRIORITY_CLASS)
        {
            if (SetPriorityClass(hProcess, REALTIME_PRIORITY_CLASS))
            {
                LL_INFOS() << "Set process priority to REALTIME_PRIORITY_CLASS" << LL_ENDL;
            }
            else
            {
                LL_INFOS() << "Failed to set process priority: " << std::hex << GetLastError() << LL_ENDL;
            }
        }
    }
#endif

#if 0  // this is also probably a bad idea, but keep it in your back pocket for getting main thread off of background thread cores (see also LLThread::threadRun)
    HANDLE hThread = GetCurrentThread();

    SYSTEM_INFO sysInfo;

    GetSystemInfo(&sysInfo);
    U32 core_count = sysInfo.dwNumberOfProcessors;

    if (max_cores != 0)
    {
        core_count = llmin(core_count, max_cores);
    }

    if (hThread)
    {
        int priority = GetThreadPriority(hThread);

        if (priority < THREAD_PRIORITY_TIME_CRITICAL)
        {
            if (SetThreadPriority(hThread, THREAD_PRIORITY_TIME_CRITICAL))
            {
                LL_INFOS() << "Set thread priority to THREAD_PRIORITY_TIME_CRITICAL" << LL_ENDL;
            }
            else
            {
                LL_INFOS() << "Failed to set thread priority: " << std::hex << GetLastError() << LL_ENDL;
            }

            // tell main thread to prefer core 0
            SetThreadIdealProcessor(hThread, 0);
        }
    }
#endif


    mFSAASamples = fsaa_samples;
    mIconResource = gIconResource;
    mOverrideAspectRatio = 0.f;
    mNativeAspectRatio = 0.f;
    mInputProcessingPaused = FALSE;
    mPreeditor = NULL;
    mKeyCharCode = 0;
    mKeyScanCode = 0;
    mKeyVirtualKey = 0;
    mhDC = NULL;
    mhRC = NULL;
    memset(mCurrentGammaRamp, 0, sizeof(mCurrentGammaRamp));
    memset(mPrevGammaRamp, 0, sizeof(mPrevGammaRamp));
    mCustomGammaSet = FALSE;
    mWindowHandle = NULL;

    mRect = {0, 0, 0, 0};
    mClientRect = {0, 0, 0, 0};

    if (!SystemParametersInfo(SPI_GETMOUSEVANISH, 0, &mMouseVanish, 0))
    {
        mMouseVanish = TRUE;
    }

    // Initialize the keyboard
    gKeyboard = new LLKeyboardWin32();
    gKeyboard->setCallbacks(callbacks);

    // Initialize the Drag and Drop functionality
    mDragDrop = new LLDragDropWin32;

    // Initialize (boot strap) the Language text input management,
    // based on the system's (user's) default settings.
    allowLanguageTextInput(mPreeditor, FALSE);

    WNDCLASS        wc;
    RECT            window_rect;

    // Set the window title
    if (title.empty())
    {
        mWindowTitle = new WCHAR[50];
        wsprintf(mWindowTitle, L"OpenGL Window");
    }
    else
    {
        mWindowTitle = new WCHAR[256]; // Assume title length < 255 chars.
        mbstowcs(mWindowTitle, title.c_str(), 255);
        mWindowTitle[255] = 0;
    }

    // Set the window class name
    if (name.empty())
    {
        mWindowClassName = new WCHAR[50];
        wsprintf(mWindowClassName, L"OpenGL Window");
    }
    else
    {
        mWindowClassName = new WCHAR[256]; // Assume title length < 255 chars.
        mbstowcs(mWindowClassName, name.c_str(), 255);
        mWindowClassName[255] = 0;
    }


    // We're not clipping yet
    SetRect( &mOldMouseClip, 0, 0, 0, 0 );

    // Make an instance of our window then define the window class
    mhInstance = GetModuleHandle(NULL);

    // Init Direct Input - needed for joystick / Spacemouse

    LPDIRECTINPUT8 di8_interface;
    HRESULT status = DirectInput8Create(
        mhInstance, // HINSTANCE hinst,
        DIRECTINPUT_VERSION, // DWORD dwVersion,
        IID_IDirectInput8, // REFIID riidltf,
        (LPVOID*)&di8_interface, // LPVOID * ppvOut,
        NULL                     // LPUNKNOWN punkOuter
        );
    if (status == DI_OK)
    {
        gDirectInput8 = di8_interface;
    }

    mSwapMethod = SWAP_METHOD_UNDEFINED;

    // No WPARAM yet.
    mLastSizeWParam = 0;

    // Windows GDI rects don't include rightmost pixel
    window_rect.left = (long) 0;
    window_rect.right = (long) width;
    window_rect.top = (long) 0;
    window_rect.bottom = (long) height;

    // Grab screen size to sanitize the window
    S32 window_border_y = GetSystemMetrics(SM_CYBORDER);
    S32 virtual_screen_x = GetSystemMetrics(SM_XVIRTUALSCREEN);
    S32 virtual_screen_y = GetSystemMetrics(SM_YVIRTUALSCREEN);
    S32 virtual_screen_width = GetSystemMetrics(SM_CXVIRTUALSCREEN);
    S32 virtual_screen_height = GetSystemMetrics(SM_CYVIRTUALSCREEN);

    if (x < virtual_screen_x) x = virtual_screen_x;
    if (y < virtual_screen_y - window_border_y) y = virtual_screen_y - window_border_y;

    if (x + width > virtual_screen_x + virtual_screen_width) x = virtual_screen_x + virtual_screen_width - width;
    if (y + height > virtual_screen_y + virtual_screen_height) y = virtual_screen_y + virtual_screen_height - height;

    if (!sIsClassRegistered)
    {
        // Force redraw when resized and create a private device context

        // Makes double click messages.
        wc.style = CS_HREDRAW | CS_VREDRAW | CS_OWNDC | CS_DBLCLKS;

        // Set message handler function
        wc.lpfnWndProc = (WNDPROC) mainWindowProc;

        // unused
        wc.cbClsExtra = 0;
        wc.cbWndExtra = 0;

        wc.hInstance = mhInstance;
        wc.hIcon = LoadIcon(mhInstance, mIconResource);

        // We will set the cursor ourselves
        wc.hCursor = NULL;

        // background color is not used
        if (clearBg)
        {
            wc.hbrBackground = (HBRUSH) GetStockObject(WHITE_BRUSH);
        }
        else
        {
            wc.hbrBackground = (HBRUSH) NULL;
        }

        // we don't use windows menus
        wc.lpszMenuName = NULL;

        wc.lpszClassName = mWindowClassName;

        if (!RegisterClass(&wc))
        {
            OSMessageBox(mCallbacks->translateString("MBRegClassFailed"),
                mCallbacks->translateString("MBError"), OSMB_OK);
            return;
        }
        sIsClassRegistered = TRUE;
    }

    //-----------------------------------------------------------------------
    // Get the current refresh rate
    //-----------------------------------------------------------------------

    DEVMODE dev_mode;
    ::ZeroMemory(&dev_mode, sizeof(DEVMODE));
    dev_mode.dmSize = sizeof(DEVMODE);
    DWORD current_refresh;
    if (EnumDisplaySettings(NULL, ENUM_CURRENT_SETTINGS, &dev_mode))
    {
        current_refresh = dev_mode.dmDisplayFrequency;
        mNativeAspectRatio = ((F32)dev_mode.dmPelsWidth) / ((F32)dev_mode.dmPelsHeight);
    }
    else
    {
        current_refresh = 60;
    }
    mRefreshRate = current_refresh;
    //-----------------------------------------------------------------------
    // Drop resolution and go fullscreen
    // use a display mode with our desired size and depth, with a refresh
    // rate as close at possible to the users' default
    //-----------------------------------------------------------------------
    if (mFullscreen)
    {
        BOOL success = FALSE;
        DWORD closest_refresh = 0;

        for (S32 mode_num = 0;; mode_num++)
        {
            if (!EnumDisplaySettings(NULL, mode_num, &dev_mode))
            {
                break;
            }

            if (dev_mode.dmPelsWidth == width &&
                dev_mode.dmPelsHeight == height &&
                dev_mode.dmBitsPerPel == BITS_PER_PIXEL)
            {
                success = TRUE;
                if ((dev_mode.dmDisplayFrequency - current_refresh)
                    < (closest_refresh - current_refresh))
                {
                    closest_refresh = dev_mode.dmDisplayFrequency;
                }
            }
        }

        if (closest_refresh == 0)
        {
            LL_WARNS("Window") << "Couldn't find display mode " << width << " by " << height << " at " << BITS_PER_PIXEL << " bits per pixel" << LL_ENDL;
            //success = FALSE;

            if (!EnumDisplaySettings(NULL, ENUM_CURRENT_SETTINGS, &dev_mode))
            {
                success = FALSE;
            }
            else
            {
                if (dev_mode.dmBitsPerPel == BITS_PER_PIXEL)
                {
                    LL_WARNS("Window") << "Current BBP is OK falling back to that" << LL_ENDL;
                    window_rect.right=width=dev_mode.dmPelsWidth;
                    window_rect.bottom=height=dev_mode.dmPelsHeight;
                    success = TRUE;
                }
                else
                {
                    LL_WARNS("Window") << "Current BBP is BAD" << LL_ENDL;
                    success = FALSE;
                }
            }
        }

        // If we found a good resolution, use it.
        if (success)
        {
            success = setDisplayResolution(width, height, BITS_PER_PIXEL, closest_refresh);
        }

        // Keep a copy of the actual current device mode in case we minimize
        // and change the screen resolution.   JC
        EnumDisplaySettings(NULL, ENUM_CURRENT_SETTINGS, &dev_mode);

        // If it failed, we don't want to run fullscreen
        if (success)
        {
            mFullscreen = TRUE;
            mFullscreenWidth   = dev_mode.dmPelsWidth;
            mFullscreenHeight  = dev_mode.dmPelsHeight;
            mFullscreenBits    = dev_mode.dmBitsPerPel;
            mFullscreenRefresh = dev_mode.dmDisplayFrequency;

            LL_INFOS("Window") << "Running at " << dev_mode.dmPelsWidth
                << "x"   << dev_mode.dmPelsHeight
                << "x"   << dev_mode.dmBitsPerPel
                << " @ " << dev_mode.dmDisplayFrequency
                << LL_ENDL;
        }
        else
        {
            mFullscreen = FALSE;
            mFullscreenWidth   = -1;
            mFullscreenHeight  = -1;
            mFullscreenBits    = -1;
            mFullscreenRefresh = -1;

            std::map<std::string,std::string> args;
            args["[WIDTH]"] = llformat("%d", width);
            args["[HEIGHT]"] = llformat ("%d", height);
            OSMessageBox(mCallbacks->translateString("MBFullScreenErr", args),
                mCallbacks->translateString("MBError"), OSMB_OK);
        }
    }

    // TODO: add this after resolving _WIN32_WINNT issue
    //  if (!fullscreen)
    //  {
    //      TRACKMOUSEEVENT track_mouse_event;
    //      track_mouse_event.cbSize = sizeof( TRACKMOUSEEVENT );
    //      track_mouse_event.dwFlags = TME_LEAVE;
    //      track_mouse_event.hwndTrack = mWindowHandle;
    //      track_mouse_event.dwHoverTime = HOVER_DEFAULT;
    //      TrackMouseEvent( &track_mouse_event );
    //  }

    // SL-12971 dual GPU display
    DISPLAY_DEVICEA display_device;
    int             display_index = -1;
    DWORD           display_flags = 0; // EDD_GET_DEVICE_INTERFACE_NAME ?
    const size_t    display_bytes = sizeof(display_device);

    do
    {
        if (display_index >= 0)
        {
            // CHAR DeviceName  [ 32] Adapter name
            // CHAR DeviceString[128]
            CHAR text[256];

            size_t name_len = strlen(display_device.DeviceName  );
            size_t desc_len = strlen(display_device.DeviceString);

            CHAR *name = name_len ? display_device.DeviceName   : "???";
            CHAR *desc = desc_len ? display_device.DeviceString : "???";

            sprintf(text, "Display Device %d: %s, %s", display_index, name, desc);
            LL_INFOS("Window") << text << LL_ENDL;
        }

        ::ZeroMemory(&display_device,display_bytes);
        display_device.cb = display_bytes;

        display_index++;
    }  while( EnumDisplayDevicesA(NULL, display_index, &display_device, display_flags ));

    LL_INFOS("Window") << "Total Display Devices: " << display_index << LL_ENDL;

<<<<<<< HEAD
	//-----------------------------------------------------------------------
	// Create GL drawing context
	//-----------------------------------------------------------------------
	LLCoordScreen windowPos(x,y);
	LLCoordScreen windowSize(window_rect.right - window_rect.left,
							 window_rect.bottom - window_rect.top);
	if (!switchContext(mFullscreen, windowSize, enable_vsync, &windowPos))
	{
		return;
	}
	
	//start with arrow cursor
	//initCursors();
	initCursors(useLegacyCursors); // <FS:LO> Legacy cursor setting from main program
	setCursor( UI_CURSOR_ARROW );
=======
    //-----------------------------------------------------------------------
    // Create GL drawing context
    //-----------------------------------------------------------------------
    LLCoordScreen windowPos(x,y);
    LLCoordScreen windowSize(window_rect.right - window_rect.left,
                             window_rect.bottom - window_rect.top);
    if (!switchContext(mFullscreen, windowSize, enable_vsync, &windowPos))
    {
        return;
    }

    //start with arrow cursor
    initCursors();
    setCursor( UI_CURSOR_ARROW );
>>>>>>> 38c2a5bd

    mRawMouse.usUsagePage = 0x01;          // HID_USAGE_PAGE_GENERIC
    mRawMouse.usUsage = 0x02;              // HID_USAGE_GENERIC_MOUSE
    mRawMouse.dwFlags = 0;    // adds mouse and also ignores legacy mouse messages
    mRawMouse.hwndTarget = 0;

    RegisterRawInputDevices(&mRawMouse, 1, sizeof(mRawMouse));

    // Initialize (boot strap) the Language text input management,
    // based on the system's (or user's) default settings.
    allowLanguageTextInput(NULL, FALSE);
}


LLWindowWin32::~LLWindowWin32()
{
    delete mDragDrop;

    delete [] mWindowTitle;
    mWindowTitle = NULL;

    delete [] mSupportedResolutions;
    mSupportedResolutions = NULL;

    delete [] mWindowClassName;
    mWindowClassName = NULL;

    delete mWindowThread;
}

void LLWindowWin32::show()
{
    LL_DEBUGS("Window") << "Setting window to show" << LL_ENDL;
    ShowWindow(mWindowHandle, SW_SHOW);
    SetForegroundWindow(mWindowHandle);
    SetFocus(mWindowHandle);
}

void LLWindowWin32::hide()
{
    setMouseClipping(FALSE);
    ShowWindow(mWindowHandle, SW_HIDE);
}

//virtual
void LLWindowWin32::minimize()
{
    setMouseClipping(FALSE);
    showCursor();
    ShowWindow(mWindowHandle, SW_MINIMIZE);
}

//virtual
void LLWindowWin32::restore()
{
    ShowWindow(mWindowHandle, SW_RESTORE);
    SetForegroundWindow(mWindowHandle);
    SetFocus(mWindowHandle);
}

// See SL-12170
// According to callstack "c0000005 Access violation" happened inside __try block,
// deep in DestroyWindow and crashed viewer, which shouldn't be possible.
// I tried manually causing this exception and it was caught without issues, so
// I'm turning off optimizations for this part to be sure code executes as intended
// (it is a straw, but I have no idea why else __try can get overruled)
#pragma optimize("", off)
bool destroy_window_handler(HWND hWnd)
{
    bool res;
    __try
    {
        res = DestroyWindow(hWnd);
    }
    __except (EXCEPTION_EXECUTE_HANDLER)
    {
        res = false;
    }
    return res;
}
#pragma optimize("", on)

// close() destroys all OS-specific code associated with a window.
// Usually called from LLWindowManager::destroyWindow()
void LLWindowWin32::close()
{
    LL_DEBUGS("Window") << "Closing LLWindowWin32" << LL_ENDL;
    // Is window is already closed?
    if (!mWindowHandle)
    {
        return;
    }

    mDragDrop->reset();


    // Go back to screen mode written in the registry.
    if (mFullscreen)
    {
        resetDisplayResolution();
    }

    // Make sure cursor is visible and we haven't mangled the clipping state.
    showCursor();
    setMouseClipping(FALSE);
    if (gKeyboard)
    {
        gKeyboard->resetKeys();
    }

    // Clean up remaining GL state
    if (gGLManager.mInited)
    {
        LL_INFOS("Window") << "Cleaning up GL" << LL_ENDL;
        gGLManager.shutdownGL();
    }

    LL_DEBUGS("Window") << "Releasing Context" << LL_ENDL;
    if (mhRC)
    {
        if (!wglMakeCurrent(NULL, NULL))
        {
            LL_WARNS("Window") << "Release of DC and RC failed" << LL_ENDL;
        }

        if (!wglDeleteContext(mhRC))
        {
            LL_WARNS("Window") << "Release of rendering context failed" << LL_ENDL;
        }

        mhRC = NULL;
    }

    // Restore gamma to the system values.
    restoreGamma();

    LL_DEBUGS("Window") << "Destroying Window" << LL_ENDL;

    mhDC = NULL;
    mWindowHandle = NULL;

    mWindowThread->wakeAndDestroy();
}

BOOL LLWindowWin32::isValid()
{
    return (mWindowHandle != NULL);
}

BOOL LLWindowWin32::getVisible()
{
    return (mWindowHandle && IsWindowVisible(mWindowHandle));
}

BOOL LLWindowWin32::getMinimized()
{
    return (mWindowHandle && IsIconic(mWindowHandle));
}

BOOL LLWindowWin32::getMaximized()
{
    return (mWindowHandle && IsZoomed(mWindowHandle));
}

BOOL LLWindowWin32::maximize()
{
    BOOL success = FALSE;
    if (!mWindowHandle) return success;

    mWindowThread->post([=]
        {
            WINDOWPLACEMENT placement;
            placement.length = sizeof(WINDOWPLACEMENT);

            if (GetWindowPlacement(mWindowHandle, &placement))
            {
                placement.showCmd = SW_MAXIMIZE;
                SetWindowPlacement(mWindowHandle, &placement);
            }
        });

    return TRUE;
}

BOOL LLWindowWin32::getFullscreen()
{
    return mFullscreen;
}

BOOL LLWindowWin32::getPosition(LLCoordScreen *position)
{
    position->mX = mRect.left;
    position->mY = mRect.top;
    return TRUE;
}

BOOL LLWindowWin32::getSize(LLCoordScreen *size)
{
    size->mX = mRect.right - mRect.left;
    size->mY = mRect.bottom - mRect.top;
    return TRUE;
}

BOOL LLWindowWin32::getSize(LLCoordWindow *size)
{
    size->mX = mClientRect.right - mClientRect.left;
    size->mY = mClientRect.bottom - mClientRect.top;
    return TRUE;
}

BOOL LLWindowWin32::setPosition(const LLCoordScreen position)
{
    LLCoordScreen size;

    if (!mWindowHandle)
    {
        return FALSE;
    }
    getSize(&size);
    moveWindow(position, size);
    return TRUE;
}

BOOL LLWindowWin32::setSizeImpl(const LLCoordScreen size)
{
    LLCoordScreen position;

    getPosition(&position);
    if (!mWindowHandle)
    {
        return FALSE;
    }

    mWindowThread->post([=]()
        {
            WINDOWPLACEMENT placement;
            placement.length = sizeof(WINDOWPLACEMENT);

            if (GetWindowPlacement(mWindowHandle, &placement))
            {
                placement.showCmd = SW_RESTORE;
                SetWindowPlacement(mWindowHandle, &placement);
            }
        });

    moveWindow(position, size);
    return TRUE;
}

BOOL LLWindowWin32::setSizeImpl(const LLCoordWindow size)
{
    RECT window_rect = {0, 0, size.mX, size.mY };
    DWORD dw_ex_style = WS_EX_APPWINDOW | WS_EX_WINDOWEDGE;
    DWORD dw_style = WS_OVERLAPPEDWINDOW;

    AdjustWindowRectEx(&window_rect, dw_style, FALSE, dw_ex_style);

    return setSizeImpl(LLCoordScreen(window_rect.right - window_rect.left, window_rect.bottom - window_rect.top));
}

// changing fullscreen resolution
BOOL LLWindowWin32::switchContext(BOOL fullscreen, const LLCoordScreen& size, BOOL enable_vsync, const LLCoordScreen* const posp)
{
    //called from main thread
    GLuint  pixel_format;
    DEVMODE dev_mode;
    ::ZeroMemory(&dev_mode, sizeof(DEVMODE));
    dev_mode.dmSize = sizeof(DEVMODE);
    DWORD   current_refresh;
    DWORD   dw_ex_style;
    DWORD   dw_style;
    RECT    window_rect = { 0, 0, 0, 0 };
    S32 width = size.mX;
    S32 height = size.mY;
    BOOL auto_show = FALSE;

    if (mhRC)
    {
        auto_show = TRUE;
        resetDisplayResolution();
    }

    if (EnumDisplaySettings(NULL, ENUM_CURRENT_SETTINGS, &dev_mode))
    {
        current_refresh = dev_mode.dmDisplayFrequency;
    }
    else
    {
        current_refresh = 60;
    }
    mRefreshRate = current_refresh;

    gGLManager.shutdownGL();
    //destroy gl context
    if (mhRC)
    {
        if (!wglMakeCurrent(NULL, NULL))
        {
            LL_WARNS("Window") << "Release of DC and RC failed" << LL_ENDL;
        }

        if (!wglDeleteContext(mhRC))
        {
            LL_WARNS("Window") << "Release of rendering context failed" << LL_ENDL;
        }

        mhRC = NULL;
    }

    if (fullscreen)
    {
        mFullscreen = TRUE;
        BOOL success = FALSE;
        DWORD closest_refresh = 0;

        for (S32 mode_num = 0;; mode_num++)
        {
            if (!EnumDisplaySettings(NULL, mode_num, &dev_mode))
            {
                break;
            }

            if (dev_mode.dmPelsWidth == width &&
                dev_mode.dmPelsHeight == height &&
                dev_mode.dmBitsPerPel == BITS_PER_PIXEL)
            {
                success = TRUE;
                if ((dev_mode.dmDisplayFrequency - current_refresh)
                    < (closest_refresh - current_refresh))
                {
                    closest_refresh = dev_mode.dmDisplayFrequency;
                }
            }
        }

        if (closest_refresh == 0)
        {
            LL_WARNS("Window") << "Couldn't find display mode " << width << " by " << height << " at " << BITS_PER_PIXEL << " bits per pixel" << LL_ENDL;
            return FALSE;
        }

        // If we found a good resolution, use it.
        if (success)
        {
            success = setDisplayResolution(width, height, BITS_PER_PIXEL, closest_refresh);
        }

        // Keep a copy of the actual current device mode in case we minimize
        // and change the screen resolution.   JC
        EnumDisplaySettings(NULL, ENUM_CURRENT_SETTINGS, &dev_mode);

        if (success)
        {
            mFullscreen = TRUE;
            mFullscreenWidth = dev_mode.dmPelsWidth;
            mFullscreenHeight = dev_mode.dmPelsHeight;
            mFullscreenBits = dev_mode.dmBitsPerPel;
            mFullscreenRefresh = dev_mode.dmDisplayFrequency;

            LL_INFOS("Window") << "Running at " << dev_mode.dmPelsWidth
                << "x" << dev_mode.dmPelsHeight
                << "x" << dev_mode.dmBitsPerPel
                << " @ " << dev_mode.dmDisplayFrequency
                << LL_ENDL;

            window_rect.left = (long)0;
            window_rect.right = (long)width;            // Windows GDI rects don't include rightmost pixel
            window_rect.top = (long)0;
            window_rect.bottom = (long)height;
            dw_ex_style = WS_EX_APPWINDOW;
            dw_style = WS_POPUP;

            // Move window borders out not to cover window contents.
            // This converts client rect to window rect, i.e. expands it by the window border size.
            AdjustWindowRectEx(&window_rect, dw_style, FALSE, dw_ex_style);
        }
        // If it failed, we don't want to run fullscreen
        else
        {
            mFullscreen = FALSE;
            mFullscreenWidth = -1;
            mFullscreenHeight = -1;
            mFullscreenBits = -1;
            mFullscreenRefresh = -1;

            LL_INFOS("Window") << "Unable to run fullscreen at " << width << "x" << height << LL_ENDL;
            return FALSE;
        }
    }
    else
    {
        mFullscreen = FALSE;
        window_rect.left = (long)(posp ? posp->mX : 0);
        window_rect.right = (long)width + window_rect.left;         // Windows GDI rects don't include rightmost pixel
        window_rect.top = (long)(posp ? posp->mY : 0);
        window_rect.bottom = (long)height + window_rect.top;
        // Window with an edge
        dw_ex_style = WS_EX_APPWINDOW | WS_EX_WINDOWEDGE;
        dw_style = WS_OVERLAPPEDWINDOW;
    }


    // don't post quit messages when destroying old windows
    mPostQuit = FALSE;


    // create window
    LL_DEBUGS("Window") << "Creating window with X: " << window_rect.left
        << " Y: " << window_rect.top
        << " Width: " << (window_rect.right - window_rect.left)
        << " Height: " << (window_rect.bottom - window_rect.top)
        << " Fullscreen: " << mFullscreen
        << LL_ENDL;

    recreateWindow(window_rect, dw_ex_style, dw_style);

    if (mWindowHandle)
    {
        LL_INFOS("Window") << "window is created." << LL_ENDL ;
    }
    else
    {
        LL_WARNS("Window") << "Window creation failed, code: " << GetLastError() << LL_ENDL;
    }

    //-----------------------------------------------------------------------
    // Create GL drawing context
    //-----------------------------------------------------------------------
    static PIXELFORMATDESCRIPTOR pfd =
    {
        sizeof(PIXELFORMATDESCRIPTOR),
            1,
            PFD_DRAW_TO_WINDOW | PFD_SUPPORT_OPENGL | PFD_DOUBLEBUFFER,
            PFD_TYPE_RGBA,
            BITS_PER_PIXEL,
            0, 0, 0, 0, 0, 0,   // RGB bits and shift, unused
            8,                  // alpha bits
            0,                  // alpha shift
            0,                  // accum bits
            0, 0, 0, 0,         // accum RGBA
            24,                 // depth bits
            8,                  // stencil bits, avi added for stencil test
            0,
            PFD_MAIN_PLANE,
            0,
            0, 0, 0
    };

    if (!mhDC)
    {
        close();
        OSMessageBox(mCallbacks->translateString("MBDevContextErr"),
            mCallbacks->translateString("MBError"), OSMB_OK);
        return FALSE;
    }

    LL_INFOS("Window") << "Device context retrieved." << LL_ENDL ;

    try
    {
        // Looks like ChoosePixelFormat can crash in case of faulty driver
        if (!(pixel_format = SafeChoosePixelFormat(mhDC, &pfd)))
    {
            LL_WARNS("Window") << "ChoosePixelFormat failed, code: " << GetLastError() << LL_ENDL;
            OSMessageBox(mCallbacks->translateString("MBPixelFmtErr"),
                mCallbacks->translateString("MBError"), OSMB_OK);
        close();
            return FALSE;
        }
    }
    catch (...)
    {
        LOG_UNHANDLED_EXCEPTION("ChoosePixelFormat");
        OSMessageBox(mCallbacks->translateString("MBPixelFmtErr"),
            mCallbacks->translateString("MBError"), OSMB_OK);
        close();
        return FALSE;
    }

    LL_INFOS("Window") << "Pixel format chosen." << LL_ENDL ;

    // Verify what pixel format we actually received.
    if (!DescribePixelFormat(mhDC, pixel_format, sizeof(PIXELFORMATDESCRIPTOR),
        &pfd))
    {
        OSMessageBox(mCallbacks->translateString("MBPixelFmtDescErr"),
            mCallbacks->translateString("MBError"), OSMB_OK);
        close();
        return FALSE;
    }

    // (EXP-1765) dump pixel data to see if there is a pattern that leads to unreproducible crash
    LL_INFOS("Window") << "--- begin pixel format dump ---" << LL_ENDL ;
    LL_INFOS("Window") << "pixel_format is " << pixel_format << LL_ENDL ;
    LL_INFOS("Window") << "pfd.nSize:            " << pfd.nSize << LL_ENDL ;
    LL_INFOS("Window") << "pfd.nVersion:         " << pfd.nVersion << LL_ENDL ;
    LL_INFOS("Window") << "pfd.dwFlags:          0x" << std::hex << pfd.dwFlags << std::dec << LL_ENDL ;
    LL_INFOS("Window") << "pfd.iPixelType:       " << (int)pfd.iPixelType << LL_ENDL ;
    LL_INFOS("Window") << "pfd.cColorBits:       " << (int)pfd.cColorBits << LL_ENDL ;
    LL_INFOS("Window") << "pfd.cRedBits:         " << (int)pfd.cRedBits << LL_ENDL ;
    LL_INFOS("Window") << "pfd.cRedShift:        " << (int)pfd.cRedShift << LL_ENDL ;
    LL_INFOS("Window") << "pfd.cGreenBits:       " << (int)pfd.cGreenBits << LL_ENDL ;
    LL_INFOS("Window") << "pfd.cGreenShift:      " << (int)pfd.cGreenShift << LL_ENDL ;
    LL_INFOS("Window") << "pfd.cBlueBits:        " << (int)pfd.cBlueBits << LL_ENDL ;
    LL_INFOS("Window") << "pfd.cBlueShift:       " << (int)pfd.cBlueShift << LL_ENDL ;
    LL_INFOS("Window") << "pfd.cAlphaBits:       " << (int)pfd.cAlphaBits << LL_ENDL ;
    LL_INFOS("Window") << "pfd.cAlphaShift:      " << (int)pfd.cAlphaShift << LL_ENDL ;
    LL_INFOS("Window") << "pfd.cAccumBits:       " << (int)pfd.cAccumBits << LL_ENDL ;
    LL_INFOS("Window") << "pfd.cAccumRedBits:    " << (int)pfd.cAccumRedBits << LL_ENDL ;
    LL_INFOS("Window") << "pfd.cAccumGreenBits:  " << (int)pfd.cAccumGreenBits << LL_ENDL ;
    LL_INFOS("Window") << "pfd.cAccumBlueBits:   " << (int)pfd.cAccumBlueBits << LL_ENDL ;
    LL_INFOS("Window") << "pfd.cAccumAlphaBits:  " << (int)pfd.cAccumAlphaBits << LL_ENDL ;
    LL_INFOS("Window") << "pfd.cDepthBits:       " << (int)pfd.cDepthBits << LL_ENDL ;
    LL_INFOS("Window") << "pfd.cStencilBits:     " << (int)pfd.cStencilBits << LL_ENDL ;
    LL_INFOS("Window") << "pfd.cAuxBuffers:      " << (int)pfd.cAuxBuffers << LL_ENDL ;
    LL_INFOS("Window") << "pfd.iLayerType:       " << (int)pfd.iLayerType << LL_ENDL ;
    LL_INFOS("Window") << "pfd.bReserved:        " << (int)pfd.bReserved << LL_ENDL ;
    LL_INFOS("Window") << "pfd.dwLayerMask:      " << pfd.dwLayerMask << LL_ENDL ;
    LL_INFOS("Window") << "pfd.dwVisibleMask:    " << pfd.dwVisibleMask << LL_ENDL ;
    LL_INFOS("Window") << "pfd.dwDamageMask:     " << pfd.dwDamageMask << LL_ENDL ;
    LL_INFOS("Window") << "--- end pixel format dump ---" << LL_ENDL ;

    if (!SetPixelFormat(mhDC, pixel_format, &pfd))
    {
        OSMessageBox(mCallbacks->translateString("MBPixelFmtSetErr"),
            mCallbacks->translateString("MBError"), OSMB_OK);
        close();
        return FALSE;
    }


    if (!(mhRC = SafeCreateContext(mhDC)))
    {
        OSMessageBox(mCallbacks->translateString("MBGLContextErr"),
            mCallbacks->translateString("MBError"), OSMB_OK);
        close();
        return FALSE;
    }

    if (!wglMakeCurrent(mhDC, mhRC))
    {
        OSMessageBox(mCallbacks->translateString("MBGLContextActErr"),
            mCallbacks->translateString("MBError"), OSMB_OK);
        close();
        return FALSE;
    }

    LL_INFOS("Window") << "Drawing context is created." << LL_ENDL ;

    gGLManager.initWGL();

    if (wglChoosePixelFormatARB)
    {
        // OK, at this point, use the ARB wglChoosePixelFormatsARB function to see if we
        // can get exactly what we want.
        GLint attrib_list[256];
        S32 cur_attrib = 0;

        attrib_list[cur_attrib++] = WGL_DEPTH_BITS_ARB;
        attrib_list[cur_attrib++] = 24;

        //attrib_list[cur_attrib++] = WGL_STENCIL_BITS_ARB; //stencil buffer is deprecated (performance penalty)
        //attrib_list[cur_attrib++] = 8;

        attrib_list[cur_attrib++] = WGL_DRAW_TO_WINDOW_ARB;
        attrib_list[cur_attrib++] = GL_TRUE;

        attrib_list[cur_attrib++] = WGL_ACCELERATION_ARB;
        attrib_list[cur_attrib++] = WGL_FULL_ACCELERATION_ARB;

        attrib_list[cur_attrib++] = WGL_SUPPORT_OPENGL_ARB;
        attrib_list[cur_attrib++] = GL_TRUE;

        attrib_list[cur_attrib++] = WGL_DOUBLE_BUFFER_ARB;
        attrib_list[cur_attrib++] = GL_TRUE;

        attrib_list[cur_attrib++] = WGL_COLOR_BITS_ARB;
        attrib_list[cur_attrib++] = 24;

        attrib_list[cur_attrib++] = WGL_ALPHA_BITS_ARB;
        attrib_list[cur_attrib++] = 0;

        U32 end_attrib = 0;
        if (mFSAASamples > 0)
        {
            end_attrib = cur_attrib;
            attrib_list[cur_attrib++] = WGL_SAMPLE_BUFFERS_ARB;
            attrib_list[cur_attrib++] = GL_TRUE;

            attrib_list[cur_attrib++] = WGL_SAMPLES_ARB;
            attrib_list[cur_attrib++] = mFSAASamples;
        }

        // End the list
        attrib_list[cur_attrib++] = 0;

        GLint pixel_formats[256];
        U32 num_formats = 0;

        // First we try and get a 32 bit depth pixel format
        BOOL result = wglChoosePixelFormatARB(mhDC, attrib_list, NULL, 256, pixel_formats, &num_formats);

        while(!result && mFSAASamples > 0)
        {
            LL_WARNS() << "FSAASamples: " << mFSAASamples << " not supported." << LL_ENDL ;

            mFSAASamples /= 2 ; //try to decrease sample pixel number until to disable anti-aliasing
            if(mFSAASamples < 2)
            {
                mFSAASamples = 0 ;
            }

            if (mFSAASamples > 0)
            {
                attrib_list[end_attrib + 3] = mFSAASamples;
            }
            else
            {
                cur_attrib = end_attrib ;
                end_attrib = 0 ;
                attrib_list[cur_attrib++] = 0 ; //end
            }
            result = wglChoosePixelFormatARB(mhDC, attrib_list, NULL, 256, pixel_formats, &num_formats);

            if(result)
            {
                LL_WARNS() << "Only support FSAASamples: " << mFSAASamples << LL_ENDL ;
            }
        }

        if (!result)
        {
            LL_WARNS() << "mFSAASamples: " << mFSAASamples << LL_ENDL ;

            close();
            show_window_creation_error("Error after wglChoosePixelFormatARB 32-bit");
            return FALSE;
        }

        if (!num_formats)
        {
            if (end_attrib > 0)
            {
                LL_INFOS("Window") << "No valid pixel format for " << mFSAASamples << "x anti-aliasing." << LL_ENDL;
                attrib_list[end_attrib] = 0;

                BOOL result = wglChoosePixelFormatARB(mhDC, attrib_list, NULL, 256, pixel_formats, &num_formats);
                if (!result)
                {
                    close();
                    show_window_creation_error("Error after wglChoosePixelFormatARB 32-bit no AA");
                    return FALSE;
                }
            }

<<<<<<< HEAD
    try
    {
        // Looks like ChoosePixelFormat can crash in case of faulty driver
        if (!(pixel_format = SafeChoosePixelFormat(mhDC, &pfd)))
        {
            LL_WARNS("Window") << "ChoosePixelFormat failed, code: " << GetLastError() << LL_ENDL;
            OSMessageBox(mCallbacks->translateString("MBPixelFmtErr"),
                mCallbacks->translateString("MBError"), OSMB_OK);
            close();
            return FALSE;
        }
    }
    catch (...)
    {
        LOG_UNHANDLED_EXCEPTION("ChoosePixelFormat");
        OSMessageBox(mCallbacks->translateString("MBPixelFmtErr"),
            mCallbacks->translateString("MBError"), OSMB_OK);
        close();
        return FALSE;
    }
=======
            if (!num_formats)
            {
                LL_INFOS("Window") << "No 32 bit z-buffer, trying 24 bits instead" << LL_ENDL;
                // Try 24-bit format
                attrib_list[1] = 24;
                BOOL result = wglChoosePixelFormatARB(mhDC, attrib_list, NULL, 256, pixel_formats, &num_formats);
                if (!result)
                {
                    close();
                    show_window_creation_error("Error after wglChoosePixelFormatARB 24-bit");
                    return FALSE;
                }

                if (!num_formats)
                {
                    LL_WARNS("Window") << "Couldn't get 24 bit z-buffer,trying 16 bits instead!" << LL_ENDL;
                    attrib_list[1] = 16;
                    BOOL result = wglChoosePixelFormatARB(mhDC, attrib_list, NULL, 256, pixel_formats, &num_formats);
                    if (!result || !num_formats)
                    {
                        close();
                        show_window_creation_error("Error after wglChoosePixelFormatARB 16-bit");
                        return FALSE;
                    }
                }
            }

            LL_INFOS("Window") << "Choosing pixel formats: " << num_formats << " pixel formats returned" << LL_ENDL;
        }
>>>>>>> 38c2a5bd

        LL_INFOS("Window") << "pixel formats done." << LL_ENDL ;

        S32 swap_method = 0;
        S32   cur_format  = 0;
const   S32   max_format  = (S32)num_formats - 1;
        GLint swap_query = WGL_SWAP_METHOD_ARB;

        // SL-14705 Fix name tags showing in front of objects with AMD GPUs.
        // On AMD hardware we need to iterate from the first pixel format to the end.
        // Spec:
        //     https://www.khronos.org/registry/OpenGL/extensions/ARB/WGL_ARB_pixel_format.txt
        while (wglGetPixelFormatAttribivARB(mhDC, pixel_formats[cur_format], 0, 1, &swap_query, &swap_method))
        {
            if (swap_method == WGL_SWAP_UNDEFINED_ARB)
            {
                break;
            }
            else if (cur_format >= max_format)
            {
                cur_format = 0;
                break;
            }

<<<<<<< HEAD
	if (!(mhRC = SafeCreateContext(mhDC)))
	{
		OSMessageBox(mCallbacks->translateString("MBGLContextErr"),
			mCallbacks->translateString("MBError"), OSMB_OK);
        close();
		return FALSE;
	}
		
	if (!wglMakeCurrent(mhDC, mhRC))
	{
		OSMessageBox(mCallbacks->translateString("MBGLContextActErr"),
			mCallbacks->translateString("MBError"), OSMB_OK);
        close();
		return FALSE;
	}

	LL_INFOS("Window") << "Drawing context is created." << LL_ENDL ;

	gGLManager.initWGL();
	
	if (wglChoosePixelFormatARB)
	{
		// OK, at this point, use the ARB wglChoosePixelFormatsARB function to see if we
		// can get exactly what we want.
		GLint attrib_list[256];
		S32 cur_attrib = 0;

		attrib_list[cur_attrib++] = WGL_DEPTH_BITS_ARB;
		attrib_list[cur_attrib++] = 24;

		//attrib_list[cur_attrib++] = WGL_STENCIL_BITS_ARB; //stencil buffer is deprecated (performance penalty)
		//attrib_list[cur_attrib++] = 8;

		attrib_list[cur_attrib++] = WGL_DRAW_TO_WINDOW_ARB;
		attrib_list[cur_attrib++] = GL_TRUE;

		attrib_list[cur_attrib++] = WGL_ACCELERATION_ARB;
		attrib_list[cur_attrib++] = WGL_FULL_ACCELERATION_ARB;

		attrib_list[cur_attrib++] = WGL_SUPPORT_OPENGL_ARB;
		attrib_list[cur_attrib++] = GL_TRUE;

		attrib_list[cur_attrib++] = WGL_DOUBLE_BUFFER_ARB;
		attrib_list[cur_attrib++] = GL_TRUE;

		attrib_list[cur_attrib++] = WGL_COLOR_BITS_ARB;
		attrib_list[cur_attrib++] = 24;

		attrib_list[cur_attrib++] = WGL_ALPHA_BITS_ARB;
		attrib_list[cur_attrib++] = 0;

		U32 end_attrib = 0;
		if (mFSAASamples > 0)
		{
			end_attrib = cur_attrib;
			attrib_list[cur_attrib++] = WGL_SAMPLE_BUFFERS_ARB;
			attrib_list[cur_attrib++] = GL_TRUE;

			attrib_list[cur_attrib++] = WGL_SAMPLES_ARB;
			attrib_list[cur_attrib++] = mFSAASamples;
		}

		// End the list
		attrib_list[cur_attrib++] = 0;

		GLint pixel_formats[256];
		U32 num_formats = 0;

		// First we try and get a 32 bit depth pixel format
		BOOL result = wglChoosePixelFormatARB(mhDC, attrib_list, NULL, 256, pixel_formats, &num_formats);
		
		while(!result && mFSAASamples > 0) 
		{
			LL_WARNS() << "FSAASamples: " << mFSAASamples << " not supported." << LL_ENDL ;

			mFSAASamples /= 2 ; //try to decrease sample pixel number until to disable anti-aliasing
			if(mFSAASamples < 2)
			{
				mFSAASamples = 0 ;
			}

			if (mFSAASamples > 0)
			{
				attrib_list[end_attrib + 3] = mFSAASamples;
			}
			else
			{
				cur_attrib = end_attrib ;
				end_attrib = 0 ;
				attrib_list[cur_attrib++] = 0 ; //end
			}
			result = wglChoosePixelFormatARB(mhDC, attrib_list, NULL, 256, pixel_formats, &num_formats);

			if(result)
			{
				LL_WARNS() << "Only support FSAASamples: " << mFSAASamples << LL_ENDL ;
			}
		}

		if (!result)
		{
			LL_WARNS() << "mFSAASamples: " << mFSAASamples << LL_ENDL ;

			close();
			show_window_creation_error("Error after wglChoosePixelFormatARB 32-bit");
			return FALSE;
		}

		if (!num_formats)
		{
			if (end_attrib > 0)
			{
				LL_INFOS("Window") << "No valid pixel format for " << mFSAASamples << "x anti-aliasing." << LL_ENDL;
				attrib_list[end_attrib] = 0;

				BOOL result = wglChoosePixelFormatARB(mhDC, attrib_list, NULL, 256, pixel_formats, &num_formats);
				if (!result)
				{
					close();
					show_window_creation_error("Error after wglChoosePixelFormatARB 32-bit no AA");
					return FALSE;
				}
			}

			if (!num_formats)
			{
				LL_INFOS("Window") << "No 32 bit z-buffer, trying 24 bits instead" << LL_ENDL;
				// Try 24-bit format
				attrib_list[1] = 24;
				BOOL result = wglChoosePixelFormatARB(mhDC, attrib_list, NULL, 256, pixel_formats, &num_formats);
				if (!result)
				{
					close();
					show_window_creation_error("Error after wglChoosePixelFormatARB 24-bit");
					return FALSE;
				}

				if (!num_formats)
				{
					LL_WARNS("Window") << "Couldn't get 24 bit z-buffer,trying 16 bits instead!" << LL_ENDL;
					attrib_list[1] = 16;
					BOOL result = wglChoosePixelFormatARB(mhDC, attrib_list, NULL, 256, pixel_formats, &num_formats);
					if (!result || !num_formats)
					{
						close();
						show_window_creation_error("Error after wglChoosePixelFormatARB 16-bit");
						return FALSE;
					}
				}
			}

			LL_INFOS("Window") << "Choosing pixel formats: " << num_formats << " pixel formats returned" << LL_ENDL;
		}

		LL_INFOS("Window") << "pixel formats done." << LL_ENDL ;

		S32   swap_method = 0;
		S32   cur_format  = 0;
const	S32   max_format  = (S32)num_formats - 1;
		GLint swap_query  = WGL_SWAP_METHOD_ARB;

		// SL-14705 Fix name tags showing in front of objects with AMD GPUs.
		// On AMD hardware we need to iterate from the first pixel format to the end.
		// Spec:
		//     https://www.khronos.org/registry/OpenGL/extensions/ARB/WGL_ARB_pixel_format.txt
		while (wglGetPixelFormatAttribivARB(mhDC, pixel_formats[cur_format], 0, 1, &swap_query, &swap_method))
		{
			if (swap_method == WGL_SWAP_UNDEFINED_ARB)
			{
				break;
			}
			else if (cur_format >= max_format)
			{
				cur_format = 0;
				break;
			}

			++cur_format;
		}

		pixel_format = pixel_formats[cur_format];
		
		if (mhDC != 0)											// Does The Window Have A Device Context?
		{
			wglMakeCurrent(mhDC, 0);							// Set The Current Active Rendering Context To Zero
			if (mhRC != 0)										// Does The Window Have A Rendering Context?
			{
				wglDeleteContext (mhRC);							// Release The Rendering Context
				mhRC = 0;										// Zero The Rendering Context
			}
		}
=======
            ++cur_format;
        }

        pixel_format = pixel_formats[cur_format];

        if (mhDC != 0)                                          // Does The Window Have A Device Context?
        {
            wglMakeCurrent(mhDC, 0);                            // Set The Current Active Rendering Context To Zero
            if (mhRC != 0)                                      // Does The Window Have A Rendering Context?
            {
                wglDeleteContext (mhRC);                            // Release The Rendering Context
                mhRC = 0;                                       // Zero The Rendering Context
            }
        }
>>>>>>> 38c2a5bd

        // will release and recreate mhDC, mWindowHandle
        recreateWindow(window_rect, dw_ex_style, dw_style);

        RECT rect;
        RECT client_rect;
        //initialize immediately on main thread
        if (GetWindowRect(mWindowHandle, &rect) &&
            GetClientRect(mWindowHandle, &client_rect))
        {
            mRect = rect;
            mClientRect = client_rect;
        };

        if (mWindowHandle)
        {
            LL_INFOS("Window") << "recreate window done." << LL_ENDL ;
        }
        else
        {
            // Note: if value is NULL GetDC retrieves the DC for the entire screen.
            LL_WARNS("Window") << "Window recreation failed, code: " << GetLastError() << LL_ENDL;
        }

        if (!mhDC)
        {
            OSMessageBox(mCallbacks->translateString("MBDevContextErr"), mCallbacks->translateString("MBError"), OSMB_OK);
            close();
            return FALSE;
        }

        if (!SetPixelFormat(mhDC, pixel_format, &pfd))
        {
            OSMessageBox(mCallbacks->translateString("MBPixelFmtSetErr"),
                mCallbacks->translateString("MBError"), OSMB_OK);
            close();
            return FALSE;
        }

        if (wglGetPixelFormatAttribivARB(mhDC, pixel_format, 0, 1, &swap_query, &swap_method))
        {
            switch (swap_method)
            {
            case WGL_SWAP_EXCHANGE_ARB:
                mSwapMethod = SWAP_METHOD_EXCHANGE;
                LL_DEBUGS("Window") << "Swap Method: Exchange" << LL_ENDL;
                break;
            case WGL_SWAP_COPY_ARB:
                mSwapMethod = SWAP_METHOD_COPY;
                LL_DEBUGS("Window") << "Swap Method: Copy" << LL_ENDL;
                break;
            case WGL_SWAP_UNDEFINED_ARB:
                mSwapMethod = SWAP_METHOD_UNDEFINED;
                LL_DEBUGS("Window") << "Swap Method: Undefined" << LL_ENDL;
                break;
            default:
                mSwapMethod = SWAP_METHOD_UNDEFINED;
                LL_DEBUGS("Window") << "Swap Method: Unknown" << LL_ENDL;
                break;
            }
        }
    }
    else
    {
        LLError::LLUserWarningMsg::show(mCallbacks->translateString("MBVideoDrvErr"));
        // mWindowHandle is 0, going to crash either way
        LL_ERRS("Window") << "No wgl_ARB_pixel_format extension!" << LL_ENDL;
    }

    // Verify what pixel format we actually received.
    if (!DescribePixelFormat(mhDC, pixel_format, sizeof(PIXELFORMATDESCRIPTOR),
        &pfd))
    {
        OSMessageBox(mCallbacks->translateString("MBPixelFmtDescErr"), mCallbacks->translateString("MBError"), OSMB_OK);
        close();
        return FALSE;
    }

    LL_INFOS("Window") << "GL buffer: Color Bits " << S32(pfd.cColorBits)
        << " Alpha Bits " << S32(pfd.cAlphaBits)
        << " Depth Bits " << S32(pfd.cDepthBits)
        << LL_ENDL;

    mhRC = 0;
    if (wglCreateContextAttribsARB)
    { //attempt to create a specific versioned context
        mhRC = (HGLRC) createSharedContext();
        if (!mhRC)
        {
            return FALSE;
        }
    }

    if (!wglMakeCurrent(mhDC, mhRC))
    {
        OSMessageBox(mCallbacks->translateString("MBGLContextActErr"), mCallbacks->translateString("MBError"), OSMB_OK);
        close();
        return FALSE;
    }

    if (!gGLManager.initGL())
    {
        OSMessageBox(mCallbacks->translateString("MBVideoDrvErr"), mCallbacks->translateString("MBError"), OSMB_OK);
        close();
<<<<<<< HEAD
		return FALSE;
	}
	
	LL_PROFILER_GPU_CONTEXT

	// Disable vertical sync for swap
=======
        return FALSE;
    }

    // Disable vertical sync for swap
>>>>>>> 38c2a5bd
    toggleVSync(enable_vsync);

    SetWindowLongPtr(mWindowHandle, GWLP_USERDATA, (LONG_PTR)this);

    // register this window as handling drag/drop events from the OS
    DragAcceptFiles( mWindowHandle, TRUE );

    mDragDrop->init( mWindowHandle );

    //register joystick timer callback
    SetTimer( mWindowHandle, 0, 1000 / 30, NULL ); // 30 fps timer

    // ok to post quit messages now
    mPostQuit = TRUE;

    // *HACK: Attempt to prevent startup crashes by deferring memory accounting
    // until after some graphics setup. See SL-20177. -Cosmic,2023-09-18
    mWindowThread->post([=]()
    {
        mWindowThread->glReady();
    });

    if (auto_show)
    {
        show();
        glClearColor(0.0f, 0.0f, 0.0f, 0.f);
        glClear(GL_COLOR_BUFFER_BIT);
        swapBuffers();
    }

    LL_PROFILER_GPU_CONTEXT;

    return TRUE;
}

void LLWindowWin32::recreateWindow(RECT window_rect, DWORD dw_ex_style, DWORD dw_style)
{
    auto oldWindowHandle = mWindowHandle;
    auto oldDCHandle = mhDC;

    // zero out mWindowHandle and mhDC before destroying window so window
    // thread falls back to peekmessage
    mWindowHandle = 0;
    mhDC = 0;

    std::promise<std::pair<HWND, HDC>> promise;
    // What follows must be done on the window thread.
    auto window_work =
        [this,
         self=mWindowThread,
         oldWindowHandle,
         oldDCHandle,
         // bind CreateWindowEx() parameters by value instead of
         // back-referencing LLWindowWin32 members
         windowClassName=mWindowClassName,
         windowTitle=mWindowTitle,
         hInstance=mhInstance,
         window_rect,
         dw_ex_style,
         dw_style,
         &promise]
        ()
        {
            LL_DEBUGS("Window") << "recreateWindow(): window_work entry" << LL_ENDL;
            self->mWindowHandleThrd = 0;
            self->mhDCThrd = 0;

            if (oldWindowHandle)
            {
                if (oldDCHandle && !ReleaseDC(oldWindowHandle, oldDCHandle))
                {
                    LL_WARNS("Window") << "Failed to ReleaseDC" << LL_ENDL;
                }

                // important to call DestroyWindow() from the window thread
                if (!destroy_window_handler(oldWindowHandle))
                {
                    LL_WARNS("Window") << "Failed to properly close window before recreating it!"
                        << LL_ENDL;
                }
            }

            auto handle = CreateWindowEx(dw_ex_style,
                windowClassName,
                windowTitle,
                WS_CLIPSIBLINGS | WS_CLIPCHILDREN | dw_style,
                window_rect.left,                               // x pos
                window_rect.top,                                // y pos
                window_rect.right - window_rect.left,           // width
                window_rect.bottom - window_rect.top,           // height
                NULL,
                NULL,
                hInstance,
                NULL);

            if (! handle)
            {
                // Failed to create window: clear the variables. This
                // assignment is valid because we're running on mWindowThread.
                self->mWindowHandleThrd = NULL;
                self->mhDCThrd = 0;
            }
            else
            {
                // Update mWindowThread's own mWindowHandle and mhDC.
                self->mWindowHandleThrd = handle;
                self->mhDCThrd = GetDC(handle);
            }

            updateWindowRect();

            // It's important to wake up the future either way.
            promise.set_value(std::make_pair(self->mWindowHandleThrd, self->mhDCThrd));
            LL_DEBUGS("Window") << "recreateWindow(): window_work done" << LL_ENDL;
        };
    // But how we pass window_work to the window thread depends on whether we
    // already have a window handle.
    if (!oldWindowHandle)
    {
        // Pass window_work using the WorkQueue: without an existing window
        // handle, the window thread can't call GetMessage().
        LL_DEBUGS("Window") << "posting window_work to WorkQueue" << LL_ENDL;
        mWindowThread->post(window_work);
    }
    else
    {
        // Pass window_work using PostMessage(). We can still
        // PostMessage(oldHandle) because oldHandle won't be destroyed until
        // the window thread has retrieved and executed window_work.
        LL_DEBUGS("Window") << "posting window_work to message queue" << LL_ENDL;
        mWindowThread->Post(oldWindowHandle, window_work);
    }

    auto future = promise.get_future();
    // This blocks until mWindowThread processes CreateWindowEx() and calls
    // promise.set_value().
    auto pair = future.get();
    mWindowHandle = pair.first;
    mhDC = pair.second;
}

void* LLWindowWin32::createSharedContext()
{
    mMaxGLVersion = llclamp(mMaxGLVersion, 3.f, 4.6f);

    S32 version_major = llfloor(mMaxGLVersion);
    S32 version_minor = llround((mMaxGLVersion-version_major)*10);

    S32 attribs[] =
    {
        WGL_CONTEXT_MAJOR_VERSION_ARB, version_major,
        WGL_CONTEXT_MINOR_VERSION_ARB, version_minor,
        WGL_CONTEXT_PROFILE_MASK_ARB,  LLRender::sGLCoreProfile ? WGL_CONTEXT_CORE_PROFILE_BIT_ARB : WGL_CONTEXT_COMPATIBILITY_PROFILE_BIT_ARB,
        WGL_CONTEXT_FLAGS_ARB, gDebugGL ? WGL_CONTEXT_DEBUG_BIT_ARB : 0,
        0
    };

    HGLRC rc = 0;

    bool done = false;
    while (!done)
    {
        rc = wglCreateContextAttribsARB(mhDC, mhRC, attribs);

        if (!rc)
        {
            if (attribs[3] > 0)
            { //decrement minor version
                attribs[3]--;
            }
            else if (attribs[1] > 3)
            { //decrement major version and start minor version over at 3
                attribs[1]--;
                attribs[3] = 3;
            }
            else
            { //we reached 3.0 and still failed, bail out
                done = true;
            }
        }
        else
        {
            LL_INFOS() << "Created OpenGL " << llformat("%d.%d", attribs[1], attribs[3]) <<
                (LLRender::sGLCoreProfile ? " core" : " compatibility") << " context." << LL_ENDL;
            done = true;
        }
    }

    if (!rc && !(rc = wglCreateContext(mhDC)))
    {
        close();
        OSMessageBox(mCallbacks->translateString("MBGLContextErr"), mCallbacks->translateString("MBError"), OSMB_OK);
    }

    return rc;
}

void LLWindowWin32::makeContextCurrent(void* contextPtr)
{
    wglMakeCurrent(mhDC, (HGLRC) contextPtr);
    LL_PROFILER_GPU_CONTEXT;
}

void LLWindowWin32::destroySharedContext(void* contextPtr)
{
    wglDeleteContext((HGLRC)contextPtr);
}

void LLWindowWin32::toggleVSync(bool enable_vsync)
{
    if (wglSwapIntervalEXT == nullptr)
    {
        LL_INFOS("Window") << "VSync: wglSwapIntervalEXT not initialized" << LL_ENDL;
    }
    else if (!enable_vsync)
    {
        LL_INFOS("Window") << "Disabling vertical sync" << LL_ENDL;
        wglSwapIntervalEXT(0);
    }
    else
    {
        LL_INFOS("Window") << "Enabling vertical sync" << LL_ENDL;
        wglSwapIntervalEXT(1);
    }
}

void LLWindowWin32::moveWindow( const LLCoordScreen& position, const LLCoordScreen& size )
{
    if( mIsMouseClipping )
    {
        RECT client_rect_in_screen_space;
        if( getClientRectInScreenSpace( &client_rect_in_screen_space ) )
        {
            ClipCursor( &client_rect_in_screen_space );
        }
    }

    // if the window was already maximized, MoveWindow seems to still set the maximized flag even if
    // the window is smaller than maximized.
    // So we're going to do a restore first (which is a ShowWindow call) (SL-44655).

    // THIS CAUSES DEV-15484 and DEV-15949
    //ShowWindow(mWindowHandle, SW_RESTORE);
    // NOW we can call MoveWindow
    mWindowThread->post([=]()
        {
            MoveWindow(mWindowHandle, position.mX, position.mY, size.mX, size.mY, TRUE);
        });
}

void LLWindowWin32::setTitle(const std::string& title)
{
    // <FS:TT>
    // TODO: Do we need to use the wide string version of this call
    // to support non-ascii usernames (and region names?)
    //mWindowThread->post([=]()
    //    {
    //        SetWindowTextA(mWindowHandle, title.c_str());
    //    });


    // Set the window title
    if (title.empty())
    {
        wsprintf(mWindowTitle, L"OpenGL Window");
    }
    else
    {
        mbstowcs(mWindowTitle, title.c_str(), 255);
        mWindowTitle[255] = 0;
    }

    mWindowThread->post([=]()
        {
            SetWindowText(mWindowHandle, mWindowTitle);
        });
    // </FS:TT>
}

BOOL LLWindowWin32::setCursorPosition(const LLCoordWindow position)
{
    ASSERT_MAIN_THREAD();

    if (!mWindowHandle)
    {
        return FALSE;
    }

    LLCoordScreen screen_pos(position.convert());

    // instantly set the cursor position from the app's point of view
    mCursorPosition = position;
    mLastCursorPosition = position;

    // Inform the application of the new mouse position (needed for per-frame
    // hover/picking to function).
    mCallbacks->handleMouseMove(this, position.convert(), (MASK)0);

    // actually set the cursor position on the window thread
    mWindowThread->post([=]()
        {
            // actually set the OS cursor position
            SetCursorPos(screen_pos.mX, screen_pos.mY);
        });

    return TRUE;
}

BOOL LLWindowWin32::getCursorPosition(LLCoordWindow *position)
{
    ASSERT_MAIN_THREAD();
    if (!position)
    {
        return FALSE;
    }

    *position = mCursorPosition;
    return TRUE;
}

BOOL LLWindowWin32::getCursorDelta(LLCoordCommon* delta)
{
    if (delta == nullptr)
    {
        return FALSE;
    }

    *delta = mMouseFrameDelta;

    return TRUE;
}

void LLWindowWin32::hideCursor()
{
    ASSERT_MAIN_THREAD();

    mWindowThread->post([=]()
        {
            while (ShowCursor(FALSE) >= 0)
            {
                // nothing, wait for cursor to push down
            }
        });

    mCursorHidden = TRUE;
    mHideCursorPermanent = TRUE;
}

void LLWindowWin32::showCursor()
{
    LL_PROFILE_ZONE_SCOPED_CATEGORY_WIN32;

    ASSERT_MAIN_THREAD();

    mWindowThread->post([=]()
        {
            // makes sure the cursor shows up
            while (ShowCursor(TRUE) < 0)
            {
                // do nothing, wait for cursor to pop out
            }
        });

    mCursorHidden = FALSE;
    mHideCursorPermanent = FALSE;
}

void LLWindowWin32::showCursorFromMouseMove()
{
    if (!mHideCursorPermanent)
    {
        showCursor();
    }
}

void LLWindowWin32::hideCursorUntilMouseMove()
{
    if (!mHideCursorPermanent && mMouseVanish)
    {
        hideCursor();
        mHideCursorPermanent = FALSE;
    }
}

BOOL LLWindowWin32::isCursorHidden()
{
    return mCursorHidden;
}


HCURSOR LLWindowWin32::loadColorCursor(LPCTSTR name)
{
    return (HCURSOR)LoadImage(mhInstance,
                              name,
                              IMAGE_CURSOR,
                              0,    // default width
                              0,    // default height
                              LR_DEFAULTCOLOR);
}

//void LLWindowWin32::initCursors()
void LLWindowWin32::initCursors(BOOL useLegacyCursors) // <FS:LO> Legacy cursor setting from main program
{
<<<<<<< HEAD
	mCursor[ UI_CURSOR_ARROW ]		= LoadCursor(NULL, IDC_ARROW);
	mCursor[ UI_CURSOR_WAIT ]		= LoadCursor(NULL, IDC_WAIT);
	mCursor[ UI_CURSOR_HAND ]		= LoadCursor(NULL, IDC_HAND);
	mCursor[ UI_CURSOR_IBEAM ]		= LoadCursor(NULL, IDC_IBEAM);
	mCursor[ UI_CURSOR_CROSS ]		= LoadCursor(NULL, IDC_CROSS);
	mCursor[ UI_CURSOR_SIZENWSE ]	= LoadCursor(NULL, IDC_SIZENWSE);
	mCursor[ UI_CURSOR_SIZENESW ]	= LoadCursor(NULL, IDC_SIZENESW);
	mCursor[ UI_CURSOR_SIZEWE ]		= LoadCursor(NULL, IDC_SIZEWE);
	mCursor[ UI_CURSOR_SIZENS ]		= LoadCursor(NULL, IDC_SIZENS);
	mCursor[ UI_CURSOR_SIZEALL ]	= LoadCursor(NULL, IDC_SIZEALL);
	mCursor[ UI_CURSOR_NO ]			= LoadCursor(NULL, IDC_NO);
	mCursor[ UI_CURSOR_WORKING ]	= LoadCursor(NULL, IDC_APPSTARTING); 

	HMODULE module = GetModuleHandle(NULL);
	mCursor[ UI_CURSOR_TOOLGRAB ]	= LoadCursor(module, TEXT("TOOLGRAB"));
	mCursor[ UI_CURSOR_TOOLLAND ]	= LoadCursor(module, TEXT("TOOLLAND"));
	mCursor[ UI_CURSOR_TOOLFOCUS ]	= LoadCursor(module, TEXT("TOOLFOCUS"));
	mCursor[ UI_CURSOR_TOOLCREATE ]	= LoadCursor(module, TEXT("TOOLCREATE"));
	mCursor[ UI_CURSOR_ARROWDRAG ]	= LoadCursor(module, TEXT("ARROWDRAG"));
	mCursor[ UI_CURSOR_ARROWCOPY ]	= LoadCursor(module, TEXT("ARROWCOPY"));
	mCursor[ UI_CURSOR_ARROWDRAGMULTI ]	= LoadCursor(module, TEXT("ARROWDRAGMULTI"));
	mCursor[ UI_CURSOR_ARROWCOPYMULTI ]	= LoadCursor(module, TEXT("ARROWCOPYMULTI"));
	mCursor[ UI_CURSOR_NOLOCKED ]	= LoadCursor(module, TEXT("NOLOCKED"));
	mCursor[ UI_CURSOR_ARROWLOCKED ]= LoadCursor(module, TEXT("ARROWLOCKED"));
	mCursor[ UI_CURSOR_GRABLOCKED ]	= LoadCursor(module, TEXT("GRABLOCKED"));
	mCursor[ UI_CURSOR_TOOLTRANSLATE ]	= LoadCursor(module, TEXT("TOOLTRANSLATE"));
	mCursor[ UI_CURSOR_TOOLROTATE ]	= LoadCursor(module, TEXT("TOOLROTATE")); 
	mCursor[ UI_CURSOR_TOOLSCALE ]	= LoadCursor(module, TEXT("TOOLSCALE"));
	mCursor[ UI_CURSOR_TOOLCAMERA ]	= LoadCursor(module, TEXT("TOOLCAMERA"));
	mCursor[ UI_CURSOR_TOOLPAN ]	= LoadCursor(module, TEXT("TOOLPAN"));
	mCursor[ UI_CURSOR_TOOLZOOMIN ] = LoadCursor(module, TEXT("TOOLZOOMIN"));
	mCursor[ UI_CURSOR_TOOLZOOMOUT ] = LoadCursor(module, TEXT("TOOLZOOMOUT"));
	mCursor[ UI_CURSOR_TOOLPICKOBJECT3 ] = LoadCursor(module, TEXT("TOOLPICKOBJECT3"));
	mCursor[ UI_CURSOR_PIPETTE ] = LoadCursor(module, TEXT("TOOLPIPETTE"));
	/*<FS:LO> Legacy cursor setting from main program
	mCursor[ UI_CURSOR_TOOLSIT ]	= LoadCursor(module, TEXT("TOOLSIT"));
	mCursor[ UI_CURSOR_TOOLBUY ]	= LoadCursor(module, TEXT("TOOLBUY"));
	mCursor[ UI_CURSOR_TOOLOPEN ]	= LoadCursor(module, TEXT("TOOLOPEN"));*/
	if (useLegacyCursors)
	{
		mCursor[ UI_CURSOR_TOOLSIT ]	= LoadCursor(module, TEXT("TOOLSIT-LEGACY"));
		mCursor[ UI_CURSOR_TOOLBUY ]	= LoadCursor(module, TEXT("TOOLBUY-LEGACY"));
		mCursor[ UI_CURSOR_TOOLOPEN ]	= LoadCursor(module, TEXT("TOOLOPEN-LEGACY"));
		mCursor[ UI_CURSOR_TOOLPAY ]	= LoadCursor(module, TEXT("TOOLPAY-LEGACY"));
	}
	else
	{
		mCursor[ UI_CURSOR_TOOLSIT ]	= LoadCursor(module, TEXT("TOOLSIT"));
		mCursor[ UI_CURSOR_TOOLBUY ]	= LoadCursor(module, TEXT("TOOLBUY"));
		mCursor[ UI_CURSOR_TOOLOPEN ]	= LoadCursor(module, TEXT("TOOLOPEN"));
		mCursor[ UI_CURSOR_TOOLPAY ]	= LoadCursor(module, TEXT("TOOLBUY"));
	}
	// </FS:LO>
	mCursor[ UI_CURSOR_TOOLPATHFINDING ]	= LoadCursor(module, TEXT("TOOLPATHFINDING"));
	mCursor[ UI_CURSOR_TOOLPATHFINDING_PATH_START_ADD ]	= LoadCursor(module, TEXT("TOOLPATHFINDINGPATHSTARTADD"));
	mCursor[ UI_CURSOR_TOOLPATHFINDING_PATH_START ]	= LoadCursor(module, TEXT("TOOLPATHFINDINGPATHSTART"));
	mCursor[ UI_CURSOR_TOOLPATHFINDING_PATH_END ]	= LoadCursor(module, TEXT("TOOLPATHFINDINGPATHEND"));
	mCursor[ UI_CURSOR_TOOLPATHFINDING_PATH_END_ADD ]	= LoadCursor(module, TEXT("TOOLPATHFINDINGPATHENDADD"));
	mCursor[ UI_CURSOR_TOOLNO ]	= LoadCursor(module, TEXT("TOOLNO"));

	// Color cursors
	mCursor[ UI_CURSOR_TOOLPLAY ]		= loadColorCursor(TEXT("TOOLPLAY"));
	mCursor[ UI_CURSOR_TOOLPAUSE ]		= loadColorCursor(TEXT("TOOLPAUSE"));
	mCursor[ UI_CURSOR_TOOLMEDIAOPEN ]	= loadColorCursor(TEXT("TOOLMEDIAOPEN"));

	// Note: custom cursors that are not found make LoadCursor() return NULL.
	for( S32 i = 0; i < UI_CURSOR_COUNT; i++ )
	{
		if( !mCursor[i] )
		{
			mCursor[i] = LoadCursor(NULL, IDC_ARROW);
		}
	}
=======
    mCursor[ UI_CURSOR_ARROW ]      = LoadCursor(NULL, IDC_ARROW);
    mCursor[ UI_CURSOR_WAIT ]       = LoadCursor(NULL, IDC_WAIT);
    mCursor[ UI_CURSOR_HAND ]       = LoadCursor(NULL, IDC_HAND);
    mCursor[ UI_CURSOR_IBEAM ]      = LoadCursor(NULL, IDC_IBEAM);
    mCursor[ UI_CURSOR_CROSS ]      = LoadCursor(NULL, IDC_CROSS);
    mCursor[ UI_CURSOR_SIZENWSE ]   = LoadCursor(NULL, IDC_SIZENWSE);
    mCursor[ UI_CURSOR_SIZENESW ]   = LoadCursor(NULL, IDC_SIZENESW);
    mCursor[ UI_CURSOR_SIZEWE ]     = LoadCursor(NULL, IDC_SIZEWE);
    mCursor[ UI_CURSOR_SIZENS ]     = LoadCursor(NULL, IDC_SIZENS);
    mCursor[ UI_CURSOR_SIZEALL ]    = LoadCursor(NULL, IDC_SIZEALL);
    mCursor[ UI_CURSOR_NO ]         = LoadCursor(NULL, IDC_NO);
    mCursor[ UI_CURSOR_WORKING ]    = LoadCursor(NULL, IDC_APPSTARTING);

    HMODULE module = GetModuleHandle(NULL);
    mCursor[ UI_CURSOR_TOOLGRAB ]   = LoadCursor(module, TEXT("TOOLGRAB"));
    mCursor[ UI_CURSOR_TOOLLAND ]   = LoadCursor(module, TEXT("TOOLLAND"));
    mCursor[ UI_CURSOR_TOOLFOCUS ]  = LoadCursor(module, TEXT("TOOLFOCUS"));
    mCursor[ UI_CURSOR_TOOLCREATE ] = LoadCursor(module, TEXT("TOOLCREATE"));
    mCursor[ UI_CURSOR_ARROWDRAG ]  = LoadCursor(module, TEXT("ARROWDRAG"));
    mCursor[ UI_CURSOR_ARROWCOPY ]  = LoadCursor(module, TEXT("ARROWCOPY"));
    mCursor[ UI_CURSOR_ARROWDRAGMULTI ] = LoadCursor(module, TEXT("ARROWDRAGMULTI"));
    mCursor[ UI_CURSOR_ARROWCOPYMULTI ] = LoadCursor(module, TEXT("ARROWCOPYMULTI"));
    mCursor[ UI_CURSOR_NOLOCKED ]   = LoadCursor(module, TEXT("NOLOCKED"));
    mCursor[ UI_CURSOR_ARROWLOCKED ]= LoadCursor(module, TEXT("ARROWLOCKED"));
    mCursor[ UI_CURSOR_GRABLOCKED ] = LoadCursor(module, TEXT("GRABLOCKED"));
    mCursor[ UI_CURSOR_TOOLTRANSLATE ]  = LoadCursor(module, TEXT("TOOLTRANSLATE"));
    mCursor[ UI_CURSOR_TOOLROTATE ] = LoadCursor(module, TEXT("TOOLROTATE"));
    mCursor[ UI_CURSOR_TOOLSCALE ]  = LoadCursor(module, TEXT("TOOLSCALE"));
    mCursor[ UI_CURSOR_TOOLCAMERA ] = LoadCursor(module, TEXT("TOOLCAMERA"));
    mCursor[ UI_CURSOR_TOOLPAN ]    = LoadCursor(module, TEXT("TOOLPAN"));
    mCursor[ UI_CURSOR_TOOLZOOMIN ] = LoadCursor(module, TEXT("TOOLZOOMIN"));
    mCursor[ UI_CURSOR_TOOLZOOMOUT ] = LoadCursor(module, TEXT("TOOLZOOMOUT"));
    mCursor[ UI_CURSOR_TOOLPICKOBJECT3 ] = LoadCursor(module, TEXT("TOOLPICKOBJECT3"));
    mCursor[ UI_CURSOR_PIPETTE ] = LoadCursor(module, TEXT("TOOLPIPETTE"));
    mCursor[ UI_CURSOR_TOOLSIT ]    = LoadCursor(module, TEXT("TOOLSIT"));
    mCursor[ UI_CURSOR_TOOLBUY ]    = LoadCursor(module, TEXT("TOOLBUY"));
    mCursor[ UI_CURSOR_TOOLOPEN ]   = LoadCursor(module, TEXT("TOOLOPEN"));
    mCursor[ UI_CURSOR_TOOLPATHFINDING ]    = LoadCursor(module, TEXT("TOOLPATHFINDING"));
    mCursor[ UI_CURSOR_TOOLPATHFINDING_PATH_START_ADD ] = LoadCursor(module, TEXT("TOOLPATHFINDINGPATHSTARTADD"));
    mCursor[ UI_CURSOR_TOOLPATHFINDING_PATH_START ] = LoadCursor(module, TEXT("TOOLPATHFINDINGPATHSTART"));
    mCursor[ UI_CURSOR_TOOLPATHFINDING_PATH_END ]   = LoadCursor(module, TEXT("TOOLPATHFINDINGPATHEND"));
    mCursor[ UI_CURSOR_TOOLPATHFINDING_PATH_END_ADD ]   = LoadCursor(module, TEXT("TOOLPATHFINDINGPATHENDADD"));
    mCursor[ UI_CURSOR_TOOLNO ] = LoadCursor(module, TEXT("TOOLNO"));

    // Color cursors
    mCursor[ UI_CURSOR_TOOLPLAY ]       = loadColorCursor(TEXT("TOOLPLAY"));
    mCursor[ UI_CURSOR_TOOLPAUSE ]      = loadColorCursor(TEXT("TOOLPAUSE"));
    mCursor[ UI_CURSOR_TOOLMEDIAOPEN ]  = loadColorCursor(TEXT("TOOLMEDIAOPEN"));

    // Note: custom cursors that are not found make LoadCursor() return NULL.
    for( S32 i = 0; i < UI_CURSOR_COUNT; i++ )
    {
        if( !mCursor[i] )
        {
            mCursor[i] = LoadCursor(NULL, IDC_ARROW);
        }
    }
>>>>>>> 38c2a5bd
}



void LLWindowWin32::updateCursor()
{
    ASSERT_MAIN_THREAD();
    LL_PROFILE_ZONE_SCOPED_CATEGORY_WIN32
    if (mNextCursor == UI_CURSOR_ARROW
        && mBusyCount > 0)
    {
        mNextCursor = UI_CURSOR_WORKING;
    }

    if( mCurrentCursor != mNextCursor )
    {
        mCurrentCursor = mNextCursor;
        auto nextCursor = mCursor[mNextCursor];
        mWindowThread->post([=]()
            {
                SetCursor(nextCursor);
            });
    }
}

ECursorType LLWindowWin32::getCursor() const
{
    return mCurrentCursor;
}

void LLWindowWin32::captureMouse()
{
    SetCapture(mWindowHandle);
}

void LLWindowWin32::releaseMouse()
{
    LL_PROFILE_ZONE_SCOPED_CATEGORY_WIN32;
    ReleaseCapture();
}


void LLWindowWin32::delayInputProcessing()
{
    mInputProcessingPaused = TRUE;
}


void LLWindowWin32::gatherInput()
{
    ASSERT_MAIN_THREAD();
    LL_PROFILE_ZONE_SCOPED_CATEGORY_WIN32
    MSG msg;

    {
        LLMutexLock lock(&mRawMouseMutex);
        mMouseFrameDelta = mRawMouseDelta;

        mRawMouseDelta.mX = 0;
        mRawMouseDelta.mY = 0;
    }


    if (mWindowThread->getQueue().size())
    {
        LL_PROFILE_ZONE_NAMED_CATEGORY_WIN32("gi - PostMessage");
        kickWindowThread();
    }

    while (mWindowThread->mMessageQueue.tryPopBack(msg))
    {
        LL_PROFILE_ZONE_NAMED_CATEGORY_WIN32("gi - message queue");
        if (mInputProcessingPaused)
        {
            continue;
        }

        // For async host by name support.  Really hacky.
        if (gAsyncMsgCallback && (LL_WM_HOST_RESOLVED == msg.message))
        {
            LL_PROFILE_ZONE_NAMED_CATEGORY_WIN32("gi - callback");
            gAsyncMsgCallback(msg);
        }
    }

    {
        LL_PROFILE_ZONE_NAMED_CATEGORY_WIN32("gi - PeekMessage");
        S32 msg_count = 0;
        while ((msg_count < MAX_MESSAGE_PER_UPDATE) && PeekMessage(&msg, NULL, WM_USER, WM_USER, PM_REMOVE))
        {
            TranslateMessage(&msg);
            DispatchMessage(&msg);
            msg_count++;
        }
    }

    {
        LL_PROFILE_ZONE_NAMED_CATEGORY_WIN32("gi - function queue");
        //process any pending functions
        std::function<void()> curFunc;
        while (mFunctionQueue.tryPopBack(curFunc))
        {
            curFunc();
        }
    }

    // send one and only one mouse move event per frame BEFORE handling mouse button presses
    if (mLastCursorPosition != mCursorPosition)
    {
        LL_PROFILE_ZONE_NAMED_CATEGORY_WIN32("gi - mouse move");
        mCallbacks->handleMouseMove(this, mCursorPosition.convert(), mMouseMask);
    }

    mLastCursorPosition = mCursorPosition;

    {
        LL_PROFILE_ZONE_NAMED_CATEGORY_WIN32("gi - mouse queue");
        // handle mouse button presses AFTER updating mouse cursor position
        std::function<void()> curFunc;
        while (mMouseQueue.tryPopBack(curFunc))
        {
            curFunc();
        }
    }

    mInputProcessingPaused = FALSE;

    updateCursor();
}

static LLTrace::BlockTimerStatHandle FTM_KEYHANDLER("Handle Keyboard");
static LLTrace::BlockTimerStatHandle FTM_MOUSEHANDLER("Handle Mouse");

#define WINDOW_IMP_POST(x) window_imp->post([=]() { x; })

LRESULT CALLBACK LLWindowWin32::mainWindowProc(HWND h_wnd, UINT u_msg, WPARAM w_param, LPARAM l_param)
{
    ASSERT_WINDOW_THREAD();
    LL_PROFILE_ZONE_SCOPED_CATEGORY_WIN32;

    if (u_msg == WM_POST_FUNCTION_)
    {
        // from LLWindowWin32Thread::Post()
        // Cast l_param back to the pointer to the heap FuncType
        // allocated by Post(). Capture in unique_ptr so we'll delete
        // once we're done with it.
        std::unique_ptr<LLWindowWin32Thread::FuncType>
            ptr(reinterpret_cast<LLWindowWin32Thread::FuncType*>(l_param));
        (*ptr)();
        return 0;
    }

    // Ignore clicks not originated in the client area, i.e. mouse-up events not preceded with a WM_LBUTTONDOWN.
    // This helps prevent avatar walking after maximizing the window by double-clicking the title bar.
    static bool sHandleLeftMouseUp = true;

    // Ignore the double click received right after activating app.
    // This is to avoid triggering double click teleport after returning focus (see MAINT-3786).
    static bool sHandleDoubleClick = true;

    LLWindowWin32* window_imp = (LLWindowWin32*)GetWindowLongPtr(h_wnd, GWLP_USERDATA);

    if (NULL != window_imp)
    {
        // Juggle to make sure we can get negative positions for when
        // mouse is outside window.
        LLCoordWindow window_coord((S32)(S16)LOWORD(l_param), (S32)(S16)HIWORD(l_param));

        // pass along extended flag in mask
        MASK mask = (l_param >> 16 & KF_EXTENDED) ? MASK_EXTENDED : 0x0;
        BOOL eat_keystroke = TRUE;

        switch (u_msg)
        {
            RECT    update_rect;
            S32     update_width;
            S32     update_height;

        case WM_TIMER:
        {
            LL_PROFILE_ZONE_NAMED_CATEGORY_WIN32("mwp - WM_TIMER");
            WINDOW_IMP_POST(window_imp->mCallbacks->handleTimerEvent(window_imp));
            break;
        }

        case WM_DEVICECHANGE:
        {
            LL_PROFILE_ZONE_NAMED_CATEGORY_WIN32("mwp - WM_DEVICECHANGE");
            if (w_param == DBT_DEVNODES_CHANGED || w_param == DBT_DEVICEARRIVAL)
            {
                WINDOW_IMP_POST(window_imp->mCallbacks->handleDeviceChange(window_imp));

                return TRUE;
            }
            break;
        }

        case WM_PAINT:
        {
            LL_PROFILE_ZONE_NAMED_CATEGORY_WIN32("mwp - WM_PAINT");
            GetUpdateRect(window_imp->mWindowHandle, &update_rect, FALSE);
            update_width = update_rect.right - update_rect.left + 1;
            update_height = update_rect.bottom - update_rect.top + 1;

            WINDOW_IMP_POST(window_imp->mCallbacks->handlePaint(window_imp, update_rect.left, update_rect.top,
                update_width, update_height));
            break;
        }
        case WM_PARENTNOTIFY:
        {
            break;
        }

        case WM_SETCURSOR:
        {
            LL_PROFILE_ZONE_NAMED_CATEGORY_WIN32("mwp - WM_SETCURSOR");
            // This message is sent whenever the cursor is moved in a window.
            // You need to set the appropriate cursor appearance.

            // Only take control of cursor over client region of window
            // This allows Windows(tm) to handle resize cursors, etc.
            if (LOWORD(l_param) == HTCLIENT)
            {
                SetCursor(window_imp->mCursor[window_imp->mCurrentCursor]);
                return 0;
            }
            break;
        }
        case WM_ENTERMENULOOP:
        {
            LL_PROFILE_ZONE_NAMED_CATEGORY_WIN32("mwp - WM_ENTERMENULOOP");
            WINDOW_IMP_POST(window_imp->mCallbacks->handleWindowBlock(window_imp));
            break;
        }

        case WM_EXITMENULOOP:
        {
            LL_PROFILE_ZONE_NAMED_CATEGORY_WIN32("mwp - WM_EXITMENULOOP");
            WINDOW_IMP_POST(window_imp->mCallbacks->handleWindowUnblock(window_imp));
            break;
        }

        case WM_ACTIVATEAPP:
        {
            LL_PROFILE_ZONE_NAMED_CATEGORY_WIN32("mwp - WM_ACTIVATEAPP");
            window_imp->post([=]()
                {
                    // This message should be sent whenever the app gains or loses focus.
                    BOOL activating = (BOOL)w_param;

                    if (window_imp->mFullscreen)
                    {
                        // When we run fullscreen, restoring or minimizing the app needs
                        // to switch the screen resolution
                        if (activating)
                        {
                            window_imp->setFullscreenResolution();
                            window_imp->restore();
                        }
                        else
                        {
                            window_imp->minimize();
                            window_imp->resetDisplayResolution();
                        }
                    }

                    if (!activating)
                    {
                        sHandleDoubleClick = false;
                    }

                    window_imp->mCallbacks->handleActivateApp(window_imp, activating);
                });
            break;
        }
        case WM_ACTIVATE:
        {
            LL_PROFILE_ZONE_NAMED_CATEGORY_WIN32("mwp - WM_ACTIVATE");
            window_imp->post([=]()
                {
                    // Can be one of WA_ACTIVE, WA_CLICKACTIVE, or WA_INACTIVE
                    BOOL activating = (LOWORD(w_param) != WA_INACTIVE);

                    if (!activating && LLWinImm::isAvailable() && window_imp->mPreeditor)
                    {
                        window_imp->interruptLanguageTextInput();
                    }
                });

            break;
        }

        case WM_QUERYOPEN:
            // TODO: use this to return a nice icon
            break;

        case WM_SYSCOMMAND:
        {
            LL_PROFILE_ZONE_NAMED_CATEGORY_WIN32("mwp - WM_SYSCOMMAND");
            switch (w_param)
            {
            case SC_KEYMENU:
                // Disallow the ALT key from triggering the default system menu.
                return 0;

            case SC_SCREENSAVE:
            case SC_MONITORPOWER:
                // eat screen save messages and prevent them!
                return 0;
            }
            break;
        }
        case WM_CLOSE:
        {
            LL_PROFILE_ZONE_NAMED_CATEGORY_WIN32("mwp - WM_CLOSE");
            window_imp->post([=]()
                {
                    // Will the app allow the window to close?
                    if (window_imp->mCallbacks->handleCloseRequest(window_imp))
                    {
                        // Get the app to initiate cleanup.
                        window_imp->mCallbacks->handleQuit(window_imp);
                        // The app is responsible for calling destroyWindow when done with GL
                    }
                });
            return 0;
        }
        case WM_DESTROY:
        {
            LL_PROFILE_ZONE_NAMED_CATEGORY_WIN32("mwp - WM_DESTROY");
            if (window_imp->shouldPostQuit())
            {
                PostQuitMessage(0);  // Posts WM_QUIT with an exit code of 0
            }
            return 0;
        }
        case WM_COMMAND:
        {
            LL_PROFILE_ZONE_NAMED_CATEGORY_WIN32("mwp - WM_COMMAND");
            if (!HIWORD(w_param)) // this message is from a menu
            {
                WINDOW_IMP_POST(window_imp->mCallbacks->handleMenuSelect(window_imp, LOWORD(w_param)));
            }
            break;
        }
        case WM_SYSKEYDOWN:
        {
            LL_PROFILE_ZONE_NAMED_CATEGORY_WIN32("mwp - WM_SYSKEYDOWN");
            // allow system keys, such as ALT-F4 to be processed by Windows
            eat_keystroke = FALSE;
            // intentional fall-through here
        }
        case WM_KEYDOWN:
        {
            LL_PROFILE_ZONE_NAMED_CATEGORY_WIN32("mwp - WM_KEYDOWN");
            window_imp->post([=]()
                {
                    window_imp->mKeyCharCode = 0; // don't know until wm_char comes in next
                    window_imp->mKeyScanCode = (l_param >> 16) & 0xff;
                    window_imp->mKeyVirtualKey = w_param;
                    window_imp->mRawMsg = u_msg;
                    window_imp->mRawWParam = w_param;
                    window_imp->mRawLParam = l_param;

                    gKeyboard->handleKeyDown(w_param, mask);
                });
            if (eat_keystroke) return 0;    // skip DefWindowProc() handling if we're consuming the keypress
            break;
        }
        case WM_SYSKEYUP:
            eat_keystroke = FALSE;
            // intentional fall-through here
        case WM_KEYUP:
        {
            LL_PROFILE_ZONE_NAMED_CATEGORY_WIN32("mwp - WM_KEYUP");
            window_imp->post([=]()
            {
                window_imp->mKeyScanCode = (l_param >> 16) & 0xff;
                window_imp->mKeyVirtualKey = w_param;
                window_imp->mRawMsg = u_msg;
                window_imp->mRawWParam = w_param;
                window_imp->mRawLParam = l_param;

                {
                    LL_PROFILE_ZONE_NAMED_CATEGORY_WIN32("mwp - WM_KEYUP");
                    gKeyboard->handleKeyUp(w_param, mask);
                }
            });
            if (eat_keystroke) return 0;    // skip DefWindowProc() handling if we're consuming the keypress
            break;
        }
        case WM_IME_SETCONTEXT:
        {
            LL_PROFILE_ZONE_NAMED_CATEGORY_WIN32("mwp - WM_IME_SETCONTEXT");
            if (LLWinImm::isAvailable() && window_imp->mPreeditor)
            {
                l_param &= ~ISC_SHOWUICOMPOSITIONWINDOW;
                // Invoke DefWinProc with the modified LPARAM.
            }
            break;
        }
        case WM_IME_STARTCOMPOSITION:
        {
            LL_PROFILE_ZONE_NAMED_CATEGORY_WIN32("mwp - WM_IME_STARTCOMPOSITION");
            if (LLWinImm::isAvailable() && window_imp->mPreeditor)
            {
                WINDOW_IMP_POST(window_imp->handleStartCompositionMessage());
                return 0;
            }
            break;
        }
        case WM_IME_ENDCOMPOSITION:
        {
            LL_PROFILE_ZONE_NAMED_CATEGORY_WIN32("mwp - WM_IME_ENDCOMPOSITION");
            if (LLWinImm::isAvailable() && window_imp->mPreeditor)
            {
                return 0;
            }
            break;
        }
        case WM_IME_COMPOSITION:
        {
            LL_PROFILE_ZONE_NAMED_CATEGORY_WIN32("mwp - WM_IME_COMPOSITION");
            if (LLWinImm::isAvailable() && window_imp->mPreeditor)
            {
                WINDOW_IMP_POST(window_imp->handleCompositionMessage(l_param));
                return 0;
            }
            break;
        }
        case WM_IME_REQUEST:
        {
            LL_PROFILE_ZONE_NAMED_CATEGORY_WIN32("mwp - WM_IME_REQUEST");
            if (LLWinImm::isAvailable() && window_imp->mPreeditor)
            {
                LRESULT result;
                window_imp->handleImeRequests(w_param, l_param, &result);
                return result;
            }
            break;
        }
        case WM_CHAR:
        {
            LL_PROFILE_ZONE_NAMED_CATEGORY_WIN32("mwp - WM_CHAR");
            window_imp->post([=]()
                {
                    window_imp->mKeyCharCode = w_param;
                    window_imp->mRawMsg = u_msg;
                    window_imp->mRawWParam = w_param;
                    window_imp->mRawLParam = l_param;

                    // Should really use WM_UNICHAR eventually, but it requires a specific Windows version and I need
                    // to figure out how that works. - Doug
                    //
                    // ... Well, I don't think so.
                    // How it works is explained in Win32 API document, but WM_UNICHAR didn't work
                    // as specified at least on Windows XP SP1 Japanese version.  I have never used
                    // it since then, and I'm not sure whether it has been fixed now, but I don't think
                    // it is worth trying.  The good old WM_CHAR works just fine even for supplementary
                    // characters.  We just need to take care of surrogate pairs sent as two WM_CHAR's
                    // by ourselves.  It is not that tough.  -- Alissa Sabre @ SL

                    // Even if LLWindowCallbacks::handleUnicodeChar(llwchar, BOOL) returned FALSE,
                    // we *did* processed the event, so I believe we should not pass it to DefWindowProc...
                    window_imp->handleUnicodeUTF16((U16)w_param, gKeyboard->currentMask(FALSE));
                });
            return 0;
        }
        case WM_NCLBUTTONDOWN:
        {
            LL_PROFILE_ZONE_NAMED_CATEGORY_WIN32("mwp - WM_NCLBUTTONDOWN");
            {
                // A click in a non-client area, e.g. title bar or window border.
                window_imp->post([=]()
                    {
                        sHandleLeftMouseUp = false;
                        sHandleDoubleClick = true;
                    });
            }
            break;
        }
        case WM_LBUTTONDOWN:
        {
            LL_PROFILE_ZONE_NAMED_CATEGORY_WIN32("mwp - WM_LBUTTONDOWN");
            {
                LL_RECORD_BLOCK_TIME(FTM_MOUSEHANDLER);
                window_imp->postMouseButtonEvent([=]()
                    {
                        sHandleLeftMouseUp = true;

                        if (LLWinImm::isAvailable() && window_imp->mPreeditor)
                        {
                            window_imp->interruptLanguageTextInput();
                        }

                        MASK mask = gKeyboard->currentMask(TRUE);
                        auto gl_coord = window_imp->mCursorPosition.convert();
                        window_imp->mCallbacks->handleMouseMove(window_imp, gl_coord, mask);
                        window_imp->mCallbacks->handleMouseDown(window_imp, gl_coord, mask);
                    });

                return 0;
            }
            break;
        }

        case WM_LBUTTONDBLCLK:
        {
            LL_PROFILE_ZONE_NAMED_CATEGORY_WIN32("mwp - WM_LBUTTONDBLCLK");
            window_imp->postMouseButtonEvent([=]()
                {
                    //RN: ignore right button double clicks for now
                    //case WM_RBUTTONDBLCLK:
                    if (!sHandleDoubleClick)
                    {
                        sHandleDoubleClick = true;
                        return;
                    }
                    MASK mask = gKeyboard->currentMask(TRUE);

                    // generate move event to update mouse coordinates
                    window_imp->mCursorPosition = window_coord;
                    window_imp->mCallbacks->handleDoubleClick(window_imp, window_imp->mCursorPosition.convert(), mask);
                });

            return 0;
        }
        case WM_LBUTTONUP:
        {
            LL_PROFILE_ZONE_NAMED_CATEGORY_WIN32("mwp - WM_LBUTTONUP");
            {
                window_imp->postMouseButtonEvent([=]()
                    {
                        LL_RECORD_BLOCK_TIME(FTM_MOUSEHANDLER);
                        if (!sHandleLeftMouseUp)
                        {
                            sHandleLeftMouseUp = true;
                            return;
                        }
                        sHandleDoubleClick = true;


                        MASK mask = gKeyboard->currentMask(TRUE);
                        // generate move event to update mouse coordinates
                        window_imp->mCursorPosition = window_coord;
                        window_imp->mCallbacks->handleMouseUp(window_imp, window_imp->mCursorPosition.convert(), mask);
                    });
            }
            return 0;
        }
        case WM_RBUTTONDBLCLK:
        case WM_RBUTTONDOWN:
        {
            LL_PROFILE_ZONE_NAMED_CATEGORY_WIN32("mwp - WM_RBUTTONDOWN");
            {
                LL_RECORD_BLOCK_TIME(FTM_MOUSEHANDLER);
                window_imp->post([=]()
                    {
                        if (LLWinImm::isAvailable() && window_imp->mPreeditor)
                        {
                            WINDOW_IMP_POST(window_imp->interruptLanguageTextInput());
                        }

                        MASK mask = gKeyboard->currentMask(TRUE);
                        // generate move event to update mouse coordinates
                        auto gl_coord = window_imp->mCursorPosition.convert();
                        window_imp->mCallbacks->handleMouseMove(window_imp, gl_coord, mask);
                        window_imp->mCallbacks->handleRightMouseDown(window_imp, gl_coord, mask);
                    });
            }
            return 0;
        }
        break;

        case WM_RBUTTONUP:
        {
            LL_PROFILE_ZONE_NAMED_CATEGORY_WIN32("mwp - WM_RBUTTONUP");
            {
                LL_RECORD_BLOCK_TIME(FTM_MOUSEHANDLER);
                window_imp->postMouseButtonEvent([=]()
                    {
                        MASK mask = gKeyboard->currentMask(TRUE);
                        window_imp->mCallbacks->handleRightMouseUp(window_imp, window_imp->mCursorPosition.convert(), mask);
                    });
            }
        }
        break;

        case WM_MBUTTONDOWN:
            //      case WM_MBUTTONDBLCLK:
        {
            LL_PROFILE_ZONE_NAMED_CATEGORY_WIN32("mwp - WM_MBUTTONDOWN");
            {
                LL_RECORD_BLOCK_TIME(FTM_MOUSEHANDLER);
                window_imp->postMouseButtonEvent([=]()
                    {
                        if (LLWinImm::isAvailable() && window_imp->mPreeditor)
                        {
                            window_imp->interruptLanguageTextInput();
                        }

                        MASK mask = gKeyboard->currentMask(TRUE);
                        window_imp->mCallbacks->handleMiddleMouseDown(window_imp, window_imp->mCursorPosition.convert(), mask);
                    });
            }
        }
        break;

        case WM_MBUTTONUP:
        {
            LL_PROFILE_ZONE_NAMED_CATEGORY_WIN32("mwp - WM_MBUTTONUP");
            {
                LL_RECORD_BLOCK_TIME(FTM_MOUSEHANDLER);
                window_imp->postMouseButtonEvent([=]()
                    {
                        MASK mask = gKeyboard->currentMask(TRUE);
                        window_imp->mCallbacks->handleMiddleMouseUp(window_imp, window_imp->mCursorPosition.convert(), mask);
                    });
            }
        }
        break;
        case WM_XBUTTONDOWN:
        {
            LL_PROFILE_ZONE_NAMED_CATEGORY_WIN32("mwp - WM_XBUTTONDOWN");
            window_imp->postMouseButtonEvent([=]()
                {
                    LL_RECORD_BLOCK_TIME(FTM_MOUSEHANDLER);
                    S32 button = GET_XBUTTON_WPARAM(w_param);
                    if (LLWinImm::isAvailable() && window_imp->mPreeditor)
                    {
                        window_imp->interruptLanguageTextInput();
                    }

                    MASK mask = gKeyboard->currentMask(TRUE);
                    // Windows uses numbers 1 and 2 for buttons, remap to 4, 5
                    window_imp->mCallbacks->handleOtherMouseDown(window_imp, window_imp->mCursorPosition.convert(), mask, button + 3);
                });

        }
        break;

        case WM_XBUTTONUP:
        {
            LL_PROFILE_ZONE_NAMED_CATEGORY_WIN32("mwp - WM_XBUTTONUP");
            window_imp->postMouseButtonEvent([=]()
                {

                    LL_RECORD_BLOCK_TIME(FTM_MOUSEHANDLER);

                    S32 button = GET_XBUTTON_WPARAM(w_param);
                    MASK mask = gKeyboard->currentMask(TRUE);
                    // Windows uses numbers 1 and 2 for buttons, remap to 4, 5
                    window_imp->mCallbacks->handleOtherMouseUp(window_imp, window_imp->mCursorPosition.convert(), mask, button + 3);
                });
        }
        break;

        case WM_MOUSEWHEEL:
        {
            LL_PROFILE_ZONE_NAMED_CATEGORY_WIN32("mwp - WM_MOUSEWHEEL");
            static short z_delta = 0;

            RECT    client_rect;

            // eat scroll events that occur outside our window, since we use mouse position to direct scroll
            // instead of keyboard focus
            // NOTE: mouse_coord is in *window* coordinates for scroll events
            POINT mouse_coord = { (S32)(S16)LOWORD(l_param), (S32)(S16)HIWORD(l_param) };

            if (ScreenToClient(window_imp->mWindowHandle, &mouse_coord)
                && GetClientRect(window_imp->mWindowHandle, &client_rect))
            {
                // we have a valid mouse point and client rect
                if (mouse_coord.x < client_rect.left || client_rect.right < mouse_coord.x
                    || mouse_coord.y < client_rect.top || client_rect.bottom < mouse_coord.y)
                {
                    // mouse is outside of client rect, so don't do anything
                    return 0;
                }
            }

            S16 incoming_z_delta = HIWORD(w_param);
            z_delta += incoming_z_delta;
            // cout << "z_delta " << z_delta << endl;

            // current mouse wheels report changes in increments of zDelta (+120, -120)
            // Future, higher resolution mouse wheels may report smaller deltas.
            // So we sum the deltas and only act when we've exceeded WHEEL_DELTA
            //
            // If the user rapidly spins the wheel, we can get messages with
            // large deltas, like 480 or so.  Thus we need to scroll more quickly.
            if (z_delta <= -WHEEL_DELTA || WHEEL_DELTA <= z_delta)
            {
                short clicks = -z_delta / WHEEL_DELTA;
                WINDOW_IMP_POST(window_imp->mCallbacks->handleScrollWheel(window_imp, clicks));
                z_delta = 0;
            }
            return 0;
        }
        /*
        // TODO: add this after resolving _WIN32_WINNT issue
        case WM_MOUSELEAVE:
        {
        window_imp->mCallbacks->handleMouseLeave(window_imp);

        //              TRACKMOUSEEVENT track_mouse_event;
        //              track_mouse_event.cbSize = sizeof( TRACKMOUSEEVENT );
        //              track_mouse_event.dwFlags = TME_LEAVE;
        //              track_mouse_event.hwndTrack = h_wnd;
        //              track_mouse_event.dwHoverTime = HOVER_DEFAULT;
        //              TrackMouseEvent( &track_mouse_event );
        return 0;
        }
        */
        case WM_MOUSEHWHEEL:
        {
            LL_PROFILE_ZONE_NAMED_CATEGORY_WIN32("mwp - WM_MOUSEHWHEEL");
            static short h_delta = 0;

            RECT    client_rect;

            // eat scroll events that occur outside our window, since we use mouse position to direct scroll
            // instead of keyboard focus
            // NOTE: mouse_coord is in *window* coordinates for scroll events
            POINT mouse_coord = { (S32)(S16)LOWORD(l_param), (S32)(S16)HIWORD(l_param) };

            if (ScreenToClient(window_imp->mWindowHandle, &mouse_coord)
                && GetClientRect(window_imp->mWindowHandle, &client_rect))
            {
                // we have a valid mouse point and client rect
                if (mouse_coord.x < client_rect.left || client_rect.right < mouse_coord.x
                    || mouse_coord.y < client_rect.top || client_rect.bottom < mouse_coord.y)
                {
                    // mouse is outside of client rect, so don't do anything
                    return 0;
                }
            }

            S16 incoming_h_delta = HIWORD(w_param);
            h_delta += incoming_h_delta;

            // If the user rapidly spins the wheel, we can get messages with
            // large deltas, like 480 or so.  Thus we need to scroll more quickly.
            if (h_delta <= -WHEEL_DELTA || WHEEL_DELTA <= h_delta)
            {
                WINDOW_IMP_POST(window_imp->mCallbacks->handleScrollHWheel(window_imp, h_delta / WHEEL_DELTA));
                h_delta = 0;
            }
            return 0;
        }
        // Handle mouse movement within the window
        case WM_MOUSEMOVE:
        {
            LL_PROFILE_ZONE_NAMED_CATEGORY_WIN32("mwp - WM_MOUSEMOVE");
            // DO NOT use mouse event queue for move events to ensure cursor position is updated
            // when button events are handled
            WINDOW_IMP_POST(
                {
                    LL_PROFILE_ZONE_NAMED_CATEGORY_WIN32("mwp - WM_MOUSEMOVE lambda");

                    MASK mask = gKeyboard->currentMask(TRUE);
                    window_imp->mMouseMask = mask;
                    window_imp->mCursorPosition = window_coord;
                });
            return 0;
        }

        case WM_GETMINMAXINFO:
        {
            LL_PROFILE_ZONE_NAMED_CATEGORY_WIN32("mwp - WM_GETMINMAXINFO");
            LPMINMAXINFO min_max = (LPMINMAXINFO)l_param;
            min_max->ptMinTrackSize.x = window_imp->mMinWindowWidth;
            min_max->ptMinTrackSize.y = window_imp->mMinWindowHeight;
            return 0;
        }

        case WM_MOVE:
        {
            window_imp->updateWindowRect();
            return 0;
        }
        case WM_SIZE:
        {
            LL_PROFILE_ZONE_NAMED_CATEGORY_WIN32("mwp - WM_SIZE");
            window_imp->updateWindowRect();

            // There's an odd behavior with WM_SIZE that I would call a bug. If
            // the window is maximized, and you call MoveWindow() with a size smaller
            // than a maximized window, it ends up sending WM_SIZE with w_param set
            // to SIZE_MAXIMIZED -- which isn't true. So the logic below doesn't work.
            // (SL-44655). Fixed it by calling ShowWindow(SW_RESTORE) first (see
            // LLWindowWin32::moveWindow in this file).

            // If we are now restored, but we weren't before, this
            // means that the window was un-minimized.
            if (w_param == SIZE_RESTORED && window_imp->mLastSizeWParam != SIZE_RESTORED)
            {
                WINDOW_IMP_POST(window_imp->mCallbacks->handleActivate(window_imp, TRUE));
            }

            // handle case of window being maximized from fully minimized state
            if (w_param == SIZE_MAXIMIZED && window_imp->mLastSizeWParam != SIZE_MAXIMIZED)
            {
                WINDOW_IMP_POST(window_imp->mCallbacks->handleActivate(window_imp, TRUE));
            }

            // Also handle the minimization case
            if (w_param == SIZE_MINIMIZED && window_imp->mLastSizeWParam != SIZE_MINIMIZED)
            {
                WINDOW_IMP_POST(window_imp->mCallbacks->handleActivate(window_imp, FALSE));
            }

            // Actually resize all of our views
            if (w_param != SIZE_MINIMIZED)
            {
                // Ignore updates for minimizing and minimized "windows"
                WINDOW_IMP_POST(window_imp->mCallbacks->handleResize(window_imp,
                    LOWORD(l_param),
                    HIWORD(l_param)));
            }

            window_imp->mLastSizeWParam = w_param;

            return 0;
        }

        case WM_DPICHANGED:
        {
            LL_PROFILE_ZONE_NAMED_CATEGORY_WIN32("mwp - WM_DPICHANGED");
            LPRECT lprc_new_scale;
            F32 new_scale = F32(LOWORD(w_param)) / F32(USER_DEFAULT_SCREEN_DPI);
            lprc_new_scale = (LPRECT)l_param;
            S32 new_width = lprc_new_scale->right - lprc_new_scale->left;
            S32 new_height = lprc_new_scale->bottom - lprc_new_scale->top;
            WINDOW_IMP_POST(window_imp->mCallbacks->handleDPIChanged(window_imp, new_scale, new_width, new_height));

            SetWindowPos(h_wnd,
                HWND_TOP,
                lprc_new_scale->left,
                lprc_new_scale->top,
                new_width,
                new_height,
                SWP_NOZORDER | SWP_NOACTIVATE);

            return 0;
        }

        case WM_SETFOCUS:
        {
            LL_PROFILE_ZONE_NAMED_CATEGORY_WIN32("mwp - WM_SETFOCUS");

            // <FS:Ansariel> Stop flashing when we gain focus
            if (window_imp->mWindowHandle)
            {
                FLASHWINFO flash_info;
                flash_info.cbSize = sizeof(FLASHWINFO);
                flash_info.hwnd = window_imp->mWindowHandle;
                flash_info.dwFlags = FLASHW_STOP;
                flash_info.uCount = 0;
                flash_info.dwTimeout = 0;
                FlashWindowEx(&flash_info);
            }
            // </FS:Ansariel>

            WINDOW_IMP_POST(window_imp->mCallbacks->handleFocus(window_imp));
            return 0;
        }

        case WM_KILLFOCUS:
        {
            LL_PROFILE_ZONE_NAMED_CATEGORY_WIN32("mwp - WM_KILLFOCUS");
            WINDOW_IMP_POST(window_imp->mCallbacks->handleFocusLost(window_imp));
            return 0;
        }

        case WM_COPYDATA:
        {
            LL_PROFILE_ZONE_NAMED_CATEGORY_WIN32("mwp - WM_COPYDATA");
            {
                // received a URL
                PCOPYDATASTRUCT myCDS = (PCOPYDATASTRUCT)l_param;
                void* data = new U8[myCDS->cbData];
                memcpy(data, myCDS->lpData, myCDS->cbData);
                auto myType = myCDS->dwData;

                window_imp->post([=]()
                    {
                       window_imp->mCallbacks->handleDataCopy(window_imp, myType, data);
                       delete[] data;
                    });
            };
            return 0;

            break;
        }
        case WM_SETTINGCHANGE:
        {
            LL_PROFILE_ZONE_NAMED_CATEGORY_WIN32("mwp - WM_SETTINGCHANGE");
            if (w_param == SPI_SETMOUSEVANISH)
            {
                if (!SystemParametersInfo(SPI_GETMOUSEVANISH, 0, &window_imp->mMouseVanish, 0))
                {
                    WINDOW_IMP_POST(window_imp->mMouseVanish = TRUE);
                }
            }
        }
        break;

        case WM_INPUT:
        {
            LL_PROFILE_ZONE_NAMED_CATEGORY_WIN32("MWP - WM_INPUT");

            UINT dwSize = 0;
            GetRawInputData((HRAWINPUT)l_param, RID_INPUT, NULL, &dwSize, sizeof(RAWINPUTHEADER));
            llassert(dwSize < 1024);

            U8 lpb[1024];

            if (GetRawInputData((HRAWINPUT)l_param, RID_INPUT, (void*)lpb, &dwSize, sizeof(RAWINPUTHEADER)) == dwSize)
            {
                RAWINPUT* raw = (RAWINPUT*)lpb;

                if (raw->header.dwType == RIM_TYPEMOUSE)
                {
                    LLMutexLock lock(&window_imp->mRawMouseMutex);

                    bool absolute_coordinates = (raw->data.mouse.usFlags & MOUSE_MOVE_ABSOLUTE);

                    if (absolute_coordinates)
                    {
                        static S32 prev_absolute_x = 0;
                        static S32 prev_absolute_y = 0;
                        S32 absolute_x;
                        S32 absolute_y;

                        if ((raw->data.mouse.usFlags & 0x10) == 0x10) // touch screen? touch? Not defined in header
                        {
                            // touch screen spams (0,0) coordinates in a number of situations
                            // (0,0) might need to be filtered
                            absolute_x = raw->data.mouse.lLastX;
                            absolute_y = raw->data.mouse.lLastY;
                        }
                        else
                        {
                            bool v_desktop = (raw->data.mouse.usFlags & MOUSE_VIRTUAL_DESKTOP) == MOUSE_VIRTUAL_DESKTOP;

                            S32 width = GetSystemMetrics(v_desktop ? SM_CXVIRTUALSCREEN : SM_CXSCREEN);
                            S32 height = GetSystemMetrics(v_desktop ? SM_CYVIRTUALSCREEN : SM_CYSCREEN);

                            absolute_x = (raw->data.mouse.lLastX / 65535.0f) * width;
                            absolute_y = (raw->data.mouse.lLastY / 65535.0f) * height;
                        }

                        window_imp->mRawMouseDelta.mX += absolute_x - prev_absolute_x;
                        window_imp->mRawMouseDelta.mY -= absolute_y - prev_absolute_y;

                        prev_absolute_x = absolute_x;
                        prev_absolute_y = absolute_y;
                    }
                    else
                    {
                        S32 speed;
                        const S32 DEFAULT_SPEED(10);
                        SystemParametersInfo(SPI_GETMOUSESPEED, 0, &speed, 0);
                        if (speed == DEFAULT_SPEED)
                        {
                            window_imp->mRawMouseDelta.mX += raw->data.mouse.lLastX;
                            window_imp->mRawMouseDelta.mY -= raw->data.mouse.lLastY;
                        }
                        else
                        {
                            window_imp->mRawMouseDelta.mX += round((F32)raw->data.mouse.lLastX * (F32)speed / DEFAULT_SPEED);
                            window_imp->mRawMouseDelta.mY -= round((F32)raw->data.mouse.lLastY * (F32)speed / DEFAULT_SPEED);
                        }
                    }
                }
            }
        }

        //list of messages we get often that we don't care to log about
        case WM_NCHITTEST:
        case WM_NCMOUSEMOVE:
        case WM_NCMOUSELEAVE:
        case WM_MOVING:
        case WM_WINDOWPOSCHANGING:
        case WM_WINDOWPOSCHANGED:
        break;

        default:
        {
            LL_PROFILE_ZONE_NAMED_CATEGORY_WIN32("mwp - default");
            LL_DEBUGS("Window") << "Unhandled windows message code: 0x" << std::hex << U32(u_msg) << LL_ENDL;
        }
        break;
        }
    }
    else
    {
        // (NULL == window_imp)
        LL_DEBUGS("Window") << "No window implementation to handle message with, message code: " << U32(u_msg) << LL_ENDL;
    }

    // pass unhandled messages down to Windows
    LRESULT ret;
    {
        LL_PROFILE_ZONE_NAMED_CATEGORY_WIN32("mwp - DefWindowProc");
        ret = DefWindowProc(h_wnd, u_msg, w_param, l_param);
    }
    return ret;
}

BOOL LLWindowWin32::convertCoords(LLCoordGL from, LLCoordWindow *to)
{
    S32     client_height;
    RECT    client_rect;
    LLCoordWindow window_position;

    if (!mWindowHandle ||
        !GetClientRect(mWindowHandle, &client_rect) ||
        NULL == to)
    {
        return FALSE;
    }

    to->mX = from.mX;
    client_height = client_rect.bottom - client_rect.top;
    to->mY = client_height - from.mY - 1;

    return TRUE;
}

BOOL LLWindowWin32::convertCoords(LLCoordWindow from, LLCoordGL* to)
{
    S32     client_height;
    RECT    client_rect;

    if (!mWindowHandle ||
        !GetClientRect(mWindowHandle, &client_rect) ||
        NULL == to)
    {
        return FALSE;
    }

    to->mX = from.mX;
    client_height = client_rect.bottom - client_rect.top;
    to->mY = client_height - from.mY - 1;

    return TRUE;
}

BOOL LLWindowWin32::convertCoords(LLCoordScreen from, LLCoordWindow* to)
{
    POINT mouse_point;

    mouse_point.x = from.mX;
    mouse_point.y = from.mY;
    BOOL result = ScreenToClient(mWindowHandle, &mouse_point);

    if (result)
    {
        to->mX = mouse_point.x;
        to->mY = mouse_point.y;
    }

    return result;
}

BOOL LLWindowWin32::convertCoords(LLCoordWindow from, LLCoordScreen *to)
{
    POINT mouse_point;

    mouse_point.x = from.mX;
    mouse_point.y = from.mY;
    BOOL result = ClientToScreen(mWindowHandle, &mouse_point);

    if (result)
    {
        to->mX = mouse_point.x;
        to->mY = mouse_point.y;
    }

    return result;
}

BOOL LLWindowWin32::convertCoords(LLCoordScreen from, LLCoordGL *to)
{
    LLCoordWindow window_coord;

    if (!mWindowHandle || (NULL == to))
    {
        return FALSE;
    }

    convertCoords(from, &window_coord);
    convertCoords(window_coord, to);
    return TRUE;
}

BOOL LLWindowWin32::convertCoords(LLCoordGL from, LLCoordScreen *to)
{
    LLCoordWindow window_coord;

    if (!mWindowHandle || (NULL == to))
    {
        return FALSE;
    }

    convertCoords(from, &window_coord);
    convertCoords(window_coord, to);
    return TRUE;
}


BOOL LLWindowWin32::isClipboardTextAvailable()
{
    return IsClipboardFormatAvailable(CF_UNICODETEXT);
}


BOOL LLWindowWin32::pasteTextFromClipboard(LLWString &dst)
{
    BOOL success = FALSE;

    if (IsClipboardFormatAvailable(CF_UNICODETEXT))
    {
        if (OpenClipboard(mWindowHandle))
        {
            HGLOBAL h_data = GetClipboardData(CF_UNICODETEXT);
            if (h_data)
            {
                WCHAR *utf16str = (WCHAR*) GlobalLock(h_data);
                if (utf16str)
                {
                    dst = utf16str_to_wstring(utf16str);
                    LLWStringUtil::removeWindowsCR(dst);
                    GlobalUnlock(h_data);
                    success = TRUE;
                }
            }
            CloseClipboard();
        }
    }

    return success;
}


BOOL LLWindowWin32::copyTextToClipboard(const LLWString& wstr)
{
    BOOL success = FALSE;

    if (OpenClipboard(mWindowHandle))
    {
        EmptyClipboard();

        // Provide a copy of the data in Unicode format.
        LLWString sanitized_string(wstr);
        LLWStringUtil::addCRLF(sanitized_string);
        llutf16string out_utf16 = wstring_to_utf16str(sanitized_string);
        const size_t size_utf16 = (out_utf16.length() + 1) * sizeof(WCHAR);

        // Memory is allocated and then ownership of it is transfered to the system.
        HGLOBAL hglobal_copy_utf16 = GlobalAlloc(GMEM_MOVEABLE, size_utf16);
        if (hglobal_copy_utf16)
        {
            WCHAR* copy_utf16 = (WCHAR*) GlobalLock(hglobal_copy_utf16);
            if (copy_utf16)
            {
                memcpy(copy_utf16, out_utf16.c_str(), size_utf16);  /* Flawfinder: ignore */
                GlobalUnlock(hglobal_copy_utf16);

                if (SetClipboardData(CF_UNICODETEXT, hglobal_copy_utf16))
                {
                    success = TRUE;
                }
            }
        }

        CloseClipboard();
    }

    return success;
}

// Constrains the mouse to the window.
void LLWindowWin32::setMouseClipping( BOOL b )
{
    LL_PROFILE_ZONE_SCOPED_CATEGORY_WIN32;
    ASSERT_MAIN_THREAD();
    if( b != mIsMouseClipping )
    {
        BOOL success = FALSE;

        if( b )
        {
            GetClipCursor( &mOldMouseClip );

            RECT client_rect_in_screen_space;
            if( getClientRectInScreenSpace( &client_rect_in_screen_space ) )
            {
                success = ClipCursor( &client_rect_in_screen_space );
            }
        }
        else
        {
            // Must restore the old mouse clip, which may be set by another window.
            success = ClipCursor( &mOldMouseClip );
            SetRect( &mOldMouseClip, 0, 0, 0, 0 );
        }

        if( success )
        {
            mIsMouseClipping = b;
        }
    }
}

BOOL LLWindowWin32::getClientRectInScreenSpace( RECT* rectp )
{
    BOOL success = FALSE;

    RECT client_rect;
    if (mWindowHandle && GetClientRect(mWindowHandle, &client_rect))
    {
        POINT top_left;
        top_left.x = client_rect.left;
        top_left.y = client_rect.top;
        ClientToScreen(mWindowHandle, &top_left);

        POINT bottom_right;
        bottom_right.x = client_rect.right;
        bottom_right.y = client_rect.bottom;
        ClientToScreen(mWindowHandle, &bottom_right);

        SetRect(rectp,
            top_left.x,
            top_left.y,
            bottom_right.x,
            bottom_right.y);

        success = TRUE;
    }

    return success;
}

void LLWindowWin32::flashIcon(F32 seconds)
{
    // <FS:Ansariel> FIRE-32105: Application icon flashes also while viewer has focus
    //if (mWindowHandle && (GetFocus() != mWindowHandle || GetForegroundWindow() != mWindowHandle))
    //{
    //    mWindowThread->post([=]()
    //        {
    //            FLASHWINFO flash_info;

    //            flash_info.cbSize = sizeof(FLASHWINFO);
    //            flash_info.hwnd = mWindowHandle;
    //            flash_info.dwFlags = FLASHW_TRAY;
    //            // <FS:Ansariel> FIRE-23498: Tray icon flash functions randomly
    //            //flash_info.uCount = UINT(seconds / ICON_FLASH_TIME);
    //            //flash_info.dwTimeout = DWORD(1000.f * ICON_FLASH_TIME); // milliseconds
    //            flash_info.uCount = UINT(ll_round(seconds / ICON_FLASH_TIME));
    //            flash_info.dwTimeout = DWORD(ll_round(1000.f * ICON_FLASH_TIME)); // milliseconds
    //            // </FS:Ansariel>
    //            FlashWindowEx(&flash_info);
    //        });
    //}

    mWindowThread->post([=]()
    {
        if (mWindowHandle && (GetFocus() != mWindowHandle || GetForegroundWindow() != mWindowHandle))
        {
            FLASHWINFO flash_info;

            flash_info.cbSize = sizeof(FLASHWINFO);
            flash_info.hwnd = mWindowHandle;
            flash_info.dwFlags = FLASHW_TRAY;
            // <FS:Ansariel> FIRE-23498: Tray icon flash functions randomly
            //flash_info.uCount = UINT(seconds / ICON_FLASH_TIME);
            //flash_info.dwTimeout = DWORD(1000.f * ICON_FLASH_TIME); // milliseconds
            flash_info.uCount = UINT(ll_round(seconds / ICON_FLASH_TIME));
            flash_info.dwTimeout = DWORD(ll_round(1000.f * ICON_FLASH_TIME)); // milliseconds
            // </FS:Ansariel>
            FlashWindowEx(&flash_info);
        }
    });
    // </FS:Ansariel>
}

F32 LLWindowWin32::getGamma()
{
    return mCurrentGamma;
}

BOOL LLWindowWin32::restoreGamma()
{
    ASSERT_MAIN_THREAD();
    if (mCustomGammaSet != FALSE)
    {
        LL_DEBUGS("Window") << "Restoring gamma" << LL_ENDL;
        mCustomGammaSet = FALSE;
        return SetDeviceGammaRamp(mhDC, mPrevGammaRamp);
    }
    return TRUE;
}

BOOL LLWindowWin32::setGamma(const F32 gamma)
{
    ASSERT_MAIN_THREAD();
    mCurrentGamma = gamma;

    //Get the previous gamma ramp to restore later.
    if (mCustomGammaSet == FALSE)
    {
        if (!gGLManager.mIsIntel) // skip for Intel GPUs (see SL-11341)
        {
            LL_DEBUGS("Window") << "Getting the previous gamma ramp to restore later" << LL_ENDL;
            if(GetDeviceGammaRamp(mhDC, mPrevGammaRamp) == FALSE)
            {
                LL_WARNS("Window") << "Failed to get the previous gamma ramp" << LL_ENDL;
                return FALSE;
            }
        }
        mCustomGammaSet = TRUE;
    }

    LL_DEBUGS("Window") << "Setting gamma to " << gamma << LL_ENDL;

    for ( int i = 0; i < 256; ++i )
    {
        int mult = 256 - ( int ) ( ( gamma - 1.0f ) * 128.0f );

        int value = mult * i;

        if ( value > 0xffff )
            value = 0xffff;

        mCurrentGammaRamp[0][i] =
            mCurrentGammaRamp[1][i] =
            mCurrentGammaRamp[2][i] = (WORD) value;
    };

    return SetDeviceGammaRamp ( mhDC, mCurrentGammaRamp );
}

void LLWindowWin32::setFSAASamples(const U32 fsaa_samples)
{
    ASSERT_MAIN_THREAD();
    mFSAASamples = fsaa_samples;
}

U32 LLWindowWin32::getFSAASamples()
{
    return mFSAASamples;
}

LLWindow::LLWindowResolution* LLWindowWin32::getSupportedResolutions(S32 &num_resolutions)
{
    ASSERT_MAIN_THREAD();
    if (!mSupportedResolutions)
    {
        mSupportedResolutions = new LLWindowResolution[MAX_NUM_RESOLUTIONS];
        DEVMODE dev_mode;
        ::ZeroMemory(&dev_mode, sizeof(DEVMODE));
        dev_mode.dmSize = sizeof(DEVMODE);

        mNumSupportedResolutions = 0;
        for (S32 mode_num = 0; mNumSupportedResolutions < MAX_NUM_RESOLUTIONS; mode_num++)
        {
            if (!EnumDisplaySettings(NULL, mode_num, &dev_mode))
            {
                break;
            }

            if (dev_mode.dmBitsPerPel == BITS_PER_PIXEL &&
                dev_mode.dmPelsWidth >= 800 &&
                dev_mode.dmPelsHeight >= 600)
            {
                BOOL resolution_exists = FALSE;
                for(S32 i = 0; i < mNumSupportedResolutions; i++)
                {
                    if (mSupportedResolutions[i].mWidth == dev_mode.dmPelsWidth &&
                        mSupportedResolutions[i].mHeight == dev_mode.dmPelsHeight)
                    {
                        resolution_exists = TRUE;
                    }
                }
                if (!resolution_exists)
                {
                    mSupportedResolutions[mNumSupportedResolutions].mWidth = dev_mode.dmPelsWidth;
                    mSupportedResolutions[mNumSupportedResolutions].mHeight = dev_mode.dmPelsHeight;
                    mNumSupportedResolutions++;
                }
            }
        }
    }

    num_resolutions = mNumSupportedResolutions;
    return mSupportedResolutions;
}


F32 LLWindowWin32::getNativeAspectRatio()
{
    if (mOverrideAspectRatio > 0.f)
    {
        return mOverrideAspectRatio;
    }
    else if (mNativeAspectRatio > 0.f)
    {
        // we grabbed this value at startup, based on the user's desktop settings
        return mNativeAspectRatio;
    }
    // RN: this hack presumes that the largest supported resolution is monitor-limited
    // and that pixels in that mode are square, therefore defining the native aspect ratio
    // of the monitor...this seems to work to a close approximation for most CRTs/LCDs
    S32 num_resolutions;
    LLWindowResolution* resolutions = getSupportedResolutions(num_resolutions);

    return ((F32)resolutions[num_resolutions - 1].mWidth / (F32)resolutions[num_resolutions - 1].mHeight);
}

F32 LLWindowWin32::getPixelAspectRatio()
{
    F32 pixel_aspect = 1.f;
    if (getFullscreen())
    {
        LLCoordScreen screen_size;
        getSize(&screen_size);
        pixel_aspect = getNativeAspectRatio() * (F32)screen_size.mY / (F32)screen_size.mX;
    }

    return pixel_aspect;
}

// Change display resolution.  Returns true if successful.
// protected
BOOL LLWindowWin32::setDisplayResolution(S32 width, S32 height, S32 bits, S32 refresh)
{
    DEVMODE dev_mode;
    ::ZeroMemory(&dev_mode, sizeof(DEVMODE));
    dev_mode.dmSize = sizeof(DEVMODE);
    BOOL success = FALSE;

    // Don't change anything if we don't have to
    if (EnumDisplaySettings(NULL, ENUM_CURRENT_SETTINGS, &dev_mode))
    {
        if (dev_mode.dmPelsWidth        == width &&
            dev_mode.dmPelsHeight       == height &&
            dev_mode.dmBitsPerPel       == bits &&
            dev_mode.dmDisplayFrequency == refresh )
        {
            // ...display mode identical, do nothing
            return TRUE;
        }
    }

    memset(&dev_mode, 0, sizeof(dev_mode));
    dev_mode.dmSize = sizeof(dev_mode);
    dev_mode.dmPelsWidth        = width;
    dev_mode.dmPelsHeight       = height;
    dev_mode.dmBitsPerPel       = bits;
    dev_mode.dmDisplayFrequency = refresh;
    dev_mode.dmFields = DM_BITSPERPEL | DM_PELSWIDTH | DM_PELSHEIGHT | DM_DISPLAYFREQUENCY;

    // CDS_FULLSCREEN indicates that this is a temporary change to the device mode.
    LONG cds_result = ChangeDisplaySettings(&dev_mode, CDS_FULLSCREEN);

    success = (DISP_CHANGE_SUCCESSFUL == cds_result);

    if (!success)
    {
        LL_WARNS("Window") << "setDisplayResolution failed, "
            << width << "x" << height << "x" << bits << " @ " << refresh << LL_ENDL;
    }

    return success;
}

// protected
BOOL LLWindowWin32::setFullscreenResolution()
{
    if (mFullscreen)
    {
        return setDisplayResolution( mFullscreenWidth, mFullscreenHeight, mFullscreenBits, mFullscreenRefresh);
    }
    else
    {
        return FALSE;
    }
}

// protected
BOOL LLWindowWin32::resetDisplayResolution()
{
    LL_DEBUGS("Window") << "resetDisplayResolution START" << LL_ENDL;

    LONG cds_result = ChangeDisplaySettings(NULL, 0);

    BOOL success = (DISP_CHANGE_SUCCESSFUL == cds_result);

    if (!success)
    {
        LL_WARNS("Window") << "resetDisplayResolution failed" << LL_ENDL;
    }

    LL_DEBUGS("Window") << "resetDisplayResolution END" << LL_ENDL;

    return success;
}

void LLWindowWin32::swapBuffers()
{
    {
        LL_PROFILE_ZONE_SCOPED_CATEGORY_WIN32;
        SwapBuffers(mhDC);
    }

    {
        LL_PROFILE_ZONE_NAMED_CATEGORY_WIN32("GPU Collect");
        LL_PROFILER_GPU_COLLECT;
    }
}


//
// LLSplashScreenImp
//
LLSplashScreenWin32::LLSplashScreenWin32()
:   mWindow(NULL)
{
}

LLSplashScreenWin32::~LLSplashScreenWin32()
{
}

void LLSplashScreenWin32::showImpl()
{
    // This appears to work.  ???
    HINSTANCE hinst = GetModuleHandle(NULL);

    mWindow = CreateDialog(hinst,
        TEXT("SPLASHSCREEN"),
        NULL,   // no parent
        (DLGPROC) LLSplashScreenWin32::windowProc);
    ShowWindow(mWindow, SW_SHOW);

    // Should set taskbar text without creating a header for the window (caption)
    SetWindowTextA(mWindow, APP_NAME.c_str());
}


void LLSplashScreenWin32::updateImpl(const std::string& mesg)
{
    if (!mWindow) return;

    int output_str_len = MultiByteToWideChar(CP_UTF8, 0, mesg.c_str(), mesg.length(), NULL, 0);
    if( output_str_len>1024 )
        return;

    WCHAR w_mesg[1025];//big enought to keep null terminatos

    MultiByteToWideChar (CP_UTF8, 0, mesg.c_str(), mesg.length(), w_mesg, output_str_len);

    //looks like MultiByteToWideChar didn't add null terminator to converted string, see EXT-4858
    w_mesg[output_str_len] = 0;

    SendDlgItemMessage(mWindow,
        666,        // HACK: text id
        WM_SETTEXT,
        FALSE,
        (LPARAM)w_mesg);
}


void LLSplashScreenWin32::hideImpl()
{
    if (mWindow)
    {
        if (!destroy_window_handler(mWindow))
        {
            LL_WARNS("Window") << "Failed to properly close splash screen window!" << LL_ENDL;
        }
        mWindow = NULL;
    }
}


// static
LRESULT CALLBACK LLSplashScreenWin32::windowProc(HWND h_wnd, UINT u_msg,
                                            WPARAM w_param, LPARAM l_param)
{
    // Just give it to windows
    return DefWindowProc(h_wnd, u_msg, w_param, l_param);
}

//
// Helper Funcs
//

S32 OSMessageBoxWin32(const std::string& text, const std::string& caption, U32 type)
{
    UINT uType;

    switch(type)
    {
    case OSMB_OK:
        uType = MB_OK;
        break;
    case OSMB_OKCANCEL:
        uType = MB_OKCANCEL;
        break;
    case OSMB_YESNO:
        uType = MB_YESNO;
        break;
    default:
        uType = MB_OK;
        break;
    }

    int retval_win = MessageBoxW(NULL, // HWND
                                 ll_convert_string_to_wide(text).c_str(),
                                 ll_convert_string_to_wide(caption).c_str(),
                                 uType);
    S32 retval;

    switch(retval_win)
    {
    case IDYES:
        retval = OSBTN_YES;
        break;
    case IDNO:
        retval = OSBTN_NO;
        break;
    case IDOK:
        retval = OSBTN_OK;
        break;
    case IDCANCEL:
        retval = OSBTN_CANCEL;
        break;
    default:
        retval = OSBTN_CANCEL;
        break;
    }

    return retval;
}
void LLWindowWin32::openFile(const std::string& file_name )
{
	LLWString url_wstring = utf8str_to_wstring( file_name );
	llutf16string url_utf16 = wstring_to_utf16str( url_wstring );
	
	SHELLEXECUTEINFO sei = { sizeof( sei ) };
	sei.fMask = SEE_MASK_FLAG_DDEWAIT;
	sei.nShow = SW_SHOWNORMAL;
	sei.lpVerb = L"open";
	sei.lpFile = url_utf16.c_str();
	ShellExecuteEx( &sei );
}
void LLWindowWin32::spawnWebBrowser(const std::string& escaped_url, bool async)
{
    bool found = false;
    S32 i;
    for (i = 0; i < gURLProtocolWhitelistCount; i++)
    {
        if (escaped_url.find(gURLProtocolWhitelist[i]) == 0)
        {
            found = true;
            break;
        }
    }

    if (!found)
    {
        LL_WARNS("Window") << "spawn_web_browser() called for url with protocol not on whitelist: " << escaped_url << LL_ENDL;
        return;
    }

    LL_INFOS("Window") << "Opening URL " << escaped_url << LL_ENDL;

    // replaced ShellExecute code with ShellExecuteEx since ShellExecute doesn't work
    // reliablly on Vista.

    // this is madness.. no, this is..
    LLWString url_wstring = utf8str_to_wstring( escaped_url );
    llutf16string url_utf16 = wstring_to_utf16str( url_wstring );

    // let the OS decide what to use to open the URL
    SHELLEXECUTEINFO sei = { sizeof( sei ) };
    // NOTE: this assumes that SL will stick around long enough to complete the DDE message exchange
    // necessary for ShellExecuteEx to complete
    if (async)
    {
        sei.fMask = SEE_MASK_ASYNCOK;
    }
    sei.nShow = SW_SHOWNORMAL;
    sei.lpVerb = L"open";
    sei.lpFile = url_utf16.c_str();
    ShellExecuteEx( &sei );
}

/*
    Make the raw keyboard data available - used to poke through to LLQtWebKit so
    that Qt/Webkit has access to the virtual keycodes etc. that it needs
*/
LLSD LLWindowWin32::getNativeKeyData()
{
    LLSD result = LLSD::emptyMap();

    result["scan_code"] = (S32)mKeyScanCode;
    result["virtual_key"] = (S32)mKeyVirtualKey;
    result["msg"] = ll_sd_from_U32(mRawMsg);
    result["w_param"] = ll_sd_from_U32(mRawWParam);
    result["l_param"] = ll_sd_from_U32(mRawLParam);

    return result;
}

BOOL LLWindowWin32::dialogColorPicker( F32 *r, F32 *g, F32 *b )
{
    BOOL retval = FALSE;

    static CHOOSECOLOR cc;
    static COLORREF crCustColors[16];
    cc.lStructSize = sizeof(CHOOSECOLOR);
    cc.hwndOwner = mWindowHandle;
    cc.hInstance = NULL;
    cc.rgbResult = RGB ((*r * 255.f),(*g *255.f),(*b * 255.f));
    //cc.rgbResult = RGB (0x80,0x80,0x80);
    cc.lpCustColors = crCustColors;
    cc.Flags = CC_RGBINIT | CC_FULLOPEN;
    cc.lCustData = 0;
    cc.lpfnHook = NULL;
    cc.lpTemplateName = NULL;

    // This call is modal, so pause agent
    //send_agent_pause();   // this is in newview and we don't want to set up a dependency
    {
        retval = ChooseColor(&cc);
    }
    //send_agent_resume();  // this is in newview and we don't want to set up a dependency

    *b = ((F32)((cc.rgbResult >> 16) & 0xff)) / 255.f;

    *g = ((F32)((cc.rgbResult >> 8) & 0xff)) / 255.f;

    *r = ((F32)(cc.rgbResult & 0xff)) / 255.f;

    return (retval);
}

void *LLWindowWin32::getPlatformWindow()
{
    return (void*)mWindowHandle;
}

void LLWindowWin32::bringToFront()
{
    mWindowThread->post([=]()
        {
            BringWindowToTop(mWindowHandle);
        });
}

// set (OS) window focus back to the client
void LLWindowWin32::focusClient()
{
    mWindowThread->post([=]()
        {
            SetFocus(mWindowHandle);
        });
}

void LLWindowWin32::allowLanguageTextInput(LLPreeditor *preeditor, BOOL b)
{
    if (b == sLanguageTextInputAllowed || !LLWinImm::isAvailable())
    {
        return;
    }

    if (preeditor != mPreeditor && !b)
    {
        // This condition may occur with a call to
        // setEnabled(BOOL) from LLTextEditor or LLLineEditor
        // when the control is not focused.
        // We need to silently ignore the case so that
        // the language input status of the focused control
        // is not disturbed.
        return;
    }

    // Take care of old and new preeditors.
    if (preeditor != mPreeditor || !b)
    {
        if (sLanguageTextInputAllowed)
        {
            interruptLanguageTextInput();
        }
        mPreeditor = (b ? preeditor : NULL);
    }

    sLanguageTextInputAllowed = b;

    if (sLanguageTextInputAllowed)
    {
        mWindowThread->post([=]()
        {
            // Allowing: Restore the previous IME status, so that the user has a feeling that the previous
            // text input continues naturally.  Be careful, however, the IME status is meaningful only during the user keeps
            // using same Input Locale (aka Keyboard Layout).
            if (sWinIMEOpened && GetKeyboardLayout(0) == sWinInputLocale)
            {
                HIMC himc = LLWinImm::getContext(mWindowHandle);
                LLWinImm::setOpenStatus(himc, TRUE);
                LLWinImm::setConversionStatus(himc, sWinIMEConversionMode, sWinIMESentenceMode);
                LLWinImm::releaseContext(mWindowHandle, himc);
            }
        });
    }
    else
    {
        mWindowThread->post([=]()
        {
            // Disallowing: Turn off the IME so that succeeding key events bypass IME and come to us directly.
            // However, do it after saving the current IME  status.  We need to restore the status when
            //   allowing language text input again.
            sWinInputLocale = GetKeyboardLayout(0);
            sWinIMEOpened = LLWinImm::isIME(sWinInputLocale);
            if (sWinIMEOpened)
            {
                HIMC himc = LLWinImm::getContext(mWindowHandle);
                sWinIMEOpened = LLWinImm::getOpenStatus(himc);
                if (sWinIMEOpened)
                {
                    LLWinImm::getConversionStatus(himc, &sWinIMEConversionMode, &sWinIMESentenceMode);

                    // We need both ImmSetConversionStatus and ImmSetOpenStatus here to surely disable IME's
                    // keyboard hooking, because Some IME reacts only on the former and some other on the latter...
                    LLWinImm::setConversionStatus(himc, IME_CMODE_NOCONVERSION, sWinIMESentenceMode);
                    LLWinImm::setOpenStatus(himc, FALSE);
                }
                LLWinImm::releaseContext(mWindowHandle, himc);
            }
        });
    }
}

void LLWindowWin32::fillCandidateForm(const LLCoordGL& caret, const LLRect& bounds,
        CANDIDATEFORM *form)
{
    LLCoordWindow caret_coord, top_left, bottom_right;
    convertCoords(caret, &caret_coord);
    convertCoords(LLCoordGL(bounds.mLeft, bounds.mTop), &top_left);
    convertCoords(LLCoordGL(bounds.mRight, bounds.mBottom), &bottom_right);

    memset(form, 0, sizeof(CANDIDATEFORM));
    form->dwStyle = CFS_EXCLUDE;
    form->ptCurrentPos.x = caret_coord.mX;
    form->ptCurrentPos.y = caret_coord.mY;
    form->rcArea.left   = top_left.mX;
    form->rcArea.top    = top_left.mY;
    form->rcArea.right  = bottom_right.mX;
    form->rcArea.bottom = bottom_right.mY;
}


// Put the IME window at the right place (near current text input).   Point coordinates should be the top of the current text line.
void LLWindowWin32::setLanguageTextInput( const LLCoordGL & position )
{
    if (sLanguageTextInputAllowed && LLWinImm::isAvailable())
    {
        HIMC himc = LLWinImm::getContext(mWindowHandle);

        LLCoordWindow win_pos;
        convertCoords( position, &win_pos );

        if ( win_pos.mX >= 0 && win_pos.mY >= 0 &&
            (win_pos.mX != sWinIMEWindowPosition.mX) || (win_pos.mY != sWinIMEWindowPosition.mY) )
        {
            COMPOSITIONFORM ime_form;
            memset( &ime_form, 0, sizeof(ime_form) );
            ime_form.dwStyle = CFS_POINT;
            ime_form.ptCurrentPos.x = win_pos.mX;
            ime_form.ptCurrentPos.y = win_pos.mY;

            LLWinImm::setCompositionWindow( himc, &ime_form );

            sWinIMEWindowPosition = win_pos;
        }

        LLWinImm::releaseContext(mWindowHandle, himc);
    }
}


void LLWindowWin32::fillCharPosition(const LLCoordGL& caret, const LLRect& bounds, const LLRect& control,
        IMECHARPOSITION *char_position)
{
    LLCoordScreen caret_coord, top_left, bottom_right;
    convertCoords(caret, &caret_coord);
    convertCoords(LLCoordGL(bounds.mLeft, bounds.mTop), &top_left);
    convertCoords(LLCoordGL(bounds.mRight, bounds.mBottom), &bottom_right);

    char_position->pt.x = caret_coord.mX;
    char_position->pt.y = top_left.mY;  // Windows wants the coordinate of upper left corner of a character...
    char_position->cLineHeight = bottom_right.mY - top_left.mY;
    char_position->rcDocument.left   = top_left.mX;
    char_position->rcDocument.top    = top_left.mY;
    char_position->rcDocument.right  = bottom_right.mX;
    char_position->rcDocument.bottom = bottom_right.mY;
}

void LLWindowWin32::fillCompositionLogfont(LOGFONT *logfont)
{
    // Our font is a list of FreeType recognized font files that may
    // not have a corresponding ones in Windows' fonts.  Hence, we
    // can't simply tell Windows which font we are using.  We will
    // notify a _standard_ font for a current input locale instead.
    // We use a hard-coded knowledge about the Windows' standard
    // configuration to do so...

    memset(logfont, 0, sizeof(LOGFONT));

    const WORD lang_id = LOWORD(GetKeyboardLayout(0));
    switch (PRIMARYLANGID(lang_id))
    {
    case LANG_CHINESE:
        // We need to identify one of two Chinese fonts.
        switch (SUBLANGID(lang_id))
        {
        case SUBLANG_CHINESE_SIMPLIFIED:
        case SUBLANG_CHINESE_SINGAPORE:
            logfont->lfCharSet = GB2312_CHARSET;
            lstrcpy(logfont->lfFaceName, TEXT("SimHei"));
            break;
        case SUBLANG_CHINESE_TRADITIONAL:
        case SUBLANG_CHINESE_HONGKONG:
        case SUBLANG_CHINESE_MACAU:
        default:
            logfont->lfCharSet = CHINESEBIG5_CHARSET;
            lstrcpy(logfont->lfFaceName, TEXT("MingLiU"));
            break;
        }
        break;
    case LANG_JAPANESE:
        logfont->lfCharSet = SHIFTJIS_CHARSET;
        lstrcpy(logfont->lfFaceName, TEXT("MS Gothic"));
        break;
    case LANG_KOREAN:
        logfont->lfCharSet = HANGUL_CHARSET;
        lstrcpy(logfont->lfFaceName, TEXT("Gulim"));
        break;
    default:
        logfont->lfCharSet = ANSI_CHARSET;
        lstrcpy(logfont->lfFaceName, TEXT("Tahoma"));
        break;
    }

    logfont->lfHeight = mPreeditor->getPreeditFontSize();
    logfont->lfWeight = FW_NORMAL;
}

U32 LLWindowWin32::fillReconvertString(const LLWString &text,
    S32 focus, S32 focus_length, RECONVERTSTRING *reconvert_string)
{
    const llutf16string text_utf16 = wstring_to_utf16str(text);
    const DWORD required_size = sizeof(RECONVERTSTRING) + (text_utf16.length() + 1) * sizeof(WCHAR);
    if (reconvert_string && reconvert_string->dwSize >= required_size)
    {
        const DWORD focus_utf16_at = wstring_utf16_length(text, 0, focus);
        const DWORD focus_utf16_length = wstring_utf16_length(text, focus, focus_length);

        reconvert_string->dwVersion = 0;
        reconvert_string->dwStrLen = text_utf16.length();
        reconvert_string->dwStrOffset = sizeof(RECONVERTSTRING);
        reconvert_string->dwCompStrLen = focus_utf16_length;
        reconvert_string->dwCompStrOffset = focus_utf16_at * sizeof(WCHAR);
        reconvert_string->dwTargetStrLen = 0;
        reconvert_string->dwTargetStrOffset = focus_utf16_at * sizeof(WCHAR);

        const LPWSTR text = (LPWSTR)((BYTE *)reconvert_string + sizeof(RECONVERTSTRING));
        memcpy(text, text_utf16.c_str(), (text_utf16.length() + 1) * sizeof(WCHAR));
    }
    return required_size;
}

void LLWindowWin32::updateLanguageTextInputArea()
{
    if (!mPreeditor || !LLWinImm::isAvailable())
    {
        return;
    }

    LLCoordGL caret_coord;
    LLRect preedit_bounds;
    if (mPreeditor->getPreeditLocation(-1, &caret_coord, &preedit_bounds, NULL))
    {
        mLanguageTextInputPointGL = caret_coord;
        mLanguageTextInputAreaGL = preedit_bounds;

        CANDIDATEFORM candidate_form;
        fillCandidateForm(caret_coord, preedit_bounds, &candidate_form);

        HIMC himc = LLWinImm::getContext(mWindowHandle);
        // Win32 document says there may be up to 4 candidate windows.
        // This magic number 4 appears only in the document, and
        // there are no constant/macro for the value...
        for (int i = 3; i >= 0; --i)
        {
            candidate_form.dwIndex = i;
            LLWinImm::setCandidateWindow(himc, &candidate_form);
        }
        LLWinImm::releaseContext(mWindowHandle, himc);
    }
}

void LLWindowWin32::interruptLanguageTextInput()
{
    ASSERT_MAIN_THREAD();
    if (mPreeditor && LLWinImm::isAvailable())
    {
        HIMC himc = LLWinImm::getContext(mWindowHandle);
        LLWinImm::notifyIME(himc, NI_COMPOSITIONSTR, CPS_COMPLETE, 0);
        LLWinImm::releaseContext(mWindowHandle, himc);
    }
}

void LLWindowWin32::handleStartCompositionMessage()
{
    // Let IME know the font to use in feedback UI.
    LOGFONT logfont;
    fillCompositionLogfont(&logfont);
    HIMC himc = LLWinImm::getContext(mWindowHandle);
    LLWinImm::setCompositionFont(himc, &logfont);
    LLWinImm::releaseContext(mWindowHandle, himc);
}

// Handle WM_IME_COMPOSITION message.

void LLWindowWin32::handleCompositionMessage(const U32 indexes)
{
    if (!mPreeditor)
    {
        return;
    }
    BOOL needs_update = FALSE;
    LLWString result_string;
    LLWString preedit_string;
    S32 preedit_string_utf16_length = 0;
    LLPreeditor::segment_lengths_t preedit_segment_lengths;
    LLPreeditor::standouts_t preedit_standouts;

    // Step I: Receive details of preedits from IME.

    HIMC himc = LLWinImm::getContext(mWindowHandle);

    if (indexes & GCS_RESULTSTR)
    {
        LONG size = LLWinImm::getCompositionString(himc, GCS_RESULTSTR, NULL, 0);
        if (size >= 0)
        {
            const LPWSTR data = new WCHAR[size / sizeof(WCHAR) + 1];
            size = LLWinImm::getCompositionString(himc, GCS_RESULTSTR, data, size);
            if (size > 0)
            {
                result_string = utf16str_to_wstring(llutf16string(data, size / sizeof(WCHAR)));
            }
            delete[] data;
            needs_update = TRUE;
        }
    }

    if (indexes & GCS_COMPSTR)
    {
        LONG size = LLWinImm::getCompositionString(himc, GCS_COMPSTR, NULL, 0);
        if (size >= 0)
        {
            const LPWSTR data = new WCHAR[size / sizeof(WCHAR) + 1];
            size = LLWinImm::getCompositionString(himc, GCS_COMPSTR, data, size);
            if (size > 0)
            {
                preedit_string_utf16_length = size / sizeof(WCHAR);
                preedit_string = utf16str_to_wstring(llutf16string(data, size / sizeof(WCHAR)));
            }
            delete[] data;
            needs_update = TRUE;
        }
    }

    if ((indexes & GCS_COMPCLAUSE) && preedit_string.length() > 0)
    {
        LONG size = LLWinImm::getCompositionString(himc, GCS_COMPCLAUSE, NULL, 0);
        if (size > 0)
        {
            const LPDWORD data = new DWORD[size / sizeof(DWORD)];
            size = LLWinImm::getCompositionString(himc, GCS_COMPCLAUSE, data, size);
            if (size >= sizeof(DWORD) * 2
                && data[0] == 0 && data[size / sizeof(DWORD) - 1] == preedit_string_utf16_length)
            {
                preedit_segment_lengths.resize(size / sizeof(DWORD) - 1);
                S32 offset = 0;
                for (U32 i = 0; i < preedit_segment_lengths.size(); i++)
                {
                    const S32 length = wstring_wstring_length_from_utf16_length(preedit_string, offset, data[i + 1] - data[i]);
                    preedit_segment_lengths[i] = length;
                    offset += length;
                }
            }
            delete[] data;
        }
    }

    if ((indexes & GCS_COMPATTR) && preedit_segment_lengths.size() > 1)
    {
        LONG size = LLWinImm::getCompositionString(himc, GCS_COMPATTR, NULL, 0);
        if (size > 0)
        {
            const LPBYTE data = new BYTE[size / sizeof(BYTE)];
            size = LLWinImm::getCompositionString(himc, GCS_COMPATTR, data, size);
            if (size == preedit_string_utf16_length)
            {
                preedit_standouts.assign(preedit_segment_lengths.size(), FALSE);
                S32 offset = 0;
                for (U32 i = 0; i < preedit_segment_lengths.size(); i++)
                {
                    if (ATTR_TARGET_CONVERTED == data[offset] || ATTR_TARGET_NOTCONVERTED == data[offset])
                    {
                        preedit_standouts[i] = TRUE;
                    }
                    offset += wstring_utf16_length(preedit_string, offset, preedit_segment_lengths[i]);
                }
            }
            delete[] data;
        }
    }

    S32 caret_position = preedit_string.length();
    if (indexes & GCS_CURSORPOS)
    {
        const S32 caret_position_utf16 = LLWinImm::getCompositionString(himc, GCS_CURSORPOS, NULL, 0);
        if (caret_position_utf16 >= 0 && caret_position <= preedit_string_utf16_length)
        {
            caret_position = wstring_wstring_length_from_utf16_length(preedit_string, 0, caret_position_utf16);
        }
    }

    if (indexes == 0)
    {
        // I'm not sure this condition really happens, but
        // Windows SDK document says it is an indication
        // of "reset everything."
        needs_update = TRUE;
    }

    LLWinImm::releaseContext(mWindowHandle, himc);

    // Step II: Update the active preeditor.

    if (needs_update)
    {
        if (preedit_string.length() != 0 || result_string.length() != 0)
        {
            mPreeditor->resetPreedit();
        }

        if (result_string.length() > 0)
        {
            for (LLWString::const_iterator i = result_string.begin(); i != result_string.end(); i++)
            {
                mPreeditor->handleUnicodeCharHere(*i);
            }
        }

        if (preedit_string.length() == 0)
        {
            preedit_segment_lengths.clear();
            preedit_standouts.clear();
        }
        else
        {
            if (preedit_segment_lengths.size() == 0)
            {
                preedit_segment_lengths.assign(1, preedit_string.length());
            }
            if (preedit_standouts.size() == 0)
            {
                preedit_standouts.assign(preedit_segment_lengths.size(), FALSE);
            }
        }
        mPreeditor->updatePreedit(preedit_string, preedit_segment_lengths, preedit_standouts, caret_position);

        // Some IME doesn't query char position after WM_IME_COMPOSITION,
        // so we need to update them actively.
        updateLanguageTextInputArea();
    }
}

// Given a text and a focus range, find_context finds and returns a
// surrounding context of the focused subtext.  A variable pointed
// to by offset receives the offset in llwchars of the beginning of
// the returned context string in the given wtext.

static LLWString find_context(const LLWString & wtext, S32 focus, S32 focus_length, S32 *offset)
{
    static const S32 CONTEXT_EXCESS = 30;   // This value is by experiences.

    const S32 e = llmin((S32) wtext.length(), focus + focus_length + CONTEXT_EXCESS);
    S32 end = focus + focus_length;
    while (end < e && '\n' != wtext[end])
    {
        end++;
    }

    const S32 s = llmax(0, focus - CONTEXT_EXCESS);
    S32 start = focus;
    while (start > s && '\n' != wtext[start - 1])
    {
        --start;
    }

    *offset = start;
    return wtext.substr(start, end - start);
}

// final stage of handling drop requests - both from WM_DROPFILES message
// for files and via IDropTarget interface requests.
LLWindowCallbacks::DragNDropResult LLWindowWin32::completeDragNDropRequest( const LLCoordGL gl_coord, const MASK mask, LLWindowCallbacks::DragNDropAction action, const std::string url )
{
    ASSERT_MAIN_THREAD();
    return mCallbacks->handleDragNDrop( this, gl_coord, mask, action, url );
}

// Handle WM_IME_REQUEST message.
// If it handled the message, returns TRUE.  Otherwise, FALSE.
// When it handled the message, the value to be returned from
// the Window Procedure is set to *result.

BOOL LLWindowWin32::handleImeRequests(WPARAM request, LPARAM param, LRESULT *result)
{
    if ( mPreeditor )
    {
        switch (request)
        {
            case IMR_CANDIDATEWINDOW:       // http://msdn2.microsoft.com/en-us/library/ms776080.aspx
            {
                LLCoordGL caret_coord;
                LLRect preedit_bounds;
                mPreeditor->getPreeditLocation(-1, &caret_coord, &preedit_bounds, NULL);

                CANDIDATEFORM *const form = (CANDIDATEFORM *)param;
                DWORD const dwIndex = form->dwIndex;
                fillCandidateForm(caret_coord, preedit_bounds, form);
                form->dwIndex = dwIndex;

                *result = 1;
                return TRUE;
            }
            case IMR_QUERYCHARPOSITION:
            {
                IMECHARPOSITION *const char_position = (IMECHARPOSITION *)param;

                // char_position->dwCharPos counts in number of
                // WCHARs, i.e., UTF-16 encoding units, so we can't simply pass the
                // number to getPreeditLocation.

                const LLWString & wtext = mPreeditor->getPreeditString();
                S32 preedit, preedit_length;
                mPreeditor->getPreeditRange(&preedit, &preedit_length);
                LLCoordGL caret_coord;
                LLRect preedit_bounds, text_control;
                const S32 position = wstring_wstring_length_from_utf16_length(wtext, preedit, char_position->dwCharPos);

                if (!mPreeditor->getPreeditLocation(position, &caret_coord, &preedit_bounds, &text_control))
                {
                    LL_WARNS("Window") << "*** IMR_QUERYCHARPOSITON called but getPreeditLocation failed." << LL_ENDL;
                    return FALSE;
                }

                fillCharPosition(caret_coord, preedit_bounds, text_control, char_position);

                *result = 1;
                return TRUE;
            }
            case IMR_COMPOSITIONFONT:
            {
                fillCompositionLogfont((LOGFONT *)param);

                *result = 1;
                return TRUE;
            }
            case IMR_RECONVERTSTRING:
            {
                mPreeditor->resetPreedit();
                const LLWString & wtext = mPreeditor->getPreeditString();
                S32 select, select_length;
                mPreeditor->getSelectionRange(&select, &select_length);

                S32 context_offset;
                const LLWString context = find_context(wtext, select, select_length, &context_offset);

                RECONVERTSTRING * const reconvert_string = (RECONVERTSTRING *)param;
                const U32 size = fillReconvertString(context, select - context_offset, select_length, reconvert_string);
                if (reconvert_string)
                {
                    if (select_length == 0)
                    {
                        // Let the IME to decide the reconversion range, and
                        // adjust the reconvert_string structure accordingly.
                        HIMC himc = LLWinImm::getContext(mWindowHandle);
                        const BOOL adjusted = LLWinImm::setCompositionString(himc,
                                    SCS_QUERYRECONVERTSTRING, reconvert_string, size, NULL, 0);
                        LLWinImm::releaseContext(mWindowHandle, himc);
                        if (adjusted)
                        {
                            const llutf16string & text_utf16 = wstring_to_utf16str(context);
                            const S32 new_preedit_start = reconvert_string->dwCompStrOffset / sizeof(WCHAR);
                            const S32 new_preedit_end = new_preedit_start + reconvert_string->dwCompStrLen;
                            select = utf16str_wstring_length(text_utf16, new_preedit_start);
                            select_length = utf16str_wstring_length(text_utf16, new_preedit_end) - select;
                            select += context_offset;
                        }
                    }
                    mPreeditor->markAsPreedit(select, select_length);
                }

                *result = size;
                return TRUE;
            }
            case IMR_CONFIRMRECONVERTSTRING:
            {
                *result = FALSE;
                return TRUE;
            }
            case IMR_DOCUMENTFEED:
            {
                const LLWString & wtext = mPreeditor->getPreeditString();
                S32 preedit, preedit_length;
                mPreeditor->getPreeditRange(&preedit, &preedit_length);

                S32 context_offset;
                LLWString context = find_context(wtext, preedit, preedit_length, &context_offset);
                preedit -= context_offset;
                preedit_length = llmin(preedit_length, (S32)context.length() - preedit);
                if (preedit_length > 0 && preedit >= 0)
                {
                    // IMR_DOCUMENTFEED may be called when we have an active preedit.
                    // We should pass the context string *excluding* the preedit string.
                    // Otherwise, some IME are confused.
                    context.erase(preedit, preedit_length);
                }

                RECONVERTSTRING *reconvert_string = (RECONVERTSTRING *)param;
                *result = fillReconvertString(context, preedit, 0, reconvert_string);
                return TRUE;
            }
            default:
                return FALSE;
        }
    }

    return FALSE;
}

//static
void LLWindowWin32::setDPIAwareness()
{
    HMODULE hShcore = LoadLibrary(L"shcore.dll");
    if (hShcore != NULL)
    {
        SetProcessDpiAwarenessType pSPDA;
        pSPDA = (SetProcessDpiAwarenessType)GetProcAddress(hShcore, "SetProcessDpiAwareness");
        if (pSPDA)
        {

            HRESULT hr = pSPDA(PROCESS_PER_MONITOR_DPI_AWARE);
            if (hr != S_OK)
            {
                LL_WARNS() << "SetProcessDpiAwareness() function returned an error. Will use legacy DPI awareness API of Win XP/7" << LL_ENDL;
            }
        }
        FreeLibrary(hShcore);
    }
    else
    {
        LL_WARNS() << "Could not load shcore.dll library (included by <ShellScalingAPI.h> from Win 8.1 SDK. Will use legacy DPI awareness API of Win XP/7" << LL_ENDL;
    }
}

void* LLWindowWin32::getDirectInput8()
{
    return &gDirectInput8;
}

bool LLWindowWin32::getInputDevices(U32 device_type_filter,
                                    std::function<bool(std::string&, LLSD&, void*)> osx_callback,
                                    void * di8_devices_callback,
                                    void* userdata)
{
    if (gDirectInput8 != NULL)
    {
        // Enumerate devices
        HRESULT status = gDirectInput8->EnumDevices(
            (DWORD) device_type_filter,        // DWORD dwDevType,
            (LPDIENUMDEVICESCALLBACK)di8_devices_callback,  // LPDIENUMDEVICESCALLBACK lpCallback, // BOOL DIEnumDevicesCallback( LPCDIDEVICEINSTANCE lpddi, LPVOID pvRef ) // BOOL CALLBACK DinputDevice::DevicesCallback
            (LPVOID*)userdata, // LPVOID pvRef
            DIEDFL_ATTACHEDONLY       // DWORD dwFlags
            );

        return status == DI_OK;
    }
    return false;
}

F32 LLWindowWin32::getSystemUISize()
{
    F32 scale_value = 1.f;
    HWND hWnd = (HWND)getPlatformWindow();
    HDC hdc = GetDC(hWnd);
    HMONITOR hMonitor;
    HANDLE hProcess = GetCurrentProcess();
    PROCESS_DPI_AWARENESS dpi_awareness;

    HMODULE hShcore = LoadLibrary(L"shcore.dll");

    if (hShcore != NULL)
    {
        GetProcessDpiAwarenessType pGPDA;
        pGPDA = (GetProcessDpiAwarenessType)GetProcAddress(hShcore, "GetProcessDpiAwareness");
        GetDpiForMonitorType pGDFM;
        pGDFM = (GetDpiForMonitorType)GetProcAddress(hShcore, "GetDpiForMonitor");
        if (pGPDA != NULL && pGDFM != NULL)
        {
            pGPDA(hProcess, &dpi_awareness);
            if (dpi_awareness == PROCESS_PER_MONITOR_DPI_AWARE)
            {
                POINT    pt;
                UINT     dpix = 0, dpiy = 0;
                HRESULT  hr = E_FAIL;
                RECT     rect;

                GetWindowRect(hWnd, &rect);
                // Get the DPI for the monitor, on which the center of window is displayed and set the scaling factor
                pt.x = (rect.left + rect.right) / 2;
                pt.y = (rect.top + rect.bottom) / 2;
                hMonitor = MonitorFromPoint(pt, MONITOR_DEFAULTTONEAREST);
                hr = pGDFM(hMonitor, MDT_EFFECTIVE_DPI, &dpix, &dpiy);
                if (hr == S_OK)
                {
                    scale_value = F32(dpix) / F32(USER_DEFAULT_SCREEN_DPI);
                }
                else
                {
                    LL_WARNS() << "Could not determine DPI for monitor. Setting scale to default 100 %" << LL_ENDL;
                    scale_value = 1.0f;
                }
            }
            else
            {
                LL_WARNS() << "Process is not per-monitor DPI-aware. Setting scale to default 100 %" << LL_ENDL;
                scale_value = 1.0f;
            }
        }
        FreeLibrary(hShcore);
    }
    else
    {
        LL_WARNS() << "Could not load shcore.dll library (included by <ShellScalingAPI.h> from Win 8.1 SDK). Using legacy DPI awareness API of Win XP/7" << LL_ENDL;
        scale_value = F32(GetDeviceCaps(hdc, LOGPIXELSX)) / F32(USER_DEFAULT_SCREEN_DPI);
    }

    ReleaseDC(hWnd, hdc);
    return scale_value;
}

//static
std::vector<std::string> LLWindowWin32::getDisplaysResolutionList()
{
    return sMonitorInfo.getResolutionsList();
}

//static
std::vector<std::string> LLWindowWin32::getDynamicFallbackFontList()
{
    // Fonts previously in getFontListSans() have moved to fonts.xml.
    return std::vector<std::string>();
}

U32 LLWindowWin32::getAvailableVRAMMegabytes()
{
    return mWindowThread ? mWindowThread->getAvailableVRAMMegabytes() : 0;
}

// <FS:ND> Allow to query for window chrome sizes.
void LLWindowWin32::getWindowChrome( U32 &aChromeW, U32 &aChromeH )
{
	LLWindow::getWindowChrome( aChromeW, aChromeH );

	RECT oClient, oWindow;

	if( !::GetClientRect( mWindowHandle, &oClient ) || !::GetWindowRect( mWindowHandle, &oWindow ) )
		return;

	U32 nHeight = oWindow.bottom - oWindow.top;
	U32 nWidth = oWindow.right - oWindow.left;
	U32 nCHeight = oClient.bottom - oClient.top;
	U32 nCWidth = oClient.right - oClient.left;

	aChromeW = nWidth - nCWidth;
	aChromeH = nHeight - nCHeight;
}
// </FS:ND>

#endif // LL_WINDOWS

inline LLWindowWin32::LLWindowWin32Thread::LLWindowWin32Thread()
    : LL::ThreadPool("Window Thread", 1, MAX_QUEUE_SIZE, true /*should be false, temporary workaround for SL-18721*/)
{
    LL::ThreadPool::start();
}

void LLWindowWin32::LLWindowWin32Thread::close()
{
    if (!mQueue->isClosed())
    {
        LL_WARNS() << "Closing window thread without using destroy_window_handler" << LL_ENDL;
        LL::ThreadPool::close();

        // Workaround for SL-18721 in case window closes too early and abruptly
        LLSplashScreen::show();
        LLSplashScreen::update("..."); // will be updated later
    }
}


/**
 * LogChange is to log changes in status while trying to avoid spamming the
 * log with repeated messages, especially in a tight loop. It refuses to log
 * a continuous run of identical messages, but logs every time the message
 * changes. (It will happily spam when messages quickly bounce back and
 * forth.)
 */
class LogChange
{
public:
    LogChange(const std::string& tag):
        mTag(tag)
    {}

    template <typename... Items>
    void always(Items&&... items)
    {
        // This odd construct ensures that the stringize() call is only
        // executed if DEBUG logging is enabled for the passed tag.
        LL_DEBUGS(mTag.c_str());
        log(LL_CONT, stringize(std::forward<Items>(items)...));
        LL_ENDL;
    }

    template <typename... Items>
    void onChange(Items&&... items)
    {
        LL_DEBUGS(mTag.c_str());
        auto str = stringize(std::forward<Items>(items)...);
        if (str != mPrev)
        {
            log(LL_CONT, str);
        }
        LL_ENDL;
    }

private:
    void log(std::ostream& out, const std::string& message)
    {
        mPrev = message;
        out << message;
    }
    std::string mTag;
    std::string mPrev;
};

// Print hardware debug info about available graphics adapters in ordinal order
void debugEnumerateGraphicsAdapters()
{
    LL_INFOS("Window") << "Enumerating graphics adapters..." << LL_ENDL;

    IDXGIFactory1* factory;
    HRESULT res = CreateDXGIFactory1(__uuidof(IDXGIFactory1), (void**)&factory);
    if (FAILED(res) || !factory)
    {
        LL_WARNS() << "CreateDXGIFactory1 failed: 0x" << std::hex << res << LL_ENDL;
    }
    else
    {
        UINT graphics_adapter_index = 0;
        IDXGIAdapter3* dxgi_adapter;
        while (true)
        {
            res = factory->EnumAdapters(graphics_adapter_index, reinterpret_cast<IDXGIAdapter**>(&dxgi_adapter));
            if (FAILED(res))
            {
                if (graphics_adapter_index == 0)
                {
                    LL_WARNS() << "EnumAdapters failed: 0x" << std::hex << res << LL_ENDL;
                }
                else
                {
                    LL_INFOS("Window") << "Done enumerating graphics adapters" << LL_ENDL;
                }
            }
            else
            {
                DXGI_ADAPTER_DESC desc;
                dxgi_adapter->GetDesc(&desc);
                std::wstring description_w((wchar_t*)desc.Description);
                std::string description(description_w.begin(), description_w.end());
                LL_INFOS("Window") << "Graphics adapter index: " << graphics_adapter_index << ", "
                    << "Description: " << description << ", "
                    << "DeviceId: " << desc.DeviceId << ", "
                    << "SubSysId: " << desc.SubSysId << ", "
                    << "AdapterLuid: " << desc.AdapterLuid.HighPart << "_" << desc.AdapterLuid.LowPart << ", "
                    << "DedicatedVideoMemory: " << desc.DedicatedVideoMemory / 1024 / 1024 << ", "
                    << "DedicatedSystemMemory: " << desc.DedicatedSystemMemory / 1024 / 1024 << ", "
                    << "SharedSystemMemory: " << desc.SharedSystemMemory / 1024 / 1024 << LL_ENDL;
            }

            if (dxgi_adapter)
            {
                dxgi_adapter->Release();
                dxgi_adapter = NULL;
            }
            else
            {
                break;
            }

            graphics_adapter_index++;
        }
    }

    if (factory)
    {
        factory->Release();
    }
}

void LLWindowWin32::LLWindowWin32Thread::initDX()
{
    if (!mGLReady) { return; }

    if (mDXGIAdapter == NULL)
    {
        debugEnumerateGraphicsAdapters();

        IDXGIFactory4* pFactory = nullptr;

        HRESULT res = CreateDXGIFactory1(__uuidof(IDXGIFactory4), (void**)&pFactory);

        if (FAILED(res))
        {
            LL_WARNS() << "CreateDXGIFactory1 failed: 0x" << std::hex << res << LL_ENDL;
        }
        else
        {
            res = pFactory->EnumAdapters(0, reinterpret_cast<IDXGIAdapter**>(&mDXGIAdapter));
            if (FAILED(res))
            {
                LL_WARNS() << "EnumAdapters failed: 0x" << std::hex << res << LL_ENDL;
            }
            else
            {
                LL_INFOS() << "EnumAdapters success" << LL_ENDL;
            }
        }

        if (pFactory)
        {
            pFactory->Release();
        }
    }
}

void LLWindowWin32::LLWindowWin32Thread::initD3D()
{
    if (!mGLReady) { return; }

    if (mDXGIAdapter == NULL && mD3DDevice == NULL && mWindowHandleThrd != 0)
    {
        mD3D = Direct3DCreate9(D3D_SDK_VERSION);

        D3DPRESENT_PARAMETERS d3dpp;

        ZeroMemory(&d3dpp, sizeof(d3dpp));
        d3dpp.Windowed = TRUE;
        d3dpp.SwapEffect = D3DSWAPEFFECT_DISCARD;

        HRESULT res = mD3D->CreateDevice(D3DADAPTER_DEFAULT, D3DDEVTYPE_HAL, mWindowHandleThrd, D3DCREATE_SOFTWARE_VERTEXPROCESSING, &d3dpp, &mD3DDevice);

        if (FAILED(res))
        {
            LL_WARNS() << "(fallback) CreateDevice failed: 0x" << std::hex << res << LL_ENDL;
        }
        else
        {
            LL_INFOS() << "(fallback) CreateDevice success" << LL_ENDL;
        }
    }
}

void LLWindowWin32::LLWindowWin32Thread::cleanupDX()
{
    //clean up DXGI/D3D resources
    if (mDXGIAdapter)
    {
        mDXGIAdapter->Release();
        mDXGIAdapter = nullptr;
    }

    if (mD3DDevice)
    {
        mD3DDevice->Release();
        mD3DDevice = nullptr;
    }

    if (mD3D)
    {
        mD3D->Release();
        mD3D = nullptr;
    }
}

void LLWindowWin32::LLWindowWin32Thread::updateVRAMUsage()
{
    LL_PROFILE_ZONE_SCOPED;
    if (!mGLReady) { return; }

    if (mDXGIAdapter != nullptr)
    {
        // NOTE: what lies below is hand wavy math based on compatibility testing and observation against a variety of hardware
        //  It doesn't make sense, but please don't refactor it to make sense. -- davep

        DXGI_QUERY_VIDEO_MEMORY_INFO info;
        mDXGIAdapter->QueryVideoMemoryInfo(0, DXGI_MEMORY_SEGMENT_GROUP_LOCAL, &info);
#if 0 // debug 0 budget and 0 CU
        info.Budget = 0;
        info.CurrentUsage = 0;
#endif

        U32 budget_mb = info.Budget / 1024 / 1024;
        gGLManager.mVRAM = llmax(gGLManager.mVRAM, (S32) budget_mb);

        U32 afr_mb = info.AvailableForReservation / 1024 / 1024;
        // correct for systems that misreport budget
        if (budget_mb == 0)
        {
            // fall back to available for reservation clamped between 512MB and 2GB
            budget_mb = llclamp(afr_mb, (U32) 512, (U32) 2048);
        }

        if ( mMaxVRAM != 0)
        {
            budget_mb = llmin(budget_mb, mMaxVRAM);
        }

        U32 cu_mb = info.CurrentUsage / 1024 / 1024;

        // get an estimated usage based on texture bytes allocated
        U32 eu_mb = LLImageGL::getTextureBytesAllocated() * 2 / 1024 / 1024;

        if (cu_mb == 0)
        { // current usage is sometimes unreliable on Intel GPUs, fall back to estimated usage
            cu_mb = llmax((U32)1, eu_mb);
        }
        U32 target_mb = budget_mb;

        if (target_mb > 4096)  // if 4GB are installed, try to leave 2GB free
        {
            target_mb -= 2048;
        }
        else // if less than 4GB are installed, try not to use more than half of it
        {
            target_mb /= 2;
        }

        mAvailableVRAM = cu_mb < target_mb ? target_mb - cu_mb : 0;

<<<<<<< HEAD
#if 1
        
=======
#if 0

>>>>>>> 38c2a5bd
        F32 eu_error = (F32)((S32)eu_mb - (S32)cu_mb) / (F32)cu_mb;
        LL_INFOS("Window") << "\nLocal\nAFR: " << info.AvailableForReservation / 1024 / 1024
            << "\nBudget: " << info.Budget / 1024 / 1024
            << "\nCR: " << info.CurrentReservation / 1024 / 1024
            << "\nCU: " << info.CurrentUsage / 1024 / 1024
            << "\nEU: " << eu_mb << llformat(" (%.2f)", eu_error)
            << "\nTU: " << target_mb
            << "\nAM: " << mAvailableVRAM << LL_ENDL;
#endif
    }
    else if (mD3DDevice != NULL)
    { // fallback to D3D9
        mAvailableVRAM = mD3DDevice->GetAvailableTextureMem() / 1024 / 1024;
    }
}

void LLWindowWin32::LLWindowWin32Thread::run()
{
    sWindowThreadId = std::this_thread::get_id();
    LogChange logger("Window");
    //as good a place as any to up the MM timer resolution (see ms_sleep)
    //attempt to set timer resolution to 1ms
    TIMECAPS tc;
    if (timeGetDevCaps(&tc, sizeof(TIMECAPS)) == TIMERR_NOERROR)
    {
        timeBeginPeriod(llclamp((U32) 1, tc.wPeriodMin, tc.wPeriodMax));
    }

    while (! getQueue().done())
    {
        LL_PROFILE_ZONE_SCOPED_CATEGORY_WIN32;

        // lazily call initD3D inside this loop to catch when mGLReady has been set to true
        initDX();

        if (mWindowHandleThrd != 0)
        {
            // lazily call initD3D inside this loop to catch when mWindowHandle has been set, and mGLReady has been set to true
            // *TODO: Shutdown if this fails when mWindowHandle exists
            initD3D();

            MSG msg;
            BOOL status;
            if (mhDCThrd == 0)
            {
                LL_PROFILE_ZONE_NAMED_CATEGORY_WIN32("w32t - PeekMessage");
                logger.onChange("PeekMessage(", std::hex, mWindowHandleThrd, ")");
                status = PeekMessage(&msg, mWindowHandleThrd, 0, 0, PM_REMOVE);
            }
            else
            {
                LL_PROFILE_ZONE_NAMED_CATEGORY_WIN32("w32t - GetMessage");
                logger.always("GetMessage(", std::hex, mWindowHandleThrd, ")");
                status = GetMessage(&msg, NULL, 0, 0);
            }
            if (status > 0)
            {
                logger.always("got MSG (", std::hex, msg.hwnd, ", ", msg.message,
                              ", ", msg.wParam, ")");
                TranslateMessage(&msg);
                DispatchMessage(&msg);
                mMessageQueue.pushFront(msg);
            }
        }

        {
            LL_PROFILE_ZONE_NAMED_CATEGORY_WIN32("w32t - Function Queue");
			logger.onChange("runPending()");
            //process any pending functions
            getQueue().runPending();
        }

        // update available vram once every 3 seconds
        static LLFrameTimer vramTimer;
        if (vramTimer.getElapsedTimeF32() > 3.f)
        {
            updateVRAMUsage();
            vramTimer.reset();
        }
#if 0
        {
            LL_PROFILE_ZONE_NAMED_CATEGORY_WIN32("w32t - Sleep");
            logger.always("sleep(1)");
            std::this_thread::sleep_for(std::chrono::milliseconds(1));
        }
#endif
    }

    cleanupDX();
}

void LLWindowWin32::LLWindowWin32Thread::wakeAndDestroy()
{
    if (mQueue->isClosed())
    {
        LL_WARNS() << "Tried to close Queue. Win32 thread Queue already closed." << LL_ENDL;
        return;
    }

    // Make sure we don't leave a blank toolbar button.
    // Also hiding window now prevents user from suspending it
    // via some action (like dragging it around)
    ShowWindow(mWindowHandleThrd, SW_HIDE);

    // Schedule destruction
    HWND old_handle = mWindowHandleThrd;
    post([this]()
         {
             if (IsWindow(mWindowHandleThrd))
             {
                 if (mhDCThrd)
                 {
                     if (!ReleaseDC(mWindowHandleThrd, mhDCThrd))
                     {
                         LL_WARNS("Window") << "Release of ghDC failed!" << LL_ENDL;
                     }
                     mhDCThrd = NULL;
                 }

                 // This causes WM_DESTROY to be sent *immediately*
                 if (!destroy_window_handler(mWindowHandleThrd))
                 {
                     LL_WARNS("Window") << "Failed to destroy Window! " << std::hex << GetLastError() << LL_ENDL;
                 }
             }
             else
             {
                 // Something killed the window while we were busy destroying gl or handle somehow got broken
                 LL_WARNS("Window") << "Failed to destroy Window, invalid handle!" << LL_ENDL;
             }
             mWindowHandleThrd = NULL;
             mhDCThrd = NULL;
             mGLReady = false;
         });

    LL_DEBUGS("Window") << "Closing window's pool queue" << LL_ENDL;
    mQueue->close();

    // Post a nonsense user message to wake up the thread in
    // case it is waiting for a getMessage()
    if (old_handle)
    {
        WPARAM wparam{ 0xB0B0 };
        LL_DEBUGS("Window") << "PostMessage(" << std::hex << old_handle
            << ", " << WM_DUMMY_
            << ", " << wparam << ")" << std::dec << LL_ENDL;
        PostMessage(old_handle, WM_DUMMY_, wparam, 0x1337);
    }

    // There are cases where window will refuse to close,
    // can't wait forever on join, check state instead
    LLTimer timeout;
    timeout.setTimerExpirySec(2.0);
    while (!getQueue().done() && !timeout.hasExpired() && mWindowHandleThrd)
    {
        ms_sleep(100);
    }

    if (getQueue().done() || mWindowHandleThrd == NULL)
    {
        // Window is closed, started closing or is cleaning up
        // now wait for our single thread to die.
        if (mWindowHandleThrd)
        {
            LL_INFOS("Window") << "Window is closing, waiting on pool's thread to join, time since post: " << timeout.getElapsedSeconds() << "s" << LL_ENDL;
        }
        else
        {
            LL_DEBUGS("Window") << "Waiting on pool's thread, time since post: " << timeout.getElapsedSeconds() << "s" << LL_ENDL;
        }
        for (auto& pair : mThreads)
        {
            pair.second.join();
        }
    }
    else
    {
        // Something suspended window thread, can't afford to wait forever
        // so kill thread instead
        // Ex: This can happen if user starts dragging window arround (if it
        // was visible) or a modal notification pops up
        LL_WARNS("Window") << "Window is frozen, couldn't perform clean exit" << LL_ENDL;

        for (auto& pair : mThreads)
        {
            // very unsafe
            TerminateThread(pair.second.native_handle(), 0);
            pair.second.detach();
            cleanupDX();
        }
    }
    LL_DEBUGS("Window") << "thread pool shutdown complete" << LL_ENDL;
}

void LLWindowWin32::post(const std::function<void()>& func)
{
    try
    {
        mFunctionQueue.pushFront(func);
    }
    catch (const LLThreadSafeQueueInterrupt&)
    {
        LL_INFOS("Window") << "push function to closed Queue caught" << LL_ENDL;
    }
}

void LLWindowWin32::postMouseButtonEvent(const std::function<void()>& func)
{
    try
    {
        mMouseQueue.pushFront(func);
    }
    catch (const LLThreadSafeQueueInterrupt&)
    {
        LL_INFOS("Window") << "push mouse event to closed Queue caught" << LL_ENDL;
    }
}

void LLWindowWin32::kickWindowThread(HWND windowHandle)
{
    if (! windowHandle)
        windowHandle = mWindowHandle;
    if (windowHandle)
    {
        // post a nonsense user message to wake up the Window Thread in
        // case any functions are pending and no windows events came
        // through this frame
        WPARAM wparam{ 0xB0B0 };
        LL_DEBUGS("Window") << "PostMessage(" << std::hex << windowHandle
                            << ", " << WM_DUMMY_
                            << ", " << wparam << ")" << std::dec << LL_ENDL;
        PostMessage(windowHandle, WM_DUMMY_, wparam, 0x1337);
    }
}

void LLWindowWin32::updateWindowRect()
{
    LL_PROFILE_ZONE_SCOPED_CATEGORY_WIN32;
    //called from window thread
    RECT rect;
    RECT client_rect;

    if (GetWindowRect(mWindowHandle, &rect) &&
        GetClientRect(mWindowHandle, &client_rect))
    {
        post([=]
            {
                mRect = rect;
                mClientRect = client_rect;
            });
    }
}<|MERGE_RESOLUTION|>--- conflicted
+++ resolved
@@ -445,18 +445,11 @@
                              U32 fsaa_samples,
                              U32 max_cores,
                              U32 max_vram,
-<<<<<<< HEAD
                              F32 max_gl_version,
-							 BOOL useLegacyCursors) // <FS:LO> Legacy cursor setting from main program
-	: 
-    LLWindow(callbacks, fullscreen, flags), 
-    mMaxGLVersion(max_gl_version), 
-=======
-                             F32 max_gl_version)
+                             BOOL useLegacyCursors) // <FS:LO> Legacy cursor setting from main program
     :
     LLWindow(callbacks, fullscreen, flags),
     mMaxGLVersion(max_gl_version),
->>>>>>> 38c2a5bd
     mMaxCores(max_cores)
 {
     sMainThreadId = LLThread::currentID();
@@ -850,23 +843,6 @@
 
     LL_INFOS("Window") << "Total Display Devices: " << display_index << LL_ENDL;
 
-<<<<<<< HEAD
-	//-----------------------------------------------------------------------
-	// Create GL drawing context
-	//-----------------------------------------------------------------------
-	LLCoordScreen windowPos(x,y);
-	LLCoordScreen windowSize(window_rect.right - window_rect.left,
-							 window_rect.bottom - window_rect.top);
-	if (!switchContext(mFullscreen, windowSize, enable_vsync, &windowPos))
-	{
-		return;
-	}
-	
-	//start with arrow cursor
-	//initCursors();
-	initCursors(useLegacyCursors); // <FS:LO> Legacy cursor setting from main program
-	setCursor( UI_CURSOR_ARROW );
-=======
     //-----------------------------------------------------------------------
     // Create GL drawing context
     //-----------------------------------------------------------------------
@@ -879,9 +855,9 @@
     }
 
     //start with arrow cursor
-    initCursors();
+    //initCursors();
+    initCursors(useLegacyCursors); // <FS:LO> Legacy cursor setting from main program
     setCursor( UI_CURSOR_ARROW );
->>>>>>> 38c2a5bd
 
     mRawMouse.usUsagePage = 0x01;          // HID_USAGE_PAGE_GENERIC
     mRawMouse.usUsage = 0x02;              // HID_USAGE_GENERIC_MOUSE
@@ -1344,11 +1320,11 @@
     {
         // Looks like ChoosePixelFormat can crash in case of faulty driver
         if (!(pixel_format = SafeChoosePixelFormat(mhDC, &pfd)))
-    {
+        {
             LL_WARNS("Window") << "ChoosePixelFormat failed, code: " << GetLastError() << LL_ENDL;
             OSMessageBox(mCallbacks->translateString("MBPixelFmtErr"),
                 mCallbacks->translateString("MBError"), OSMB_OK);
-        close();
+            close();
             return FALSE;
         }
     }
@@ -1537,28 +1513,6 @@
                 }
             }
 
-<<<<<<< HEAD
-    try
-    {
-        // Looks like ChoosePixelFormat can crash in case of faulty driver
-        if (!(pixel_format = SafeChoosePixelFormat(mhDC, &pfd)))
-        {
-            LL_WARNS("Window") << "ChoosePixelFormat failed, code: " << GetLastError() << LL_ENDL;
-            OSMessageBox(mCallbacks->translateString("MBPixelFmtErr"),
-                mCallbacks->translateString("MBError"), OSMB_OK);
-            close();
-            return FALSE;
-        }
-    }
-    catch (...)
-    {
-        LOG_UNHANDLED_EXCEPTION("ChoosePixelFormat");
-        OSMessageBox(mCallbacks->translateString("MBPixelFmtErr"),
-            mCallbacks->translateString("MBError"), OSMB_OK);
-        close();
-        return FALSE;
-    }
-=======
             if (!num_formats)
             {
                 LL_INFOS("Window") << "No 32 bit z-buffer, trying 24 bits instead" << LL_ENDL;
@@ -1588,14 +1542,13 @@
 
             LL_INFOS("Window") << "Choosing pixel formats: " << num_formats << " pixel formats returned" << LL_ENDL;
         }
->>>>>>> 38c2a5bd
 
         LL_INFOS("Window") << "pixel formats done." << LL_ENDL ;
 
-        S32 swap_method = 0;
+        S32   swap_method = 0;
         S32   cur_format  = 0;
 const   S32   max_format  = (S32)num_formats - 1;
-        GLint swap_query = WGL_SWAP_METHOD_ARB;
+        GLint swap_query  = WGL_SWAP_METHOD_ARB;
 
         // SL-14705 Fix name tags showing in front of objects with AMD GPUs.
         // On AMD hardware we need to iterate from the first pixel format to the end.
@@ -1613,199 +1566,6 @@
                 break;
             }
 
-<<<<<<< HEAD
-	if (!(mhRC = SafeCreateContext(mhDC)))
-	{
-		OSMessageBox(mCallbacks->translateString("MBGLContextErr"),
-			mCallbacks->translateString("MBError"), OSMB_OK);
-        close();
-		return FALSE;
-	}
-		
-	if (!wglMakeCurrent(mhDC, mhRC))
-	{
-		OSMessageBox(mCallbacks->translateString("MBGLContextActErr"),
-			mCallbacks->translateString("MBError"), OSMB_OK);
-        close();
-		return FALSE;
-	}
-
-	LL_INFOS("Window") << "Drawing context is created." << LL_ENDL ;
-
-	gGLManager.initWGL();
-	
-	if (wglChoosePixelFormatARB)
-	{
-		// OK, at this point, use the ARB wglChoosePixelFormatsARB function to see if we
-		// can get exactly what we want.
-		GLint attrib_list[256];
-		S32 cur_attrib = 0;
-
-		attrib_list[cur_attrib++] = WGL_DEPTH_BITS_ARB;
-		attrib_list[cur_attrib++] = 24;
-
-		//attrib_list[cur_attrib++] = WGL_STENCIL_BITS_ARB; //stencil buffer is deprecated (performance penalty)
-		//attrib_list[cur_attrib++] = 8;
-
-		attrib_list[cur_attrib++] = WGL_DRAW_TO_WINDOW_ARB;
-		attrib_list[cur_attrib++] = GL_TRUE;
-
-		attrib_list[cur_attrib++] = WGL_ACCELERATION_ARB;
-		attrib_list[cur_attrib++] = WGL_FULL_ACCELERATION_ARB;
-
-		attrib_list[cur_attrib++] = WGL_SUPPORT_OPENGL_ARB;
-		attrib_list[cur_attrib++] = GL_TRUE;
-
-		attrib_list[cur_attrib++] = WGL_DOUBLE_BUFFER_ARB;
-		attrib_list[cur_attrib++] = GL_TRUE;
-
-		attrib_list[cur_attrib++] = WGL_COLOR_BITS_ARB;
-		attrib_list[cur_attrib++] = 24;
-
-		attrib_list[cur_attrib++] = WGL_ALPHA_BITS_ARB;
-		attrib_list[cur_attrib++] = 0;
-
-		U32 end_attrib = 0;
-		if (mFSAASamples > 0)
-		{
-			end_attrib = cur_attrib;
-			attrib_list[cur_attrib++] = WGL_SAMPLE_BUFFERS_ARB;
-			attrib_list[cur_attrib++] = GL_TRUE;
-
-			attrib_list[cur_attrib++] = WGL_SAMPLES_ARB;
-			attrib_list[cur_attrib++] = mFSAASamples;
-		}
-
-		// End the list
-		attrib_list[cur_attrib++] = 0;
-
-		GLint pixel_formats[256];
-		U32 num_formats = 0;
-
-		// First we try and get a 32 bit depth pixel format
-		BOOL result = wglChoosePixelFormatARB(mhDC, attrib_list, NULL, 256, pixel_formats, &num_formats);
-		
-		while(!result && mFSAASamples > 0) 
-		{
-			LL_WARNS() << "FSAASamples: " << mFSAASamples << " not supported." << LL_ENDL ;
-
-			mFSAASamples /= 2 ; //try to decrease sample pixel number until to disable anti-aliasing
-			if(mFSAASamples < 2)
-			{
-				mFSAASamples = 0 ;
-			}
-
-			if (mFSAASamples > 0)
-			{
-				attrib_list[end_attrib + 3] = mFSAASamples;
-			}
-			else
-			{
-				cur_attrib = end_attrib ;
-				end_attrib = 0 ;
-				attrib_list[cur_attrib++] = 0 ; //end
-			}
-			result = wglChoosePixelFormatARB(mhDC, attrib_list, NULL, 256, pixel_formats, &num_formats);
-
-			if(result)
-			{
-				LL_WARNS() << "Only support FSAASamples: " << mFSAASamples << LL_ENDL ;
-			}
-		}
-
-		if (!result)
-		{
-			LL_WARNS() << "mFSAASamples: " << mFSAASamples << LL_ENDL ;
-
-			close();
-			show_window_creation_error("Error after wglChoosePixelFormatARB 32-bit");
-			return FALSE;
-		}
-
-		if (!num_formats)
-		{
-			if (end_attrib > 0)
-			{
-				LL_INFOS("Window") << "No valid pixel format for " << mFSAASamples << "x anti-aliasing." << LL_ENDL;
-				attrib_list[end_attrib] = 0;
-
-				BOOL result = wglChoosePixelFormatARB(mhDC, attrib_list, NULL, 256, pixel_formats, &num_formats);
-				if (!result)
-				{
-					close();
-					show_window_creation_error("Error after wglChoosePixelFormatARB 32-bit no AA");
-					return FALSE;
-				}
-			}
-
-			if (!num_formats)
-			{
-				LL_INFOS("Window") << "No 32 bit z-buffer, trying 24 bits instead" << LL_ENDL;
-				// Try 24-bit format
-				attrib_list[1] = 24;
-				BOOL result = wglChoosePixelFormatARB(mhDC, attrib_list, NULL, 256, pixel_formats, &num_formats);
-				if (!result)
-				{
-					close();
-					show_window_creation_error("Error after wglChoosePixelFormatARB 24-bit");
-					return FALSE;
-				}
-
-				if (!num_formats)
-				{
-					LL_WARNS("Window") << "Couldn't get 24 bit z-buffer,trying 16 bits instead!" << LL_ENDL;
-					attrib_list[1] = 16;
-					BOOL result = wglChoosePixelFormatARB(mhDC, attrib_list, NULL, 256, pixel_formats, &num_formats);
-					if (!result || !num_formats)
-					{
-						close();
-						show_window_creation_error("Error after wglChoosePixelFormatARB 16-bit");
-						return FALSE;
-					}
-				}
-			}
-
-			LL_INFOS("Window") << "Choosing pixel formats: " << num_formats << " pixel formats returned" << LL_ENDL;
-		}
-
-		LL_INFOS("Window") << "pixel formats done." << LL_ENDL ;
-
-		S32   swap_method = 0;
-		S32   cur_format  = 0;
-const	S32   max_format  = (S32)num_formats - 1;
-		GLint swap_query  = WGL_SWAP_METHOD_ARB;
-
-		// SL-14705 Fix name tags showing in front of objects with AMD GPUs.
-		// On AMD hardware we need to iterate from the first pixel format to the end.
-		// Spec:
-		//     https://www.khronos.org/registry/OpenGL/extensions/ARB/WGL_ARB_pixel_format.txt
-		while (wglGetPixelFormatAttribivARB(mhDC, pixel_formats[cur_format], 0, 1, &swap_query, &swap_method))
-		{
-			if (swap_method == WGL_SWAP_UNDEFINED_ARB)
-			{
-				break;
-			}
-			else if (cur_format >= max_format)
-			{
-				cur_format = 0;
-				break;
-			}
-
-			++cur_format;
-		}
-
-		pixel_format = pixel_formats[cur_format];
-		
-		if (mhDC != 0)											// Does The Window Have A Device Context?
-		{
-			wglMakeCurrent(mhDC, 0);							// Set The Current Active Rendering Context To Zero
-			if (mhRC != 0)										// Does The Window Have A Rendering Context?
-			{
-				wglDeleteContext (mhRC);							// Release The Rendering Context
-				mhRC = 0;										// Zero The Rendering Context
-			}
-		}
-=======
             ++cur_format;
         }
 
@@ -1820,7 +1580,6 @@
                 mhRC = 0;                                       // Zero The Rendering Context
             }
         }
->>>>>>> 38c2a5bd
 
         // will release and recreate mhDC, mWindowHandle
         recreateWindow(window_rect, dw_ex_style, dw_style);
@@ -1925,19 +1684,12 @@
     {
         OSMessageBox(mCallbacks->translateString("MBVideoDrvErr"), mCallbacks->translateString("MBError"), OSMB_OK);
         close();
-<<<<<<< HEAD
-		return FALSE;
-	}
-	
-	LL_PROFILER_GPU_CONTEXT
-
-	// Disable vertical sync for swap
-=======
         return FALSE;
     }
 
+    LL_PROFILER_GPU_CONTEXT
+
     // Disable vertical sync for swap
->>>>>>> 38c2a5bd
     toggleVSync(enable_vsync);
 
     SetWindowLongPtr(mWindowHandle, GWLP_USERDATA, (LONG_PTR)this);
@@ -2341,81 +2093,6 @@
 //void LLWindowWin32::initCursors()
 void LLWindowWin32::initCursors(BOOL useLegacyCursors) // <FS:LO> Legacy cursor setting from main program
 {
-<<<<<<< HEAD
-	mCursor[ UI_CURSOR_ARROW ]		= LoadCursor(NULL, IDC_ARROW);
-	mCursor[ UI_CURSOR_WAIT ]		= LoadCursor(NULL, IDC_WAIT);
-	mCursor[ UI_CURSOR_HAND ]		= LoadCursor(NULL, IDC_HAND);
-	mCursor[ UI_CURSOR_IBEAM ]		= LoadCursor(NULL, IDC_IBEAM);
-	mCursor[ UI_CURSOR_CROSS ]		= LoadCursor(NULL, IDC_CROSS);
-	mCursor[ UI_CURSOR_SIZENWSE ]	= LoadCursor(NULL, IDC_SIZENWSE);
-	mCursor[ UI_CURSOR_SIZENESW ]	= LoadCursor(NULL, IDC_SIZENESW);
-	mCursor[ UI_CURSOR_SIZEWE ]		= LoadCursor(NULL, IDC_SIZEWE);
-	mCursor[ UI_CURSOR_SIZENS ]		= LoadCursor(NULL, IDC_SIZENS);
-	mCursor[ UI_CURSOR_SIZEALL ]	= LoadCursor(NULL, IDC_SIZEALL);
-	mCursor[ UI_CURSOR_NO ]			= LoadCursor(NULL, IDC_NO);
-	mCursor[ UI_CURSOR_WORKING ]	= LoadCursor(NULL, IDC_APPSTARTING); 
-
-	HMODULE module = GetModuleHandle(NULL);
-	mCursor[ UI_CURSOR_TOOLGRAB ]	= LoadCursor(module, TEXT("TOOLGRAB"));
-	mCursor[ UI_CURSOR_TOOLLAND ]	= LoadCursor(module, TEXT("TOOLLAND"));
-	mCursor[ UI_CURSOR_TOOLFOCUS ]	= LoadCursor(module, TEXT("TOOLFOCUS"));
-	mCursor[ UI_CURSOR_TOOLCREATE ]	= LoadCursor(module, TEXT("TOOLCREATE"));
-	mCursor[ UI_CURSOR_ARROWDRAG ]	= LoadCursor(module, TEXT("ARROWDRAG"));
-	mCursor[ UI_CURSOR_ARROWCOPY ]	= LoadCursor(module, TEXT("ARROWCOPY"));
-	mCursor[ UI_CURSOR_ARROWDRAGMULTI ]	= LoadCursor(module, TEXT("ARROWDRAGMULTI"));
-	mCursor[ UI_CURSOR_ARROWCOPYMULTI ]	= LoadCursor(module, TEXT("ARROWCOPYMULTI"));
-	mCursor[ UI_CURSOR_NOLOCKED ]	= LoadCursor(module, TEXT("NOLOCKED"));
-	mCursor[ UI_CURSOR_ARROWLOCKED ]= LoadCursor(module, TEXT("ARROWLOCKED"));
-	mCursor[ UI_CURSOR_GRABLOCKED ]	= LoadCursor(module, TEXT("GRABLOCKED"));
-	mCursor[ UI_CURSOR_TOOLTRANSLATE ]	= LoadCursor(module, TEXT("TOOLTRANSLATE"));
-	mCursor[ UI_CURSOR_TOOLROTATE ]	= LoadCursor(module, TEXT("TOOLROTATE")); 
-	mCursor[ UI_CURSOR_TOOLSCALE ]	= LoadCursor(module, TEXT("TOOLSCALE"));
-	mCursor[ UI_CURSOR_TOOLCAMERA ]	= LoadCursor(module, TEXT("TOOLCAMERA"));
-	mCursor[ UI_CURSOR_TOOLPAN ]	= LoadCursor(module, TEXT("TOOLPAN"));
-	mCursor[ UI_CURSOR_TOOLZOOMIN ] = LoadCursor(module, TEXT("TOOLZOOMIN"));
-	mCursor[ UI_CURSOR_TOOLZOOMOUT ] = LoadCursor(module, TEXT("TOOLZOOMOUT"));
-	mCursor[ UI_CURSOR_TOOLPICKOBJECT3 ] = LoadCursor(module, TEXT("TOOLPICKOBJECT3"));
-	mCursor[ UI_CURSOR_PIPETTE ] = LoadCursor(module, TEXT("TOOLPIPETTE"));
-	/*<FS:LO> Legacy cursor setting from main program
-	mCursor[ UI_CURSOR_TOOLSIT ]	= LoadCursor(module, TEXT("TOOLSIT"));
-	mCursor[ UI_CURSOR_TOOLBUY ]	= LoadCursor(module, TEXT("TOOLBUY"));
-	mCursor[ UI_CURSOR_TOOLOPEN ]	= LoadCursor(module, TEXT("TOOLOPEN"));*/
-	if (useLegacyCursors)
-	{
-		mCursor[ UI_CURSOR_TOOLSIT ]	= LoadCursor(module, TEXT("TOOLSIT-LEGACY"));
-		mCursor[ UI_CURSOR_TOOLBUY ]	= LoadCursor(module, TEXT("TOOLBUY-LEGACY"));
-		mCursor[ UI_CURSOR_TOOLOPEN ]	= LoadCursor(module, TEXT("TOOLOPEN-LEGACY"));
-		mCursor[ UI_CURSOR_TOOLPAY ]	= LoadCursor(module, TEXT("TOOLPAY-LEGACY"));
-	}
-	else
-	{
-		mCursor[ UI_CURSOR_TOOLSIT ]	= LoadCursor(module, TEXT("TOOLSIT"));
-		mCursor[ UI_CURSOR_TOOLBUY ]	= LoadCursor(module, TEXT("TOOLBUY"));
-		mCursor[ UI_CURSOR_TOOLOPEN ]	= LoadCursor(module, TEXT("TOOLOPEN"));
-		mCursor[ UI_CURSOR_TOOLPAY ]	= LoadCursor(module, TEXT("TOOLBUY"));
-	}
-	// </FS:LO>
-	mCursor[ UI_CURSOR_TOOLPATHFINDING ]	= LoadCursor(module, TEXT("TOOLPATHFINDING"));
-	mCursor[ UI_CURSOR_TOOLPATHFINDING_PATH_START_ADD ]	= LoadCursor(module, TEXT("TOOLPATHFINDINGPATHSTARTADD"));
-	mCursor[ UI_CURSOR_TOOLPATHFINDING_PATH_START ]	= LoadCursor(module, TEXT("TOOLPATHFINDINGPATHSTART"));
-	mCursor[ UI_CURSOR_TOOLPATHFINDING_PATH_END ]	= LoadCursor(module, TEXT("TOOLPATHFINDINGPATHEND"));
-	mCursor[ UI_CURSOR_TOOLPATHFINDING_PATH_END_ADD ]	= LoadCursor(module, TEXT("TOOLPATHFINDINGPATHENDADD"));
-	mCursor[ UI_CURSOR_TOOLNO ]	= LoadCursor(module, TEXT("TOOLNO"));
-
-	// Color cursors
-	mCursor[ UI_CURSOR_TOOLPLAY ]		= loadColorCursor(TEXT("TOOLPLAY"));
-	mCursor[ UI_CURSOR_TOOLPAUSE ]		= loadColorCursor(TEXT("TOOLPAUSE"));
-	mCursor[ UI_CURSOR_TOOLMEDIAOPEN ]	= loadColorCursor(TEXT("TOOLMEDIAOPEN"));
-
-	// Note: custom cursors that are not found make LoadCursor() return NULL.
-	for( S32 i = 0; i < UI_CURSOR_COUNT; i++ )
-	{
-		if( !mCursor[i] )
-		{
-			mCursor[i] = LoadCursor(NULL, IDC_ARROW);
-		}
-	}
-=======
     mCursor[ UI_CURSOR_ARROW ]      = LoadCursor(NULL, IDC_ARROW);
     mCursor[ UI_CURSOR_WAIT ]       = LoadCursor(NULL, IDC_WAIT);
     mCursor[ UI_CURSOR_HAND ]       = LoadCursor(NULL, IDC_HAND);
@@ -2450,9 +2127,25 @@
     mCursor[ UI_CURSOR_TOOLZOOMOUT ] = LoadCursor(module, TEXT("TOOLZOOMOUT"));
     mCursor[ UI_CURSOR_TOOLPICKOBJECT3 ] = LoadCursor(module, TEXT("TOOLPICKOBJECT3"));
     mCursor[ UI_CURSOR_PIPETTE ] = LoadCursor(module, TEXT("TOOLPIPETTE"));
+    /*<FS:LO> Legacy cursor setting from main program
     mCursor[ UI_CURSOR_TOOLSIT ]    = LoadCursor(module, TEXT("TOOLSIT"));
     mCursor[ UI_CURSOR_TOOLBUY ]    = LoadCursor(module, TEXT("TOOLBUY"));
-    mCursor[ UI_CURSOR_TOOLOPEN ]   = LoadCursor(module, TEXT("TOOLOPEN"));
+    mCursor[ UI_CURSOR_TOOLOPEN ]   = LoadCursor(module, TEXT("TOOLOPEN"));*/
+    if (useLegacyCursors)
+    {
+        mCursor[ UI_CURSOR_TOOLSIT ]    = LoadCursor(module, TEXT("TOOLSIT-LEGACY"));
+        mCursor[ UI_CURSOR_TOOLBUY ]    = LoadCursor(module, TEXT("TOOLBUY-LEGACY"));
+        mCursor[ UI_CURSOR_TOOLOPEN ]   = LoadCursor(module, TEXT("TOOLOPEN-LEGACY"));
+        mCursor[ UI_CURSOR_TOOLPAY ]    = LoadCursor(module, TEXT("TOOLPAY-LEGACY"));
+    }
+    else
+    {
+        mCursor[ UI_CURSOR_TOOLSIT ]    = LoadCursor(module, TEXT("TOOLSIT"));
+        mCursor[ UI_CURSOR_TOOLBUY ]    = LoadCursor(module, TEXT("TOOLBUY"));
+        mCursor[ UI_CURSOR_TOOLOPEN ]   = LoadCursor(module, TEXT("TOOLOPEN"));
+        mCursor[ UI_CURSOR_TOOLPAY ]    = LoadCursor(module, TEXT("TOOLBUY"));
+    }
+    // </FS:LO>
     mCursor[ UI_CURSOR_TOOLPATHFINDING ]    = LoadCursor(module, TEXT("TOOLPATHFINDING"));
     mCursor[ UI_CURSOR_TOOLPATHFINDING_PATH_START_ADD ] = LoadCursor(module, TEXT("TOOLPATHFINDINGPATHSTARTADD"));
     mCursor[ UI_CURSOR_TOOLPATHFINDING_PATH_START ] = LoadCursor(module, TEXT("TOOLPATHFINDINGPATHSTART"));
@@ -2473,7 +2166,6 @@
             mCursor[i] = LoadCursor(NULL, IDC_ARROW);
         }
     }
->>>>>>> 38c2a5bd
 }
 
 
@@ -4124,15 +3816,15 @@
 }
 void LLWindowWin32::openFile(const std::string& file_name )
 {
-	LLWString url_wstring = utf8str_to_wstring( file_name );
-	llutf16string url_utf16 = wstring_to_utf16str( url_wstring );
-	
-	SHELLEXECUTEINFO sei = { sizeof( sei ) };
-	sei.fMask = SEE_MASK_FLAG_DDEWAIT;
-	sei.nShow = SW_SHOWNORMAL;
-	sei.lpVerb = L"open";
-	sei.lpFile = url_utf16.c_str();
-	ShellExecuteEx( &sei );
+    LLWString url_wstring = utf8str_to_wstring( file_name );
+    llutf16string url_utf16 = wstring_to_utf16str( url_wstring );
+
+    SHELLEXECUTEINFO sei = { sizeof( sei ) };
+    sei.fMask = SEE_MASK_FLAG_DDEWAIT;
+    sei.nShow = SW_SHOWNORMAL;
+    sei.lpVerb = L"open";
+    sei.lpFile = url_utf16.c_str();
+    ShellExecuteEx( &sei );
 }
 void LLWindowWin32::spawnWebBrowser(const std::string& escaped_url, bool async)
 {
@@ -4970,20 +4662,20 @@
 // <FS:ND> Allow to query for window chrome sizes.
 void LLWindowWin32::getWindowChrome( U32 &aChromeW, U32 &aChromeH )
 {
-	LLWindow::getWindowChrome( aChromeW, aChromeH );
-
-	RECT oClient, oWindow;
-
-	if( !::GetClientRect( mWindowHandle, &oClient ) || !::GetWindowRect( mWindowHandle, &oWindow ) )
-		return;
-
-	U32 nHeight = oWindow.bottom - oWindow.top;
-	U32 nWidth = oWindow.right - oWindow.left;
-	U32 nCHeight = oClient.bottom - oClient.top;
-	U32 nCWidth = oClient.right - oClient.left;
-
-	aChromeW = nWidth - nCWidth;
-	aChromeH = nHeight - nCHeight;
+    LLWindow::getWindowChrome( aChromeW, aChromeH );
+
+    RECT oClient, oWindow;
+
+    if( !::GetClientRect( mWindowHandle, &oClient ) || !::GetWindowRect( mWindowHandle, &oWindow ) )
+        return;
+
+    U32 nHeight = oWindow.bottom - oWindow.top;
+    U32 nWidth = oWindow.right - oWindow.left;
+    U32 nCHeight = oClient.bottom - oClient.top;
+    U32 nCWidth = oClient.right - oClient.left;
+
+    aChromeW = nWidth - nCWidth;
+    aChromeH = nHeight - nCHeight;
 }
 // </FS:ND>
 
@@ -5260,13 +4952,8 @@
 
         mAvailableVRAM = cu_mb < target_mb ? target_mb - cu_mb : 0;
 
-<<<<<<< HEAD
 #if 1
-        
-=======
-#if 0
-
->>>>>>> 38c2a5bd
+
         F32 eu_error = (F32)((S32)eu_mb - (S32)cu_mb) / (F32)cu_mb;
         LL_INFOS("Window") << "\nLocal\nAFR: " << info.AvailableForReservation / 1024 / 1024
             << "\nBudget: " << info.Budget / 1024 / 1024
@@ -5334,7 +5021,7 @@
 
         {
             LL_PROFILE_ZONE_NAMED_CATEGORY_WIN32("w32t - Function Queue");
-			logger.onChange("runPending()");
+            logger.onChange("runPending()");
             //process any pending functions
             getQueue().runPending();
         }
