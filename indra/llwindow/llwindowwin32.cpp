/** 
 * @file llwindowwin32.cpp
 * @brief Platform-dependent implementation of llwindow
 *
 * $LicenseInfo:firstyear=2001&license=viewerlgpl$
 * Second Life Viewer Source Code
 * Copyright (C) 2010, Linden Research, Inc.
 * 
 * This library is free software; you can redistribute it and/or
 * modify it under the terms of the GNU Lesser General Public
 * License as published by the Free Software Foundation;
 * version 2.1 of the License only.
 * 
 * This library is distributed in the hope that it will be useful,
 * but WITHOUT ANY WARRANTY; without even the implied warranty of
 * MERCHANTABILITY or FITNESS FOR A PARTICULAR PURPOSE.  See the GNU
 * Lesser General Public License for more details.
 * 
 * You should have received a copy of the GNU Lesser General Public
 * License along with this library; if not, write to the Free Software
 * Foundation, Inc., 51 Franklin Street, Fifth Floor, Boston, MA  02110-1301  USA
 * 
 * Linden Research, Inc., 945 Battery Street, San Francisco, CA  94111  USA
 * $/LicenseInfo$
 */

#include "linden_common.h"

#if LL_WINDOWS && !LL_MESA_HEADLESS

#include "llwindowwin32.h"

// LLWindow library includes
#include "llkeyboardwin32.h"
#include "lldragdropwin32.h"
#include "llpreeditor.h"
#include "llwindowcallbacks.h"

// Linden library includes
#include "llapp.h" // <FS:Beq/> [FIRE-32453][BUG-232971] Improve shutdown behaviour.
#include "llerror.h"
#include "llexception.h"
#include "llfasttimer.h"
#include "llgl.h"
#include "llstring.h"
#include "lldir.h"
#include "llsdutil.h"
#include "llglslshader.h"
#include "llthreadsafequeue.h"
#include "stringize.h"
#include "llframetimer.h"

// System includes
#include <commdlg.h>
#include <WinUser.h>
#include <mapi.h>
#include <process.h>	// for _spawn
#include <shellapi.h>
#include <fstream>
#include <Imm.h>
#include <iomanip>
#include <future>
#include <sstream>
#include <utility>                  // std::pair

#include <d3d9.h>
#include <dxgi1_4.h>
#include <timeapi.h>

// Require DirectInput version 8
#define DIRECTINPUT_VERSION 0x0800

#include <dinput.h>
#include <Dbt.h.>
#include <InitGuid.h> // needed for llurlentry test to build on some systems
#pragma comment(lib, "dxguid.lib") // needed for llurlentry test to build on some systems
#pragma comment(lib, "dinput8")

const S32	MAX_MESSAGE_PER_UPDATE = 20;
const S32	BITS_PER_PIXEL = 32;
const S32	MAX_NUM_RESOLUTIONS = 32;
const F32	ICON_FLASH_TIME = 0.5f;

#ifndef WM_DPICHANGED
#define WM_DPICHANGED 0x02E0
#endif

#ifndef USER_DEFAULT_SCREEN_DPI
#define USER_DEFAULT_SCREEN_DPI 96 // Win7
#endif

// Claim a couple unused GetMessage() message IDs
const UINT WM_DUMMY_(WM_USER + 0x0017);
const UINT WM_POST_FUNCTION_(WM_USER + 0x0018);

extern BOOL gDebugWindowProc;
extern BOOL gDisconnected; // <FS:Beq/> [FIRE-32453][BUG-232971] Improve shutdown behaviour.

static std::thread::id sWindowThreadId;
static std::thread::id sMainThreadId;

#if 1 // flip to zero to enable assertions for functions being called from wrong thread
#define ASSERT_MAIN_THREAD()
#define ASSERT_WINDOW_THREAD()
#else
#define ASSERT_MAIN_THREAD() llassert(LLThread::currentID() == sMainThreadId)
#define ASSERT_WINDOW_THREAD() llassert(LLThread::currentID() == sWindowThreadId)
#endif


LPWSTR gIconResource = IDI_APPLICATION;
LPDIRECTINPUT8 gDirectInput8;

LLW32MsgCallback gAsyncMsgCallback = NULL;

#ifndef DPI_ENUMS_DECLARED

typedef enum PROCESS_DPI_AWARENESS {
	PROCESS_DPI_UNAWARE = 0,
	PROCESS_SYSTEM_DPI_AWARE = 1,
	PROCESS_PER_MONITOR_DPI_AWARE = 2
} PROCESS_DPI_AWARENESS;

typedef enum MONITOR_DPI_TYPE {
	MDT_EFFECTIVE_DPI = 0,
	MDT_ANGULAR_DPI = 1,
	MDT_RAW_DPI = 2,
	MDT_DEFAULT = MDT_EFFECTIVE_DPI
} MONITOR_DPI_TYPE;

#endif

typedef HRESULT(STDAPICALLTYPE *SetProcessDpiAwarenessType)(_In_ PROCESS_DPI_AWARENESS value);

typedef HRESULT(STDAPICALLTYPE *GetProcessDpiAwarenessType)(
	_In_ HANDLE hprocess,
	_Out_ PROCESS_DPI_AWARENESS *value);

typedef HRESULT(STDAPICALLTYPE *GetDpiForMonitorType)(
	_In_ HMONITOR hmonitor,
	_In_ MONITOR_DPI_TYPE dpiType,
	_Out_ UINT *dpiX,
	_Out_ UINT *dpiY);

//
// LLWindowWin32
//

void show_window_creation_error(const std::string& title)
{
	LL_WARNS("Window") << title << LL_ENDL;
}

HGLRC SafeCreateContext(HDC &hdc)
{
	__try 
	{
		return wglCreateContext(hdc);
	}
	__except(EXCEPTION_EXECUTE_HANDLER)
	{ 
		return NULL;
	}
}

GLuint SafeChoosePixelFormat(HDC &hdc, const PIXELFORMATDESCRIPTOR *ppfd)
{
    __try
    {
        return ChoosePixelFormat(hdc, ppfd);
    }
    __except (EXCEPTION_EXECUTE_HANDLER)
    {
        // convert to C++ styled exception
        // C exception don't allow classes, so it's a regular char array
        char integer_string[32];
        sprintf(integer_string, "SEH, code: %lu\n", GetExceptionCode());
        throw std::exception(integer_string);
    }
}

//static
BOOL LLWindowWin32::sIsClassRegistered = FALSE;

BOOL	LLWindowWin32::sLanguageTextInputAllowed = TRUE;
BOOL	LLWindowWin32::sWinIMEOpened = FALSE;
HKL		LLWindowWin32::sWinInputLocale = 0;
DWORD	LLWindowWin32::sWinIMEConversionMode = IME_CMODE_NATIVE;
DWORD	LLWindowWin32::sWinIMESentenceMode = IME_SMODE_AUTOMATIC;
LLCoordWindow LLWindowWin32::sWinIMEWindowPosition(-1,-1);

// The following class LLWinImm delegates Windows IMM APIs.
// It was originally introduced to support US Windows XP, on which we needed
// to dynamically load IMM32.DLL and use GetProcAddress to resolve its entry
// points. Now that that's moot, we retain this wrapper only for hooks for
// metrics.

class LLWinImm
{
public:
	static bool		isAvailable() { return true; }

public:
	// Wrappers for IMM API.
	static BOOL		isIME(HKL hkl);															
	static HIMC		getContext(HWND hwnd);													
	static BOOL		releaseContext(HWND hwnd, HIMC himc);
	static BOOL		getOpenStatus(HIMC himc);												
	static BOOL		setOpenStatus(HIMC himc, BOOL status);									
	static BOOL		getConversionStatus(HIMC himc, LPDWORD conversion, LPDWORD sentence);	
	static BOOL		setConversionStatus(HIMC himc, DWORD conversion, DWORD sentence);		
	static BOOL		getCompositionWindow(HIMC himc, LPCOMPOSITIONFORM form);					
	static BOOL		setCompositionWindow(HIMC himc, LPCOMPOSITIONFORM form);					
	static LONG		getCompositionString(HIMC himc, DWORD index, LPVOID data, DWORD length);
	static BOOL		setCompositionString(HIMC himc, DWORD index, LPVOID pComp, DWORD compLength, LPVOID pRead, DWORD readLength);
	static BOOL		setCompositionFont(HIMC himc, LPLOGFONTW logfont);
	static BOOL		setCandidateWindow(HIMC himc, LPCANDIDATEFORM candidate_form);
	static BOOL		notifyIME(HIMC himc, DWORD action, DWORD index, DWORD value);
};

// static 
BOOL	LLWinImm::isIME(HKL hkl)
{ 
	return ImmIsIME(hkl);
}

// static 
HIMC		LLWinImm::getContext(HWND hwnd)
{
	return ImmGetContext(hwnd);
}

//static 
BOOL		LLWinImm::releaseContext(HWND hwnd, HIMC himc)
{ 
	return ImmReleaseContext(hwnd, himc);
}

// static 
BOOL		LLWinImm::getOpenStatus(HIMC himc)
{ 
	return ImmGetOpenStatus(himc);
}

// static 
BOOL		LLWinImm::setOpenStatus(HIMC himc, BOOL status)
{ 
	return ImmSetOpenStatus(himc, status);
}

// static 
BOOL		LLWinImm::getConversionStatus(HIMC himc, LPDWORD conversion, LPDWORD sentence)	
{ 
	return ImmGetConversionStatus(himc, conversion, sentence);
}

// static 
BOOL		LLWinImm::setConversionStatus(HIMC himc, DWORD conversion, DWORD sentence)		
{ 
	return ImmSetConversionStatus(himc, conversion, sentence);
}

// static 
BOOL		LLWinImm::getCompositionWindow(HIMC himc, LPCOMPOSITIONFORM form)					
{ 
	return ImmGetCompositionWindow(himc, form);
}

// static 
BOOL		LLWinImm::setCompositionWindow(HIMC himc, LPCOMPOSITIONFORM form)					
{ 
	return ImmSetCompositionWindow(himc, form);
}


// static 
LONG		LLWinImm::getCompositionString(HIMC himc, DWORD index, LPVOID data, DWORD length)					
{ 
	return ImmGetCompositionString(himc, index, data, length);
}


// static 
BOOL		LLWinImm::setCompositionString(HIMC himc, DWORD index, LPVOID pComp, DWORD compLength, LPVOID pRead, DWORD readLength)					
{ 
	return ImmSetCompositionString(himc, index, pComp, compLength, pRead, readLength);
}

// static 
BOOL		LLWinImm::setCompositionFont(HIMC himc, LPLOGFONTW pFont)					
{ 
	return ImmSetCompositionFont(himc, pFont);
}

// static 
BOOL		LLWinImm::setCandidateWindow(HIMC himc, LPCANDIDATEFORM form)					
{ 
	return ImmSetCandidateWindow(himc, form);
}

// static 
BOOL		LLWinImm::notifyIME(HIMC himc, DWORD action, DWORD index, DWORD value)					
{ 
	return ImmNotifyIME(himc, action, index, value);
}



class LLMonitorInfo
{
public:

	std::vector<std::string> getResolutionsList() { return mResList; }

	LLMonitorInfo()
	{
		EnumDisplayMonitors(0, 0, MonitorEnum, (LPARAM)this);
	}

private:

	static BOOL CALLBACK MonitorEnum(HMONITOR hMon, HDC hdc, LPRECT lprcMonitor, LPARAM pData)
	{
		int monitor_width = lprcMonitor->right - lprcMonitor->left;
		int monitor_height = lprcMonitor->bottom - lprcMonitor->top;
		
		std::ostringstream sstream;
		sstream << monitor_width << "x" << monitor_height;;
		std::string res = sstream.str();

		LLMonitorInfo* pThis = reinterpret_cast<LLMonitorInfo*>(pData);
		pThis->mResList.push_back(res);

		return TRUE;
	}

	std::vector<std::string> mResList;
};

static LLMonitorInfo sMonitorInfo;


// Thread that owns the Window Handle
// This whole struct is private to LLWindowWin32, which needs to mess with its
// members, which is why it's a struct rather than a class. In effect, we make
// the containing class a friend.
struct LLWindowWin32::LLWindowWin32Thread : public LL::ThreadPool
{
    static const int MAX_QUEUE_SIZE = 2048;

    LLThreadSafeQueue<MSG> mMessageQueue;

    LLWindowWin32Thread();

    void run() override;
    void close() override; // <FS:Beq/> [FIRE-32453][BUG-232971] Improve shutdown behaviour.

    void glReady()
    {
        mGLReady = true;
    }

    // initialzie DXGI adapter (for querying available VRAM)
    void initDX();
    
    // initialize D3D (if DXGI cannot be used)
    void initD3D();

    // call periodically to update available VRAM
    void updateVRAMUsage();

    U32 getAvailableVRAMMegabytes()
    {
        return mAvailableVRAM;
    }

    /// called by main thread to post work to this window thread
    template <typename CALLABLE>
    void post(CALLABLE&& func)
    {
        // Ignore bool return. Shutdown timing is tricky: the main thread can
        // end up trying to post a cursor position after having closed the
        // WorkQueue.
        getQueue().post(std::forward<CALLABLE>(func));
    }

    /**
     * Like post(), Post() is a way of conveying a single work item to this
     * thread. Its virtue is that it will definitely be executed "soon" rather
     * than potentially waiting for the next frame: it uses PostMessage() to
     * break us out of the window thread's blocked GetMessage() call. It's
     * more expensive, though, not only from the Windows API latency of
     * PostMessage() and GetMessage(), but also because it involves heap
     * allocation and release.
     *
     * Require HWND from caller, even though we store an HWND locally.
     * Otherwise, if our mWindowHandle was accessed from both threads, we'd
     * have to protect it with a mutex.
     */
    template <typename CALLABLE>
    void Post(HWND windowHandle, CALLABLE&& func)
    {
        // Move func to the heap. If we knew FuncType could fit into LPARAM,
        // we could simply instantiate FuncType and pass it by value. But
        // since we don't, we must put that on the heap as well as the
        // internal heap allocation it likely requires to store func.
        auto ptr = new FuncType(std::move(func));
        WPARAM wparam{ 0xF1C };
        LL_DEBUGS("Window") << "PostMessage(" << std::hex << windowHandle
                            << ", " << WM_POST_FUNCTION_
                            << ", " << wparam << std::dec << LL_ENDL;
        PostMessage(windowHandle, WM_POST_FUNCTION_, wparam, LPARAM(ptr));
    }

    using FuncType = std::function<void()>;
    // call GetMessage() and pull enqueue messages for later processing
    void gatherInput();
    HWND mWindowHandle = NULL;
    HDC mhDC = 0;

    // *HACK: Attempt to prevent startup crashes by deferring memory accounting
    // until after some graphics setup. See SL-20177. -Cosmic,2023-09-18
    bool mGLReady = false;
    // best guess at available video memory in MB
    std::atomic<U32> mAvailableVRAM;

    U32 mMaxVRAM = 0; // maximum amount of vram to allow in the "budget", or 0 for no maximum (see updateVRAMUsage)

    IDXGIAdapter3* mDXGIAdapter = nullptr;
    LPDIRECT3D9 mD3D = nullptr;
    LPDIRECT3DDEVICE9 mD3DDevice = nullptr;
};


LLWindowWin32::LLWindowWin32(LLWindowCallbacks* callbacks,
							 const std::string& title, const std::string& name, S32 x, S32 y, S32 width,
							 S32 height, U32 flags, 
							 BOOL fullscreen, BOOL clearBg,
							 BOOL enable_vsync, BOOL use_gl,
							 BOOL ignore_pixel_depth,
							 U32 fsaa_samples,
                             U32 max_cores,
                             U32 max_vram,
                             F32 max_gl_version,
							 BOOL useLegacyCursors) // <FS:LO> Legacy cursor setting from main program
	: 
    LLWindow(callbacks, fullscreen, flags), 
    mMaxGLVersion(max_gl_version), 
    mMaxCores(max_cores)
{
    sMainThreadId = LLThread::currentID();
    mWindowThread = new LLWindowWin32Thread();
    mWindowThread->mMaxVRAM = max_vram;

	//MAINT-516 -- force a load of opengl32.dll just in case windows went sideways 
	LoadLibrary(L"opengl32.dll");
    
    
    if (mMaxCores != 0)
    {
        HANDLE hProcess = GetCurrentProcess();
        mMaxCores = llmin(mMaxCores, (U32) 64);
        DWORD_PTR mask = 0;

        for (int i = 0; i < mMaxCores; ++i)
        {
            mask |= ((DWORD_PTR) 1) << i;
        }

        SetProcessAffinityMask(hProcess, mask);
    }

#if 0 // this is probably a bad idea, but keep it in your back pocket if you see what looks like
        // process deprioritization during profiles
    // force high thread priority
    HANDLE hProcess = GetCurrentProcess();

    if (hProcess)
    {
        int priority = GetPriorityClass(hProcess);
        if (priority < REALTIME_PRIORITY_CLASS)
        {
            if (SetPriorityClass(hProcess, REALTIME_PRIORITY_CLASS))
            {
                LL_INFOS() << "Set process priority to REALTIME_PRIORITY_CLASS" << LL_ENDL;
            }
            else
            {
                LL_INFOS() << "Failed to set process priority: " << std::hex << GetLastError() << LL_ENDL;
            }
        }
    }
#endif

#if 0  // this is also probably a bad idea, but keep it in your back pocket for getting main thread off of background thread cores (see also LLThread::threadRun)
    HANDLE hThread = GetCurrentThread();

    SYSTEM_INFO sysInfo;

    GetSystemInfo(&sysInfo);
    U32 core_count = sysInfo.dwNumberOfProcessors;

    if (max_cores != 0)
    {
        core_count = llmin(core_count, max_cores);
    }

    if (hThread)
    {
        int priority = GetThreadPriority(hThread);

        if (priority < THREAD_PRIORITY_TIME_CRITICAL)
        {
            if (SetThreadPriority(hThread, THREAD_PRIORITY_TIME_CRITICAL))
            {
                LL_INFOS() << "Set thread priority to THREAD_PRIORITY_TIME_CRITICAL" << LL_ENDL;
            }
            else
            {
                LL_INFOS() << "Failed to set thread priority: " << std::hex << GetLastError() << LL_ENDL;
            }

            // tell main thread to prefer core 0
            SetThreadIdealProcessor(hThread, 0);
        }
    }
#endif


	mFSAASamples = fsaa_samples;
	mIconResource = gIconResource;
	mOverrideAspectRatio = 0.f;
	mNativeAspectRatio = 0.f;
	mInputProcessingPaused = FALSE;
	mPreeditor = NULL;
	mKeyCharCode = 0;
	mKeyScanCode = 0;
	mKeyVirtualKey = 0;
	mhDC = NULL;
	mhRC = NULL;
	memset(mCurrentGammaRamp, 0, sizeof(mCurrentGammaRamp));
	memset(mPrevGammaRamp, 0, sizeof(mPrevGammaRamp));
	mCustomGammaSet = FALSE;
	mWindowHandle = NULL;

    mRect = {0, 0, 0, 0};
    mClientRect = {0, 0, 0, 0};
	
	if (!SystemParametersInfo(SPI_GETMOUSEVANISH, 0, &mMouseVanish, 0))
	{
		mMouseVanish = TRUE;
	}

	// Initialize the keyboard
	gKeyboard = new LLKeyboardWin32();
	gKeyboard->setCallbacks(callbacks);

	// Initialize the Drag and Drop functionality
	mDragDrop = new LLDragDropWin32;

	// Initialize (boot strap) the Language text input management,
	// based on the system's (user's) default settings.
	allowLanguageTextInput(mPreeditor, FALSE);

	WNDCLASS		wc;
	RECT			window_rect;

	// Set the window title
	if (title.empty())
	{
		mWindowTitle = new WCHAR[50];
		wsprintf(mWindowTitle, L"OpenGL Window");
	}
	else
	{
		mWindowTitle = new WCHAR[256]; // Assume title length < 255 chars.
		mbstowcs(mWindowTitle, title.c_str(), 255);
		mWindowTitle[255] = 0;
	}

	// Set the window class name
	if (name.empty())
	{
		mWindowClassName = new WCHAR[50];
		wsprintf(mWindowClassName, L"OpenGL Window");
	}
	else
	{
		mWindowClassName = new WCHAR[256]; // Assume title length < 255 chars.
		mbstowcs(mWindowClassName, name.c_str(), 255);
		mWindowClassName[255] = 0;
	}


	// We're not clipping yet
	SetRect( &mOldMouseClip, 0, 0, 0, 0 );

	// Make an instance of our window then define the window class
	mhInstance = GetModuleHandle(NULL);

    // Init Direct Input - needed for joystick / Spacemouse

    LPDIRECTINPUT8 di8_interface;
    HRESULT status = DirectInput8Create(
        mhInstance, // HINSTANCE hinst,
        DIRECTINPUT_VERSION, // DWORD dwVersion,
        IID_IDirectInput8, // REFIID riidltf,
        (LPVOID*)&di8_interface, // LPVOID * ppvOut,
        NULL                     // LPUNKNOWN punkOuter
        );
    if (status == DI_OK)
    {
        gDirectInput8 = di8_interface;
    }

	mSwapMethod = SWAP_METHOD_UNDEFINED;

	// No WPARAM yet.
	mLastSizeWParam = 0;

	// Windows GDI rects don't include rightmost pixel
	window_rect.left = (long) 0;
	window_rect.right = (long) width;
	window_rect.top = (long) 0;
	window_rect.bottom = (long) height;

	// Grab screen size to sanitize the window
	S32 window_border_y = GetSystemMetrics(SM_CYBORDER);
	S32 virtual_screen_x = GetSystemMetrics(SM_XVIRTUALSCREEN); 
	S32 virtual_screen_y = GetSystemMetrics(SM_YVIRTUALSCREEN); 
	S32 virtual_screen_width = GetSystemMetrics(SM_CXVIRTUALSCREEN);
	S32 virtual_screen_height = GetSystemMetrics(SM_CYVIRTUALSCREEN);

	if (x < virtual_screen_x) x = virtual_screen_x;
	if (y < virtual_screen_y - window_border_y) y = virtual_screen_y - window_border_y;

	if (x + width > virtual_screen_x + virtual_screen_width) x = virtual_screen_x + virtual_screen_width - width;
	if (y + height > virtual_screen_y + virtual_screen_height) y = virtual_screen_y + virtual_screen_height - height;

	if (!sIsClassRegistered)
	{
		// Force redraw when resized and create a private device context

		// Makes double click messages.
		wc.style = CS_HREDRAW | CS_VREDRAW | CS_OWNDC | CS_DBLCLKS;

		// Set message handler function
		wc.lpfnWndProc = (WNDPROC) mainWindowProc;

		// unused
		wc.cbClsExtra = 0;
		wc.cbWndExtra = 0;

		wc.hInstance = mhInstance;
		wc.hIcon = LoadIcon(mhInstance, mIconResource);

		// We will set the cursor ourselves
		wc.hCursor = NULL;

		// background color is not used
		if (clearBg)
		{
			wc.hbrBackground = (HBRUSH) GetStockObject(WHITE_BRUSH);
		}
		else
		{
			wc.hbrBackground = (HBRUSH) NULL;
		}

		// we don't use windows menus
		wc.lpszMenuName = NULL;

		wc.lpszClassName = mWindowClassName;

		if (!RegisterClass(&wc))
		{
			OSMessageBox(mCallbacks->translateString("MBRegClassFailed"), 
				mCallbacks->translateString("MBError"), OSMB_OK);
			return;
		}
		sIsClassRegistered = TRUE;
	}

	//-----------------------------------------------------------------------
	// Get the current refresh rate
	//-----------------------------------------------------------------------

	DEVMODE dev_mode;
	::ZeroMemory(&dev_mode, sizeof(DEVMODE));
	dev_mode.dmSize = sizeof(DEVMODE);
	DWORD current_refresh;
	if (EnumDisplaySettings(NULL, ENUM_CURRENT_SETTINGS, &dev_mode))
	{
		current_refresh = dev_mode.dmDisplayFrequency;
		mNativeAspectRatio = ((F32)dev_mode.dmPelsWidth) / ((F32)dev_mode.dmPelsHeight);
	}
	else
	{
		current_refresh = 60;
	}
    mRefreshRate = current_refresh;
	//-----------------------------------------------------------------------
	// Drop resolution and go fullscreen
	// use a display mode with our desired size and depth, with a refresh
	// rate as close at possible to the users' default
	//-----------------------------------------------------------------------
	if (mFullscreen)
	{
		BOOL success = FALSE;
		DWORD closest_refresh = 0;

		for (S32 mode_num = 0;; mode_num++)
		{
			if (!EnumDisplaySettings(NULL, mode_num, &dev_mode))
			{
				break;
			}

			if (dev_mode.dmPelsWidth == width &&
				dev_mode.dmPelsHeight == height &&
				dev_mode.dmBitsPerPel == BITS_PER_PIXEL)
			{
				success = TRUE;
				if ((dev_mode.dmDisplayFrequency - current_refresh)
					< (closest_refresh - current_refresh))
				{
					closest_refresh = dev_mode.dmDisplayFrequency;
				}
			}
		}

		if (closest_refresh == 0)
		{
			LL_WARNS("Window") << "Couldn't find display mode " << width << " by " << height << " at " << BITS_PER_PIXEL << " bits per pixel" << LL_ENDL;
			//success = FALSE;

			if (!EnumDisplaySettings(NULL, ENUM_CURRENT_SETTINGS, &dev_mode))
			{
				success = FALSE;
			}
			else
			{
				if (dev_mode.dmBitsPerPel == BITS_PER_PIXEL)
				{
					LL_WARNS("Window") << "Current BBP is OK falling back to that" << LL_ENDL;
					window_rect.right=width=dev_mode.dmPelsWidth;
					window_rect.bottom=height=dev_mode.dmPelsHeight;
					success = TRUE;
				}
				else
				{
					LL_WARNS("Window") << "Current BBP is BAD" << LL_ENDL;
					success = FALSE;
				}
			}
		}

		// If we found a good resolution, use it.
		if (success)
		{
			success = setDisplayResolution(width, height, BITS_PER_PIXEL, closest_refresh);
		}

		// Keep a copy of the actual current device mode in case we minimize 
		// and change the screen resolution.   JC
		EnumDisplaySettings(NULL, ENUM_CURRENT_SETTINGS, &dev_mode);

		// If it failed, we don't want to run fullscreen
		if (success)
		{
			mFullscreen = TRUE;
			mFullscreenWidth   = dev_mode.dmPelsWidth;
			mFullscreenHeight  = dev_mode.dmPelsHeight;
			mFullscreenBits    = dev_mode.dmBitsPerPel;
			mFullscreenRefresh = dev_mode.dmDisplayFrequency;

			LL_INFOS("Window") << "Running at " << dev_mode.dmPelsWidth
				<< "x"   << dev_mode.dmPelsHeight
				<< "x"   << dev_mode.dmBitsPerPel
				<< " @ " << dev_mode.dmDisplayFrequency
				<< LL_ENDL;
		}
		else
		{
			mFullscreen = FALSE;
			mFullscreenWidth   = -1;
			mFullscreenHeight  = -1;
			mFullscreenBits    = -1;
			mFullscreenRefresh = -1;

			std::map<std::string,std::string> args;
			args["[WIDTH]"] = llformat("%d", width);
			args["[HEIGHT]"] = llformat ("%d", height);
			OSMessageBox(mCallbacks->translateString("MBFullScreenErr", args),
				mCallbacks->translateString("MBError"), OSMB_OK);
		}
	}

	// TODO: add this after resolving _WIN32_WINNT issue
	//	if (!fullscreen)
	//	{
	//		TRACKMOUSEEVENT track_mouse_event;
	//		track_mouse_event.cbSize = sizeof( TRACKMOUSEEVENT );
	//		track_mouse_event.dwFlags = TME_LEAVE;
	//		track_mouse_event.hwndTrack = mWindowHandle;
	//		track_mouse_event.dwHoverTime = HOVER_DEFAULT;
	//		TrackMouseEvent( &track_mouse_event ); 
	//	}

    // SL-12971 dual GPU display
    DISPLAY_DEVICEA display_device;
    int             display_index = -1;
    DWORD           display_flags = 0; // EDD_GET_DEVICE_INTERFACE_NAME ?
    const size_t    display_bytes = sizeof(display_device);

    do
    {
        if (display_index >= 0)
        {
            // CHAR DeviceName  [ 32] Adapter name
            // CHAR DeviceString[128]
            CHAR text[256];

            size_t name_len = strlen(display_device.DeviceName  );
            size_t desc_len = strlen(display_device.DeviceString);

            CHAR *name = name_len ? display_device.DeviceName   : "???";
            CHAR *desc = desc_len ? display_device.DeviceString : "???";

            sprintf(text, "Display Device %d: %s, %s", display_index, name, desc);
            LL_INFOS("Window") << text << LL_ENDL;
        }

        ::ZeroMemory(&display_device,display_bytes);
        display_device.cb = display_bytes;

        display_index++;
    }  while( EnumDisplayDevicesA(NULL, display_index, &display_device, display_flags ));

    LL_INFOS("Window") << "Total Display Devices: " << display_index << LL_ENDL;

	//-----------------------------------------------------------------------
	// Create GL drawing context
	//-----------------------------------------------------------------------
	LLCoordScreen windowPos(x,y);
	LLCoordScreen windowSize(window_rect.right - window_rect.left,
							 window_rect.bottom - window_rect.top);
	if (!switchContext(mFullscreen, windowSize, enable_vsync, &windowPos))
	{
		return;
	}
	
	//start with arrow cursor
	//initCursors();
	initCursors(useLegacyCursors); // <FS:LO> Legacy cursor setting from main program
	setCursor( UI_CURSOR_ARROW );

    mRawMouse.usUsagePage = 0x01;          // HID_USAGE_PAGE_GENERIC
    mRawMouse.usUsage = 0x02;              // HID_USAGE_GENERIC_MOUSE
    mRawMouse.dwFlags = 0;    // adds mouse and also ignores legacy mouse messages
    mRawMouse.hwndTarget = 0;

    RegisterRawInputDevices(&mRawMouse, 1, sizeof(mRawMouse));

	// Initialize (boot strap) the Language text input management,
	// based on the system's (or user's) default settings.
	allowLanguageTextInput(NULL, FALSE);
}


LLWindowWin32::~LLWindowWin32()
{
	delete mDragDrop;

	delete [] mWindowTitle;
	mWindowTitle = NULL;

	delete [] mSupportedResolutions;
	mSupportedResolutions = NULL;

	delete [] mWindowClassName;
	mWindowClassName = NULL;
    
    delete mWindowThread;
}

void LLWindowWin32::show()
{
    LL_DEBUGS("Window") << "Setting window to show" << LL_ENDL;
	ShowWindow(mWindowHandle, SW_SHOW);
	SetForegroundWindow(mWindowHandle);
	SetFocus(mWindowHandle);
}

void LLWindowWin32::hide()
{
	setMouseClipping(FALSE);
	ShowWindow(mWindowHandle, SW_HIDE);
}

//virtual
void LLWindowWin32::minimize()
{
	setMouseClipping(FALSE);
	showCursor();
	ShowWindow(mWindowHandle, SW_MINIMIZE);
}

//virtual
void LLWindowWin32::restore()
{
	ShowWindow(mWindowHandle, SW_RESTORE);
	SetForegroundWindow(mWindowHandle);
	SetFocus(mWindowHandle);
}

// See SL-12170
// According to callstack "c0000005 Access violation" happened inside __try block,
// deep in DestroyWindow and crashed viewer, which shouldn't be possible.
// I tried manually causing this exception and it was caught without issues, so
// I'm turning off optimizations for this part to be sure code executes as intended
// (it is a straw, but I have no idea why else __try can get overruled)
#pragma optimize("", off)
bool destroy_window_handler(HWND hWnd)
{
    bool res;
    __try
    {
        res = DestroyWindow(hWnd);
    }
    __except (EXCEPTION_EXECUTE_HANDLER)
    {
        res = false;
    }
    return res;
}
#pragma optimize("", on)

// close() destroys all OS-specific code associated with a window.
// Usually called from LLWindowManager::destroyWindow()
void LLWindowWin32::close()
{
	LL_DEBUGS("Window") << "Closing LLWindowWin32" << LL_ENDL;
	// Is window is already closed?
	if (!mWindowHandle)
	{
		return;
	}

	mDragDrop->reset();


	// Go back to screen mode written in the registry.
	if (mFullscreen)
	{
		resetDisplayResolution();
	}

	// Make sure cursor is visible and we haven't mangled the clipping state.
	showCursor();
	setMouseClipping(FALSE);
	if (gKeyboard)
	{
		gKeyboard->resetKeys();
	}

	// Clean up remaining GL state
	if (gGLManager.mInited)
	{
		LL_INFOS("Window") << "Cleaning up GL" << LL_ENDL;
		gGLManager.shutdownGL();
	}

	LL_DEBUGS("Window") << "Releasing Context" << LL_ENDL;
	if (mhRC)
	{
		if (!wglMakeCurrent(NULL, NULL))
		{
			LL_WARNS("Window") << "Release of DC and RC failed" << LL_ENDL;
		}

		if (!wglDeleteContext(mhRC))
		{
			LL_WARNS("Window") << "Release of rendering context failed" << LL_ENDL;
		}

		mhRC = NULL;
	}

	// Restore gamma to the system values.
	restoreGamma();

	LL_DEBUGS("Window") << "Destroying Window" << LL_ENDL;

    mWindowThread->post([=]()
        {
            if (IsWindow(mWindowHandle))
            {
                if (mhDC)
                {
                    if (!ReleaseDC(mWindowHandle, mhDC))
                    {
                        LL_WARNS("Window") << "Release of ghDC failed!" << LL_ENDL;
                    }
                }

                // Make sure we don't leave a blank toolbar button.
                ShowWindow(mWindowHandle, SW_HIDE);

                // This causes WM_DESTROY to be sent *immediately*
                if (!destroy_window_handler(mWindowHandle))
                {
                    // <FS:Beq> Can't use a message box here because we're about to stop servicing the events.
                    // OSMessageBox(mCallbacks->translateString("MBDestroyWinFailed"),
                    //     mCallbacks->translateString("MBShutdownErr"),
                    //     OSMB_OK);
                    LL_INFOS("Window") << "Destroying Window failed" << LL_ENDL;
                    // </FS:Beq>
                }
            }
            else
            {
                // Something killed the window while we were busy destroying gl or handle somehow got broken
                LL_WARNS("Window") << "Failed to destroy Window, invalid handle!" << LL_ENDL;
            }

        });
    // Window thread might be waiting for a getMessage(), give it
    // a push to enshure it will process destroy_window_handler
    kickWindowThread();

    // Even though the above lambda might not yet have run, we've already
    // bound mWindowHandle into it by value, which should suffice for the
    // operations we're asking. That's the last time WE should touch it.
    mhDC = NULL;
    mWindowHandle = NULL;
    // <FS:Beq> [FIRE-32453][BUG-232971] close the related queues first to prevent spinning.
    mFunctionQueue.close();
    mMouseQueue.close();
    // </FS:Beq>
    mWindowThread->close();
}

BOOL LLWindowWin32::isValid()
{
	return (mWindowHandle != NULL);
}

BOOL LLWindowWin32::getVisible()
{
	return (mWindowHandle && IsWindowVisible(mWindowHandle));
}

BOOL LLWindowWin32::getMinimized()
{
	return (mWindowHandle && IsIconic(mWindowHandle));
}

BOOL LLWindowWin32::getMaximized()
{
	return (mWindowHandle && IsZoomed(mWindowHandle));
}

BOOL LLWindowWin32::maximize()
{
	BOOL success = FALSE;
	if (!mWindowHandle) return success;

    mWindowThread->post([=]
        {
            WINDOWPLACEMENT placement;
            placement.length = sizeof(WINDOWPLACEMENT);

            if (GetWindowPlacement(mWindowHandle, &placement))
            {
                placement.showCmd = SW_MAXIMIZE;
                SetWindowPlacement(mWindowHandle, &placement);
            }
        });

    return TRUE;
}

BOOL LLWindowWin32::getFullscreen()
{
	return mFullscreen;
}

BOOL LLWindowWin32::getPosition(LLCoordScreen *position)
{
    position->mX = mRect.left;
	position->mY = mRect.top;
	return TRUE;
}

BOOL LLWindowWin32::getSize(LLCoordScreen *size)
{
	size->mX = mRect.right - mRect.left;
	size->mY = mRect.bottom - mRect.top;
	return TRUE;
}

BOOL LLWindowWin32::getSize(LLCoordWindow *size)
{
	size->mX = mClientRect.right - mClientRect.left;
	size->mY = mClientRect.bottom - mClientRect.top;
	return TRUE;
}

BOOL LLWindowWin32::setPosition(const LLCoordScreen position)
{
	LLCoordScreen size;

	if (!mWindowHandle)
	{
		return FALSE;
	}
	getSize(&size);
	moveWindow(position, size);
	return TRUE;
}

BOOL LLWindowWin32::setSizeImpl(const LLCoordScreen size)
{
	LLCoordScreen position;

	getPosition(&position);
	if (!mWindowHandle)
	{
		return FALSE;
	}

    mWindowThread->post([=]()
        {
            WINDOWPLACEMENT placement;
            placement.length = sizeof(WINDOWPLACEMENT);

            if (GetWindowPlacement(mWindowHandle, &placement))
            {
                placement.showCmd = SW_RESTORE;
                SetWindowPlacement(mWindowHandle, &placement);
            }
        });

	moveWindow(position, size);
	return TRUE;
}

BOOL LLWindowWin32::setSizeImpl(const LLCoordWindow size)
{
	RECT window_rect = {0, 0, size.mX, size.mY };
	DWORD dw_ex_style = WS_EX_APPWINDOW | WS_EX_WINDOWEDGE;
	DWORD dw_style = WS_OVERLAPPEDWINDOW;

    AdjustWindowRectEx(&window_rect, dw_style, FALSE, dw_ex_style);

	return setSizeImpl(LLCoordScreen(window_rect.right - window_rect.left, window_rect.bottom - window_rect.top));
}

// changing fullscreen resolution
BOOL LLWindowWin32::switchContext(BOOL fullscreen, const LLCoordScreen& size, BOOL enable_vsync, const LLCoordScreen* const posp)
{
    //called from main thread
    GLuint	pixel_format;
    DEVMODE dev_mode;
    ::ZeroMemory(&dev_mode, sizeof(DEVMODE));
    dev_mode.dmSize = sizeof(DEVMODE);
    DWORD	current_refresh;
    DWORD	dw_ex_style;
    DWORD	dw_style;
    RECT	window_rect = { 0, 0, 0, 0 };
    S32 width = size.mX;
    S32 height = size.mY;
    BOOL auto_show = FALSE;

    if (mhRC)
    {
        auto_show = TRUE;
        resetDisplayResolution();
    }

    if (EnumDisplaySettings(NULL, ENUM_CURRENT_SETTINGS, &dev_mode))
    {
        current_refresh = dev_mode.dmDisplayFrequency;
    }
    else
    {
        current_refresh = 60;
    }
    mRefreshRate = current_refresh;

    gGLManager.shutdownGL();
    //destroy gl context
    if (mhRC)
    {
        if (!wglMakeCurrent(NULL, NULL))
        {
            LL_WARNS("Window") << "Release of DC and RC failed" << LL_ENDL;
        }

        if (!wglDeleteContext(mhRC))
        {
            LL_WARNS("Window") << "Release of rendering context failed" << LL_ENDL;
        }

        mhRC = NULL;
    }

    if (fullscreen)
    {
        mFullscreen = TRUE;
        BOOL success = FALSE;
        DWORD closest_refresh = 0;

        for (S32 mode_num = 0;; mode_num++)
        {
            if (!EnumDisplaySettings(NULL, mode_num, &dev_mode))
            {
                break;
            }

            if (dev_mode.dmPelsWidth == width &&
                dev_mode.dmPelsHeight == height &&
                dev_mode.dmBitsPerPel == BITS_PER_PIXEL)
            {
                success = TRUE;
                if ((dev_mode.dmDisplayFrequency - current_refresh)
                    < (closest_refresh - current_refresh))
                {
                    closest_refresh = dev_mode.dmDisplayFrequency;
                }
            }
        }

        if (closest_refresh == 0)
        {
            LL_WARNS("Window") << "Couldn't find display mode " << width << " by " << height << " at " << BITS_PER_PIXEL << " bits per pixel" << LL_ENDL;
            return FALSE;
        }

        // If we found a good resolution, use it.
        if (success)
        {
            success = setDisplayResolution(width, height, BITS_PER_PIXEL, closest_refresh);
        }

        // Keep a copy of the actual current device mode in case we minimize 
        // and change the screen resolution.   JC
        EnumDisplaySettings(NULL, ENUM_CURRENT_SETTINGS, &dev_mode);

        if (success)
        {
            mFullscreen = TRUE;
            mFullscreenWidth = dev_mode.dmPelsWidth;
            mFullscreenHeight = dev_mode.dmPelsHeight;
            mFullscreenBits = dev_mode.dmBitsPerPel;
            mFullscreenRefresh = dev_mode.dmDisplayFrequency;

            LL_INFOS("Window") << "Running at " << dev_mode.dmPelsWidth
                << "x" << dev_mode.dmPelsHeight
                << "x" << dev_mode.dmBitsPerPel
                << " @ " << dev_mode.dmDisplayFrequency
                << LL_ENDL;

            window_rect.left = (long)0;
            window_rect.right = (long)width;			// Windows GDI rects don't include rightmost pixel
            window_rect.top = (long)0;
            window_rect.bottom = (long)height;
            dw_ex_style = WS_EX_APPWINDOW;
            dw_style = WS_POPUP;

            // Move window borders out not to cover window contents.
            // This converts client rect to window rect, i.e. expands it by the window border size.
            AdjustWindowRectEx(&window_rect, dw_style, FALSE, dw_ex_style);
        }
        // If it failed, we don't want to run fullscreen
        else
        {
            mFullscreen = FALSE;
            mFullscreenWidth = -1;
            mFullscreenHeight = -1;
            mFullscreenBits = -1;
            mFullscreenRefresh = -1;

            LL_INFOS("Window") << "Unable to run fullscreen at " << width << "x" << height << LL_ENDL;
            return FALSE;
        }
    }
    else
    {
        mFullscreen = FALSE;
        window_rect.left = (long)(posp ? posp->mX : 0);
        window_rect.right = (long)width + window_rect.left;			// Windows GDI rects don't include rightmost pixel
        window_rect.top = (long)(posp ? posp->mY : 0);
        window_rect.bottom = (long)height + window_rect.top;
        // Window with an edge
        dw_ex_style = WS_EX_APPWINDOW | WS_EX_WINDOWEDGE;
        dw_style = WS_OVERLAPPEDWINDOW;
    }


    // don't post quit messages when destroying old windows
    mPostQuit = FALSE;


    // create window
    LL_DEBUGS("Window") << "Creating window with X: " << window_rect.left
        << " Y: " << window_rect.top
        << " Width: " << (window_rect.right - window_rect.left)
        << " Height: " << (window_rect.bottom - window_rect.top)
        << " Fullscreen: " << mFullscreen
        << LL_ENDL;

	recreateWindow(window_rect, dw_ex_style, dw_style);

	if (mWindowHandle)
	{
		LL_INFOS("Window") << "window is created." << LL_ENDL ;
	}
	else
	{
		LL_WARNS("Window") << "Window creation failed, code: " << GetLastError() << LL_ENDL;
	}

	//-----------------------------------------------------------------------
	// Create GL drawing context
	//-----------------------------------------------------------------------
	static PIXELFORMATDESCRIPTOR pfd =
	{
		sizeof(PIXELFORMATDESCRIPTOR), 
			1,
			PFD_DRAW_TO_WINDOW | PFD_SUPPORT_OPENGL | PFD_DOUBLEBUFFER, 
			PFD_TYPE_RGBA,
			BITS_PER_PIXEL,
			0, 0, 0, 0, 0, 0,	// RGB bits and shift, unused
			8,					// alpha bits
			0,					// alpha shift
			0,					// accum bits
			0, 0, 0, 0,			// accum RGBA
			24,					// depth bits
			8,					// stencil bits, avi added for stencil test
			0,
			PFD_MAIN_PLANE,
			0,
			0, 0, 0
	};

	if (!mhDC)
	{
		close();
		OSMessageBox(mCallbacks->translateString("MBDevContextErr"),
			mCallbacks->translateString("MBError"), OSMB_OK);
		return FALSE;
	}

	LL_INFOS("Window") << "Device context retrieved." << LL_ENDL ;

    try
    {
        // Looks like ChoosePixelFormat can crash in case of faulty driver
        if (!(pixel_format = SafeChoosePixelFormat(mhDC, &pfd)))
        {
            LL_WARNS("Window") << "ChoosePixelFormat failed, code: " << GetLastError() << LL_ENDL;
            OSMessageBox(mCallbacks->translateString("MBPixelFmtErr"),
                mCallbacks->translateString("MBError"), OSMB_OK);
            close();
            return FALSE;
        }
    }
    catch (...)
    {
        LOG_UNHANDLED_EXCEPTION("ChoosePixelFormat");
        OSMessageBox(mCallbacks->translateString("MBPixelFmtErr"),
            mCallbacks->translateString("MBError"), OSMB_OK);
        close();
        return FALSE;
    }

	LL_INFOS("Window") << "Pixel format chosen." << LL_ENDL ;

	// Verify what pixel format we actually received.
	if (!DescribePixelFormat(mhDC, pixel_format, sizeof(PIXELFORMATDESCRIPTOR),
		&pfd))
	{
		OSMessageBox(mCallbacks->translateString("MBPixelFmtDescErr"),
			mCallbacks->translateString("MBError"), OSMB_OK);
        close();
		return FALSE;
	}

	// (EXP-1765) dump pixel data to see if there is a pattern that leads to unreproducible crash
	LL_INFOS("Window") << "--- begin pixel format dump ---" << LL_ENDL ;
	LL_INFOS("Window") << "pixel_format is " << pixel_format << LL_ENDL ;
	LL_INFOS("Window") << "pfd.nSize:            " << pfd.nSize << LL_ENDL ;
	LL_INFOS("Window") << "pfd.nVersion:         " << pfd.nVersion << LL_ENDL ;
	LL_INFOS("Window") << "pfd.dwFlags:          0x" << std::hex << pfd.dwFlags << std::dec << LL_ENDL ;
	LL_INFOS("Window") << "pfd.iPixelType:       " << (int)pfd.iPixelType << LL_ENDL ;
	LL_INFOS("Window") << "pfd.cColorBits:       " << (int)pfd.cColorBits << LL_ENDL ;
	LL_INFOS("Window") << "pfd.cRedBits:         " << (int)pfd.cRedBits << LL_ENDL ;
	LL_INFOS("Window") << "pfd.cRedShift:        " << (int)pfd.cRedShift << LL_ENDL ;
	LL_INFOS("Window") << "pfd.cGreenBits:       " << (int)pfd.cGreenBits << LL_ENDL ;
	LL_INFOS("Window") << "pfd.cGreenShift:      " << (int)pfd.cGreenShift << LL_ENDL ;
	LL_INFOS("Window") << "pfd.cBlueBits:        " << (int)pfd.cBlueBits << LL_ENDL ;
	LL_INFOS("Window") << "pfd.cBlueShift:       " << (int)pfd.cBlueShift << LL_ENDL ;
	LL_INFOS("Window") << "pfd.cAlphaBits:       " << (int)pfd.cAlphaBits << LL_ENDL ;
	LL_INFOS("Window") << "pfd.cAlphaShift:      " << (int)pfd.cAlphaShift << LL_ENDL ;
	LL_INFOS("Window") << "pfd.cAccumBits:       " << (int)pfd.cAccumBits << LL_ENDL ;
	LL_INFOS("Window") << "pfd.cAccumRedBits:    " << (int)pfd.cAccumRedBits << LL_ENDL ;
	LL_INFOS("Window") << "pfd.cAccumGreenBits:  " << (int)pfd.cAccumGreenBits << LL_ENDL ;
	LL_INFOS("Window") << "pfd.cAccumBlueBits:   " << (int)pfd.cAccumBlueBits << LL_ENDL ;
	LL_INFOS("Window") << "pfd.cAccumAlphaBits:  " << (int)pfd.cAccumAlphaBits << LL_ENDL ;
	LL_INFOS("Window") << "pfd.cDepthBits:       " << (int)pfd.cDepthBits << LL_ENDL ;
	LL_INFOS("Window") << "pfd.cStencilBits:     " << (int)pfd.cStencilBits << LL_ENDL ;
	LL_INFOS("Window") << "pfd.cAuxBuffers:      " << (int)pfd.cAuxBuffers << LL_ENDL ;
	LL_INFOS("Window") << "pfd.iLayerType:       " << (int)pfd.iLayerType << LL_ENDL ;
	LL_INFOS("Window") << "pfd.bReserved:        " << (int)pfd.bReserved << LL_ENDL ;
	LL_INFOS("Window") << "pfd.dwLayerMask:      " << pfd.dwLayerMask << LL_ENDL ;
	LL_INFOS("Window") << "pfd.dwVisibleMask:    " << pfd.dwVisibleMask << LL_ENDL ;
	LL_INFOS("Window") << "pfd.dwDamageMask:     " << pfd.dwDamageMask << LL_ENDL ;
	LL_INFOS("Window") << "--- end pixel format dump ---" << LL_ENDL ;

	if (!SetPixelFormat(mhDC, pixel_format, &pfd))
	{
		OSMessageBox(mCallbacks->translateString("MBPixelFmtSetErr"),
			mCallbacks->translateString("MBError"), OSMB_OK);
        close();
		return FALSE;
	}


	if (!(mhRC = SafeCreateContext(mhDC)))
	{
		OSMessageBox(mCallbacks->translateString("MBGLContextErr"),
			mCallbacks->translateString("MBError"), OSMB_OK);
        close();
		return FALSE;
	}
		
	if (!wglMakeCurrent(mhDC, mhRC))
	{
		OSMessageBox(mCallbacks->translateString("MBGLContextActErr"),
			mCallbacks->translateString("MBError"), OSMB_OK);
        close();
		return FALSE;
	}

	LL_INFOS("Window") << "Drawing context is created." << LL_ENDL ;

	gGLManager.initWGL();
	
	if (wglChoosePixelFormatARB)
	{
		// OK, at this point, use the ARB wglChoosePixelFormatsARB function to see if we
		// can get exactly what we want.
		GLint attrib_list[256];
		S32 cur_attrib = 0;

		attrib_list[cur_attrib++] = WGL_DEPTH_BITS_ARB;
		attrib_list[cur_attrib++] = 24;

		//attrib_list[cur_attrib++] = WGL_STENCIL_BITS_ARB; //stencil buffer is deprecated (performance penalty)
		//attrib_list[cur_attrib++] = 8;

		attrib_list[cur_attrib++] = WGL_DRAW_TO_WINDOW_ARB;
		attrib_list[cur_attrib++] = GL_TRUE;

		attrib_list[cur_attrib++] = WGL_ACCELERATION_ARB;
		attrib_list[cur_attrib++] = WGL_FULL_ACCELERATION_ARB;

		attrib_list[cur_attrib++] = WGL_SUPPORT_OPENGL_ARB;
		attrib_list[cur_attrib++] = GL_TRUE;

		attrib_list[cur_attrib++] = WGL_DOUBLE_BUFFER_ARB;
		attrib_list[cur_attrib++] = GL_TRUE;

		attrib_list[cur_attrib++] = WGL_COLOR_BITS_ARB;
		attrib_list[cur_attrib++] = 24;

		attrib_list[cur_attrib++] = WGL_ALPHA_BITS_ARB;
		attrib_list[cur_attrib++] = 0;

		U32 end_attrib = 0;
		if (mFSAASamples > 0)
		{
			end_attrib = cur_attrib;
			attrib_list[cur_attrib++] = WGL_SAMPLE_BUFFERS_ARB;
			attrib_list[cur_attrib++] = GL_TRUE;

			attrib_list[cur_attrib++] = WGL_SAMPLES_ARB;
			attrib_list[cur_attrib++] = mFSAASamples;
		}

		// End the list
		attrib_list[cur_attrib++] = 0;

		GLint pixel_formats[256];
		U32 num_formats = 0;

		// First we try and get a 32 bit depth pixel format
		BOOL result = wglChoosePixelFormatARB(mhDC, attrib_list, NULL, 256, pixel_formats, &num_formats);
		
		while(!result && mFSAASamples > 0) 
		{
			LL_WARNS() << "FSAASamples: " << mFSAASamples << " not supported." << LL_ENDL ;

			mFSAASamples /= 2 ; //try to decrease sample pixel number until to disable anti-aliasing
			if(mFSAASamples < 2)
			{
				mFSAASamples = 0 ;
			}

			if (mFSAASamples > 0)
			{
				attrib_list[end_attrib + 3] = mFSAASamples;
			}
			else
			{
				cur_attrib = end_attrib ;
				end_attrib = 0 ;
				attrib_list[cur_attrib++] = 0 ; //end
			}
			result = wglChoosePixelFormatARB(mhDC, attrib_list, NULL, 256, pixel_formats, &num_formats);

			if(result)
			{
				LL_WARNS() << "Only support FSAASamples: " << mFSAASamples << LL_ENDL ;
			}
		}

		if (!result)
		{
			LL_WARNS() << "mFSAASamples: " << mFSAASamples << LL_ENDL ;

			close();
			show_window_creation_error("Error after wglChoosePixelFormatARB 32-bit");
			return FALSE;
		}

		if (!num_formats)
		{
			if (end_attrib > 0)
			{
				LL_INFOS("Window") << "No valid pixel format for " << mFSAASamples << "x anti-aliasing." << LL_ENDL;
				attrib_list[end_attrib] = 0;

				BOOL result = wglChoosePixelFormatARB(mhDC, attrib_list, NULL, 256, pixel_formats, &num_formats);
				if (!result)
				{
					close();
					show_window_creation_error("Error after wglChoosePixelFormatARB 32-bit no AA");
					return FALSE;
				}
			}

			if (!num_formats)
			{
				LL_INFOS("Window") << "No 32 bit z-buffer, trying 24 bits instead" << LL_ENDL;
				// Try 24-bit format
				attrib_list[1] = 24;
				BOOL result = wglChoosePixelFormatARB(mhDC, attrib_list, NULL, 256, pixel_formats, &num_formats);
				if (!result)
				{
					close();
					show_window_creation_error("Error after wglChoosePixelFormatARB 24-bit");
					return FALSE;
				}

				if (!num_formats)
				{
					LL_WARNS("Window") << "Couldn't get 24 bit z-buffer,trying 16 bits instead!" << LL_ENDL;
					attrib_list[1] = 16;
					BOOL result = wglChoosePixelFormatARB(mhDC, attrib_list, NULL, 256, pixel_formats, &num_formats);
					if (!result || !num_formats)
					{
						close();
						show_window_creation_error("Error after wglChoosePixelFormatARB 16-bit");
						return FALSE;
					}
				}
			}

			LL_INFOS("Window") << "Choosing pixel formats: " << num_formats << " pixel formats returned" << LL_ENDL;
		}

		LL_INFOS("Window") << "pixel formats done." << LL_ENDL ;

		S32   swap_method = 0;
		S32   cur_format  = 0;
const	S32   max_format  = (S32)num_formats - 1;
		GLint swap_query  = WGL_SWAP_METHOD_ARB;

		// SL-14705 Fix name tags showing in front of objects with AMD GPUs.
		// On AMD hardware we need to iterate from the first pixel format to the end.
		// Spec:
		//     https://www.khronos.org/registry/OpenGL/extensions/ARB/WGL_ARB_pixel_format.txt
		while (wglGetPixelFormatAttribivARB(mhDC, pixel_formats[cur_format], 0, 1, &swap_query, &swap_method))
		{
			if (swap_method == WGL_SWAP_UNDEFINED_ARB)
			{
				break;
			}
			else if (cur_format >= max_format)
			{
				cur_format = 0;
				break;
			}

			++cur_format;
		}

		pixel_format = pixel_formats[cur_format];
		
		if (mhDC != 0)											// Does The Window Have A Device Context?
		{
			wglMakeCurrent(mhDC, 0);							// Set The Current Active Rendering Context To Zero
			if (mhRC != 0)										// Does The Window Have A Rendering Context?
			{
				wglDeleteContext (mhRC);							// Release The Rendering Context
				mhRC = 0;										// Zero The Rendering Context
			}
		}

        // will release and recreate mhDC, mWindowHandle
		recreateWindow(window_rect, dw_ex_style, dw_style);
        
        RECT rect;
        RECT client_rect;
        //initialize immediately on main thread
        if (GetWindowRect(mWindowHandle, &rect) &&
            GetClientRect(mWindowHandle, &client_rect))
        {
            mRect = rect;
            mClientRect = client_rect;
        };

		if (mWindowHandle)
		{
			LL_INFOS("Window") << "recreate window done." << LL_ENDL ;
		}
		else
		{
			// Note: if value is NULL GetDC retrieves the DC for the entire screen.
			LL_WARNS("Window") << "Window recreation failed, code: " << GetLastError() << LL_ENDL;
		}

		if (!mhDC)
		{
			OSMessageBox(mCallbacks->translateString("MBDevContextErr"), mCallbacks->translateString("MBError"), OSMB_OK);
			close();
			return FALSE;
		}

		if (!SetPixelFormat(mhDC, pixel_format, &pfd))
		{
			OSMessageBox(mCallbacks->translateString("MBPixelFmtSetErr"),
				mCallbacks->translateString("MBError"), OSMB_OK);
			close();
			return FALSE;
		}

		if (wglGetPixelFormatAttribivARB(mhDC, pixel_format, 0, 1, &swap_query, &swap_method))
		{
			switch (swap_method)
			{
			case WGL_SWAP_EXCHANGE_ARB:
				mSwapMethod = SWAP_METHOD_EXCHANGE;
				LL_DEBUGS("Window") << "Swap Method: Exchange" << LL_ENDL;
				break;
			case WGL_SWAP_COPY_ARB:
				mSwapMethod = SWAP_METHOD_COPY;
				LL_DEBUGS("Window") << "Swap Method: Copy" << LL_ENDL;
				break;
			case WGL_SWAP_UNDEFINED_ARB:
				mSwapMethod = SWAP_METHOD_UNDEFINED;
				LL_DEBUGS("Window") << "Swap Method: Undefined" << LL_ENDL;
				break;
			default:
				mSwapMethod = SWAP_METHOD_UNDEFINED;
				LL_DEBUGS("Window") << "Swap Method: Unknown" << LL_ENDL;
				break;
			}
		}		
	}
	else
	{
		LL_WARNS("Window") << "No wgl_ARB_pixel_format extension, using default ChoosePixelFormat!" << LL_ENDL;
	}

	// Verify what pixel format we actually received.
	if (!DescribePixelFormat(mhDC, pixel_format, sizeof(PIXELFORMATDESCRIPTOR),
		&pfd))
	{
		OSMessageBox(mCallbacks->translateString("MBPixelFmtDescErr"), mCallbacks->translateString("MBError"), OSMB_OK);
		close();
		return FALSE;
	}

	LL_INFOS("Window") << "GL buffer: Color Bits " << S32(pfd.cColorBits) 
		<< " Alpha Bits " << S32(pfd.cAlphaBits)
		<< " Depth Bits " << S32(pfd.cDepthBits) 
		<< LL_ENDL;

	mhRC = 0;
	if (wglCreateContextAttribsARB)
	{ //attempt to create a specific versioned context
        mhRC = (HGLRC) createSharedContext();
        if (!mhRC)
        {
            return FALSE;
        }
	}

	if (!wglMakeCurrent(mhDC, mhRC))
	{
		OSMessageBox(mCallbacks->translateString("MBGLContextActErr"), mCallbacks->translateString("MBError"), OSMB_OK);
        close();
		return FALSE;
	}

	if (!gGLManager.initGL())
	{
		OSMessageBox(mCallbacks->translateString("MBVideoDrvErr"), mCallbacks->translateString("MBError"), OSMB_OK);
        close();
		return FALSE;
	}
	
	LL_PROFILER_GPU_CONTEXT

	// Disable vertical sync for swap
    toggleVSync(enable_vsync);

	SetWindowLongPtr(mWindowHandle, GWLP_USERDATA, (LONG_PTR)this);

	// register this window as handling drag/drop events from the OS
	DragAcceptFiles( mWindowHandle, TRUE );

	mDragDrop->init( mWindowHandle );
	
	//register joystick timer callback
	SetTimer( mWindowHandle, 0, 1000 / 30, NULL ); // 30 fps timer

	// ok to post quit messages now
	mPostQuit = TRUE;

    // *HACK: Attempt to prevent startup crashes by deferring memory accounting
    // until after some graphics setup. See SL-20177. -Cosmic,2023-09-18
    mWindowThread->post([=]()
    {
        mWindowThread->glReady();
    });

	if (auto_show)
	{
		show();
		glClearColor(0.0f, 0.0f, 0.0f, 0.f);
		glClear(GL_COLOR_BUFFER_BIT);
		swapBuffers();
	}

    LL_PROFILER_GPU_CONTEXT;

	return TRUE;
}

void LLWindowWin32::recreateWindow(RECT window_rect, DWORD dw_ex_style, DWORD dw_style)
{
    auto oldWindowHandle = mWindowHandle;
    auto oldDCHandle = mhDC;

    // zero out mWindowHandle and mhDC before destroying window so window
    // thread falls back to peekmessage
    mWindowHandle = 0;
    mhDC = 0;

    std::promise<std::pair<HWND, HDC>> promise;
    // What follows must be done on the window thread.
    auto window_work =
        [this,
         self=mWindowThread,
         oldWindowHandle,
         oldDCHandle,
         // bind CreateWindowEx() parameters by value instead of
         // back-referencing LLWindowWin32 members
         windowClassName=mWindowClassName,
         windowTitle=mWindowTitle,
         hInstance=mhInstance,
         window_rect,
         dw_ex_style,
         dw_style,
         &promise]
        ()
        {
            LL_DEBUGS("Window") << "recreateWindow(): window_work entry" << LL_ENDL;
            self->mWindowHandle = 0;
            self->mhDC = 0;

            if (oldWindowHandle)
            {
                if (oldDCHandle && !ReleaseDC(oldWindowHandle, oldDCHandle))
                {
                    LL_WARNS("Window") << "Failed to ReleaseDC" << LL_ENDL;
                }

                // important to call DestroyWindow() from the window thread
                if (!destroy_window_handler(oldWindowHandle))
                {
                    LL_WARNS("Window") << "Failed to properly close window before recreating it!"
                        << LL_ENDL;
                }
            }

            auto handle = CreateWindowEx(dw_ex_style,
                windowClassName,
                windowTitle,
                WS_CLIPSIBLINGS | WS_CLIPCHILDREN | dw_style,
                window_rect.left,								// x pos
                window_rect.top,								// y pos
                window_rect.right - window_rect.left,			// width
                window_rect.bottom - window_rect.top,			// height
                NULL,
                NULL,
                hInstance,
                NULL);

            if (! handle)
            {
                // Failed to create window: clear the variables. This
                // assignment is valid because we're running on mWindowThread.
                self->mWindowHandle = NULL;
                self->mhDC = 0;
            }
            else
            {
                // Update mWindowThread's own mWindowHandle and mhDC.
                self->mWindowHandle = handle;
                self->mhDC = GetDC(handle);
            }
            
            updateWindowRect();

            // It's important to wake up the future either way.
            promise.set_value(std::make_pair(self->mWindowHandle, self->mhDC));
            LL_DEBUGS("Window") << "recreateWindow(): window_work done" << LL_ENDL;
        };
    // But how we pass window_work to the window thread depends on whether we
    // already have a window handle.
    if (!oldWindowHandle)
    {
        // Pass window_work using the WorkQueue: without an existing window
        // handle, the window thread can't call GetMessage().
        LL_DEBUGS("Window") << "posting window_work to WorkQueue" << LL_ENDL;
        mWindowThread->post(window_work);
    }
    else
    {
        // Pass window_work using PostMessage(). We can still
        // PostMessage(oldHandle) because oldHandle won't be destroyed until
        // the window thread has retrieved and executed window_work.
        LL_DEBUGS("Window") << "posting window_work to message queue" << LL_ENDL;
        mWindowThread->Post(oldWindowHandle, window_work);
    }

    auto future = promise.get_future();
    // This blocks until mWindowThread processes CreateWindowEx() and calls
    // promise.set_value().
    auto pair = future.get();
    mWindowHandle = pair.first;
    mhDC = pair.second;
}

void* LLWindowWin32::createSharedContext()
{
    mMaxGLVersion = llclamp(mMaxGLVersion, 3.f, 4.6f);

    S32 version_major = llfloor(mMaxGLVersion);
    S32 version_minor = llround((mMaxGLVersion-version_major)*10);

    S32 attribs[] =
    {
        WGL_CONTEXT_MAJOR_VERSION_ARB, version_major,
        WGL_CONTEXT_MINOR_VERSION_ARB, version_minor,
        WGL_CONTEXT_PROFILE_MASK_ARB,  LLRender::sGLCoreProfile ? WGL_CONTEXT_CORE_PROFILE_BIT_ARB : WGL_CONTEXT_COMPATIBILITY_PROFILE_BIT_ARB,
        WGL_CONTEXT_FLAGS_ARB, gDebugGL ? WGL_CONTEXT_DEBUG_BIT_ARB : 0,
        0
    };

    HGLRC rc = 0;

    bool done = false;
    while (!done)
    {
        rc = wglCreateContextAttribsARB(mhDC, mhRC, attribs);

        if (!rc)
        {
            if (attribs[3] > 0)
            { //decrement minor version
                attribs[3]--;
            }
            else if (attribs[1] > 3)
            { //decrement major version and start minor version over at 3
                attribs[1]--;
                attribs[3] = 3;
            }
            else
            { //we reached 3.0 and still failed, bail out
                done = true;
            }
        }
        else
        {
            LL_INFOS() << "Created OpenGL " << llformat("%d.%d", attribs[1], attribs[3]) <<
                (LLRender::sGLCoreProfile ? " core" : " compatibility") << " context." << LL_ENDL;
            done = true;
        }
    }

    if (!rc && !(rc = wglCreateContext(mhDC)))
    {
        close();
        OSMessageBox(mCallbacks->translateString("MBGLContextErr"), mCallbacks->translateString("MBError"), OSMB_OK);
    }

    return rc;
}

void LLWindowWin32::makeContextCurrent(void* contextPtr)
{
    wglMakeCurrent(mhDC, (HGLRC) contextPtr);
    LL_PROFILER_GPU_CONTEXT;
}

void LLWindowWin32::destroySharedContext(void* contextPtr)
{
    wglDeleteContext((HGLRC)contextPtr);
}

void LLWindowWin32::toggleVSync(bool enable_vsync)
{
<<<<<<< HEAD
    // <FS:Ansariel> Fix null pointer guard
    //if (!enable_vsync && wglSwapIntervalEXT)
    //{
    //    LL_INFOS("Window") << "Disabling vertical sync" << LL_ENDL;
    //    wglSwapIntervalEXT(0);
    //}
    //else
    //{
    //    LL_INFOS("Window") << "Enabling vertical sync" << LL_ENDL;
    //    wglSwapIntervalEXT(1);
    //}
    if (wglSwapIntervalEXT)
=======
    if (!enable_vsync && wglSwapIntervalEXT)
    {
        LL_INFOS("Window") << "Disabling vertical sync" << LL_ENDL;
        wglSwapIntervalEXT(0);
    }
    else if (wglSwapIntervalEXT)
>>>>>>> 5e8b0fb6
    {
        if (!enable_vsync)
        {
            LL_INFOS("Window") << "Disabling vertical sync" << LL_ENDL;
            wglSwapIntervalEXT(0);
        }
        else
        {
            LL_INFOS("Window") << "Enabling vertical sync" << LL_ENDL;
            wglSwapIntervalEXT(1);
        }
    }
    // </FS:Ansariel>
}

void LLWindowWin32::moveWindow( const LLCoordScreen& position, const LLCoordScreen& size )
{
	if( mIsMouseClipping )
	{
		RECT client_rect_in_screen_space;
		if( getClientRectInScreenSpace( &client_rect_in_screen_space ) )
		{
			ClipCursor( &client_rect_in_screen_space );
		}
	}

	// if the window was already maximized, MoveWindow seems to still set the maximized flag even if
	// the window is smaller than maximized.
	// So we're going to do a restore first (which is a ShowWindow call) (SL-44655).

	// THIS CAUSES DEV-15484 and DEV-15949 
	//ShowWindow(mWindowHandle, SW_RESTORE);
	// NOW we can call MoveWindow
    mWindowThread->post([=]()
        {
            MoveWindow(mWindowHandle, position.mX, position.mY, size.mX, size.mY, TRUE);
        });
}

void LLWindowWin32::setTitle(const std::string& title)
{
    // <FS:TT>
    // TODO: Do we need to use the wide string version of this call
    // to support non-ascii usernames (and region names?)
    //mWindowThread->post([=]()
    //    {
    //        SetWindowTextA(mWindowHandle, title.c_str());
    //    });


    // Set the window title
    if (title.empty())
    {
        wsprintf(mWindowTitle, L"OpenGL Window");
    }
    else
    {
        mbstowcs(mWindowTitle, title.c_str(), 255);
        mWindowTitle[255] = 0;
    }

    mWindowThread->post([=]()
        {
            SetWindowText(mWindowHandle, mWindowTitle);
        });
    // </FS:TT>
}

BOOL LLWindowWin32::setCursorPosition(const LLCoordWindow position)
{
    ASSERT_MAIN_THREAD();

    if (!mWindowHandle)
    {
        return FALSE;
    }

    LLCoordScreen screen_pos(position.convert());

    // instantly set the cursor position from the app's point of view
    mCursorPosition = position;
    mLastCursorPosition = position;

    // Inform the application of the new mouse position (needed for per-frame
    // hover/picking to function).
    mCallbacks->handleMouseMove(this, position.convert(), (MASK)0);

    // actually set the cursor position on the window thread
    mWindowThread->post([=]()
        {
            // actually set the OS cursor position
            SetCursorPos(screen_pos.mX, screen_pos.mY);
        });

    return TRUE;
}

BOOL LLWindowWin32::getCursorPosition(LLCoordWindow *position)
{
    ASSERT_MAIN_THREAD();
    if (!position)
    {
        return FALSE;
    }

    *position = mCursorPosition;
	return TRUE;
}

BOOL LLWindowWin32::getCursorDelta(LLCoordCommon* delta)
{
    if (delta == nullptr)
    {
        return FALSE;
    }

    *delta = mMouseFrameDelta;

    return TRUE;
}

void LLWindowWin32::hideCursor()
{
    ASSERT_MAIN_THREAD();

    mWindowThread->post([=]()
        {
            while (ShowCursor(FALSE) >= 0)
            {
                // nothing, wait for cursor to push down
            }
        });

	mCursorHidden = TRUE;
	mHideCursorPermanent = TRUE;
}

void LLWindowWin32::showCursor()
{
    LL_PROFILE_ZONE_SCOPED_CATEGORY_WIN32;

    ASSERT_MAIN_THREAD();
	
    mWindowThread->post([=]()
        {
            // makes sure the cursor shows up
            while (ShowCursor(TRUE) < 0)
            {
                // do nothing, wait for cursor to pop out
            }
        });

	mCursorHidden = FALSE;
	mHideCursorPermanent = FALSE;
}

void LLWindowWin32::showCursorFromMouseMove()
{
	if (!mHideCursorPermanent)
	{
		showCursor();
	}
}

void LLWindowWin32::hideCursorUntilMouseMove()
{
	if (!mHideCursorPermanent && mMouseVanish)
	{
		hideCursor();
		mHideCursorPermanent = FALSE;
	}
}

BOOL LLWindowWin32::isCursorHidden()
{
	return mCursorHidden;
}


HCURSOR LLWindowWin32::loadColorCursor(LPCTSTR name)
{
	return (HCURSOR)LoadImage(mhInstance,
							  name,
							  IMAGE_CURSOR,
							  0,	// default width
							  0,	// default height
							  LR_DEFAULTCOLOR);
}

//void LLWindowWin32::initCursors()
void LLWindowWin32::initCursors(BOOL useLegacyCursors) // <FS:LO> Legacy cursor setting from main program
{
	mCursor[ UI_CURSOR_ARROW ]		= LoadCursor(NULL, IDC_ARROW);
	mCursor[ UI_CURSOR_WAIT ]		= LoadCursor(NULL, IDC_WAIT);
	mCursor[ UI_CURSOR_HAND ]		= LoadCursor(NULL, IDC_HAND);
	mCursor[ UI_CURSOR_IBEAM ]		= LoadCursor(NULL, IDC_IBEAM);
	mCursor[ UI_CURSOR_CROSS ]		= LoadCursor(NULL, IDC_CROSS);
	mCursor[ UI_CURSOR_SIZENWSE ]	= LoadCursor(NULL, IDC_SIZENWSE);
	mCursor[ UI_CURSOR_SIZENESW ]	= LoadCursor(NULL, IDC_SIZENESW);
	mCursor[ UI_CURSOR_SIZEWE ]		= LoadCursor(NULL, IDC_SIZEWE);
	mCursor[ UI_CURSOR_SIZENS ]		= LoadCursor(NULL, IDC_SIZENS);
	mCursor[ UI_CURSOR_SIZEALL ]	= LoadCursor(NULL, IDC_SIZEALL);
	mCursor[ UI_CURSOR_NO ]			= LoadCursor(NULL, IDC_NO);
	mCursor[ UI_CURSOR_WORKING ]	= LoadCursor(NULL, IDC_APPSTARTING); 

	HMODULE module = GetModuleHandle(NULL);
	mCursor[ UI_CURSOR_TOOLGRAB ]	= LoadCursor(module, TEXT("TOOLGRAB"));
	mCursor[ UI_CURSOR_TOOLLAND ]	= LoadCursor(module, TEXT("TOOLLAND"));
	mCursor[ UI_CURSOR_TOOLFOCUS ]	= LoadCursor(module, TEXT("TOOLFOCUS"));
	mCursor[ UI_CURSOR_TOOLCREATE ]	= LoadCursor(module, TEXT("TOOLCREATE"));
	mCursor[ UI_CURSOR_ARROWDRAG ]	= LoadCursor(module, TEXT("ARROWDRAG"));
	mCursor[ UI_CURSOR_ARROWCOPY ]	= LoadCursor(module, TEXT("ARROWCOPY"));
	mCursor[ UI_CURSOR_ARROWDRAGMULTI ]	= LoadCursor(module, TEXT("ARROWDRAGMULTI"));
	mCursor[ UI_CURSOR_ARROWCOPYMULTI ]	= LoadCursor(module, TEXT("ARROWCOPYMULTI"));
	mCursor[ UI_CURSOR_NOLOCKED ]	= LoadCursor(module, TEXT("NOLOCKED"));
	mCursor[ UI_CURSOR_ARROWLOCKED ]= LoadCursor(module, TEXT("ARROWLOCKED"));
	mCursor[ UI_CURSOR_GRABLOCKED ]	= LoadCursor(module, TEXT("GRABLOCKED"));
	mCursor[ UI_CURSOR_TOOLTRANSLATE ]	= LoadCursor(module, TEXT("TOOLTRANSLATE"));
	mCursor[ UI_CURSOR_TOOLROTATE ]	= LoadCursor(module, TEXT("TOOLROTATE")); 
	mCursor[ UI_CURSOR_TOOLSCALE ]	= LoadCursor(module, TEXT("TOOLSCALE"));
	mCursor[ UI_CURSOR_TOOLCAMERA ]	= LoadCursor(module, TEXT("TOOLCAMERA"));
	mCursor[ UI_CURSOR_TOOLPAN ]	= LoadCursor(module, TEXT("TOOLPAN"));
	mCursor[ UI_CURSOR_TOOLZOOMIN ] = LoadCursor(module, TEXT("TOOLZOOMIN"));
	mCursor[ UI_CURSOR_TOOLZOOMOUT ] = LoadCursor(module, TEXT("TOOLZOOMOUT"));
	mCursor[ UI_CURSOR_TOOLPICKOBJECT3 ] = LoadCursor(module, TEXT("TOOLPICKOBJECT3"));
	mCursor[ UI_CURSOR_PIPETTE ] = LoadCursor(module, TEXT("TOOLPIPETTE"));
	/*<FS:LO> Legacy cursor setting from main program
	mCursor[ UI_CURSOR_TOOLSIT ]	= LoadCursor(module, TEXT("TOOLSIT"));
	mCursor[ UI_CURSOR_TOOLBUY ]	= LoadCursor(module, TEXT("TOOLBUY"));
	mCursor[ UI_CURSOR_TOOLOPEN ]	= LoadCursor(module, TEXT("TOOLOPEN"));*/
	if (useLegacyCursors)
	{
		mCursor[ UI_CURSOR_TOOLSIT ]	= LoadCursor(module, TEXT("TOOLSIT-LEGACY"));
		mCursor[ UI_CURSOR_TOOLBUY ]	= LoadCursor(module, TEXT("TOOLBUY-LEGACY"));
		mCursor[ UI_CURSOR_TOOLOPEN ]	= LoadCursor(module, TEXT("TOOLOPEN-LEGACY"));
		mCursor[ UI_CURSOR_TOOLPAY ]	= LoadCursor(module, TEXT("TOOLPAY-LEGACY"));
	}
	else
	{
		mCursor[ UI_CURSOR_TOOLSIT ]	= LoadCursor(module, TEXT("TOOLSIT"));
		mCursor[ UI_CURSOR_TOOLBUY ]	= LoadCursor(module, TEXT("TOOLBUY"));
		mCursor[ UI_CURSOR_TOOLOPEN ]	= LoadCursor(module, TEXT("TOOLOPEN"));
		mCursor[ UI_CURSOR_TOOLPAY ]	= LoadCursor(module, TEXT("TOOLBUY"));
	}
	// </FS:LO>
	mCursor[ UI_CURSOR_TOOLPATHFINDING ]	= LoadCursor(module, TEXT("TOOLPATHFINDING"));
	mCursor[ UI_CURSOR_TOOLPATHFINDING_PATH_START_ADD ]	= LoadCursor(module, TEXT("TOOLPATHFINDINGPATHSTARTADD"));
	mCursor[ UI_CURSOR_TOOLPATHFINDING_PATH_START ]	= LoadCursor(module, TEXT("TOOLPATHFINDINGPATHSTART"));
	mCursor[ UI_CURSOR_TOOLPATHFINDING_PATH_END ]	= LoadCursor(module, TEXT("TOOLPATHFINDINGPATHEND"));
	mCursor[ UI_CURSOR_TOOLPATHFINDING_PATH_END_ADD ]	= LoadCursor(module, TEXT("TOOLPATHFINDINGPATHENDADD"));
	mCursor[ UI_CURSOR_TOOLNO ]	= LoadCursor(module, TEXT("TOOLNO"));

	// Color cursors
	mCursor[ UI_CURSOR_TOOLPLAY ]		= loadColorCursor(TEXT("TOOLPLAY"));
	mCursor[ UI_CURSOR_TOOLPAUSE ]		= loadColorCursor(TEXT("TOOLPAUSE"));
	mCursor[ UI_CURSOR_TOOLMEDIAOPEN ]	= loadColorCursor(TEXT("TOOLMEDIAOPEN"));

	// Note: custom cursors that are not found make LoadCursor() return NULL.
	for( S32 i = 0; i < UI_CURSOR_COUNT; i++ )
	{
		if( !mCursor[i] )
		{
			mCursor[i] = LoadCursor(NULL, IDC_ARROW);
		}
	}
}



void LLWindowWin32::updateCursor()
{
    ASSERT_MAIN_THREAD();
    LL_PROFILE_ZONE_SCOPED_CATEGORY_WIN32
	if (mNextCursor == UI_CURSOR_ARROW
		&& mBusyCount > 0)
	{
		mNextCursor = UI_CURSOR_WORKING;
	}

	if( mCurrentCursor != mNextCursor )
	{
		mCurrentCursor = mNextCursor;
        auto nextCursor = mCursor[mNextCursor];
        mWindowThread->post([=]()
            {
                SetCursor(nextCursor);
            });
	}
}

ECursorType LLWindowWin32::getCursor() const
{
	return mCurrentCursor;
}

void LLWindowWin32::captureMouse()
{
	SetCapture(mWindowHandle);
}

void LLWindowWin32::releaseMouse()
{
    LL_PROFILE_ZONE_SCOPED_CATEGORY_WIN32;
	ReleaseCapture();
}


void LLWindowWin32::delayInputProcessing()
{
	mInputProcessingPaused = TRUE;
}


void LLWindowWin32::gatherInput()
{
    ASSERT_MAIN_THREAD();
    LL_PROFILE_ZONE_SCOPED_CATEGORY_WIN32
    MSG msg;

    {
        LLMutexLock lock(&mRawMouseMutex);
        mMouseFrameDelta = mRawMouseDelta;

        mRawMouseDelta.mX = 0;
        mRawMouseDelta.mY = 0;
    }


    if (mWindowThread->getQueue().size())
    {
        LL_PROFILE_ZONE_NAMED_CATEGORY_WIN32("gi - PostMessage");
        kickWindowThread();
    }
        
    while (mWindowThread->mMessageQueue.tryPopBack(msg))
    {
        LL_PROFILE_ZONE_NAMED_CATEGORY_WIN32("gi - message queue");
        if (mInputProcessingPaused)
        {
            continue;
        }

        // For async host by name support.  Really hacky.
        if (gAsyncMsgCallback && (LL_WM_HOST_RESOLVED == msg.message))
        {
            LL_PROFILE_ZONE_NAMED_CATEGORY_WIN32("gi - callback");
            gAsyncMsgCallback(msg);
        }
    }

    {
        LL_PROFILE_ZONE_NAMED_CATEGORY_WIN32("gi - PeekMessage");
        S32 msg_count = 0;
        while ((msg_count < MAX_MESSAGE_PER_UPDATE) && PeekMessage(&msg, NULL, WM_USER, WM_USER, PM_REMOVE))
        {
            TranslateMessage(&msg);
            DispatchMessage(&msg);
            msg_count++;
        }
    }

    {
        LL_PROFILE_ZONE_NAMED_CATEGORY_WIN32("gi - function queue");
        //process any pending functions
        std::function<void()> curFunc;
        while (mFunctionQueue.tryPopBack(curFunc))
        {
            curFunc();
        }
    }

    // send one and only one mouse move event per frame BEFORE handling mouse button presses
    if (mLastCursorPosition != mCursorPosition)
    {
        LL_PROFILE_ZONE_NAMED_CATEGORY_WIN32("gi - mouse move");
        mCallbacks->handleMouseMove(this, mCursorPosition.convert(), mMouseMask);
    }
    
    mLastCursorPosition = mCursorPosition;

    {
        LL_PROFILE_ZONE_NAMED_CATEGORY_WIN32("gi - mouse queue");
        // handle mouse button presses AFTER updating mouse cursor position
        std::function<void()> curFunc;
        while (mMouseQueue.tryPopBack(curFunc))
        {
            curFunc();
        }
    }

	mInputProcessingPaused = FALSE;

	updateCursor();
}

static LLTrace::BlockTimerStatHandle FTM_KEYHANDLER("Handle Keyboard");
static LLTrace::BlockTimerStatHandle FTM_MOUSEHANDLER("Handle Mouse");

#define WINDOW_IMP_POST(x) window_imp->post([=]() { x; })

LRESULT CALLBACK LLWindowWin32::mainWindowProc(HWND h_wnd, UINT u_msg, WPARAM w_param, LPARAM l_param)
{
    ASSERT_WINDOW_THREAD();
    LL_PROFILE_ZONE_SCOPED_CATEGORY_WIN32;

    if (u_msg == WM_POST_FUNCTION_)
    {
        // from LLWindowWin32Thread::Post()
        // Cast l_param back to the pointer to the heap FuncType
        // allocated by Post(). Capture in unique_ptr so we'll delete
        // once we're done with it.
        std::unique_ptr<LLWindowWin32Thread::FuncType>
            ptr(reinterpret_cast<LLWindowWin32Thread::FuncType*>(l_param));
        (*ptr)();
        return 0;
    }

    // Ignore clicks not originated in the client area, i.e. mouse-up events not preceded with a WM_LBUTTONDOWN.
    // This helps prevent avatar walking after maximizing the window by double-clicking the title bar.
    static bool sHandleLeftMouseUp = true;

    // Ignore the double click received right after activating app.
    // This is to avoid triggering double click teleport after returning focus (see MAINT-3786).
    static bool sHandleDoubleClick = true;

    LLWindowWin32* window_imp = (LLWindowWin32*)GetWindowLongPtr(h_wnd, GWLP_USERDATA);

    if (NULL != window_imp)
    {
        // Juggle to make sure we can get negative positions for when
        // mouse is outside window.
        LLCoordWindow window_coord((S32)(S16)LOWORD(l_param), (S32)(S16)HIWORD(l_param));

        // pass along extended flag in mask
        MASK mask = (l_param >> 16 & KF_EXTENDED) ? MASK_EXTENDED : 0x0;
        BOOL eat_keystroke = TRUE;

        switch (u_msg)
        {
            RECT	update_rect;
            S32		update_width;
            S32		update_height;

        case WM_TIMER:
        {
            LL_PROFILE_ZONE_NAMED_CATEGORY_WIN32("mwp - WM_TIMER");
            WINDOW_IMP_POST(window_imp->mCallbacks->handleTimerEvent(window_imp));
            break;
        }

        case WM_DEVICECHANGE:
        {
            LL_PROFILE_ZONE_NAMED_CATEGORY_WIN32("mwp - WM_DEVICECHANGE");
            if (w_param == DBT_DEVNODES_CHANGED || w_param == DBT_DEVICEARRIVAL)
            {
                WINDOW_IMP_POST(window_imp->mCallbacks->handleDeviceChange(window_imp));
                
                return TRUE;
            }
            break;
        }

        case WM_PAINT:
        {
            LL_PROFILE_ZONE_NAMED_CATEGORY_WIN32("mwp - WM_PAINT");
            GetUpdateRect(window_imp->mWindowHandle, &update_rect, FALSE);
            update_width = update_rect.right - update_rect.left + 1;
            update_height = update_rect.bottom - update_rect.top + 1;

            WINDOW_IMP_POST(window_imp->mCallbacks->handlePaint(window_imp, update_rect.left, update_rect.top,
                update_width, update_height));
            break;
        }
        case WM_PARENTNOTIFY:
        {
            break;
        }

        case WM_SETCURSOR:
        {
            LL_PROFILE_ZONE_NAMED_CATEGORY_WIN32("mwp - WM_SETCURSOR");
            // This message is sent whenever the cursor is moved in a window.
            // You need to set the appropriate cursor appearance.

            // Only take control of cursor over client region of window
            // This allows Windows(tm) to handle resize cursors, etc.
            if (LOWORD(l_param) == HTCLIENT)
            {
                SetCursor(window_imp->mCursor[window_imp->mCurrentCursor]);
                return 0;
            }
            break;
        }
        case WM_ENTERMENULOOP:
        {
            LL_PROFILE_ZONE_NAMED_CATEGORY_WIN32("mwp - WM_ENTERMENULOOP");
            WINDOW_IMP_POST(window_imp->mCallbacks->handleWindowBlock(window_imp));
            break;
        }

        case WM_EXITMENULOOP:
        {
            LL_PROFILE_ZONE_NAMED_CATEGORY_WIN32("mwp - WM_EXITMENULOOP");
            WINDOW_IMP_POST(window_imp->mCallbacks->handleWindowUnblock(window_imp));
            break;
        }

        case WM_ACTIVATEAPP:
        {
            LL_PROFILE_ZONE_NAMED_CATEGORY_WIN32("mwp - WM_ACTIVATEAPP");
            window_imp->post([=]()
                {
                    // This message should be sent whenever the app gains or loses focus.
                    BOOL activating = (BOOL)w_param;

                    if (window_imp->mFullscreen)
                    {
                        // When we run fullscreen, restoring or minimizing the app needs 
                        // to switch the screen resolution
                        if (activating)
                        {
                            window_imp->setFullscreenResolution();
                            window_imp->restore();
                        }
                        else
                        {
                            window_imp->minimize();
                            window_imp->resetDisplayResolution();
                        }
                    }

                    if (!activating)
                    {
                        sHandleDoubleClick = false;
                    }

                    window_imp->mCallbacks->handleActivateApp(window_imp, activating);
                });
            break;
        }
        case WM_ACTIVATE:
        {
            LL_PROFILE_ZONE_NAMED_CATEGORY_WIN32("mwp - WM_ACTIVATE");
            window_imp->post([=]()
                {
                    // Can be one of WA_ACTIVE, WA_CLICKACTIVE, or WA_INACTIVE
                    BOOL activating = (LOWORD(w_param) != WA_INACTIVE);

                    if (!activating && LLWinImm::isAvailable() && window_imp->mPreeditor)
                    {
                        window_imp->interruptLanguageTextInput();
                    }
                });
            
            break;
        }

        case WM_QUERYOPEN:
            // TODO: use this to return a nice icon
            break;

        case WM_SYSCOMMAND:
        {
            LL_PROFILE_ZONE_NAMED_CATEGORY_WIN32("mwp - WM_SYSCOMMAND");
            switch (w_param)
            {
            case SC_KEYMENU:
                // Disallow the ALT key from triggering the default system menu.
                return 0;

            case SC_SCREENSAVE:
            case SC_MONITORPOWER:
                // eat screen save messages and prevent them!
                return 0;
            }
            break;
        }
        case WM_CLOSE:
        {
            LL_PROFILE_ZONE_NAMED_CATEGORY_WIN32("mwp - WM_CLOSE");
            window_imp->post([=]()
                {
                    // Will the app allow the window to close?
                    if (window_imp->mCallbacks->handleCloseRequest(window_imp))
                    {
                        // Get the app to initiate cleanup.
                        window_imp->mCallbacks->handleQuit(window_imp);
                        // The app is responsible for calling destroyWindow when done with GL
                    }
                });
            return 0;
        }
        case WM_DESTROY:
        {
            LL_PROFILE_ZONE_NAMED_CATEGORY_WIN32("mwp - WM_DESTROY");
            if (window_imp->shouldPostQuit())
            {
                PostQuitMessage(0);  // Posts WM_QUIT with an exit code of 0
            }
            return 0;
        }
        case WM_COMMAND:
        {
            LL_PROFILE_ZONE_NAMED_CATEGORY_WIN32("mwp - WM_COMMAND");
            if (!HIWORD(w_param)) // this message is from a menu
            {
                WINDOW_IMP_POST(window_imp->mCallbacks->handleMenuSelect(window_imp, LOWORD(w_param)));
            }
            break;
        }
        case WM_SYSKEYDOWN:
        {
            LL_PROFILE_ZONE_NAMED_CATEGORY_WIN32("mwp - WM_SYSKEYDOWN");
            // allow system keys, such as ALT-F4 to be processed by Windows
            eat_keystroke = FALSE;
            // intentional fall-through here
        }
        case WM_KEYDOWN:
        {
            LL_PROFILE_ZONE_NAMED_CATEGORY_WIN32("mwp - WM_KEYDOWN");
            window_imp->post([=]()
                {
                    window_imp->mKeyCharCode = 0; // don't know until wm_char comes in next
                    window_imp->mKeyScanCode = (l_param >> 16) & 0xff;
                    window_imp->mKeyVirtualKey = w_param;
                    window_imp->mRawMsg = u_msg;
                    window_imp->mRawWParam = w_param;
                    window_imp->mRawLParam = l_param;

                    gKeyboard->handleKeyDown(w_param, mask);
                });
            if (eat_keystroke) return 0;    // skip DefWindowProc() handling if we're consuming the keypress 
            break;
        }
        case WM_SYSKEYUP:
            eat_keystroke = FALSE;
            // intentional fall-through here
        case WM_KEYUP:
        {
            LL_PROFILE_ZONE_NAMED_CATEGORY_WIN32("mwp - WM_KEYUP");
            window_imp->post([=]()
            {
                window_imp->mKeyScanCode = (l_param >> 16) & 0xff;
                window_imp->mKeyVirtualKey = w_param;
                window_imp->mRawMsg = u_msg;
                window_imp->mRawWParam = w_param;
                window_imp->mRawLParam = l_param;

                {
                    LL_PROFILE_ZONE_NAMED_CATEGORY_WIN32("mwp - WM_KEYUP");
                    gKeyboard->handleKeyUp(w_param, mask);
                }
            });
            if (eat_keystroke) return 0;    // skip DefWindowProc() handling if we're consuming the keypress 
            break;
        }
        case WM_IME_SETCONTEXT:
        {
            LL_PROFILE_ZONE_NAMED_CATEGORY_WIN32("mwp - WM_IME_SETCONTEXT");
            if (LLWinImm::isAvailable() && window_imp->mPreeditor)
            {
                l_param &= ~ISC_SHOWUICOMPOSITIONWINDOW;
                // Invoke DefWinProc with the modified LPARAM.
            }
            break;
        }
        case WM_IME_STARTCOMPOSITION:
        {
            LL_PROFILE_ZONE_NAMED_CATEGORY_WIN32("mwp - WM_IME_STARTCOMPOSITION");
            if (LLWinImm::isAvailable() && window_imp->mPreeditor)
            {
                WINDOW_IMP_POST(window_imp->handleStartCompositionMessage());
                return 0;
            }
            break;
        }
        case WM_IME_ENDCOMPOSITION:
        {
            LL_PROFILE_ZONE_NAMED_CATEGORY_WIN32("mwp - WM_IME_ENDCOMPOSITION");
            if (LLWinImm::isAvailable() && window_imp->mPreeditor)
            {
                return 0;
            }
            break;
        }
        case WM_IME_COMPOSITION:
        {
            LL_PROFILE_ZONE_NAMED_CATEGORY_WIN32("mwp - WM_IME_COMPOSITION");
            if (LLWinImm::isAvailable() && window_imp->mPreeditor)
            {
                WINDOW_IMP_POST(window_imp->handleCompositionMessage(l_param));
                return 0;
            }
            break;
        }
        case WM_IME_REQUEST:
        {
            LL_PROFILE_ZONE_NAMED_CATEGORY_WIN32("mwp - WM_IME_REQUEST");
            if (LLWinImm::isAvailable() && window_imp->mPreeditor)
            {
                LRESULT result;
                window_imp->handleImeRequests(w_param, l_param, &result);
                return result;
            }
            break;
        }
        case WM_CHAR:
        {
            LL_PROFILE_ZONE_NAMED_CATEGORY_WIN32("mwp - WM_CHAR");
            window_imp->post([=]()
                {
                    window_imp->mKeyCharCode = w_param;
                    window_imp->mRawMsg = u_msg;
                    window_imp->mRawWParam = w_param;
                    window_imp->mRawLParam = l_param;

                    // Should really use WM_UNICHAR eventually, but it requires a specific Windows version and I need
                    // to figure out how that works. - Doug
                    //
                    // ... Well, I don't think so.
                    // How it works is explained in Win32 API document, but WM_UNICHAR didn't work
                    // as specified at least on Windows XP SP1 Japanese version.  I have never used
                    // it since then, and I'm not sure whether it has been fixed now, but I don't think
                    // it is worth trying.  The good old WM_CHAR works just fine even for supplementary
                    // characters.  We just need to take care of surrogate pairs sent as two WM_CHAR's
                    // by ourselves.  It is not that tough.  -- Alissa Sabre @ SL
                    
                    // Even if LLWindowCallbacks::handleUnicodeChar(llwchar, BOOL) returned FALSE,
                    // we *did* processed the event, so I believe we should not pass it to DefWindowProc...
                    window_imp->handleUnicodeUTF16((U16)w_param, gKeyboard->currentMask(FALSE));
                });
            return 0;
        }
        case WM_NCLBUTTONDOWN:
        {
            LL_PROFILE_ZONE_NAMED_CATEGORY_WIN32("mwp - WM_NCLBUTTONDOWN");
            {
                // A click in a non-client area, e.g. title bar or window border.
                window_imp->post([=]()
                    {
                        sHandleLeftMouseUp = false;
                        sHandleDoubleClick = true;
                    });
            }
            break;
        }
        case WM_LBUTTONDOWN:
        {
            LL_PROFILE_ZONE_NAMED_CATEGORY_WIN32("mwp - WM_LBUTTONDOWN");
            {
                LL_RECORD_BLOCK_TIME(FTM_MOUSEHANDLER);
                window_imp->postMouseButtonEvent([=]()
                    {
                        sHandleLeftMouseUp = true;
                        
                        if (LLWinImm::isAvailable() && window_imp->mPreeditor)
                        {
                            window_imp->interruptLanguageTextInput();
                        }
                        
                        MASK mask = gKeyboard->currentMask(TRUE);
                        auto gl_coord = window_imp->mCursorPosition.convert();
                        window_imp->mCallbacks->handleMouseMove(window_imp, gl_coord, mask);
                        window_imp->mCallbacks->handleMouseDown(window_imp, gl_coord, mask);
                    });

                return 0;
            }
            break;
        }

        case WM_LBUTTONDBLCLK:
        {
            LL_PROFILE_ZONE_NAMED_CATEGORY_WIN32("mwp - WM_LBUTTONDBLCLK");
            window_imp->postMouseButtonEvent([=]()
                {
                    //RN: ignore right button double clicks for now
                    //case WM_RBUTTONDBLCLK:
                    if (!sHandleDoubleClick)
                    {
                        sHandleDoubleClick = true;
                        return;
                    }
                    MASK mask = gKeyboard->currentMask(TRUE);

                    // generate move event to update mouse coordinates
                    window_imp->mCursorPosition = window_coord;
                    window_imp->mCallbacks->handleDoubleClick(window_imp, window_imp->mCursorPosition.convert(), mask);
                });

            return 0;
        }
        case WM_LBUTTONUP:
        {
            LL_PROFILE_ZONE_NAMED_CATEGORY_WIN32("mwp - WM_LBUTTONUP");
            {
                window_imp->postMouseButtonEvent([=]()
                    {
                        LL_RECORD_BLOCK_TIME(FTM_MOUSEHANDLER);
                        if (!sHandleLeftMouseUp)
                        {
                            sHandleLeftMouseUp = true;
                            return;
                        }
                        sHandleDoubleClick = true;

                        
                        MASK mask = gKeyboard->currentMask(TRUE);
                        // generate move event to update mouse coordinates
                        window_imp->mCursorPosition = window_coord;
                        window_imp->mCallbacks->handleMouseUp(window_imp, window_imp->mCursorPosition.convert(), mask);
                    });
            }
            return 0;
        }
        case WM_RBUTTONDBLCLK:
        case WM_RBUTTONDOWN:
        {
            LL_PROFILE_ZONE_NAMED_CATEGORY_WIN32("mwp - WM_RBUTTONDOWN");
            {
                LL_RECORD_BLOCK_TIME(FTM_MOUSEHANDLER);
                window_imp->post([=]()
                    {
                        if (LLWinImm::isAvailable() && window_imp->mPreeditor)
                        {
                            WINDOW_IMP_POST(window_imp->interruptLanguageTextInput());
                        }

                        MASK mask = gKeyboard->currentMask(TRUE);
                        // generate move event to update mouse coordinates
                        auto gl_coord = window_imp->mCursorPosition.convert();
                        window_imp->mCallbacks->handleMouseMove(window_imp, gl_coord, mask);
                        window_imp->mCallbacks->handleRightMouseDown(window_imp, gl_coord, mask);
                    });
            }
            return 0;
        }
        break;

        case WM_RBUTTONUP:
        {
            LL_PROFILE_ZONE_NAMED_CATEGORY_WIN32("mwp - WM_RBUTTONUP");
            {
                LL_RECORD_BLOCK_TIME(FTM_MOUSEHANDLER);
                window_imp->postMouseButtonEvent([=]()
                    {
                        MASK mask = gKeyboard->currentMask(TRUE);
                        window_imp->mCallbacks->handleRightMouseUp(window_imp, window_imp->mCursorPosition.convert(), mask);
                    });
            }
        }
        break;

        case WM_MBUTTONDOWN:
            //		case WM_MBUTTONDBLCLK:
        {
            LL_PROFILE_ZONE_NAMED_CATEGORY_WIN32("mwp - WM_MBUTTONDOWN");
            {
                LL_RECORD_BLOCK_TIME(FTM_MOUSEHANDLER);
                window_imp->postMouseButtonEvent([=]()
                    {
                        if (LLWinImm::isAvailable() && window_imp->mPreeditor)
                        {
                            window_imp->interruptLanguageTextInput();
                        }

                        MASK mask = gKeyboard->currentMask(TRUE);
                        window_imp->mCallbacks->handleMiddleMouseDown(window_imp, window_imp->mCursorPosition.convert(), mask);
                    });
            }
        }
        break;

        case WM_MBUTTONUP:
        {
            LL_PROFILE_ZONE_NAMED_CATEGORY_WIN32("mwp - WM_MBUTTONUP");
            {
                LL_RECORD_BLOCK_TIME(FTM_MOUSEHANDLER);
                window_imp->postMouseButtonEvent([=]()
                    {
                        MASK mask = gKeyboard->currentMask(TRUE);
                        window_imp->mCallbacks->handleMiddleMouseUp(window_imp, window_imp->mCursorPosition.convert(), mask);
                    });
            }
        }
        break;
        case WM_XBUTTONDOWN:
        {
            LL_PROFILE_ZONE_NAMED_CATEGORY_WIN32("mwp - WM_XBUTTONDOWN");
            window_imp->postMouseButtonEvent([=]()
                {
                    LL_RECORD_BLOCK_TIME(FTM_MOUSEHANDLER);
                    S32 button = GET_XBUTTON_WPARAM(w_param);
                    if (LLWinImm::isAvailable() && window_imp->mPreeditor)
                    {
                        window_imp->interruptLanguageTextInput();
                    }

                    MASK mask = gKeyboard->currentMask(TRUE);
                    // Windows uses numbers 1 and 2 for buttons, remap to 4, 5
                    window_imp->mCallbacks->handleOtherMouseDown(window_imp, window_imp->mCursorPosition.convert(), mask, button + 3);
                });
            
        }
        break;

        case WM_XBUTTONUP:
        {
            LL_PROFILE_ZONE_NAMED_CATEGORY_WIN32("mwp - WM_XBUTTONUP");
            window_imp->postMouseButtonEvent([=]()
                {

                    LL_RECORD_BLOCK_TIME(FTM_MOUSEHANDLER);

                    S32 button = GET_XBUTTON_WPARAM(w_param);
                    MASK mask = gKeyboard->currentMask(TRUE);
                    // Windows uses numbers 1 and 2 for buttons, remap to 4, 5
                    window_imp->mCallbacks->handleOtherMouseUp(window_imp, window_imp->mCursorPosition.convert(), mask, button + 3);
                });
        }
        break;

        case WM_MOUSEWHEEL:
        {
            LL_PROFILE_ZONE_NAMED_CATEGORY_WIN32("mwp - WM_MOUSEWHEEL");
            static short z_delta = 0;

            RECT	client_rect;

            // eat scroll events that occur outside our window, since we use mouse position to direct scroll
            // instead of keyboard focus
            // NOTE: mouse_coord is in *window* coordinates for scroll events
            POINT mouse_coord = { (S32)(S16)LOWORD(l_param), (S32)(S16)HIWORD(l_param) };

            if (ScreenToClient(window_imp->mWindowHandle, &mouse_coord)
                && GetClientRect(window_imp->mWindowHandle, &client_rect))
            {
                // we have a valid mouse point and client rect
                if (mouse_coord.x < client_rect.left || client_rect.right < mouse_coord.x
                    || mouse_coord.y < client_rect.top || client_rect.bottom < mouse_coord.y)
                {
                    // mouse is outside of client rect, so don't do anything
                    return 0;
                }
            }

            S16 incoming_z_delta = HIWORD(w_param);
            z_delta += incoming_z_delta;
            // cout << "z_delta " << z_delta << endl;

            // current mouse wheels report changes in increments of zDelta (+120, -120)
            // Future, higher resolution mouse wheels may report smaller deltas.
            // So we sum the deltas and only act when we've exceeded WHEEL_DELTA
            //
            // If the user rapidly spins the wheel, we can get messages with
            // large deltas, like 480 or so.  Thus we need to scroll more quickly.
            if (z_delta <= -WHEEL_DELTA || WHEEL_DELTA <= z_delta)
            {
                short clicks = -z_delta / WHEEL_DELTA;
                WINDOW_IMP_POST(window_imp->mCallbacks->handleScrollWheel(window_imp, clicks));
                z_delta = 0;
            }
            return 0;
        }
        /*
        // TODO: add this after resolving _WIN32_WINNT issue
        case WM_MOUSELEAVE:
        {
        window_imp->mCallbacks->handleMouseLeave(window_imp);

        //				TRACKMOUSEEVENT track_mouse_event;
        //				track_mouse_event.cbSize = sizeof( TRACKMOUSEEVENT );
        //				track_mouse_event.dwFlags = TME_LEAVE;
        //				track_mouse_event.hwndTrack = h_wnd;
        //				track_mouse_event.dwHoverTime = HOVER_DEFAULT;
        //				TrackMouseEvent( &track_mouse_event );
        return 0;
        }
        */
        case WM_MOUSEHWHEEL:
        {
            LL_PROFILE_ZONE_NAMED_CATEGORY_WIN32("mwp - WM_MOUSEHWHEEL");
            static short h_delta = 0;

            RECT	client_rect;

            // eat scroll events that occur outside our window, since we use mouse position to direct scroll
            // instead of keyboard focus
            // NOTE: mouse_coord is in *window* coordinates for scroll events
            POINT mouse_coord = { (S32)(S16)LOWORD(l_param), (S32)(S16)HIWORD(l_param) };

            if (ScreenToClient(window_imp->mWindowHandle, &mouse_coord)
                && GetClientRect(window_imp->mWindowHandle, &client_rect))
            {
                // we have a valid mouse point and client rect
                if (mouse_coord.x < client_rect.left || client_rect.right < mouse_coord.x
                    || mouse_coord.y < client_rect.top || client_rect.bottom < mouse_coord.y)
                {
                    // mouse is outside of client rect, so don't do anything
                    return 0;
                }
            }

            S16 incoming_h_delta = HIWORD(w_param);
            h_delta += incoming_h_delta;

            // If the user rapidly spins the wheel, we can get messages with
            // large deltas, like 480 or so.  Thus we need to scroll more quickly.
            if (h_delta <= -WHEEL_DELTA || WHEEL_DELTA <= h_delta)
            {
                WINDOW_IMP_POST(window_imp->mCallbacks->handleScrollHWheel(window_imp, h_delta / WHEEL_DELTA));
                h_delta = 0;
            }
            return 0;
        }
        // Handle mouse movement within the window
        case WM_MOUSEMOVE:
        {
            LL_PROFILE_ZONE_NAMED_CATEGORY_WIN32("mwp - WM_MOUSEMOVE");
            // DO NOT use mouse event queue for move events to ensure cursor position is updated 
            // when button events are handled
            WINDOW_IMP_POST(
                {
                    LL_PROFILE_ZONE_NAMED_CATEGORY_WIN32("mwp - WM_MOUSEMOVE lambda");

                    MASK mask = gKeyboard->currentMask(TRUE);
                    window_imp->mMouseMask = mask;
                    window_imp->mCursorPosition = window_coord;
                });
            return 0;
        }

        case WM_GETMINMAXINFO:
        {
            LL_PROFILE_ZONE_NAMED_CATEGORY_WIN32("mwp - WM_GETMINMAXINFO");
            LPMINMAXINFO min_max = (LPMINMAXINFO)l_param;
            min_max->ptMinTrackSize.x = window_imp->mMinWindowWidth;
            min_max->ptMinTrackSize.y = window_imp->mMinWindowHeight;
            return 0;
        }

        case WM_MOVE:
        {
            window_imp->updateWindowRect();
            return 0;
        }
        case WM_SIZE:
        {
            LL_PROFILE_ZONE_NAMED_CATEGORY_WIN32("mwp - WM_SIZE");
            window_imp->updateWindowRect();

            // There's an odd behavior with WM_SIZE that I would call a bug. If 
            // the window is maximized, and you call MoveWindow() with a size smaller
            // than a maximized window, it ends up sending WM_SIZE with w_param set 
            // to SIZE_MAXIMIZED -- which isn't true. So the logic below doesn't work.
            // (SL-44655). Fixed it by calling ShowWindow(SW_RESTORE) first (see 
            // LLWindowWin32::moveWindow in this file). 

            // If we are now restored, but we weren't before, this
            // means that the window was un-minimized.
            if (w_param == SIZE_RESTORED && window_imp->mLastSizeWParam != SIZE_RESTORED)
            {
                WINDOW_IMP_POST(window_imp->mCallbacks->handleActivate(window_imp, TRUE));
            }

            // handle case of window being maximized from fully minimized state
            if (w_param == SIZE_MAXIMIZED && window_imp->mLastSizeWParam != SIZE_MAXIMIZED)
            {
                WINDOW_IMP_POST(window_imp->mCallbacks->handleActivate(window_imp, TRUE));
            }

            // Also handle the minimization case
            if (w_param == SIZE_MINIMIZED && window_imp->mLastSizeWParam != SIZE_MINIMIZED)
            {
                WINDOW_IMP_POST(window_imp->mCallbacks->handleActivate(window_imp, FALSE));
            }

            // Actually resize all of our views
            if (w_param != SIZE_MINIMIZED)
            {
                // Ignore updates for minimizing and minimized "windows"
                WINDOW_IMP_POST(window_imp->mCallbacks->handleResize(window_imp,
                    LOWORD(l_param),
                    HIWORD(l_param)));
            }

            window_imp->mLastSizeWParam = w_param;

            return 0;
        }

        case WM_DPICHANGED:
        {
            LL_PROFILE_ZONE_NAMED_CATEGORY_WIN32("mwp - WM_DPICHANGED");
            LPRECT lprc_new_scale;
            F32 new_scale = F32(LOWORD(w_param)) / F32(USER_DEFAULT_SCREEN_DPI);
            lprc_new_scale = (LPRECT)l_param;
            S32 new_width = lprc_new_scale->right - lprc_new_scale->left;
            S32 new_height = lprc_new_scale->bottom - lprc_new_scale->top;
            WINDOW_IMP_POST(window_imp->mCallbacks->handleDPIChanged(window_imp, new_scale, new_width, new_height));
            
            SetWindowPos(h_wnd,
                HWND_TOP,
                lprc_new_scale->left,
                lprc_new_scale->top,
                new_width,
                new_height,
                SWP_NOZORDER | SWP_NOACTIVATE);
           
            return 0;
        }

        case WM_SETFOCUS:
        {
            LL_PROFILE_ZONE_NAMED_CATEGORY_WIN32("mwp - WM_SETFOCUS");

            // <FS:Ansariel> Stop flashing when we gain focus
            if (window_imp->mWindowHandle)
            {
                FLASHWINFO flash_info;
                flash_info.cbSize = sizeof(FLASHWINFO);
                flash_info.hwnd = window_imp->mWindowHandle;
                flash_info.dwFlags = FLASHW_STOP;
                flash_info.uCount = 0;
                flash_info.dwTimeout = 0;
                FlashWindowEx(&flash_info);
            }
            // </FS:Ansariel>

            WINDOW_IMP_POST(window_imp->mCallbacks->handleFocus(window_imp));
            return 0;
        }

        case WM_KILLFOCUS:
        {
            LL_PROFILE_ZONE_NAMED_CATEGORY_WIN32("mwp - WM_KILLFOCUS");
            WINDOW_IMP_POST(window_imp->mCallbacks->handleFocusLost(window_imp));
            return 0;
        }

        case WM_COPYDATA:
        {
            LL_PROFILE_ZONE_NAMED_CATEGORY_WIN32("mwp - WM_COPYDATA");
            {
                // received a URL
                PCOPYDATASTRUCT myCDS = (PCOPYDATASTRUCT)l_param;
                void* data = new U8[myCDS->cbData];
                memcpy(data, myCDS->lpData, myCDS->cbData);
                auto myType = myCDS->dwData;

                window_imp->post([=]()
                    {
                       window_imp->mCallbacks->handleDataCopy(window_imp, myType, data);
                       delete[] data;
                    });
            };
            return 0;

            break;
        }
        case WM_SETTINGCHANGE:
        {
            LL_PROFILE_ZONE_NAMED_CATEGORY_WIN32("mwp - WM_SETTINGCHANGE");
            if (w_param == SPI_SETMOUSEVANISH)
            {
                if (!SystemParametersInfo(SPI_GETMOUSEVANISH, 0, &window_imp->mMouseVanish, 0))
                {
                    WINDOW_IMP_POST(window_imp->mMouseVanish = TRUE);
                }
            }
        }
        break;
        
        case WM_INPUT:
        {
            LL_PROFILE_ZONE_NAMED_CATEGORY_WIN32("MWP - WM_INPUT");
            
            UINT dwSize = 0;
            GetRawInputData((HRAWINPUT)l_param, RID_INPUT, NULL, &dwSize, sizeof(RAWINPUTHEADER));
            llassert(dwSize < 1024);

            U8 lpb[1024];
            
            if (GetRawInputData((HRAWINPUT)l_param, RID_INPUT, (void*)lpb, &dwSize, sizeof(RAWINPUTHEADER)) == dwSize)
            {
                RAWINPUT* raw = (RAWINPUT*)lpb;

                if (raw->header.dwType == RIM_TYPEMOUSE)
                {
                    LLMutexLock lock(&window_imp->mRawMouseMutex);

                    bool absolute_coordinates = (raw->data.mouse.usFlags & MOUSE_MOVE_ABSOLUTE);

                    if (absolute_coordinates)
                    {
                        static S32 prev_absolute_x = 0;
                        static S32 prev_absolute_y = 0;
                        S32 absolute_x;
                        S32 absolute_y;

                        if ((raw->data.mouse.usFlags & 0x10) == 0x10) // touch screen? touch? Not defined in header
                        {
                            // touch screen spams (0,0) coordinates in a number of situations
                            // (0,0) might need to be filtered
                            absolute_x = raw->data.mouse.lLastX;
                            absolute_y = raw->data.mouse.lLastY;
                        }
                        else
                        {
                            bool v_desktop = (raw->data.mouse.usFlags & MOUSE_VIRTUAL_DESKTOP) == MOUSE_VIRTUAL_DESKTOP;

                            S32 width = GetSystemMetrics(v_desktop ? SM_CXVIRTUALSCREEN : SM_CXSCREEN);
                            S32 height = GetSystemMetrics(v_desktop ? SM_CYVIRTUALSCREEN : SM_CYSCREEN);

                            absolute_x = (raw->data.mouse.lLastX / 65535.0f) * width;
                            absolute_y = (raw->data.mouse.lLastY / 65535.0f) * height;
                        }

                        window_imp->mRawMouseDelta.mX += absolute_x - prev_absolute_x;
                        window_imp->mRawMouseDelta.mY -= absolute_y - prev_absolute_y;

                        prev_absolute_x = absolute_x;
                        prev_absolute_y = absolute_y;
                    }
                    else
                    {
                        S32 speed;
                        const S32 DEFAULT_SPEED(10);
                        SystemParametersInfo(SPI_GETMOUSESPEED, 0, &speed, 0);
                        if (speed == DEFAULT_SPEED)
                        {
                            window_imp->mRawMouseDelta.mX += raw->data.mouse.lLastX;
                            window_imp->mRawMouseDelta.mY -= raw->data.mouse.lLastY;
                        }
                        else
                        {
                            window_imp->mRawMouseDelta.mX += round((F32)raw->data.mouse.lLastX * (F32)speed / DEFAULT_SPEED);
                            window_imp->mRawMouseDelta.mY -= round((F32)raw->data.mouse.lLastY * (F32)speed / DEFAULT_SPEED);
                        }
                    }
                }
            }
        }

        //list of messages we get often that we don't care to log about
        case WM_NCHITTEST:
        case WM_NCMOUSEMOVE:
        case WM_NCMOUSELEAVE:
        case WM_MOVING:
        case WM_WINDOWPOSCHANGING:
        case WM_WINDOWPOSCHANGED:
        break;

        default:
        {
            LL_PROFILE_ZONE_NAMED_CATEGORY_WIN32("mwp - default");
            LL_DEBUGS("Window") << "Unhandled windows message code: 0x" << std::hex << U32(u_msg) << LL_ENDL;
        }
        break;
        }
    }
    else
    {
        // (NULL == window_imp)
        LL_DEBUGS("Window") << "No window implementation to handle message with, message code: " << U32(u_msg) << LL_ENDL;
    }

    // pass unhandled messages down to Windows
    LRESULT ret;
    {
        LL_PROFILE_ZONE_NAMED_CATEGORY_WIN32("mwp - DefWindowProc");
        ret = DefWindowProc(h_wnd, u_msg, w_param, l_param);
    }
    return ret;
}

BOOL LLWindowWin32::convertCoords(LLCoordGL from, LLCoordWindow *to)
{
	S32		client_height;
	RECT	client_rect;
	LLCoordWindow window_position;

	if (!mWindowHandle ||
		!GetClientRect(mWindowHandle, &client_rect) ||
		NULL == to)
	{
		return FALSE;
	}

	to->mX = from.mX;
	client_height = client_rect.bottom - client_rect.top;
	to->mY = client_height - from.mY - 1;

	return TRUE;
}

BOOL LLWindowWin32::convertCoords(LLCoordWindow from, LLCoordGL* to)
{
	S32		client_height;
	RECT	client_rect;

	if (!mWindowHandle ||
		!GetClientRect(mWindowHandle, &client_rect) ||
		NULL == to)
	{
		return FALSE;
	}

	to->mX = from.mX;
	client_height = client_rect.bottom - client_rect.top;
	to->mY = client_height - from.mY - 1;

	return TRUE;
}

BOOL LLWindowWin32::convertCoords(LLCoordScreen from, LLCoordWindow* to)
{	
	POINT mouse_point;

	mouse_point.x = from.mX;
	mouse_point.y = from.mY;
	BOOL result = ScreenToClient(mWindowHandle, &mouse_point);

	if (result)
	{
		to->mX = mouse_point.x;
		to->mY = mouse_point.y;
	}

	return result;
}

BOOL LLWindowWin32::convertCoords(LLCoordWindow from, LLCoordScreen *to)
{
	POINT mouse_point;

	mouse_point.x = from.mX;
	mouse_point.y = from.mY;
	BOOL result = ClientToScreen(mWindowHandle, &mouse_point);

	if (result)
	{
		to->mX = mouse_point.x;
		to->mY = mouse_point.y;
	}

	return result;
}

BOOL LLWindowWin32::convertCoords(LLCoordScreen from, LLCoordGL *to)
{
	LLCoordWindow window_coord;

	if (!mWindowHandle || (NULL == to))
	{
		return FALSE;
	}

	convertCoords(from, &window_coord);
	convertCoords(window_coord, to);
	return TRUE;
}

BOOL LLWindowWin32::convertCoords(LLCoordGL from, LLCoordScreen *to)
{
	LLCoordWindow window_coord;

	if (!mWindowHandle || (NULL == to))
	{
		return FALSE;
	}

	convertCoords(from, &window_coord);
	convertCoords(window_coord, to);
	return TRUE;
}


BOOL LLWindowWin32::isClipboardTextAvailable()
{
	return IsClipboardFormatAvailable(CF_UNICODETEXT);
}


BOOL LLWindowWin32::pasteTextFromClipboard(LLWString &dst)
{
	BOOL success = FALSE;

	if (IsClipboardFormatAvailable(CF_UNICODETEXT))
	{
		if (OpenClipboard(mWindowHandle))
		{
			HGLOBAL h_data = GetClipboardData(CF_UNICODETEXT);
			if (h_data)
			{
				WCHAR *utf16str = (WCHAR*) GlobalLock(h_data);
				if (utf16str)
				{
					dst = utf16str_to_wstring(utf16str);
					LLWStringUtil::removeWindowsCR(dst);
					GlobalUnlock(h_data);
					success = TRUE;
				}
			}
			CloseClipboard();
		}
	}

	return success;
}


BOOL LLWindowWin32::copyTextToClipboard(const LLWString& wstr)
{
	BOOL success = FALSE;

	if (OpenClipboard(mWindowHandle))
	{
		EmptyClipboard();

		// Provide a copy of the data in Unicode format.
		LLWString sanitized_string(wstr);
		LLWStringUtil::addCRLF(sanitized_string);
		llutf16string out_utf16 = wstring_to_utf16str(sanitized_string);
		const size_t size_utf16 = (out_utf16.length() + 1) * sizeof(WCHAR);

		// Memory is allocated and then ownership of it is transfered to the system.
		HGLOBAL hglobal_copy_utf16 = GlobalAlloc(GMEM_MOVEABLE, size_utf16); 
		if (hglobal_copy_utf16)
		{
			WCHAR* copy_utf16 = (WCHAR*) GlobalLock(hglobal_copy_utf16);
			if (copy_utf16)
			{
				memcpy(copy_utf16, out_utf16.c_str(), size_utf16);	/* Flawfinder: ignore */
				GlobalUnlock(hglobal_copy_utf16);

				if (SetClipboardData(CF_UNICODETEXT, hglobal_copy_utf16))
				{
					success = TRUE;
				}
			}
		}

		CloseClipboard();
	}

	return success;
}

// Constrains the mouse to the window.
void LLWindowWin32::setMouseClipping( BOOL b )
{
    LL_PROFILE_ZONE_SCOPED_CATEGORY_WIN32;
    ASSERT_MAIN_THREAD();
	if( b != mIsMouseClipping )
	{
		BOOL success = FALSE;

		if( b )
		{
			GetClipCursor( &mOldMouseClip );

			RECT client_rect_in_screen_space;
			if( getClientRectInScreenSpace( &client_rect_in_screen_space ) )
			{
				success = ClipCursor( &client_rect_in_screen_space );
			}
		}
		else
		{
			// Must restore the old mouse clip, which may be set by another window.
			success = ClipCursor( &mOldMouseClip );
			SetRect( &mOldMouseClip, 0, 0, 0, 0 );
		}

		if( success )
		{
			mIsMouseClipping = b;
		}
	}
}

BOOL LLWindowWin32::getClientRectInScreenSpace( RECT* rectp )
{
    BOOL success = FALSE;

    RECT client_rect;
    if (mWindowHandle && GetClientRect(mWindowHandle, &client_rect))
    {
        POINT top_left;
        top_left.x = client_rect.left;
        top_left.y = client_rect.top;
        ClientToScreen(mWindowHandle, &top_left);

        POINT bottom_right;
        bottom_right.x = client_rect.right;
        bottom_right.y = client_rect.bottom;
        ClientToScreen(mWindowHandle, &bottom_right);

        SetRect(rectp,
            top_left.x,
            top_left.y,
            bottom_right.x,
            bottom_right.y);

        success = TRUE;
    }

    return success;
}

void LLWindowWin32::flashIcon(F32 seconds)
{
    // <FS:Ansariel> FIRE-32105: Application icon flashes also while viewer has focus
    //if (mWindowHandle && (GetFocus() != mWindowHandle || GetForegroundWindow() != mWindowHandle))
    //{
    //    mWindowThread->post([=]()
    //        {
    //            FLASHWINFO flash_info;

    //            flash_info.cbSize = sizeof(FLASHWINFO);
    //            flash_info.hwnd = mWindowHandle;
    //            flash_info.dwFlags = FLASHW_TRAY;
    //            // <FS:Ansariel> FIRE-23498: Tray icon flash functions randomly
    //            //flash_info.uCount = UINT(seconds / ICON_FLASH_TIME);
    //            //flash_info.dwTimeout = DWORD(1000.f * ICON_FLASH_TIME); // milliseconds
    //            flash_info.uCount = UINT(ll_round(seconds / ICON_FLASH_TIME));
    //            flash_info.dwTimeout = DWORD(ll_round(1000.f * ICON_FLASH_TIME)); // milliseconds
    //            // </FS:Ansariel>
    //            FlashWindowEx(&flash_info);
    //        });
    //}

    mWindowThread->post([=]()
    {
        if (mWindowHandle && (GetFocus() != mWindowHandle || GetForegroundWindow() != mWindowHandle))
        {
            FLASHWINFO flash_info;

            flash_info.cbSize = sizeof(FLASHWINFO);
            flash_info.hwnd = mWindowHandle;
            flash_info.dwFlags = FLASHW_TRAY;
            // <FS:Ansariel> FIRE-23498: Tray icon flash functions randomly
            //flash_info.uCount = UINT(seconds / ICON_FLASH_TIME);
            //flash_info.dwTimeout = DWORD(1000.f * ICON_FLASH_TIME); // milliseconds
            flash_info.uCount = UINT(ll_round(seconds / ICON_FLASH_TIME));
            flash_info.dwTimeout = DWORD(ll_round(1000.f * ICON_FLASH_TIME)); // milliseconds
            // </FS:Ansariel>
            FlashWindowEx(&flash_info);
        }
    });
    // </FS:Ansariel>
}

F32 LLWindowWin32::getGamma()
{
	return mCurrentGamma;
}

BOOL LLWindowWin32::restoreGamma()
{
    ASSERT_MAIN_THREAD();
	if (mCustomGammaSet != FALSE)
	{
        LL_DEBUGS("Window") << "Restoring gamma" << LL_ENDL;
		mCustomGammaSet = FALSE;
		return SetDeviceGammaRamp(mhDC, mPrevGammaRamp);
	}
	return TRUE;
}

BOOL LLWindowWin32::setGamma(const F32 gamma)
{
    ASSERT_MAIN_THREAD();
	mCurrentGamma = gamma;

	//Get the previous gamma ramp to restore later.
	if (mCustomGammaSet == FALSE)
	{
        if (!gGLManager.mIsIntel) // skip for Intel GPUs (see SL-11341)
        {
            LL_DEBUGS("Window") << "Getting the previous gamma ramp to restore later" << LL_ENDL;
            if(GetDeviceGammaRamp(mhDC, mPrevGammaRamp) == FALSE)
            {
                LL_WARNS("Window") << "Failed to get the previous gamma ramp" << LL_ENDL;
                return FALSE;
            }
        }
		mCustomGammaSet = TRUE;
	}

	LL_DEBUGS("Window") << "Setting gamma to " << gamma << LL_ENDL;

	for ( int i = 0; i < 256; ++i )
	{
		int mult = 256 - ( int ) ( ( gamma - 1.0f ) * 128.0f );

		int value = mult * i;

		if ( value > 0xffff )
			value = 0xffff;

		mCurrentGammaRamp[0][i] =
			mCurrentGammaRamp[1][i] =
			mCurrentGammaRamp[2][i] = (WORD) value;
	};

	return SetDeviceGammaRamp ( mhDC, mCurrentGammaRamp );
}

void LLWindowWin32::setFSAASamples(const U32 fsaa_samples)
{
    ASSERT_MAIN_THREAD();
	mFSAASamples = fsaa_samples;
}

U32 LLWindowWin32::getFSAASamples()
{
	return mFSAASamples;
}

LLWindow::LLWindowResolution* LLWindowWin32::getSupportedResolutions(S32 &num_resolutions)
{
    ASSERT_MAIN_THREAD();
	if (!mSupportedResolutions)
	{
		mSupportedResolutions = new LLWindowResolution[MAX_NUM_RESOLUTIONS];
		DEVMODE dev_mode;
		::ZeroMemory(&dev_mode, sizeof(DEVMODE));
		dev_mode.dmSize = sizeof(DEVMODE);

		mNumSupportedResolutions = 0;
		for (S32 mode_num = 0; mNumSupportedResolutions < MAX_NUM_RESOLUTIONS; mode_num++)
		{
			if (!EnumDisplaySettings(NULL, mode_num, &dev_mode))
			{
				break;
			}

			if (dev_mode.dmBitsPerPel == BITS_PER_PIXEL &&
				dev_mode.dmPelsWidth >= 800 &&
				dev_mode.dmPelsHeight >= 600)
			{
				BOOL resolution_exists = FALSE;
				for(S32 i = 0; i < mNumSupportedResolutions; i++)
				{
					if (mSupportedResolutions[i].mWidth == dev_mode.dmPelsWidth &&
						mSupportedResolutions[i].mHeight == dev_mode.dmPelsHeight)
					{
						resolution_exists = TRUE;
					}
				}
				if (!resolution_exists)
				{
					mSupportedResolutions[mNumSupportedResolutions].mWidth = dev_mode.dmPelsWidth;
					mSupportedResolutions[mNumSupportedResolutions].mHeight = dev_mode.dmPelsHeight;
					mNumSupportedResolutions++;
				}
			}
		}
	}

	num_resolutions = mNumSupportedResolutions;
	return mSupportedResolutions;
}


F32 LLWindowWin32::getNativeAspectRatio()
{
	if (mOverrideAspectRatio > 0.f)
	{
		return mOverrideAspectRatio;
	}
	else if (mNativeAspectRatio > 0.f)
	{
		// we grabbed this value at startup, based on the user's desktop settings
		return mNativeAspectRatio;
	}
	// RN: this hack presumes that the largest supported resolution is monitor-limited
	// and that pixels in that mode are square, therefore defining the native aspect ratio
	// of the monitor...this seems to work to a close approximation for most CRTs/LCDs
	S32 num_resolutions;
	LLWindowResolution* resolutions = getSupportedResolutions(num_resolutions);

	return ((F32)resolutions[num_resolutions - 1].mWidth / (F32)resolutions[num_resolutions - 1].mHeight);
}

F32 LLWindowWin32::getPixelAspectRatio()
{
	F32 pixel_aspect = 1.f;
	if (getFullscreen())
	{
		LLCoordScreen screen_size;
		getSize(&screen_size);
		pixel_aspect = getNativeAspectRatio() * (F32)screen_size.mY / (F32)screen_size.mX;
	}

	return pixel_aspect;
}

// Change display resolution.  Returns true if successful.
// protected
BOOL LLWindowWin32::setDisplayResolution(S32 width, S32 height, S32 bits, S32 refresh)
{
	DEVMODE dev_mode;
	::ZeroMemory(&dev_mode, sizeof(DEVMODE));
	dev_mode.dmSize = sizeof(DEVMODE);
	BOOL success = FALSE;

	// Don't change anything if we don't have to
	if (EnumDisplaySettings(NULL, ENUM_CURRENT_SETTINGS, &dev_mode))
	{
		if (dev_mode.dmPelsWidth        == width && 
			dev_mode.dmPelsHeight       == height &&
			dev_mode.dmBitsPerPel       == bits &&
			dev_mode.dmDisplayFrequency == refresh )
		{
			// ...display mode identical, do nothing
			return TRUE;
		}
	}

	memset(&dev_mode, 0, sizeof(dev_mode));
	dev_mode.dmSize = sizeof(dev_mode);
	dev_mode.dmPelsWidth        = width;
	dev_mode.dmPelsHeight       = height;
	dev_mode.dmBitsPerPel       = bits;
	dev_mode.dmDisplayFrequency = refresh;
	dev_mode.dmFields = DM_BITSPERPEL | DM_PELSWIDTH | DM_PELSHEIGHT | DM_DISPLAYFREQUENCY;

	// CDS_FULLSCREEN indicates that this is a temporary change to the device mode.
	LONG cds_result = ChangeDisplaySettings(&dev_mode, CDS_FULLSCREEN);

	success = (DISP_CHANGE_SUCCESSFUL == cds_result);

	if (!success)
	{
		LL_WARNS("Window") << "setDisplayResolution failed, "
			<< width << "x" << height << "x" << bits << " @ " << refresh << LL_ENDL;
	}

	return success;
}

// protected
BOOL LLWindowWin32::setFullscreenResolution()
{
	if (mFullscreen)
	{
		return setDisplayResolution( mFullscreenWidth, mFullscreenHeight, mFullscreenBits, mFullscreenRefresh);
	}
	else
	{
		return FALSE;
	}
}

// protected
BOOL LLWindowWin32::resetDisplayResolution()
{
	LL_DEBUGS("Window") << "resetDisplayResolution START" << LL_ENDL;

	LONG cds_result = ChangeDisplaySettings(NULL, 0);

	BOOL success = (DISP_CHANGE_SUCCESSFUL == cds_result);

	if (!success)
	{
		LL_WARNS("Window") << "resetDisplayResolution failed" << LL_ENDL;
	}

	LL_DEBUGS("Window") << "resetDisplayResolution END" << LL_ENDL;

	return success;
}

void LLWindowWin32::swapBuffers()
{
    {
        LL_PROFILE_ZONE_SCOPED_CATEGORY_WIN32;
        SwapBuffers(mhDC);
    }

    {
        LL_PROFILE_ZONE_NAMED_CATEGORY_WIN32("GPU Collect");
        LL_PROFILER_GPU_COLLECT;
    }
}

//
// LLSplashScreenImp
//
LLSplashScreenWin32::LLSplashScreenWin32()
:	mWindow(NULL)
{
}

LLSplashScreenWin32::~LLSplashScreenWin32()
{
}

void LLSplashScreenWin32::showImpl()
{
	// This appears to work.  ???
	HINSTANCE hinst = GetModuleHandle(NULL);

	mWindow = CreateDialog(hinst, 
		TEXT("SPLASHSCREEN"), 
		NULL,	// no parent
		(DLGPROC) LLSplashScreenWin32::windowProc); 
	ShowWindow(mWindow, SW_SHOW);
}


void LLSplashScreenWin32::updateImpl(const std::string& mesg)
{
	if (!mWindow) return;

	int output_str_len = MultiByteToWideChar(CP_UTF8, 0, mesg.c_str(), mesg.length(), NULL, 0);
	if( output_str_len>1024 )
		return;

	WCHAR w_mesg[1025];//big enought to keep null terminatos

	MultiByteToWideChar (CP_UTF8, 0, mesg.c_str(), mesg.length(), w_mesg, output_str_len);

	//looks like MultiByteToWideChar didn't add null terminator to converted string, see EXT-4858
	w_mesg[output_str_len] = 0;

	SendDlgItemMessage(mWindow,
		666,		// HACK: text id
		WM_SETTEXT,
		FALSE,
		(LPARAM)w_mesg);
}


void LLSplashScreenWin32::hideImpl()
{
	if (mWindow)
	{
        if (!destroy_window_handler(mWindow))
        {
            LL_WARNS("Window") << "Failed to properly close splash screen window!" << LL_ENDL;
        }
		mWindow = NULL; 
	}
}


// static
LRESULT CALLBACK LLSplashScreenWin32::windowProc(HWND h_wnd, UINT u_msg,
											WPARAM w_param, LPARAM l_param)
{
	// Just give it to windows
	return DefWindowProc(h_wnd, u_msg, w_param, l_param);
}

//
// Helper Funcs
//

S32 OSMessageBoxWin32(const std::string& text, const std::string& caption, U32 type)
{
	UINT uType;

	switch(type)
	{
	case OSMB_OK:
		uType = MB_OK;
		break;
	case OSMB_OKCANCEL:
		uType = MB_OKCANCEL;
		break;
	case OSMB_YESNO:
		uType = MB_YESNO;
		break;
	default:
		uType = MB_OK;
		break;
	}

	int retval_win = MessageBoxW(NULL, // HWND
								 ll_convert_string_to_wide(text).c_str(),
								 ll_convert_string_to_wide(caption).c_str(),
								 uType);
	S32 retval;

	switch(retval_win)
	{
	case IDYES:
		retval = OSBTN_YES;
		break;
	case IDNO:
		retval = OSBTN_NO;
		break;
	case IDOK:
		retval = OSBTN_OK;
		break;
	case IDCANCEL:
		retval = OSBTN_CANCEL;
		break;
	default:
		retval = OSBTN_CANCEL;
		break;
	}

	return retval;
}
void LLWindowWin32::openFile(const std::string& file_name )
{
	LLWString url_wstring = utf8str_to_wstring( file_name );
	llutf16string url_utf16 = wstring_to_utf16str( url_wstring );
	
	SHELLEXECUTEINFO sei = { sizeof( sei ) };
	sei.fMask = SEE_MASK_FLAG_DDEWAIT;
	sei.nShow = SW_SHOWNORMAL;
	sei.lpVerb = L"open";
	sei.lpFile = url_utf16.c_str();
	ShellExecuteEx( &sei );
}
void LLWindowWin32::spawnWebBrowser(const std::string& escaped_url, bool async)
{
	bool found = false;
	S32 i;
	for (i = 0; i < gURLProtocolWhitelistCount; i++)
	{
		if (escaped_url.find(gURLProtocolWhitelist[i]) == 0)
		{
			found = true;
			break;
		}
	}

	if (!found)
	{
		LL_WARNS("Window") << "spawn_web_browser() called for url with protocol not on whitelist: " << escaped_url << LL_ENDL;
		return;
	}

	LL_INFOS("Window") << "Opening URL " << escaped_url << LL_ENDL;

	// replaced ShellExecute code with ShellExecuteEx since ShellExecute doesn't work
	// reliablly on Vista.

	// this is madness.. no, this is..
	LLWString url_wstring = utf8str_to_wstring( escaped_url );
	llutf16string url_utf16 = wstring_to_utf16str( url_wstring );

	// let the OS decide what to use to open the URL
	SHELLEXECUTEINFO sei = { sizeof( sei ) };
	// NOTE: this assumes that SL will stick around long enough to complete the DDE message exchange
	// necessary for ShellExecuteEx to complete
	if (async)
	{
		sei.fMask = SEE_MASK_ASYNCOK;
	}
	sei.nShow = SW_SHOWNORMAL;
	sei.lpVerb = L"open";
	sei.lpFile = url_utf16.c_str();
	ShellExecuteEx( &sei );
}

/*
	Make the raw keyboard data available - used to poke through to LLQtWebKit so
	that Qt/Webkit has access to the virtual keycodes etc. that it needs
*/
LLSD LLWindowWin32::getNativeKeyData()
{
	LLSD result = LLSD::emptyMap();

	result["scan_code"] = (S32)mKeyScanCode;
	result["virtual_key"] = (S32)mKeyVirtualKey;
	result["msg"] = ll_sd_from_U32(mRawMsg);
	result["w_param"] = ll_sd_from_U32(mRawWParam);
	result["l_param"] = ll_sd_from_U32(mRawLParam);

	return result;
}

BOOL LLWindowWin32::dialogColorPicker( F32 *r, F32 *g, F32 *b )
{
	BOOL retval = FALSE;

	static CHOOSECOLOR cc;
	static COLORREF crCustColors[16];
	cc.lStructSize = sizeof(CHOOSECOLOR);
	cc.hwndOwner = mWindowHandle;
	cc.hInstance = NULL;
	cc.rgbResult = RGB ((*r * 255.f),(*g *255.f),(*b * 255.f));
	//cc.rgbResult = RGB (0x80,0x80,0x80); 
	cc.lpCustColors = crCustColors;
	cc.Flags = CC_RGBINIT | CC_FULLOPEN;
	cc.lCustData = 0;
	cc.lpfnHook = NULL;
	cc.lpTemplateName = NULL;
 
	// This call is modal, so pause agent
	//send_agent_pause();	// this is in newview and we don't want to set up a dependency
	{
		retval = ChooseColor(&cc);
	}
	//send_agent_resume();	// this is in newview and we don't want to set up a dependency

	*b = ((F32)((cc.rgbResult >> 16) & 0xff)) / 255.f;

	*g = ((F32)((cc.rgbResult >> 8) & 0xff)) / 255.f;
	
	*r = ((F32)(cc.rgbResult & 0xff)) / 255.f;

	return (retval);
}

void *LLWindowWin32::getPlatformWindow()
{
	return (void*)mWindowHandle;
}

void LLWindowWin32::bringToFront()
{
    mWindowThread->post([=]()
        {
            BringWindowToTop(mWindowHandle);
        });
}

// set (OS) window focus back to the client
void LLWindowWin32::focusClient()
{
    mWindowThread->post([=]()
        {
            SetFocus(mWindowHandle);
        });
}

void LLWindowWin32::allowLanguageTextInput(LLPreeditor *preeditor, BOOL b)
{
	if (b == sLanguageTextInputAllowed || !LLWinImm::isAvailable())
	{
		return;
	}

	if (preeditor != mPreeditor && !b)
	{
		// This condition may occur with a call to
		// setEnabled(BOOL) from LLTextEditor or LLLineEditor
		// when the control is not focused.
		// We need to silently ignore the case so that
		// the language input status of the focused control
		// is not disturbed.
		return;
	}

	// Take care of old and new preeditors.
	if (preeditor != mPreeditor || !b)
	{
		if (sLanguageTextInputAllowed)
		{
			interruptLanguageTextInput();
		}
		mPreeditor = (b ? preeditor : NULL);
	}

	sLanguageTextInputAllowed = b;

    if (sLanguageTextInputAllowed)
    {
        mWindowThread->post([=]()
        {
            // Allowing: Restore the previous IME status, so that the user has a feeling that the previous 
            // text input continues naturally.  Be careful, however, the IME status is meaningful only during the user keeps 
            // using same Input Locale (aka Keyboard Layout).
            if (sWinIMEOpened && GetKeyboardLayout(0) == sWinInputLocale)
            {
                HIMC himc = LLWinImm::getContext(mWindowHandle);
                LLWinImm::setOpenStatus(himc, TRUE);
                LLWinImm::setConversionStatus(himc, sWinIMEConversionMode, sWinIMESentenceMode);
                LLWinImm::releaseContext(mWindowHandle, himc);
            }
        });
    }
    else
    {
        mWindowThread->post([=]()
        {
            // Disallowing: Turn off the IME so that succeeding key events bypass IME and come to us directly.
            // However, do it after saving the current IME  status.  We need to restore the status when
            //   allowing language text input again.
            sWinInputLocale = GetKeyboardLayout(0);
            sWinIMEOpened = LLWinImm::isIME(sWinInputLocale);
            if (sWinIMEOpened)
            {
                HIMC himc = LLWinImm::getContext(mWindowHandle);
                sWinIMEOpened = LLWinImm::getOpenStatus(himc);
                if (sWinIMEOpened)
                {
                    LLWinImm::getConversionStatus(himc, &sWinIMEConversionMode, &sWinIMESentenceMode);

                    // We need both ImmSetConversionStatus and ImmSetOpenStatus here to surely disable IME's 
                    // keyboard hooking, because Some IME reacts only on the former and some other on the latter...
                    LLWinImm::setConversionStatus(himc, IME_CMODE_NOCONVERSION, sWinIMESentenceMode);
                    LLWinImm::setOpenStatus(himc, FALSE);
                }
                LLWinImm::releaseContext(mWindowHandle, himc);
            }
        });
    }
}

void LLWindowWin32::fillCandidateForm(const LLCoordGL& caret, const LLRect& bounds, 
		CANDIDATEFORM *form)
{
	LLCoordWindow caret_coord, top_left, bottom_right;
	convertCoords(caret, &caret_coord);
	convertCoords(LLCoordGL(bounds.mLeft, bounds.mTop), &top_left);
	convertCoords(LLCoordGL(bounds.mRight, bounds.mBottom), &bottom_right);

	memset(form, 0, sizeof(CANDIDATEFORM));
	form->dwStyle = CFS_EXCLUDE;
	form->ptCurrentPos.x = caret_coord.mX;
	form->ptCurrentPos.y = caret_coord.mY;
	form->rcArea.left   = top_left.mX;
	form->rcArea.top    = top_left.mY;
	form->rcArea.right  = bottom_right.mX;
	form->rcArea.bottom = bottom_right.mY;
}


// Put the IME window at the right place (near current text input).   Point coordinates should be the top of the current text line.
void LLWindowWin32::setLanguageTextInput( const LLCoordGL & position )
{
	if (sLanguageTextInputAllowed && LLWinImm::isAvailable())
	{
		HIMC himc = LLWinImm::getContext(mWindowHandle);

		LLCoordWindow win_pos;
		convertCoords( position, &win_pos );

		if ( win_pos.mX >= 0 && win_pos.mY >= 0 && 
			(win_pos.mX != sWinIMEWindowPosition.mX) || (win_pos.mY != sWinIMEWindowPosition.mY) )
		{
			COMPOSITIONFORM ime_form;
			memset( &ime_form, 0, sizeof(ime_form) );
			ime_form.dwStyle = CFS_POINT;
			ime_form.ptCurrentPos.x = win_pos.mX;
			ime_form.ptCurrentPos.y = win_pos.mY;

			LLWinImm::setCompositionWindow( himc, &ime_form );

			sWinIMEWindowPosition = win_pos;
		}

		LLWinImm::releaseContext(mWindowHandle, himc);
	}
}


void LLWindowWin32::fillCharPosition(const LLCoordGL& caret, const LLRect& bounds, const LLRect& control,
		IMECHARPOSITION *char_position)
{
	LLCoordScreen caret_coord, top_left, bottom_right;
	convertCoords(caret, &caret_coord);
	convertCoords(LLCoordGL(bounds.mLeft, bounds.mTop), &top_left);
	convertCoords(LLCoordGL(bounds.mRight, bounds.mBottom), &bottom_right);

	char_position->pt.x = caret_coord.mX;
	char_position->pt.y = top_left.mY;	// Windows wants the coordinate of upper left corner of a character...
	char_position->cLineHeight = bottom_right.mY - top_left.mY;
	char_position->rcDocument.left   = top_left.mX;
	char_position->rcDocument.top    = top_left.mY;
	char_position->rcDocument.right  = bottom_right.mX;
	char_position->rcDocument.bottom = bottom_right.mY;
}

void LLWindowWin32::fillCompositionLogfont(LOGFONT *logfont)
{
	// Our font is a list of FreeType recognized font files that may
	// not have a corresponding ones in Windows' fonts.  Hence, we
	// can't simply tell Windows which font we are using.  We will
	// notify a _standard_ font for a current input locale instead.
	// We use a hard-coded knowledge about the Windows' standard
	// configuration to do so...

	memset(logfont, 0, sizeof(LOGFONT));

	const WORD lang_id = LOWORD(GetKeyboardLayout(0));
	switch (PRIMARYLANGID(lang_id))
	{
	case LANG_CHINESE:
		// We need to identify one of two Chinese fonts.
		switch (SUBLANGID(lang_id))
		{
		case SUBLANG_CHINESE_SIMPLIFIED:
		case SUBLANG_CHINESE_SINGAPORE:
			logfont->lfCharSet = GB2312_CHARSET;
			lstrcpy(logfont->lfFaceName, TEXT("SimHei"));
			break;
		case SUBLANG_CHINESE_TRADITIONAL:
		case SUBLANG_CHINESE_HONGKONG:
		case SUBLANG_CHINESE_MACAU:
		default:
			logfont->lfCharSet = CHINESEBIG5_CHARSET;
			lstrcpy(logfont->lfFaceName, TEXT("MingLiU"));
			break;			
		}
		break;
	case LANG_JAPANESE:
		logfont->lfCharSet = SHIFTJIS_CHARSET;
		lstrcpy(logfont->lfFaceName, TEXT("MS Gothic"));
		break;		
	case LANG_KOREAN:
		logfont->lfCharSet = HANGUL_CHARSET;
		lstrcpy(logfont->lfFaceName, TEXT("Gulim"));
		break;
	default:
		logfont->lfCharSet = ANSI_CHARSET;
		lstrcpy(logfont->lfFaceName, TEXT("Tahoma"));
		break;
	}
							
	logfont->lfHeight = mPreeditor->getPreeditFontSize();
	logfont->lfWeight = FW_NORMAL;
}	

U32 LLWindowWin32::fillReconvertString(const LLWString &text,
	S32 focus, S32 focus_length, RECONVERTSTRING *reconvert_string)
{
	const llutf16string text_utf16 = wstring_to_utf16str(text);
	const DWORD required_size = sizeof(RECONVERTSTRING) + (text_utf16.length() + 1) * sizeof(WCHAR);
	if (reconvert_string && reconvert_string->dwSize >= required_size)
	{
		const DWORD focus_utf16_at = wstring_utf16_length(text, 0, focus);
		const DWORD focus_utf16_length = wstring_utf16_length(text, focus, focus_length);

		reconvert_string->dwVersion = 0;
		reconvert_string->dwStrLen = text_utf16.length();
		reconvert_string->dwStrOffset = sizeof(RECONVERTSTRING);
		reconvert_string->dwCompStrLen = focus_utf16_length;
		reconvert_string->dwCompStrOffset = focus_utf16_at * sizeof(WCHAR);
		reconvert_string->dwTargetStrLen = 0;
		reconvert_string->dwTargetStrOffset = focus_utf16_at * sizeof(WCHAR);

		const LPWSTR text = (LPWSTR)((BYTE *)reconvert_string + sizeof(RECONVERTSTRING));
		memcpy(text, text_utf16.c_str(), (text_utf16.length() + 1) * sizeof(WCHAR));
	}
	return required_size;
}

void LLWindowWin32::updateLanguageTextInputArea()
{
	if (!mPreeditor || !LLWinImm::isAvailable())
	{
		return;
	}

	LLCoordGL caret_coord;
	LLRect preedit_bounds;
	if (mPreeditor->getPreeditLocation(-1, &caret_coord, &preedit_bounds, NULL))
	{
		mLanguageTextInputPointGL = caret_coord;
		mLanguageTextInputAreaGL = preedit_bounds;

		CANDIDATEFORM candidate_form;
		fillCandidateForm(caret_coord, preedit_bounds, &candidate_form);

		HIMC himc = LLWinImm::getContext(mWindowHandle);
		// Win32 document says there may be up to 4 candidate windows.
		// This magic number 4 appears only in the document, and
		// there are no constant/macro for the value...
		for (int i = 3; i >= 0; --i)
		{
			candidate_form.dwIndex = i;
			LLWinImm::setCandidateWindow(himc, &candidate_form);
		}
		LLWinImm::releaseContext(mWindowHandle, himc);
	}
}

void LLWindowWin32::interruptLanguageTextInput()
{
    ASSERT_MAIN_THREAD();
	if (mPreeditor && LLWinImm::isAvailable())
	{
		HIMC himc = LLWinImm::getContext(mWindowHandle);
		LLWinImm::notifyIME(himc, NI_COMPOSITIONSTR, CPS_COMPLETE, 0);
		LLWinImm::releaseContext(mWindowHandle, himc);
	}
}

void LLWindowWin32::handleStartCompositionMessage()
{
	// Let IME know the font to use in feedback UI.
	LOGFONT logfont;
	fillCompositionLogfont(&logfont);
	HIMC himc = LLWinImm::getContext(mWindowHandle);
	LLWinImm::setCompositionFont(himc, &logfont);
	LLWinImm::releaseContext(mWindowHandle, himc);
}

// Handle WM_IME_COMPOSITION message.

void LLWindowWin32::handleCompositionMessage(const U32 indexes)
{
    if (!mPreeditor)
    {
        return;
    }
	BOOL needs_update = FALSE;
	LLWString result_string;
	LLWString preedit_string;
	S32 preedit_string_utf16_length = 0;
	LLPreeditor::segment_lengths_t preedit_segment_lengths;
	LLPreeditor::standouts_t preedit_standouts;

	// Step I: Receive details of preedits from IME.

	HIMC himc = LLWinImm::getContext(mWindowHandle);

	if (indexes & GCS_RESULTSTR)
	{
		LONG size = LLWinImm::getCompositionString(himc, GCS_RESULTSTR, NULL, 0);
		if (size >= 0)
		{
			const LPWSTR data = new WCHAR[size / sizeof(WCHAR) + 1];
			size = LLWinImm::getCompositionString(himc, GCS_RESULTSTR, data, size);
			if (size > 0)
			{
				result_string = utf16str_to_wstring(llutf16string(data, size / sizeof(WCHAR)));
			}
			delete[] data;
			needs_update = TRUE;
		}
	}
	
	if (indexes & GCS_COMPSTR)
	{
		LONG size = LLWinImm::getCompositionString(himc, GCS_COMPSTR, NULL, 0);
		if (size >= 0)
		{
			const LPWSTR data = new WCHAR[size / sizeof(WCHAR) + 1];
			size = LLWinImm::getCompositionString(himc, GCS_COMPSTR, data, size);
			if (size > 0)
			{
				preedit_string_utf16_length = size / sizeof(WCHAR);
				preedit_string = utf16str_to_wstring(llutf16string(data, size / sizeof(WCHAR)));
			}
			delete[] data;
			needs_update = TRUE;
		}
	}

	if ((indexes & GCS_COMPCLAUSE) && preedit_string.length() > 0)
	{
		LONG size = LLWinImm::getCompositionString(himc, GCS_COMPCLAUSE, NULL, 0);
		if (size > 0)
		{
			const LPDWORD data = new DWORD[size / sizeof(DWORD)];
			size = LLWinImm::getCompositionString(himc, GCS_COMPCLAUSE, data, size);
			if (size >= sizeof(DWORD) * 2
				&& data[0] == 0 && data[size / sizeof(DWORD) - 1] == preedit_string_utf16_length)
			{
				preedit_segment_lengths.resize(size / sizeof(DWORD) - 1);
				S32 offset = 0;
				for (U32 i = 0; i < preedit_segment_lengths.size(); i++)
				{
					const S32 length = wstring_wstring_length_from_utf16_length(preedit_string, offset, data[i + 1] - data[i]);
					preedit_segment_lengths[i] = length;
					offset += length;
				}
			}
			delete[] data;
		}
	}

	if ((indexes & GCS_COMPATTR) && preedit_segment_lengths.size() > 1)
	{
		LONG size = LLWinImm::getCompositionString(himc, GCS_COMPATTR, NULL, 0);
		if (size > 0)
		{
			const LPBYTE data = new BYTE[size / sizeof(BYTE)];
			size = LLWinImm::getCompositionString(himc, GCS_COMPATTR, data, size);
			if (size == preedit_string_utf16_length)
			{
				preedit_standouts.assign(preedit_segment_lengths.size(), FALSE);
				S32 offset = 0;
				for (U32 i = 0; i < preedit_segment_lengths.size(); i++)
				{
					if (ATTR_TARGET_CONVERTED == data[offset] || ATTR_TARGET_NOTCONVERTED == data[offset])
					{
						preedit_standouts[i] = TRUE;
					}
					offset += wstring_utf16_length(preedit_string, offset, preedit_segment_lengths[i]);
				}
			}
			delete[] data;
		}
	}

	S32 caret_position = preedit_string.length();
	if (indexes & GCS_CURSORPOS)
	{
		const S32 caret_position_utf16 = LLWinImm::getCompositionString(himc, GCS_CURSORPOS, NULL, 0);
		if (caret_position_utf16 >= 0 && caret_position <= preedit_string_utf16_length)
		{
			caret_position = wstring_wstring_length_from_utf16_length(preedit_string, 0, caret_position_utf16);
		}
	}

	if (indexes == 0)
	{
		// I'm not sure this condition really happens, but
		// Windows SDK document says it is an indication
		// of "reset everything."
		needs_update = TRUE;
	}

	LLWinImm::releaseContext(mWindowHandle, himc);

	// Step II: Update the active preeditor.

	if (needs_update)
	{
        if (preedit_string.length() != 0 || result_string.length() != 0)
        {
            mPreeditor->resetPreedit();
        }

		if (result_string.length() > 0)
		{
			for (LLWString::const_iterator i = result_string.begin(); i != result_string.end(); i++)
			{
				mPreeditor->handleUnicodeCharHere(*i);
			}
		}

		if (preedit_string.length() == 0)
 		{
			preedit_segment_lengths.clear();
			preedit_standouts.clear();
		}
		else
		{
			if (preedit_segment_lengths.size() == 0)
			{
				preedit_segment_lengths.assign(1, preedit_string.length());
			}
			if (preedit_standouts.size() == 0)
			{
				preedit_standouts.assign(preedit_segment_lengths.size(), FALSE);
			}
		}
		mPreeditor->updatePreedit(preedit_string, preedit_segment_lengths, preedit_standouts, caret_position);

		// Some IME doesn't query char position after WM_IME_COMPOSITION,
		// so we need to update them actively.
		updateLanguageTextInputArea();
	}
}

// Given a text and a focus range, find_context finds and returns a
// surrounding context of the focused subtext.  A variable pointed
// to by offset receives the offset in llwchars of the beginning of
// the returned context string in the given wtext.

static LLWString find_context(const LLWString & wtext, S32 focus, S32 focus_length, S32 *offset)
{
	static const S32 CONTEXT_EXCESS = 30;	// This value is by experiences.

	const S32 e = llmin((S32) wtext.length(), focus + focus_length + CONTEXT_EXCESS);
	S32 end = focus + focus_length;
	while (end < e && '\n' != wtext[end])
	{
		end++;
	}

	const S32 s = llmax(0, focus - CONTEXT_EXCESS);
	S32 start = focus;
	while (start > s && '\n' != wtext[start - 1])
	{
		--start;
	}

	*offset = start;
	return wtext.substr(start, end - start);
}

// final stage of handling drop requests - both from WM_DROPFILES message
// for files and via IDropTarget interface requests.
LLWindowCallbacks::DragNDropResult LLWindowWin32::completeDragNDropRequest( const LLCoordGL gl_coord, const MASK mask, LLWindowCallbacks::DragNDropAction action, const std::string url )
{
    ASSERT_MAIN_THREAD();
	return mCallbacks->handleDragNDrop( this, gl_coord, mask, action, url );
}

// Handle WM_IME_REQUEST message.
// If it handled the message, returns TRUE.  Otherwise, FALSE.
// When it handled the message, the value to be returned from
// the Window Procedure is set to *result.

BOOL LLWindowWin32::handleImeRequests(WPARAM request, LPARAM param, LRESULT *result)
{
	if ( mPreeditor )
	{
		switch (request)
		{
			case IMR_CANDIDATEWINDOW:		// http://msdn2.microsoft.com/en-us/library/ms776080.aspx
			{
				LLCoordGL caret_coord;
				LLRect preedit_bounds;
				mPreeditor->getPreeditLocation(-1, &caret_coord, &preedit_bounds, NULL);
				
				CANDIDATEFORM *const form = (CANDIDATEFORM *)param;
				DWORD const dwIndex = form->dwIndex;
				fillCandidateForm(caret_coord, preedit_bounds, form);
				form->dwIndex = dwIndex;

				*result = 1;
				return TRUE;
			}
			case IMR_QUERYCHARPOSITION:
			{
				IMECHARPOSITION *const char_position = (IMECHARPOSITION *)param;

				// char_position->dwCharPos counts in number of
				// WCHARs, i.e., UTF-16 encoding units, so we can't simply pass the
				// number to getPreeditLocation.  

				const LLWString & wtext = mPreeditor->getPreeditString();
				S32 preedit, preedit_length;
				mPreeditor->getPreeditRange(&preedit, &preedit_length);
				LLCoordGL caret_coord;
				LLRect preedit_bounds, text_control;
				const S32 position = wstring_wstring_length_from_utf16_length(wtext, preedit, char_position->dwCharPos);

				if (!mPreeditor->getPreeditLocation(position, &caret_coord, &preedit_bounds, &text_control))
				{
					LL_WARNS("Window") << "*** IMR_QUERYCHARPOSITON called but getPreeditLocation failed." << LL_ENDL;
					return FALSE;
				}

				fillCharPosition(caret_coord, preedit_bounds, text_control, char_position);

				*result = 1;
				return TRUE;
			}
			case IMR_COMPOSITIONFONT:
			{
				fillCompositionLogfont((LOGFONT *)param);

				*result = 1;
				return TRUE;
			}
			case IMR_RECONVERTSTRING:
			{
				mPreeditor->resetPreedit();
				const LLWString & wtext = mPreeditor->getPreeditString();
				S32 select, select_length;
				mPreeditor->getSelectionRange(&select, &select_length);

				S32 context_offset;
				const LLWString context = find_context(wtext, select, select_length, &context_offset);

				RECONVERTSTRING * const reconvert_string = (RECONVERTSTRING *)param;
				const U32 size = fillReconvertString(context, select - context_offset, select_length, reconvert_string);
				if (reconvert_string)
				{
					if (select_length == 0)
					{
						// Let the IME to decide the reconversion range, and
						// adjust the reconvert_string structure accordingly.
						HIMC himc = LLWinImm::getContext(mWindowHandle);
						const BOOL adjusted = LLWinImm::setCompositionString(himc,
									SCS_QUERYRECONVERTSTRING, reconvert_string, size, NULL, 0);
						LLWinImm::releaseContext(mWindowHandle, himc);
						if (adjusted)
						{
							const llutf16string & text_utf16 = wstring_to_utf16str(context);
							const S32 new_preedit_start = reconvert_string->dwCompStrOffset / sizeof(WCHAR);
							const S32 new_preedit_end = new_preedit_start + reconvert_string->dwCompStrLen;
							select = utf16str_wstring_length(text_utf16, new_preedit_start);
							select_length = utf16str_wstring_length(text_utf16, new_preedit_end) - select;
							select += context_offset;
						}
					}
					mPreeditor->markAsPreedit(select, select_length);
				}

				*result = size;
				return TRUE;
			}
			case IMR_CONFIRMRECONVERTSTRING:
			{
				*result = FALSE;
				return TRUE;
			}
			case IMR_DOCUMENTFEED:
			{
				const LLWString & wtext = mPreeditor->getPreeditString();
				S32 preedit, preedit_length;
				mPreeditor->getPreeditRange(&preedit, &preedit_length);
				
				S32 context_offset;
				LLWString context = find_context(wtext, preedit, preedit_length, &context_offset);
				preedit -= context_offset;
				preedit_length = llmin(preedit_length, (S32)context.length() - preedit);
				if (preedit_length > 0 && preedit >= 0)
				{
					// IMR_DOCUMENTFEED may be called when we have an active preedit.
					// We should pass the context string *excluding* the preedit string.
					// Otherwise, some IME are confused.
					context.erase(preedit, preedit_length);
				}
				
				RECONVERTSTRING *reconvert_string = (RECONVERTSTRING *)param;
				*result = fillReconvertString(context, preedit, 0, reconvert_string);
				return TRUE;
			}
			default:
				return FALSE;
		}
	}

	return FALSE;
}

//static
void LLWindowWin32::setDPIAwareness()
{
	HMODULE hShcore = LoadLibrary(L"shcore.dll");
	if (hShcore != NULL)
	{
		SetProcessDpiAwarenessType pSPDA;
		pSPDA = (SetProcessDpiAwarenessType)GetProcAddress(hShcore, "SetProcessDpiAwareness");
		if (pSPDA)
		{
			
			HRESULT hr = pSPDA(PROCESS_PER_MONITOR_DPI_AWARE);
			if (hr != S_OK)
			{
				LL_WARNS() << "SetProcessDpiAwareness() function returned an error. Will use legacy DPI awareness API of Win XP/7" << LL_ENDL;
			}
		}
		FreeLibrary(hShcore);	
	}
	else
	{
		LL_WARNS() << "Could not load shcore.dll library (included by <ShellScalingAPI.h> from Win 8.1 SDK. Will use legacy DPI awareness API of Win XP/7" << LL_ENDL;
	}
}

void* LLWindowWin32::getDirectInput8()
{
    return &gDirectInput8;
}

bool LLWindowWin32::getInputDevices(U32 device_type_filter, void * di8_devices_callback, void* userdata)
{
    if (gDirectInput8 != NULL)
    {
        // Enumerate devices
        HRESULT status = gDirectInput8->EnumDevices(
            (DWORD) device_type_filter,        // DWORD dwDevType,
            (LPDIENUMDEVICESCALLBACK)di8_devices_callback,  // LPDIENUMDEVICESCALLBACK lpCallback, // BOOL DIEnumDevicesCallback( LPCDIDEVICEINSTANCE lpddi, LPVOID pvRef ) // BOOL CALLBACK DinputDevice::DevicesCallback
            (LPVOID*)userdata, // LPVOID pvRef
            DIEDFL_ATTACHEDONLY       // DWORD dwFlags
            );

        return status == DI_OK;
    }
    return false;
}

F32 LLWindowWin32::getSystemUISize()
{
	F32 scale_value = 1.f;
	HWND hWnd = (HWND)getPlatformWindow();
	HDC hdc = GetDC(hWnd);
	HMONITOR hMonitor;
	HANDLE hProcess = GetCurrentProcess();
	PROCESS_DPI_AWARENESS dpi_awareness;

	HMODULE hShcore = LoadLibrary(L"shcore.dll");

	if (hShcore != NULL)
	{
		GetProcessDpiAwarenessType pGPDA;
		pGPDA = (GetProcessDpiAwarenessType)GetProcAddress(hShcore, "GetProcessDpiAwareness");
		GetDpiForMonitorType pGDFM;
		pGDFM = (GetDpiForMonitorType)GetProcAddress(hShcore, "GetDpiForMonitor");
		if (pGPDA != NULL && pGDFM != NULL)
		{
			pGPDA(hProcess, &dpi_awareness);
			if (dpi_awareness == PROCESS_PER_MONITOR_DPI_AWARE)
			{
				POINT    pt;
				UINT     dpix = 0, dpiy = 0;
				HRESULT  hr = E_FAIL;
				RECT     rect;

				GetWindowRect(hWnd, &rect);
				// Get the DPI for the monitor, on which the center of window is displayed and set the scaling factor
				pt.x = (rect.left + rect.right) / 2;
				pt.y = (rect.top + rect.bottom) / 2;
				hMonitor = MonitorFromPoint(pt, MONITOR_DEFAULTTONEAREST);
				hr = pGDFM(hMonitor, MDT_EFFECTIVE_DPI, &dpix, &dpiy);
				if (hr == S_OK)
				{
					scale_value = F32(dpix) / F32(USER_DEFAULT_SCREEN_DPI);
				}
				else
				{
					LL_WARNS() << "Could not determine DPI for monitor. Setting scale to default 100 %" << LL_ENDL;
					scale_value = 1.0f;
				}
			}
			else
			{
				LL_WARNS() << "Process is not per-monitor DPI-aware. Setting scale to default 100 %" << LL_ENDL;
				scale_value = 1.0f;
			}
		}
		FreeLibrary(hShcore);
	}
	else
	{
		LL_WARNS() << "Could not load shcore.dll library (included by <ShellScalingAPI.h> from Win 8.1 SDK). Using legacy DPI awareness API of Win XP/7" << LL_ENDL;
		scale_value = F32(GetDeviceCaps(hdc, LOGPIXELSX)) / F32(USER_DEFAULT_SCREEN_DPI);
	}

	ReleaseDC(hWnd, hdc);
	return scale_value;
}

//static
std::vector<std::string> LLWindowWin32::getDisplaysResolutionList()
{ 
	return sMonitorInfo.getResolutionsList();
}

//static
std::vector<std::string> LLWindowWin32::getDynamicFallbackFontList()
{
	// Fonts previously in getFontListSans() have moved to fonts.xml.
	return std::vector<std::string>();
}

U32 LLWindowWin32::getAvailableVRAMMegabytes()
{
    return mWindowThread ? mWindowThread->getAvailableVRAMMegabytes() : 0;
}

// <FS:ND> Allow to query for window chrome sizes.
void LLWindowWin32::getWindowChrome( U32 &aChromeW, U32 &aChromeH )
{
	LLWindow::getWindowChrome( aChromeW, aChromeH );

	RECT oClient, oWindow;

	if( !::GetClientRect( mWindowHandle, &oClient ) || !::GetWindowRect( mWindowHandle, &oWindow ) )
		return;

	U32 nHeight = oWindow.bottom - oWindow.top;
	U32 nWidth = oWindow.right - oWindow.left;
	U32 nCHeight = oClient.bottom - oClient.top;
	U32 nCWidth = oClient.right - oClient.left;

	aChromeW = nWidth - nCWidth;
	aChromeH = nHeight - nCHeight;
}
// </FS:ND>

#endif // LL_WINDOWS

inline LLWindowWin32::LLWindowWin32Thread::LLWindowWin32Thread()
    : LL::ThreadPool("Window Thread", 1, MAX_QUEUE_SIZE)
{
    LL::ThreadPool::start();
}

/**
 * LogChange is to log changes in status while trying to avoid spamming the
 * log with repeated messages, especially in a tight loop. It refuses to log
 * a continuous run of identical messages, but logs every time the message
 * changes. (It will happily spam when messages quickly bounce back and
 * forth.)
 */
class LogChange
{
public:
    LogChange(const std::string& tag):
        mTag(tag)
    {}

    template <typename... Items>
    void always(Items&&... items)
    {
        // This odd construct ensures that the stringize() call is only
        // executed if DEBUG logging is enabled for the passed tag.
        LL_DEBUGS(mTag.c_str());
        log(LL_CONT, stringize(std::forward<Items>(items)...));
        LL_ENDL;
    }

    template <typename... Items>
    void onChange(Items&&... items)
    {
        LL_DEBUGS(mTag.c_str());
        auto str = stringize(std::forward<Items>(items)...);
        if (str != mPrev)
        {
            log(LL_CONT, str);
        }
        LL_ENDL;
    }

private:
    void log(std::ostream& out, const std::string& message)
    {
        mPrev = message;
        out << message;
    }
    std::string mTag;
    std::string mPrev;
};

// Print hardware debug info about available graphics adapters in ordinal order
void debugEnumerateGraphicsAdapters()
{
    LL_INFOS("Window") << "Enumerating graphics adapters..." << LL_ENDL;

    IDXGIFactory1* factory;
    HRESULT res = CreateDXGIFactory1(__uuidof(IDXGIFactory1), (void**)&factory);
    if (FAILED(res) || !factory)
    {
        LL_WARNS() << "CreateDXGIFactory1 failed: 0x" << std::hex << res << LL_ENDL;
    }
    else
    {
        UINT graphics_adapter_index = 0;
        IDXGIAdapter3* dxgi_adapter;
        while (true)
        {
            res = factory->EnumAdapters(graphics_adapter_index, reinterpret_cast<IDXGIAdapter**>(&dxgi_adapter));
            if (FAILED(res))
            {
                if (graphics_adapter_index == 0)
                {
                    LL_WARNS() << "EnumAdapters failed: 0x" << std::hex << res << LL_ENDL;
                }
                else
                {
                    LL_INFOS("Window") << "Done enumerating graphics adapters" << LL_ENDL;
                }
            }
            else
            {
                DXGI_ADAPTER_DESC desc;
                dxgi_adapter->GetDesc(&desc);
                std::wstring description_w((wchar_t*)desc.Description);
                std::string description(description_w.begin(), description_w.end());
                LL_INFOS("Window") << "Graphics adapter index: " << graphics_adapter_index << ", "
                    << "Description: " << description << ", "
                    << "DeviceId: " << desc.DeviceId << ", "
                    << "SubSysId: " << desc.SubSysId << ", "
                    << "AdapterLuid: " << desc.AdapterLuid.HighPart << "_" << desc.AdapterLuid.LowPart << ", "
                    << "DedicatedVideoMemory: " << desc.DedicatedVideoMemory / 1024 / 1024 << ", "
                    << "DedicatedSystemMemory: " << desc.DedicatedSystemMemory / 1024 / 1024 << ", "
                    << "SharedSystemMemory: " << desc.SharedSystemMemory / 1024 / 1024 << LL_ENDL;
            }

            if (dxgi_adapter)
            {
                dxgi_adapter->Release();
                dxgi_adapter = NULL;
            }
            else
            {
                break;
            }

            graphics_adapter_index++;
        }
    }

    if (factory)
    {
        factory->Release();
    }
}

void LLWindowWin32::LLWindowWin32Thread::initDX()
{
    if (!mGLReady) { return; }

    if (mDXGIAdapter == NULL)
    {
        debugEnumerateGraphicsAdapters();

        IDXGIFactory4* pFactory = nullptr;

        HRESULT res = CreateDXGIFactory1(__uuidof(IDXGIFactory4), (void**)&pFactory);

        if (FAILED(res))
        {
            LL_WARNS() << "CreateDXGIFactory1 failed: 0x" << std::hex << res << LL_ENDL;
        }
        else
        {
            res = pFactory->EnumAdapters(0, reinterpret_cast<IDXGIAdapter**>(&mDXGIAdapter));
            if (FAILED(res))
            {
                LL_WARNS() << "EnumAdapters failed: 0x" << std::hex << res << LL_ENDL;
            }
            else
            {
                LL_INFOS() << "EnumAdapters success" << LL_ENDL;
            }
        }

        if (pFactory)
        {
            pFactory->Release();
        }
    }
}

void LLWindowWin32::LLWindowWin32Thread::initD3D()
{
    if (!mGLReady) { return; }

    if (mDXGIAdapter == NULL && mD3DDevice == NULL && mWindowHandle != 0)
    {
        mD3D = Direct3DCreate9(D3D_SDK_VERSION);
        
        D3DPRESENT_PARAMETERS d3dpp;

        ZeroMemory(&d3dpp, sizeof(d3dpp));
        d3dpp.Windowed = TRUE;
        d3dpp.SwapEffect = D3DSWAPEFFECT_DISCARD;

        HRESULT res = mD3D->CreateDevice(D3DADAPTER_DEFAULT, D3DDEVTYPE_HAL, mWindowHandle, D3DCREATE_SOFTWARE_VERTEXPROCESSING, &d3dpp, &mD3DDevice);
        
        if (FAILED(res))
        {
            LL_WARNS() << "(fallback) CreateDevice failed: 0x" << std::hex << res << LL_ENDL;
        }
        else
        {
            LL_INFOS() << "(fallback) CreateDevice success" << LL_ENDL;
        }
    }
}

void LLWindowWin32::LLWindowWin32Thread::updateVRAMUsage()
{
    LL_PROFILE_ZONE_SCOPED;
    if (!mGLReady) { return; }

    if (mDXGIAdapter != nullptr)
    {
        // NOTE: what lies below is hand wavy math based on compatibility testing and observation against a variety of hardware
        //  It doesn't make sense, but please don't refactor it to make sense. -- davep

        DXGI_QUERY_VIDEO_MEMORY_INFO info;
        mDXGIAdapter->QueryVideoMemoryInfo(0, DXGI_MEMORY_SEGMENT_GROUP_LOCAL, &info);
#if 0 // debug 0 budget and 0 CU
        info.Budget = 0;
        info.CurrentUsage = 0;
#endif

        U32 budget_mb = info.Budget / 1024 / 1024;
        gGLManager.mVRAM = llmax(gGLManager.mVRAM, (S32) budget_mb);

        U32 afr_mb = info.AvailableForReservation / 1024 / 1024;
        // correct for systems that misreport budget
        if (budget_mb == 0)
        { 
            // fall back to available for reservation clamped between 512MB and 2GB
            budget_mb = llclamp(afr_mb, (U32) 512, (U32) 2048);
        }

        if ( mMaxVRAM != 0)
        {
            budget_mb = llmin(budget_mb, mMaxVRAM);
        }

        U32 cu_mb = info.CurrentUsage / 1024 / 1024;

        // get an estimated usage based on texture bytes allocated
        U32 eu_mb = LLImageGL::getTextureBytesAllocated() * 2 / 1024 / 1024;

        if (cu_mb == 0)
        { // current usage is sometimes unreliable on Intel GPUs, fall back to estimated usage
            cu_mb = llmax((U32)1, eu_mb);
        }
        U32 target_mb = budget_mb;

        if (target_mb > 4096)  // if 4GB are installed, try to leave 2GB free 
        {
            target_mb -= 2048;
        }
        else // if less than 4GB are installed, try not to use more than half of it
        {
            target_mb /= 2;
        }

        mAvailableVRAM = cu_mb < target_mb ? target_mb - cu_mb : 0;

#if 1
        
        F32 eu_error = (F32)((S32)eu_mb - (S32)cu_mb) / (F32)cu_mb;
        LL_INFOS("Window") << "\nLocal\nAFR: " << info.AvailableForReservation / 1024 / 1024
            << "\nBudget: " << info.Budget / 1024 / 1024
            << "\nCR: " << info.CurrentReservation / 1024 / 1024
            << "\nCU: " << info.CurrentUsage / 1024 / 1024
            << "\nEU: " << eu_mb << llformat(" (%.2f)", eu_error)
            << "\nTU: " << target_mb
            << "\nAM: " << mAvailableVRAM << LL_ENDL;
#endif
    }
    else if (mD3DDevice != NULL)
    { // fallback to D3D9
        mAvailableVRAM = mD3DDevice->GetAvailableTextureMem() / 1024 / 1024;
    }
}

// <FS:Beq> [FIRE-32453][BUG-232971] Improve shutdown behaviour.
// Provide a close() override that ignores the initial close triggered by the threadpool detecting "quit"
// but waits for the viewer to be disconected and the second close call triggered by the app window destructor
void LLWindowWin32::LLWindowWin32Thread::close()
{
	assert_main_thread();
    if (!mQueue->isClosed() && gDisconnected)
    {
        LL_DEBUGS("ThreadPool") << mName << " closing queue and joining threads" << LL_ENDL;
        mQueue->close();
        for (auto& pair: mThreads)
        {
            LL_DEBUGS("ThreadPool") << mName << " waiting on thread " << pair.first << LL_ENDL;
            // As we cannot seem to rely on the clean and timely exit of the windows thread in ALL situations we apply a timeout.
            std::future<void> f = std::async(std::launch::async, [&] { pair.second.join(); });
            if (f.wait_until(std::chrono::steady_clock::now() + std::chrono::seconds(5)) == std::future_status::ready) {
                LL_DEBUGS("ThreadPool") << mName << " joined normally." << LL_ENDL;
            } else {
                LL_WARNS("ThreadPool") << mName << " join timed out." << LL_ENDL;
                // the specified time point was reached before the thread finished execution and could be joined
            }
        }
        LL_DEBUGS("ThreadPool") << mName << " shutdown complete" << LL_ENDL;
    }
	else
	{
        LL_DEBUGS("ThreadPool") << mName << " shutdown request ignored - not yet disconneced." << LL_ENDL;
	}
}
// </FS:Beq>

void LLWindowWin32::LLWindowWin32Thread::run()
{
    sWindowThreadId = std::this_thread::get_id();
    LogChange logger("Window");
    // <FS:Beq> [FIRE-32453][BUG-232971] Improve shutdown behaviour.
    try
    {
    // </FS:Beq>
    //as good a place as any to up the MM timer resolution (see ms_sleep)
    //attempt to set timer resolution to 1ms
    TIMECAPS tc;
    if (timeGetDevCaps(&tc, sizeof(TIMECAPS)) == TIMERR_NOERROR)
    {
        timeBeginPeriod(llclamp((U32) 1, tc.wPeriodMin, tc.wPeriodMax));
    }

    while (! getQueue().done())
    {
        LL_PROFILE_ZONE_SCOPED_CATEGORY_WIN32;

        // lazily call initD3D inside this loop to catch when mGLReady has been set to true
        initDX();

        if (mWindowHandle != 0)
        {
            // lazily call initD3D inside this loop to catch when mWindowHandle has been set, and mGLReady has been set to true
            // *TODO: Shutdown if this fails when mWindowHandle exists
            initD3D();

            MSG msg;
            BOOL status;
            if (mhDC == 0)
            {
                LL_PROFILE_ZONE_NAMED_CATEGORY_WIN32("w32t - PeekMessage");
                logger.onChange("PeekMessage(", std::hex, mWindowHandle, ")");
                status = PeekMessage(&msg, mWindowHandle, 0, 0, PM_REMOVE);
            }
            else
            {
                LL_PROFILE_ZONE_NAMED_CATEGORY_WIN32("w32t - GetMessage");
                logger.always("GetMessage(", std::hex, mWindowHandle, ")");
                status = GetMessage(&msg, NULL, 0, 0);
            }
            if (status > 0)
            {
                logger.always("got MSG (", std::hex, msg.hwnd, ", ", msg.message,
                              ", ", msg.wParam, ")");
                TranslateMessage(&msg);
                DispatchMessage(&msg);
				// <FS:Beq> [FIRE-32453][BUG-232971] Improve shutdown behaviour.
                // mMessageQueue.pushFront(msg);
                try
                {
                    // <FS:Beq> Nobody is reading this queue once we are quitting. Writing to it causes a hang.
                    if(!LLApp::isQuitting()) 
                    mMessageQueue.pushFront(msg);
                }
                catch (const LLThreadSafeQueueInterrupt&)
                {
                    // Shutdown timing is tricky. The main thread can end up trying
                    // to post a cursor position after having closed the WorkQueue.
                    logger.always("Message procesing tried to push() to closed MessageQueue - caught");
                }
                // </FS:Beq>
            }
        }

        {
            LL_PROFILE_ZONE_NAMED_CATEGORY_WIN32("w32t - Function Queue");
			logger.onChange("runPending()");
            //process any pending functions
            getQueue().runPending();
        }

        // update available vram once every 3 seconds
        static LLFrameTimer vramTimer;
        if (vramTimer.getElapsedTimeF32() > 3.f)
        {
            updateVRAMUsage();
            vramTimer.reset();
        }
#if 0
        {
            LL_PROFILE_ZONE_NAMED_CATEGORY_WIN32("w32t - Sleep");
            logger.always("sleep(1)");
            std::this_thread::sleep_for(std::chrono::milliseconds(1));
        }
#endif
    }
    // <FS:Beq> [FIRE-32453][BUG-232971] Improve shutdown behaviour.
    }
    catch (const std::exception& e)
    {
        logger.always("Windows thread exiting - Exception: ", e.what());
    }
    catch (...)
    {
        logger.always("Windows thread exiting - Exception: Unknown");
    }
	logger.always("done - queue closed on windows thread.");
    // </FS:Beq>

    //clean up DXGI/D3D resources
    if (mDXGIAdapter)
    {
        mDXGIAdapter->Release();
        mDXGIAdapter = nullptr;
    }

    if (mD3DDevice)
    {
        mD3DDevice->Release();
        mD3DDevice = nullptr;
    }

    if (mD3D)
    {
        mD3D->Release();
        mD3D = nullptr;
    }

}

void LLWindowWin32::post(const std::function<void()>& func)
{
    try
    {
        mFunctionQueue.pushFront(func);
    }
    catch (const LLThreadSafeQueueInterrupt&)
    {
        LL_INFOS("Window") << "push function to closed Queue caught" << LL_ENDL;
    }
}

void LLWindowWin32::postMouseButtonEvent(const std::function<void()>& func)
{
    try
    {
        mMouseQueue.pushFront(func);
    }
    catch (const LLThreadSafeQueueInterrupt&)
    {
        LL_INFOS("Window") << "push mouse event to closed Queue caught" << LL_ENDL;
    }
}

void LLWindowWin32::kickWindowThread(HWND windowHandle)
{
    if (! windowHandle)
        windowHandle = mWindowHandle;
    if (windowHandle)
    {
        // post a nonsense user message to wake up the Window Thread in
        // case any functions are pending and no windows events came
        // through this frame
        WPARAM wparam{ 0xB0B0 };
        LL_DEBUGS("Window") << "PostMessage(" << std::hex << windowHandle
                            << ", " << WM_DUMMY_
                            << ", " << wparam << ")" << std::dec << LL_ENDL;
        PostMessage(windowHandle, WM_DUMMY_, wparam, 0x1337);
    }
}

void LLWindowWin32::updateWindowRect()
{
    LL_PROFILE_ZONE_SCOPED_CATEGORY_WIN32;
    //called from window thread
    RECT rect;
    RECT client_rect;
    
    if (GetWindowRect(mWindowHandle, &rect) &&
        GetClientRect(mWindowHandle, &client_rect))
    {
        post([=] 
            {
                mRect = rect;
                mClientRect = client_rect;
            });
    }
}<|MERGE_RESOLUTION|>--- conflicted
+++ resolved
@@ -1937,40 +1937,16 @@
 
 void LLWindowWin32::toggleVSync(bool enable_vsync)
 {
-<<<<<<< HEAD
-    // <FS:Ansariel> Fix null pointer guard
-    //if (!enable_vsync && wglSwapIntervalEXT)
-    //{
-    //    LL_INFOS("Window") << "Disabling vertical sync" << LL_ENDL;
-    //    wglSwapIntervalEXT(0);
-    //}
-    //else
-    //{
-    //    LL_INFOS("Window") << "Enabling vertical sync" << LL_ENDL;
-    //    wglSwapIntervalEXT(1);
-    //}
-    if (wglSwapIntervalEXT)
-=======
     if (!enable_vsync && wglSwapIntervalEXT)
     {
         LL_INFOS("Window") << "Disabling vertical sync" << LL_ENDL;
         wglSwapIntervalEXT(0);
     }
     else if (wglSwapIntervalEXT)
->>>>>>> 5e8b0fb6
-    {
-        if (!enable_vsync)
-        {
-            LL_INFOS("Window") << "Disabling vertical sync" << LL_ENDL;
-            wglSwapIntervalEXT(0);
-        }
-        else
-        {
-            LL_INFOS("Window") << "Enabling vertical sync" << LL_ENDL;
-            wglSwapIntervalEXT(1);
-        }
-    }
-    // </FS:Ansariel>
+    {
+        LL_INFOS("Window") << "Enabling vertical sync" << LL_ENDL;
+        wglSwapIntervalEXT(1);
+    }
 }
 
 void LLWindowWin32::moveWindow( const LLCoordScreen& position, const LLCoordScreen& size )
