--- conflicted
+++ resolved
@@ -427,11 +427,7 @@
                              U32 max_cores,
                              U32 max_vram,
                              F32 max_gl_version,
-<<<<<<< HEAD
                              bool useLegacyCursors) // <FS:LO> Legacy cursor setting from main program
-=======
-                             BOOL useLegacyCursors) // <FS:LO> Legacy cursor setting from main program
->>>>>>> 7740cfc2
     :
     LLWindow(callbacks, fullscreen, flags),
     mMaxGLVersion(max_gl_version),
@@ -1310,11 +1306,7 @@
             OSMessageBox(mCallbacks->translateString("MBPixelFmtErr"),
                 mCallbacks->translateString("MBError"), OSMB_OK);
             close();
-<<<<<<< HEAD
             return false;
-=======
-            return FALSE;
->>>>>>> 7740cfc2
         }
     }
     catch (...)
@@ -1679,8 +1671,6 @@
 
     LL_PROFILER_GPU_CONTEXT
 
-    LL_PROFILER_GPU_CONTEXT
-
     // Disable vertical sync for swap
     toggleVSync(enable_vsync);
 
@@ -2083,11 +2073,7 @@
 }
 
 //void LLWindowWin32::initCursors()
-<<<<<<< HEAD
 void LLWindowWin32::initCursors(bool useLegacyCursors) // <FS:LO> Legacy cursor setting from main program
-=======
-void LLWindowWin32::initCursors(BOOL useLegacyCursors) // <FS:LO> Legacy cursor setting from main program
->>>>>>> 7740cfc2
 {
     mCursor[ UI_CURSOR_ARROW ]      = LoadCursor(NULL, IDC_ARROW);
     mCursor[ UI_CURSOR_WAIT ]       = LoadCursor(NULL, IDC_WAIT);
@@ -4826,113 +4812,8 @@
     {
         p_factory->Release();
     }
-<<<<<<< HEAD
 
     mGotGLBuffer = true;
-=======
-}
-
-void LLWindowWin32::LLWindowWin32Thread::cleanupDX()
-{
-    //clean up DXGI/D3D resources
-    if (mDXGIAdapter)
-    {
-        mDXGIAdapter->Release();
-        mDXGIAdapter = nullptr;
-    }
-
-    if (mD3DDevice)
-    {
-        mD3DDevice->Release();
-        mD3DDevice = nullptr;
-    }
-
-    if (mD3D)
-    {
-        mD3D->Release();
-        mD3D = nullptr;
-    }
-}
-
-void LLWindowWin32::LLWindowWin32Thread::updateVRAMUsage()
-{
-    LL_PROFILE_ZONE_SCOPED;
-    if (!mGLReady) { return; }
-
-    if (mDXGIAdapter != nullptr)
-    {
-        // NOTE: what lies below is hand wavy math based on compatibility testing and observation against a variety of hardware
-        //  It doesn't make sense, but please don't refactor it to make sense. -- davep
-
-        DXGI_QUERY_VIDEO_MEMORY_INFO info;
-        mDXGIAdapter->QueryVideoMemoryInfo(0, DXGI_MEMORY_SEGMENT_GROUP_LOCAL, &info);
-#if 0 // debug 0 budget and 0 CU
-        info.Budget = 0;
-        info.CurrentUsage = 0;
-#endif
-
-        // <FS:Beq> Let's not override the detected values here.
-        // U32 budget_mb = info.Budget / 1024 / 1024;
-        // instead we clamp budget to detected values
-        // gGLManager.mVRAM = llmax(gGLManager.mVRAM, (S32) budget_mb);
-        U32 budget_mb = gGLManager.mVRAM;
-        // </FS:Beq>
-
-        U32 afr_mb = info.AvailableForReservation / 1024 / 1024;
-        // correct for systems that misreport budget
-        if (budget_mb == 0)
-        {
-            // fall back to available for reservation clamped between 512MB and 2GB
-            budget_mb = llclamp(afr_mb, (U32) 512, (U32) 2048);
-        }
-
-        if ( mMaxVRAM != 0)
-        {
-            budget_mb = llmin(budget_mb, mMaxVRAM);
-        }
-
-        U32 cu_mb = info.CurrentUsage / 1024 / 1024;
-
-        // get an estimated usage based on texture bytes allocated
-        U32 eu_mb = LLImageGL::getTextureBytesAllocated() * 2 / 1024 / 1024;
-
-        if (cu_mb == 0)
-        { // current usage is sometimes unreliable on Intel GPUs, fall back to estimated usage
-            cu_mb = llmax((U32)1, eu_mb);
-        }
-        U32 target_mb = budget_mb;
-
-        // <FS:Beq> Let's not override the detected values here.
-        // Stop playing nice and just let the OS and drivers deal with it.
-        // if (target_mb > 4096)  // if 4GB are installed, try to leave 2GB free 
-        // {
-        //     target_mb -= 2048;
-        // }
-        // else // if less than 4GB are installed, try not to use more than half of it
-        // {
-        //     target_mb /= 2;
-        // }
-
-        // mAvailableVRAM = cu_mb < target_mb ? target_mb - cu_mb : 0;
-        mAvailableVRAM = eu_mb < target_mb ? target_mb - cu_mb : 0;
-        // </FS:Beq>
-#if 1
-
-        F32 eu_error = (F32)((S32)eu_mb - (S32)cu_mb) / (F32)cu_mb;
-        LL_DEBUGS("Window") << "\nLocal\nAFR: " << info.AvailableForReservation / 1024 / 1024
-            << "\nBudget: " << info.Budget / 1024 / 1024
-            << "\nCR: " << info.CurrentReservation / 1024 / 1024
-            << "\nCU: " << info.CurrentUsage / 1024 / 1024
-            << "\nEU: " << eu_mb << llformat(" (%.2f)", eu_error)
-            << "\nTU: " << target_mb
-            << "\nAM: " << mAvailableVRAM << LL_ENDL;
-#endif
-    }
-    else if (mD3DDevice != NULL)
-    { // fallback to D3D9
-        mAvailableVRAM = mD3DDevice->GetAvailableTextureMem() / 1024 / 1024;
-    }
->>>>>>> 7740cfc2
 }
 
 void LLWindowWin32::LLWindowWin32Thread::run()
