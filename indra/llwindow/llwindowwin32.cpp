/** 
 * @file llwindowwin32.cpp
 * @brief Platform-dependent implementation of llwindow
 *
 * $LicenseInfo:firstyear=2001&license=viewerlgpl$
 * Second Life Viewer Source Code
 * Copyright (C) 2010, Linden Research, Inc.
 * 
 * This library is free software; you can redistribute it and/or
 * modify it under the terms of the GNU Lesser General Public
 * License as published by the Free Software Foundation;
 * version 2.1 of the License only.
 * 
 * This library is distributed in the hope that it will be useful,
 * but WITHOUT ANY WARRANTY; without even the implied warranty of
 * MERCHANTABILITY or FITNESS FOR A PARTICULAR PURPOSE.  See the GNU
 * Lesser General Public License for more details.
 * 
 * You should have received a copy of the GNU Lesser General Public
 * License along with this library; if not, write to the Free Software
 * Foundation, Inc., 51 Franklin Street, Fifth Floor, Boston, MA  02110-1301  USA
 * 
 * Linden Research, Inc., 945 Battery Street, San Francisco, CA  94111  USA
 * $/LicenseInfo$
 */

#include "linden_common.h"

#if LL_WINDOWS && !LL_MESA_HEADLESS

#include "llwindowwin32.h"

// LLWindow library includes
#include "llkeyboardwin32.h"
#include "lldragdropwin32.h"
#include "llpreeditor.h"
#include "llwindowcallbacks.h"

// Linden library includes
#include "llerror.h"
#include "llexception.h"
#include "llfasttimer.h"
#include "llgl.h"
#include "llstring.h"
#include "lldir.h"
#include "llsdutil.h"
#include "llglslshader.h"
#include "llthreadsafequeue.h"
#include "stringize.h"

// System includes
#include <commdlg.h>
#include <WinUser.h>
#include <mapi.h>
#include <process.h>	// for _spawn
#include <shellapi.h>
#include <fstream>
#include <Imm.h>
#include <iomanip>
#include <future>
#include <sstream>
#include <utility>                  // std::pair

// Require DirectInput version 8
#define DIRECTINPUT_VERSION 0x0800

#include <dinput.h>
#include <Dbt.h.>
#include <InitGuid.h> // needed for llurlentry test to build on some systems
#pragma comment(lib, "dxguid.lib") // needed for llurlentry test to build on some systems
#pragma comment(lib, "dinput8")

const S32	MAX_MESSAGE_PER_UPDATE = 20;
const S32	BITS_PER_PIXEL = 32;
const S32	MAX_NUM_RESOLUTIONS = 32;
const F32	ICON_FLASH_TIME = 0.5f;

#ifndef WM_DPICHANGED
#define WM_DPICHANGED 0x02E0
#endif

#ifndef USER_DEFAULT_SCREEN_DPI
#define USER_DEFAULT_SCREEN_DPI 96 // Win7
#endif

// Claim a couple unused GetMessage() message IDs
const UINT WM_DUMMY_(WM_USER + 0x0017);
const UINT WM_POST_FUNCTION_(WM_USER + 0x0018);

extern BOOL gDebugWindowProc;

static std::thread::id sWindowThreadId;
static std::thread::id sMainThreadId;

#if 1 // flip to zero to enable assertions for functions being called from wrong thread
#define ASSERT_MAIN_THREAD()
#define ASSERT_WINDOW_THREAD()
#else
#define ASSERT_MAIN_THREAD() llassert(LLThread::currentID() == sMainThreadId)
#define ASSERT_WINDOW_THREAD() llassert(LLThread::currentID() == sWindowThreadId)
#endif


LPWSTR gIconResource = IDI_APPLICATION;
LPDIRECTINPUT8 gDirectInput8;

LLW32MsgCallback gAsyncMsgCallback = NULL;

#ifndef DPI_ENUMS_DECLARED

typedef enum PROCESS_DPI_AWARENESS {
	PROCESS_DPI_UNAWARE = 0,
	PROCESS_SYSTEM_DPI_AWARE = 1,
	PROCESS_PER_MONITOR_DPI_AWARE = 2
} PROCESS_DPI_AWARENESS;

typedef enum MONITOR_DPI_TYPE {
	MDT_EFFECTIVE_DPI = 0,
	MDT_ANGULAR_DPI = 1,
	MDT_RAW_DPI = 2,
	MDT_DEFAULT = MDT_EFFECTIVE_DPI
} MONITOR_DPI_TYPE;

#endif

typedef HRESULT(STDAPICALLTYPE *SetProcessDpiAwarenessType)(_In_ PROCESS_DPI_AWARENESS value);

typedef HRESULT(STDAPICALLTYPE *GetProcessDpiAwarenessType)(
	_In_ HANDLE hprocess,
	_Out_ PROCESS_DPI_AWARENESS *value);

typedef HRESULT(STDAPICALLTYPE *GetDpiForMonitorType)(
	_In_ HMONITOR hmonitor,
	_In_ MONITOR_DPI_TYPE dpiType,
	_Out_ UINT *dpiX,
	_Out_ UINT *dpiY);

//
// LLWindowWin32
//

void show_window_creation_error(const std::string& title)
{
	LL_WARNS("Window") << title << LL_ENDL;
}

HGLRC SafeCreateContext(HDC &hdc)
{
	__try 
	{
		return wglCreateContext(hdc);
	}
	__except(EXCEPTION_EXECUTE_HANDLER)
	{ 
		return NULL;
	}
}

GLuint SafeChoosePixelFormat(HDC &hdc, const PIXELFORMATDESCRIPTOR *ppfd)
{
    __try
    {
        return ChoosePixelFormat(hdc, ppfd);
    }
    __except (EXCEPTION_EXECUTE_HANDLER)
    {
        // convert to C++ styled exception
        // C exception don't allow classes, so it's a regular char array
        char integer_string[32];
        sprintf(integer_string, "SEH, code: %lu\n", GetExceptionCode());
        throw std::exception(integer_string);
    }
}

//static
BOOL LLWindowWin32::sIsClassRegistered = FALSE;

BOOL	LLWindowWin32::sLanguageTextInputAllowed = TRUE;
BOOL	LLWindowWin32::sWinIMEOpened = FALSE;
HKL		LLWindowWin32::sWinInputLocale = 0;
DWORD	LLWindowWin32::sWinIMEConversionMode = IME_CMODE_NATIVE;
DWORD	LLWindowWin32::sWinIMESentenceMode = IME_SMODE_AUTOMATIC;
LLCoordWindow LLWindowWin32::sWinIMEWindowPosition(-1,-1);

// The following class LLWinImm delegates Windows IMM APIs.
// It was originally introduced to support US Windows XP, on which we needed
// to dynamically load IMM32.DLL and use GetProcAddress to resolve its entry
// points. Now that that's moot, we retain this wrapper only for hooks for
// metrics.

class LLWinImm
{
public:
	static bool		isAvailable() { return true; }

public:
	// Wrappers for IMM API.
	static BOOL		isIME(HKL hkl);															
	static HIMC		getContext(HWND hwnd);													
	static BOOL		releaseContext(HWND hwnd, HIMC himc);
	static BOOL		getOpenStatus(HIMC himc);												
	static BOOL		setOpenStatus(HIMC himc, BOOL status);									
	static BOOL		getConversionStatus(HIMC himc, LPDWORD conversion, LPDWORD sentence);	
	static BOOL		setConversionStatus(HIMC himc, DWORD conversion, DWORD sentence);		
	static BOOL		getCompositionWindow(HIMC himc, LPCOMPOSITIONFORM form);					
	static BOOL		setCompositionWindow(HIMC himc, LPCOMPOSITIONFORM form);					
	static LONG		getCompositionString(HIMC himc, DWORD index, LPVOID data, DWORD length);
	static BOOL		setCompositionString(HIMC himc, DWORD index, LPVOID pComp, DWORD compLength, LPVOID pRead, DWORD readLength);
	static BOOL		setCompositionFont(HIMC himc, LPLOGFONTW logfont);
	static BOOL		setCandidateWindow(HIMC himc, LPCANDIDATEFORM candidate_form);
	static BOOL		notifyIME(HIMC himc, DWORD action, DWORD index, DWORD value);
};

// static 
BOOL	LLWinImm::isIME(HKL hkl)
{ 
	return ImmIsIME(hkl);
}

// static 
HIMC		LLWinImm::getContext(HWND hwnd)
{
	return ImmGetContext(hwnd);
}

//static 
BOOL		LLWinImm::releaseContext(HWND hwnd, HIMC himc)
{ 
	return ImmReleaseContext(hwnd, himc);
}

// static 
BOOL		LLWinImm::getOpenStatus(HIMC himc)
{ 
	return ImmGetOpenStatus(himc);
}

// static 
BOOL		LLWinImm::setOpenStatus(HIMC himc, BOOL status)
{ 
	return ImmSetOpenStatus(himc, status);
}

// static 
BOOL		LLWinImm::getConversionStatus(HIMC himc, LPDWORD conversion, LPDWORD sentence)	
{ 
	return ImmGetConversionStatus(himc, conversion, sentence);
}

// static 
BOOL		LLWinImm::setConversionStatus(HIMC himc, DWORD conversion, DWORD sentence)		
{ 
	return ImmSetConversionStatus(himc, conversion, sentence);
}

// static 
BOOL		LLWinImm::getCompositionWindow(HIMC himc, LPCOMPOSITIONFORM form)					
{ 
	return ImmGetCompositionWindow(himc, form);
}

// static 
BOOL		LLWinImm::setCompositionWindow(HIMC himc, LPCOMPOSITIONFORM form)					
{ 
	return ImmSetCompositionWindow(himc, form);
}


// static 
LONG		LLWinImm::getCompositionString(HIMC himc, DWORD index, LPVOID data, DWORD length)					
{ 
	return ImmGetCompositionString(himc, index, data, length);
}


// static 
BOOL		LLWinImm::setCompositionString(HIMC himc, DWORD index, LPVOID pComp, DWORD compLength, LPVOID pRead, DWORD readLength)					
{ 
	return ImmSetCompositionString(himc, index, pComp, compLength, pRead, readLength);
}

// static 
BOOL		LLWinImm::setCompositionFont(HIMC himc, LPLOGFONTW pFont)					
{ 
	return ImmSetCompositionFont(himc, pFont);
}

// static 
BOOL		LLWinImm::setCandidateWindow(HIMC himc, LPCANDIDATEFORM form)					
{ 
	return ImmSetCandidateWindow(himc, form);
}

// static 
BOOL		LLWinImm::notifyIME(HIMC himc, DWORD action, DWORD index, DWORD value)					
{ 
	return ImmNotifyIME(himc, action, index, value);
}



class LLMonitorInfo
{
public:

	std::vector<std::string> getResolutionsList() { return mResList; }

	LLMonitorInfo()
	{
		EnumDisplayMonitors(0, 0, MonitorEnum, (LPARAM)this);
	}

private:

	static BOOL CALLBACK MonitorEnum(HMONITOR hMon, HDC hdc, LPRECT lprcMonitor, LPARAM pData)
	{
		int monitor_width = lprcMonitor->right - lprcMonitor->left;
		int monitor_height = lprcMonitor->bottom - lprcMonitor->top;
		
		std::ostringstream sstream;
		sstream << monitor_width << "x" << monitor_height;;
		std::string res = sstream.str();

		LLMonitorInfo* pThis = reinterpret_cast<LLMonitorInfo*>(pData);
		pThis->mResList.push_back(res);

		return TRUE;
	}

	std::vector<std::string> mResList;
};

static LLMonitorInfo sMonitorInfo;


// Thread that owns the Window Handle
// This whole struct is private to LLWindowWin32, which needs to mess with its
// members, which is why it's a struct rather than a class. In effect, we make
// the containing class a friend.
struct LLWindowWin32::LLWindowWin32Thread : public LL::ThreadPool
{
    static const int MAX_QUEUE_SIZE = 2048;

    LLThreadSafeQueue<MSG> mMessageQueue;

    LLWindowWin32Thread();

    void run() override;

    /// called by main thread to post work to this window thread
    template <typename CALLABLE>
    void post(CALLABLE&& func)
    {
        try
        {
            getQueue().post(std::forward<CALLABLE>(func));
        }
        catch (const LLThreadSafeQueueInterrupt&)
        {
            // Shutdown timing is tricky. The main thread can end up trying
            // to post a cursor position after having closed the WorkQueue.
        }
    }

    /**
     * Like post(), Post() is a way of conveying a single work item to this
     * thread. Its virtue is that it will definitely be executed "soon" rather
     * than potentially waiting for the next frame: it uses PostMessage() to
     * break us out of the window thread's blocked GetMessage() call. It's
     * more expensive, though, not only from the Windows API latency of
     * PostMessage() and GetMessage(), but also because it involves heap
     * allocation and release.
     *
     * Require HWND from caller, even though we store an HWND locally.
     * Otherwise, if our mWindowHandle was accessed from both threads, we'd
     * have to protect it with a mutex.
     */
    template <typename CALLABLE>
    void Post(HWND windowHandle, CALLABLE&& func)
    {
        // Move func to the heap. If we knew FuncType could fit into LPARAM,
        // we could simply instantiate FuncType and pass it by value. But
        // since we don't, we must put that on the heap as well as the
        // internal heap allocation it likely requires to store func.
        auto ptr = new FuncType(std::move(func));
        WPARAM wparam{ 0xF1C };
        LL_DEBUGS("Window") << "PostMessage(" << std::hex << windowHandle
                            << ", " << WM_POST_FUNCTION_
                            << ", " << wparam << std::dec << LL_ENDL;
        PostMessage(windowHandle, WM_POST_FUNCTION_, wparam, LPARAM(ptr));
    }

    using FuncType = std::function<void()>;
    // call GetMessage() and pull enqueue messages for later processing
    void gatherInput();
    HWND mWindowHandle = NULL;
    HDC mhDC = 0;
};


LLWindowWin32::LLWindowWin32(LLWindowCallbacks* callbacks,
							 const std::string& title, const std::string& name, S32 x, S32 y, S32 width,
							 S32 height, U32 flags, 
							 BOOL fullscreen, BOOL clearBg,
							 BOOL enable_vsync, BOOL use_gl,
							 BOOL ignore_pixel_depth,
							 //U32 fsaa_samples)
							 U32 fsaa_samples,
							 BOOL useLegacyCursors) // <FS:LO> Legacy cursor setting from main program
	: LLWindow(callbacks, fullscreen, flags)
{
    sMainThreadId = LLThread::currentID();
    mWindowThread = new LLWindowWin32Thread();
	//MAINT-516 -- force a load of opengl32.dll just in case windows went sideways 
	LoadLibrary(L"opengl32.dll");

	mFSAASamples = fsaa_samples;
	mIconResource = gIconResource;
	mOverrideAspectRatio = 0.f;
	mNativeAspectRatio = 0.f;
	mInputProcessingPaused = FALSE;
	mPreeditor = NULL;
	mKeyCharCode = 0;
	mKeyScanCode = 0;
	mKeyVirtualKey = 0;
	mhDC = NULL;
	mhRC = NULL;
	memset(mCurrentGammaRamp, 0, sizeof(mCurrentGammaRamp));
	memset(mPrevGammaRamp, 0, sizeof(mPrevGammaRamp));
	mCustomGammaSet = FALSE;
	mWindowHandle = NULL;

<<<<<<< HEAD
=======
    mRect = {0, 0, 0, 0};
    mClientRect = {0, 0, 0, 0};
	
>>>>>>> f8441963
	if (!SystemParametersInfo(SPI_GETMOUSEVANISH, 0, &mMouseVanish, 0))
	{
		mMouseVanish = TRUE;
	}

	// Initialize the keyboard
	gKeyboard = new LLKeyboardWin32();
	gKeyboard->setCallbacks(callbacks);

	// Initialize the Drag and Drop functionality
	mDragDrop = new LLDragDropWin32;

	// Initialize (boot strap) the Language text input management,
	// based on the system's (user's) default settings.
	allowLanguageTextInput(mPreeditor, FALSE);

	WNDCLASS		wc;
	RECT			window_rect;

	// Set the window title
	if (title.empty())
	{
		mWindowTitle = new WCHAR[50];
		wsprintf(mWindowTitle, L"OpenGL Window");
	}
	else
	{
		mWindowTitle = new WCHAR[256]; // Assume title length < 255 chars.
		mbstowcs(mWindowTitle, title.c_str(), 255);
		mWindowTitle[255] = 0;
	}

	// Set the window class name
	if (name.empty())
	{
		mWindowClassName = new WCHAR[50];
		wsprintf(mWindowClassName, L"OpenGL Window");
	}
	else
	{
		mWindowClassName = new WCHAR[256]; // Assume title length < 255 chars.
		mbstowcs(mWindowClassName, name.c_str(), 255);
		mWindowClassName[255] = 0;
	}


	// We're not clipping yet
	SetRect( &mOldMouseClip, 0, 0, 0, 0 );

	// Make an instance of our window then define the window class
	mhInstance = GetModuleHandle(NULL);

    // Init Direct Input - needed for joystick / Spacemouse

    LPDIRECTINPUT8 di8_interface;
    HRESULT status = DirectInput8Create(
        mhInstance, // HINSTANCE hinst,
        DIRECTINPUT_VERSION, // DWORD dwVersion,
        IID_IDirectInput8, // REFIID riidltf,
        (LPVOID*)&di8_interface, // LPVOID * ppvOut,
        NULL                     // LPUNKNOWN punkOuter
        );
    if (status == DI_OK)
    {
        gDirectInput8 = di8_interface;
    }

	mSwapMethod = SWAP_METHOD_UNDEFINED;

	// No WPARAM yet.
	mLastSizeWParam = 0;

	// Windows GDI rects don't include rightmost pixel
	window_rect.left = (long) 0;
	window_rect.right = (long) width;
	window_rect.top = (long) 0;
	window_rect.bottom = (long) height;

	// Grab screen size to sanitize the window
	S32 window_border_y = GetSystemMetrics(SM_CYBORDER);
	S32 virtual_screen_x = GetSystemMetrics(SM_XVIRTUALSCREEN); 
	S32 virtual_screen_y = GetSystemMetrics(SM_YVIRTUALSCREEN); 
	S32 virtual_screen_width = GetSystemMetrics(SM_CXVIRTUALSCREEN);
	S32 virtual_screen_height = GetSystemMetrics(SM_CYVIRTUALSCREEN);

	if (x < virtual_screen_x) x = virtual_screen_x;
	if (y < virtual_screen_y - window_border_y) y = virtual_screen_y - window_border_y;

	if (x + width > virtual_screen_x + virtual_screen_width) x = virtual_screen_x + virtual_screen_width - width;
	if (y + height > virtual_screen_y + virtual_screen_height) y = virtual_screen_y + virtual_screen_height - height;

	if (!sIsClassRegistered)
	{
		// Force redraw when resized and create a private device context

		// Makes double click messages.
		wc.style = CS_HREDRAW | CS_VREDRAW | CS_OWNDC | CS_DBLCLKS;

		// Set message handler function
		wc.lpfnWndProc = (WNDPROC) mainWindowProc;

		// unused
		wc.cbClsExtra = 0;
		wc.cbWndExtra = 0;

		wc.hInstance = mhInstance;
		wc.hIcon = LoadIcon(mhInstance, mIconResource);

		// We will set the cursor ourselves
		wc.hCursor = NULL;

		// background color is not used
		if (clearBg)
		{
			wc.hbrBackground = (HBRUSH) GetStockObject(WHITE_BRUSH);
		}
		else
		{
			wc.hbrBackground = (HBRUSH) NULL;
		}

		// we don't use windows menus
		wc.lpszMenuName = NULL;

		wc.lpszClassName = mWindowClassName;

		if (!RegisterClass(&wc))
		{
			OSMessageBox(mCallbacks->translateString("MBRegClassFailed"), 
				mCallbacks->translateString("MBError"), OSMB_OK);
			return;
		}
		sIsClassRegistered = TRUE;
	}

	//-----------------------------------------------------------------------
	// Get the current refresh rate
	//-----------------------------------------------------------------------

	DEVMODE dev_mode;
	::ZeroMemory(&dev_mode, sizeof(DEVMODE));
	dev_mode.dmSize = sizeof(DEVMODE);
	DWORD current_refresh;
	if (EnumDisplaySettings(NULL, ENUM_CURRENT_SETTINGS, &dev_mode))
	{
		current_refresh = dev_mode.dmDisplayFrequency;
		mNativeAspectRatio = ((F32)dev_mode.dmPelsWidth) / ((F32)dev_mode.dmPelsHeight);
	}
	else
	{
		current_refresh = 60;
	}

	//-----------------------------------------------------------------------
	// Drop resolution and go fullscreen
	// use a display mode with our desired size and depth, with a refresh
	// rate as close at possible to the users' default
	//-----------------------------------------------------------------------
	if (mFullscreen)
	{
		BOOL success = FALSE;
		DWORD closest_refresh = 0;

		for (S32 mode_num = 0;; mode_num++)
		{
			if (!EnumDisplaySettings(NULL, mode_num, &dev_mode))
			{
				break;
			}

			if (dev_mode.dmPelsWidth == width &&
				dev_mode.dmPelsHeight == height &&
				dev_mode.dmBitsPerPel == BITS_PER_PIXEL)
			{
				success = TRUE;
				if ((dev_mode.dmDisplayFrequency - current_refresh)
					< (closest_refresh - current_refresh))
				{
					closest_refresh = dev_mode.dmDisplayFrequency;
				}
			}
		}

		if (closest_refresh == 0)
		{
			LL_WARNS("Window") << "Couldn't find display mode " << width << " by " << height << " at " << BITS_PER_PIXEL << " bits per pixel" << LL_ENDL;
			//success = FALSE;

			if (!EnumDisplaySettings(NULL, ENUM_CURRENT_SETTINGS, &dev_mode))
			{
				success = FALSE;
			}
			else
			{
				if (dev_mode.dmBitsPerPel == BITS_PER_PIXEL)
				{
					LL_WARNS("Window") << "Current BBP is OK falling back to that" << LL_ENDL;
					window_rect.right=width=dev_mode.dmPelsWidth;
					window_rect.bottom=height=dev_mode.dmPelsHeight;
					success = TRUE;
				}
				else
				{
					LL_WARNS("Window") << "Current BBP is BAD" << LL_ENDL;
					success = FALSE;
				}
			}
		}

		// If we found a good resolution, use it.
		if (success)
		{
			success = setDisplayResolution(width, height, BITS_PER_PIXEL, closest_refresh);
		}

		// Keep a copy of the actual current device mode in case we minimize 
		// and change the screen resolution.   JC
		EnumDisplaySettings(NULL, ENUM_CURRENT_SETTINGS, &dev_mode);

		// If it failed, we don't want to run fullscreen
		if (success)
		{
			mFullscreen = TRUE;
			mFullscreenWidth   = dev_mode.dmPelsWidth;
			mFullscreenHeight  = dev_mode.dmPelsHeight;
			mFullscreenBits    = dev_mode.dmBitsPerPel;
			mFullscreenRefresh = dev_mode.dmDisplayFrequency;

			LL_INFOS("Window") << "Running at " << dev_mode.dmPelsWidth
				<< "x"   << dev_mode.dmPelsHeight
				<< "x"   << dev_mode.dmBitsPerPel
				<< " @ " << dev_mode.dmDisplayFrequency
				<< LL_ENDL;
		}
		else
		{
			mFullscreen = FALSE;
			mFullscreenWidth   = -1;
			mFullscreenHeight  = -1;
			mFullscreenBits    = -1;
			mFullscreenRefresh = -1;

			std::map<std::string,std::string> args;
			args["[WIDTH]"] = llformat("%d", width);
			args["[HEIGHT]"] = llformat ("%d", height);
			OSMessageBox(mCallbacks->translateString("MBFullScreenErr", args),
				mCallbacks->translateString("MBError"), OSMB_OK);
		}
	}

	// TODO: add this after resolving _WIN32_WINNT issue
	//	if (!fullscreen)
	//	{
	//		TRACKMOUSEEVENT track_mouse_event;
	//		track_mouse_event.cbSize = sizeof( TRACKMOUSEEVENT );
	//		track_mouse_event.dwFlags = TME_LEAVE;
	//		track_mouse_event.hwndTrack = mWindowHandle;
	//		track_mouse_event.dwHoverTime = HOVER_DEFAULT;
	//		TrackMouseEvent( &track_mouse_event ); 
	//	}

    // SL-12971 dual GPU display
    DISPLAY_DEVICEA display_device;
    int             display_index = -1;
    DWORD           display_flags = 0; // EDD_GET_DEVICE_INTERFACE_NAME ?
    const size_t    display_bytes = sizeof(display_device);

    do
    {
        if (display_index >= 0)
        {
            // CHAR DeviceName  [ 32] Adapter name
            // CHAR DeviceString[128]
            CHAR text[256];

            size_t name_len = strlen(display_device.DeviceName  );
            size_t desc_len = strlen(display_device.DeviceString);

            CHAR *name = name_len ? display_device.DeviceName   : "???";
            CHAR *desc = desc_len ? display_device.DeviceString : "???";

            sprintf(text, "Display Device %d: %s, %s", display_index, name, desc);
            LL_INFOS("Window") << text << LL_ENDL;
        }

        ::ZeroMemory(&display_device,display_bytes);
        display_device.cb = display_bytes;

        display_index++;
    }  while( EnumDisplayDevicesA(NULL, display_index, &display_device, display_flags ));

    LL_INFOS("Window") << "Total Display Devices: " << display_index << LL_ENDL;

	//-----------------------------------------------------------------------
	// Create GL drawing context
	//-----------------------------------------------------------------------
	LLCoordScreen windowPos(x,y);
	LLCoordScreen windowSize(window_rect.right - window_rect.left,
							 window_rect.bottom - window_rect.top);
	if (!switchContext(mFullscreen, windowSize, enable_vsync, &windowPos))
	{
		return;
	}
	
	//start with arrow cursor
	//initCursors();
	initCursors(useLegacyCursors); // <FS:LO> Legacy cursor setting from main program
	setCursor( UI_CURSOR_ARROW );

    mRawMouse.usUsagePage = 0x01;          // HID_USAGE_PAGE_GENERIC
    mRawMouse.usUsage = 0x02;              // HID_USAGE_GENERIC_MOUSE
    mRawMouse.dwFlags = 0;    // adds mouse and also ignores legacy mouse messages
    mRawMouse.hwndTarget = 0;

    RegisterRawInputDevices(&mRawMouse, 1, sizeof(mRawMouse));

	// Initialize (boot strap) the Language text input management,
	// based on the system's (or user's) default settings.
	allowLanguageTextInput(NULL, FALSE);
}


LLWindowWin32::~LLWindowWin32()
{
	delete mDragDrop;

	delete [] mWindowTitle;
	mWindowTitle = NULL;

	delete [] mSupportedResolutions;
	mSupportedResolutions = NULL;

	delete [] mWindowClassName;
	mWindowClassName = NULL;
    
    delete mWindowThread;
}

void LLWindowWin32::show()
{
    LL_DEBUGS("Window") << "Setting window to show" << LL_ENDL;
	ShowWindow(mWindowHandle, SW_SHOW);
	SetForegroundWindow(mWindowHandle);
	SetFocus(mWindowHandle);
}

void LLWindowWin32::hide()
{
	setMouseClipping(FALSE);
	ShowWindow(mWindowHandle, SW_HIDE);
}

//virtual
void LLWindowWin32::minimize()
{
	setMouseClipping(FALSE);
	showCursor();
	ShowWindow(mWindowHandle, SW_MINIMIZE);
}

//virtual
void LLWindowWin32::restore()
{
	ShowWindow(mWindowHandle, SW_RESTORE);
	SetForegroundWindow(mWindowHandle);
	SetFocus(mWindowHandle);
}

// See SL-12170
// According to callstack "c0000005 Access violation" happened inside __try block,
// deep in DestroyWindow and crashed viewer, which shouldn't be possible.
// I tried manually causing this exception and it was caught without issues, so
// I'm turning off optimizations for this part to be sure code executes as intended
// (it is a straw, but I have no idea why else __try can get overruled)
#pragma optimize("", off)
bool destroy_window_handler(HWND hWnd)
{
    bool res;
    __try
    {
        res = DestroyWindow(hWnd);
    }
    __except (EXCEPTION_EXECUTE_HANDLER)
    {
        res = false;
    }
    return res;
}
#pragma optimize("", on)

// close() destroys all OS-specific code associated with a window.
// Usually called from LLWindowManager::destroyWindow()
void LLWindowWin32::close()
{
	LL_DEBUGS("Window") << "Closing LLWindowWin32" << LL_ENDL;
	// Is window is already closed?
	if (!mWindowHandle)
	{
		return;
	}

	mDragDrop->reset();


	// Go back to screen mode written in the registry.
	if (mFullscreen)
	{
		resetDisplayResolution();
	}

	// Make sure cursor is visible and we haven't mangled the clipping state.
	showCursor();
	setMouseClipping(FALSE);
	if (gKeyboard)
	{
		gKeyboard->resetKeys();
	}

	// Clean up remaining GL state
	if (gGLManager.mInited)
	{
		LL_INFOS("Window") << "Cleaning up GL" << LL_ENDL;
		gGLManager.shutdownGL();
	}

	LL_DEBUGS("Window") << "Releasing Context" << LL_ENDL;
	if (mhRC)
	{
		if (!wglMakeCurrent(NULL, NULL))
		{
			LL_WARNS("Window") << "Release of DC and RC failed" << LL_ENDL;
		}

		if (!wglDeleteContext(mhRC))
		{
			LL_WARNS("Window") << "Release of rendering context failed" << LL_ENDL;
		}

		mhRC = NULL;
	}

	// Restore gamma to the system values.
	restoreGamma();

	if (mhDC)
	{
		if (!ReleaseDC(mWindowHandle, mhDC))
		{
			LL_WARNS("Window") << "Release of mhDC failed" << LL_ENDL;
		}
		mhDC = NULL;
	}

	LL_DEBUGS("Window") << "Destroying Window" << LL_ENDL;

    mWindowThread->post([=]()
        {
            if (IsWindow(mWindowHandle))
            {
                // Make sure we don't leave a blank toolbar button.
                ShowWindow(mWindowHandle, SW_HIDE);

                // This causes WM_DESTROY to be sent *immediately*
                if (!destroy_window_handler(mWindowHandle))
                {
                    OSMessageBox(mCallbacks->translateString("MBDestroyWinFailed"),
                        mCallbacks->translateString("MBShutdownErr"),
                        OSMB_OK);
                }
            }
            else
            {
                // Something killed the window while we were busy destroying gl or handle somehow got broken
                LL_WARNS("Window") << "Failed to destroy Window, invalid handle!" << LL_ENDL;
            }

        });
    // Even though the above lambda might not yet have run, we've already
    // bound mWindowHandle into it by value, which should suffice for the
    // operations we're asking. That's the last time WE should touch it.
    mWindowHandle = NULL;
    mWindowThread->close();
}

BOOL LLWindowWin32::isValid()
{
	return (mWindowHandle != NULL);
}

BOOL LLWindowWin32::getVisible()
{
	return (mWindowHandle && IsWindowVisible(mWindowHandle));
}

BOOL LLWindowWin32::getMinimized()
{
	return (mWindowHandle && IsIconic(mWindowHandle));
}

BOOL LLWindowWin32::getMaximized()
{
	return (mWindowHandle && IsZoomed(mWindowHandle));
}

BOOL LLWindowWin32::maximize()
{
	BOOL success = FALSE;
	if (!mWindowHandle) return success;

	WINDOWPLACEMENT placement;
	placement.length = sizeof(WINDOWPLACEMENT);

	success = GetWindowPlacement(mWindowHandle, &placement);
	if (!success) return success;

	placement.showCmd = SW_MAXIMIZE;

	success = SetWindowPlacement(mWindowHandle, &placement);
	return success;
}

BOOL LLWindowWin32::getFullscreen()
{
	return mFullscreen;
}

BOOL LLWindowWin32::getPosition(LLCoordScreen *position)
{
    position->mX = mRect.left;
	position->mY = mRect.top;
	return TRUE;
}

BOOL LLWindowWin32::getSize(LLCoordScreen *size)
{
	size->mX = mRect.right - mRect.left;
	size->mY = mRect.bottom - mRect.top;
	return TRUE;
}

BOOL LLWindowWin32::getSize(LLCoordWindow *size)
{
	size->mX = mClientRect.right - mClientRect.left;
	size->mY = mClientRect.bottom - mClientRect.top;
	return TRUE;
}

BOOL LLWindowWin32::setPosition(const LLCoordScreen position)
{
	LLCoordScreen size;

	if (!mWindowHandle)
	{
		return FALSE;
	}
	getSize(&size);
	moveWindow(position, size);
	return TRUE;
}

BOOL LLWindowWin32::setSizeImpl(const LLCoordScreen size)
{
	LLCoordScreen position;

	getPosition(&position);
	if (!mWindowHandle)
	{
		return FALSE;
	}

    mWindowThread->post([=]()
        {
            WINDOWPLACEMENT placement;
            placement.length = sizeof(WINDOWPLACEMENT);

            if (GetWindowPlacement(mWindowHandle, &placement))
            {
                placement.showCmd = SW_RESTORE;
                SetWindowPlacement(mWindowHandle, &placement);
            }
        });

	moveWindow(position, size);
	return TRUE;
}

BOOL LLWindowWin32::setSizeImpl(const LLCoordWindow size)
{
	RECT window_rect = {0, 0, size.mX, size.mY };
	DWORD dw_ex_style = WS_EX_APPWINDOW | WS_EX_WINDOWEDGE;
	DWORD dw_style = WS_OVERLAPPEDWINDOW;

    AdjustWindowRectEx(&window_rect, dw_style, FALSE, dw_ex_style);

	return setSizeImpl(LLCoordScreen(window_rect.right - window_rect.left, window_rect.bottom - window_rect.top));
}

// changing fullscreen resolution
BOOL LLWindowWin32::switchContext(BOOL fullscreen, const LLCoordScreen& size, BOOL enable_vsync, const LLCoordScreen* const posp)
{
    //called from main thread
    GLuint	pixel_format;
    DEVMODE dev_mode;
    ::ZeroMemory(&dev_mode, sizeof(DEVMODE));
    dev_mode.dmSize = sizeof(DEVMODE);
    DWORD	current_refresh;
    DWORD	dw_ex_style;
    DWORD	dw_style;
    RECT	window_rect = { 0, 0, 0, 0 };
    S32 width = size.mX;
    S32 height = size.mY;
    BOOL auto_show = FALSE;

    if (mhRC)
    {
        auto_show = TRUE;
        resetDisplayResolution();
    }

    if (EnumDisplaySettings(NULL, ENUM_CURRENT_SETTINGS, &dev_mode))
    {
        current_refresh = dev_mode.dmDisplayFrequency;
    }
    else
    {
        current_refresh = 60;
    }

    gGLManager.shutdownGL();
    //destroy gl context
    if (mhRC)
    {
        if (!wglMakeCurrent(NULL, NULL))
        {
            LL_WARNS("Window") << "Release of DC and RC failed" << LL_ENDL;
        }

        if (!wglDeleteContext(mhRC))
        {
            LL_WARNS("Window") << "Release of rendering context failed" << LL_ENDL;
        }

        mhRC = NULL;
    }

    if (fullscreen)
    {
        mFullscreen = TRUE;
        BOOL success = FALSE;
        DWORD closest_refresh = 0;

        for (S32 mode_num = 0;; mode_num++)
        {
            if (!EnumDisplaySettings(NULL, mode_num, &dev_mode))
            {
                break;
            }

            if (dev_mode.dmPelsWidth == width &&
                dev_mode.dmPelsHeight == height &&
                dev_mode.dmBitsPerPel == BITS_PER_PIXEL)
            {
                success = TRUE;
                if ((dev_mode.dmDisplayFrequency - current_refresh)
                    < (closest_refresh - current_refresh))
                {
                    closest_refresh = dev_mode.dmDisplayFrequency;
                }
            }
        }

        if (closest_refresh == 0)
        {
            LL_WARNS("Window") << "Couldn't find display mode " << width << " by " << height << " at " << BITS_PER_PIXEL << " bits per pixel" << LL_ENDL;
            return FALSE;
        }

        // If we found a good resolution, use it.
        if (success)
        {
            success = setDisplayResolution(width, height, BITS_PER_PIXEL, closest_refresh);
        }

        // Keep a copy of the actual current device mode in case we minimize 
        // and change the screen resolution.   JC
        EnumDisplaySettings(NULL, ENUM_CURRENT_SETTINGS, &dev_mode);

        if (success)
        {
            mFullscreen = TRUE;
            mFullscreenWidth = dev_mode.dmPelsWidth;
            mFullscreenHeight = dev_mode.dmPelsHeight;
            mFullscreenBits = dev_mode.dmBitsPerPel;
            mFullscreenRefresh = dev_mode.dmDisplayFrequency;

            LL_INFOS("Window") << "Running at " << dev_mode.dmPelsWidth
                << "x" << dev_mode.dmPelsHeight
                << "x" << dev_mode.dmBitsPerPel
                << " @ " << dev_mode.dmDisplayFrequency
                << LL_ENDL;

            window_rect.left = (long)0;
            window_rect.right = (long)width;			// Windows GDI rects don't include rightmost pixel
            window_rect.top = (long)0;
            window_rect.bottom = (long)height;
            dw_ex_style = WS_EX_APPWINDOW;
            dw_style = WS_POPUP;

            // Move window borders out not to cover window contents.
            // This converts client rect to window rect, i.e. expands it by the window border size.
            AdjustWindowRectEx(&window_rect, dw_style, FALSE, dw_ex_style);
        }
        // If it failed, we don't want to run fullscreen
        else
        {
            mFullscreen = FALSE;
            mFullscreenWidth = -1;
            mFullscreenHeight = -1;
            mFullscreenBits = -1;
            mFullscreenRefresh = -1;

            LL_INFOS("Window") << "Unable to run fullscreen at " << width << "x" << height << LL_ENDL;
            return FALSE;
        }
    }
    else
    {
        mFullscreen = FALSE;
        window_rect.left = (long)(posp ? posp->mX : 0);
        window_rect.right = (long)width + window_rect.left;			// Windows GDI rects don't include rightmost pixel
        window_rect.top = (long)(posp ? posp->mY : 0);
        window_rect.bottom = (long)height + window_rect.top;
        // Window with an edge
        dw_ex_style = WS_EX_APPWINDOW | WS_EX_WINDOWEDGE;
        dw_style = WS_OVERLAPPEDWINDOW;
    }


    // don't post quit messages when destroying old windows
    mPostQuit = FALSE;


    // create window
    LL_DEBUGS("Window") << "Creating window with X: " << window_rect.left
        << " Y: " << window_rect.top
        << " Width: " << (window_rect.right - window_rect.left)
        << " Height: " << (window_rect.bottom - window_rect.top)
        << " Fullscreen: " << mFullscreen
        << LL_ENDL;

	recreateWindow(window_rect, dw_ex_style, dw_style);

	if (mWindowHandle)
	{
		LL_INFOS("Window") << "window is created." << LL_ENDL ;
	}
	else
	{
		LL_WARNS("Window") << "Window creation failed, code: " << GetLastError() << LL_ENDL;
	}

	//-----------------------------------------------------------------------
	// Create GL drawing context
	//-----------------------------------------------------------------------
	static PIXELFORMATDESCRIPTOR pfd =
	{
		sizeof(PIXELFORMATDESCRIPTOR), 
			1,
			PFD_DRAW_TO_WINDOW | PFD_SUPPORT_OPENGL | PFD_DOUBLEBUFFER, 
			PFD_TYPE_RGBA,
			BITS_PER_PIXEL,
			0, 0, 0, 0, 0, 0,	// RGB bits and shift, unused
			8,					// alpha bits
			0,					// alpha shift
			0,					// accum bits
			0, 0, 0, 0,			// accum RGBA
			24,					// depth bits
			8,					// stencil bits, avi added for stencil test
			0,
			PFD_MAIN_PLANE,
			0,
			0, 0, 0
	};

	if (!mhDC)
	{
		close();
		OSMessageBox(mCallbacks->translateString("MBDevContextErr"),
			mCallbacks->translateString("MBError"), OSMB_OK);
		return FALSE;
	}

	LL_INFOS("Window") << "Device context retrieved." << LL_ENDL ;

    try
    {
        // Looks like ChoosePixelFormat can crash in case of faulty driver
        if (!(pixel_format = SafeChoosePixelFormat(mhDC, &pfd)))
        {
            LL_WARNS("Window") << "ChoosePixelFormat failed, code: " << GetLastError() << LL_ENDL;
            OSMessageBox(mCallbacks->translateString("MBPixelFmtErr"),
                mCallbacks->translateString("MBError"), OSMB_OK);
            close();
            return FALSE;
        }
    }
    catch (...)
    {
        LOG_UNHANDLED_EXCEPTION("ChoosePixelFormat");
        OSMessageBox(mCallbacks->translateString("MBPixelFmtErr"),
            mCallbacks->translateString("MBError"), OSMB_OK);
        close();
        return FALSE;
    }

	LL_INFOS("Window") << "Pixel format chosen." << LL_ENDL ;

	// Verify what pixel format we actually received.
	if (!DescribePixelFormat(mhDC, pixel_format, sizeof(PIXELFORMATDESCRIPTOR),
		&pfd))
	{
		close();
		OSMessageBox(mCallbacks->translateString("MBPixelFmtDescErr"),
			mCallbacks->translateString("MBError"), OSMB_OK);
		return FALSE;
	}

	// (EXP-1765) dump pixel data to see if there is a pattern that leads to unreproducible crash
	LL_INFOS("Window") << "--- begin pixel format dump ---" << LL_ENDL ;
	LL_INFOS("Window") << "pixel_format is " << pixel_format << LL_ENDL ;
	LL_INFOS("Window") << "pfd.nSize:            " << pfd.nSize << LL_ENDL ;
	LL_INFOS("Window") << "pfd.nVersion:         " << pfd.nVersion << LL_ENDL ;
	LL_INFOS("Window") << "pfd.dwFlags:          0x" << std::hex << pfd.dwFlags << std::dec << LL_ENDL ;
	LL_INFOS("Window") << "pfd.iPixelType:       " << (int)pfd.iPixelType << LL_ENDL ;
	LL_INFOS("Window") << "pfd.cColorBits:       " << (int)pfd.cColorBits << LL_ENDL ;
	LL_INFOS("Window") << "pfd.cRedBits:         " << (int)pfd.cRedBits << LL_ENDL ;
	LL_INFOS("Window") << "pfd.cRedShift:        " << (int)pfd.cRedShift << LL_ENDL ;
	LL_INFOS("Window") << "pfd.cGreenBits:       " << (int)pfd.cGreenBits << LL_ENDL ;
	LL_INFOS("Window") << "pfd.cGreenShift:      " << (int)pfd.cGreenShift << LL_ENDL ;
	LL_INFOS("Window") << "pfd.cBlueBits:        " << (int)pfd.cBlueBits << LL_ENDL ;
	LL_INFOS("Window") << "pfd.cBlueShift:       " << (int)pfd.cBlueShift << LL_ENDL ;
	LL_INFOS("Window") << "pfd.cAlphaBits:       " << (int)pfd.cAlphaBits << LL_ENDL ;
	LL_INFOS("Window") << "pfd.cAlphaShift:      " << (int)pfd.cAlphaShift << LL_ENDL ;
	LL_INFOS("Window") << "pfd.cAccumBits:       " << (int)pfd.cAccumBits << LL_ENDL ;
	LL_INFOS("Window") << "pfd.cAccumRedBits:    " << (int)pfd.cAccumRedBits << LL_ENDL ;
	LL_INFOS("Window") << "pfd.cAccumGreenBits:  " << (int)pfd.cAccumGreenBits << LL_ENDL ;
	LL_INFOS("Window") << "pfd.cAccumBlueBits:   " << (int)pfd.cAccumBlueBits << LL_ENDL ;
	LL_INFOS("Window") << "pfd.cAccumAlphaBits:  " << (int)pfd.cAccumAlphaBits << LL_ENDL ;
	LL_INFOS("Window") << "pfd.cDepthBits:       " << (int)pfd.cDepthBits << LL_ENDL ;
	LL_INFOS("Window") << "pfd.cStencilBits:     " << (int)pfd.cStencilBits << LL_ENDL ;
	LL_INFOS("Window") << "pfd.cAuxBuffers:      " << (int)pfd.cAuxBuffers << LL_ENDL ;
	LL_INFOS("Window") << "pfd.iLayerType:       " << (int)pfd.iLayerType << LL_ENDL ;
	LL_INFOS("Window") << "pfd.bReserved:        " << (int)pfd.bReserved << LL_ENDL ;
	LL_INFOS("Window") << "pfd.dwLayerMask:      " << pfd.dwLayerMask << LL_ENDL ;
	LL_INFOS("Window") << "pfd.dwVisibleMask:    " << pfd.dwVisibleMask << LL_ENDL ;
	LL_INFOS("Window") << "pfd.dwDamageMask:     " << pfd.dwDamageMask << LL_ENDL ;
	LL_INFOS("Window") << "--- end pixel format dump ---" << LL_ENDL ;

	if (pfd.cColorBits < 32)
	{
		close();
		OSMessageBox(mCallbacks->translateString("MBTrueColorWindow"),
			mCallbacks->translateString("MBError"), OSMB_OK);
		return FALSE;
	}

	if (pfd.cAlphaBits < 8)
	{
		close();
		OSMessageBox(mCallbacks->translateString("MBAlpha"),
			mCallbacks->translateString("MBError"), OSMB_OK);
		return FALSE;
	}

	if (!SetPixelFormat(mhDC, pixel_format, &pfd))
	{
		close();
		OSMessageBox(mCallbacks->translateString("MBPixelFmtSetErr"),
			mCallbacks->translateString("MBError"), OSMB_OK);
		return FALSE;
	}


	if (!(mhRC = SafeCreateContext(mhDC)))
	{
		close();
		OSMessageBox(mCallbacks->translateString("MBGLContextErr"),
			mCallbacks->translateString("MBError"), OSMB_OK);
		return FALSE;
	}
		
	if (!wglMakeCurrent(mhDC, mhRC))
	{
		close();
		OSMessageBox(mCallbacks->translateString("MBGLContextActErr"),
			mCallbacks->translateString("MBError"), OSMB_OK);
		return FALSE;
	}

	LL_INFOS("Window") << "Drawing context is created." << LL_ENDL ;

	gGLManager.initWGL();
	
	if (wglChoosePixelFormatARB)
	{
		// OK, at this point, use the ARB wglChoosePixelFormatsARB function to see if we
		// can get exactly what we want.
		GLint attrib_list[256];
		S32 cur_attrib = 0;

		attrib_list[cur_attrib++] = WGL_DEPTH_BITS_ARB;
		attrib_list[cur_attrib++] = 24;

		attrib_list[cur_attrib++] = WGL_STENCIL_BITS_ARB;
		attrib_list[cur_attrib++] = 8;

		attrib_list[cur_attrib++] = WGL_DRAW_TO_WINDOW_ARB;
		attrib_list[cur_attrib++] = GL_TRUE;

		attrib_list[cur_attrib++] = WGL_ACCELERATION_ARB;
		attrib_list[cur_attrib++] = WGL_FULL_ACCELERATION_ARB;

		attrib_list[cur_attrib++] = WGL_SUPPORT_OPENGL_ARB;
		attrib_list[cur_attrib++] = GL_TRUE;

		attrib_list[cur_attrib++] = WGL_DOUBLE_BUFFER_ARB;
		attrib_list[cur_attrib++] = GL_TRUE;

		attrib_list[cur_attrib++] = WGL_COLOR_BITS_ARB;
		attrib_list[cur_attrib++] = 24;

		attrib_list[cur_attrib++] = WGL_ALPHA_BITS_ARB;
		attrib_list[cur_attrib++] = 8;

		U32 end_attrib = 0;
		if (mFSAASamples > 0)
		{
			end_attrib = cur_attrib;
			attrib_list[cur_attrib++] = WGL_SAMPLE_BUFFERS_ARB;
			attrib_list[cur_attrib++] = GL_TRUE;

			attrib_list[cur_attrib++] = WGL_SAMPLES_ARB;
			attrib_list[cur_attrib++] = mFSAASamples;
		}

		// End the list
		attrib_list[cur_attrib++] = 0;

		GLint pixel_formats[256];
		U32 num_formats = 0;

		// First we try and get a 32 bit depth pixel format
		BOOL result = wglChoosePixelFormatARB(mhDC, attrib_list, NULL, 256, pixel_formats, &num_formats);
		
		while(!result && mFSAASamples > 0) 
		{
			LL_WARNS() << "FSAASamples: " << mFSAASamples << " not supported." << LL_ENDL ;

			mFSAASamples /= 2 ; //try to decrease sample pixel number until to disable anti-aliasing
			if(mFSAASamples < 2)
			{
				mFSAASamples = 0 ;
			}

			if (mFSAASamples > 0)
			{
				attrib_list[end_attrib + 3] = mFSAASamples;
			}
			else
			{
				cur_attrib = end_attrib ;
				end_attrib = 0 ;
				attrib_list[cur_attrib++] = 0 ; //end
			}
			result = wglChoosePixelFormatARB(mhDC, attrib_list, NULL, 256, pixel_formats, &num_formats);

			if(result)
			{
				LL_WARNS() << "Only support FSAASamples: " << mFSAASamples << LL_ENDL ;
			}
		}

		if (!result)
		{
			LL_WARNS() << "mFSAASamples: " << mFSAASamples << LL_ENDL ;

			close();
			show_window_creation_error("Error after wglChoosePixelFormatARB 32-bit");
			return FALSE;
		}

		if (!num_formats)
		{
			if (end_attrib > 0)
			{
				LL_INFOS("Window") << "No valid pixel format for " << mFSAASamples << "x anti-aliasing." << LL_ENDL;
				attrib_list[end_attrib] = 0;

				BOOL result = wglChoosePixelFormatARB(mhDC, attrib_list, NULL, 256, pixel_formats, &num_formats);
				if (!result)
				{
					close();
					show_window_creation_error("Error after wglChoosePixelFormatARB 32-bit no AA");
					return FALSE;
				}
			}

			if (!num_formats)
			{
				LL_INFOS("Window") << "No 32 bit z-buffer, trying 24 bits instead" << LL_ENDL;
				// Try 24-bit format
				attrib_list[1] = 24;
				BOOL result = wglChoosePixelFormatARB(mhDC, attrib_list, NULL, 256, pixel_formats, &num_formats);
				if (!result)
				{
					close();
					show_window_creation_error("Error after wglChoosePixelFormatARB 24-bit");
					return FALSE;
				}

				if (!num_formats)
				{
					LL_WARNS("Window") << "Couldn't get 24 bit z-buffer,trying 16 bits instead!" << LL_ENDL;
					attrib_list[1] = 16;
					BOOL result = wglChoosePixelFormatARB(mhDC, attrib_list, NULL, 256, pixel_formats, &num_formats);
					if (!result || !num_formats)
					{
						close();
						show_window_creation_error("Error after wglChoosePixelFormatARB 16-bit");
						return FALSE;
					}
				}
			}

			LL_INFOS("Window") << "Choosing pixel formats: " << num_formats << " pixel formats returned" << LL_ENDL;
		}

		LL_INFOS("Window") << "pixel formats done." << LL_ENDL ;

		S32   swap_method = 0;
		S32   cur_format  = 0;
const	S32   max_format  = (S32)num_formats - 1;
		GLint swap_query  = WGL_SWAP_METHOD_ARB;

		// SL-14705 Fix name tags showing in front of objects with AMD GPUs.
		// On AMD hardware we need to iterate from the first pixel format to the end.
		// Spec:
		//     https://www.khronos.org/registry/OpenGL/extensions/ARB/WGL_ARB_pixel_format.txt
		while (wglGetPixelFormatAttribivARB(mhDC, pixel_formats[cur_format], 0, 1, &swap_query, &swap_method))
		{
			if (swap_method == WGL_SWAP_UNDEFINED_ARB)
			{
				break;
			}
			else if (cur_format >= max_format)
			{
				cur_format = 0;
				break;
			}

			++cur_format;
		}

		pixel_format = pixel_formats[cur_format];
		
		if (mhDC != 0)											// Does The Window Have A Device Context?
		{
			wglMakeCurrent(mhDC, 0);							// Set The Current Active Rendering Context To Zero
			if (mhRC != 0)										// Does The Window Have A Rendering Context?
			{
				wglDeleteContext (mhRC);							// Release The Rendering Context
				mhRC = 0;										// Zero The Rendering Context

			}
			ReleaseDC (mWindowHandle, mhDC);						// Release The Device Context
			mhDC = 0;											// Zero The Device Context
		}

		recreateWindow(window_rect, dw_ex_style, dw_style);
<<<<<<< HEAD
=======
        
        RECT rect;
        RECT client_rect;
        //initialize immediately on main thread
        if (GetWindowRect(mWindowHandle, &rect) &&
            GetClientRect(mWindowHandle, &client_rect))
        {
            mRect = rect;
            mClientRect = client_rect;
        };
>>>>>>> f8441963

		if (mWindowHandle)
		{
			LL_INFOS("Window") << "recreate window done." << LL_ENDL ;
		}
		else
		{
			// Note: if value is NULL GetDC retrieves the DC for the entire screen.
			LL_WARNS("Window") << "Window recreation failed, code: " << GetLastError() << LL_ENDL;
		}

		if (!mhDC)
		{
			close();
			OSMessageBox(mCallbacks->translateString("MBDevContextErr"), mCallbacks->translateString("MBError"), OSMB_OK);
			return FALSE;
		}

		if (!SetPixelFormat(mhDC, pixel_format, &pfd))
		{
			close();
			OSMessageBox(mCallbacks->translateString("MBPixelFmtSetErr"),
				mCallbacks->translateString("MBError"), OSMB_OK);
			return FALSE;
		}

		if (wglGetPixelFormatAttribivARB(mhDC, pixel_format, 0, 1, &swap_query, &swap_method))
		{
			switch (swap_method)
			{
			case WGL_SWAP_EXCHANGE_ARB:
				mSwapMethod = SWAP_METHOD_EXCHANGE;
				LL_DEBUGS("Window") << "Swap Method: Exchange" << LL_ENDL;
				break;
			case WGL_SWAP_COPY_ARB:
				mSwapMethod = SWAP_METHOD_COPY;
				LL_DEBUGS("Window") << "Swap Method: Copy" << LL_ENDL;
				break;
			case WGL_SWAP_UNDEFINED_ARB:
				mSwapMethod = SWAP_METHOD_UNDEFINED;
				LL_DEBUGS("Window") << "Swap Method: Undefined" << LL_ENDL;
				break;
			default:
				mSwapMethod = SWAP_METHOD_UNDEFINED;
				LL_DEBUGS("Window") << "Swap Method: Unknown" << LL_ENDL;
				break;
			}
		}		
	}
	else
	{
		LL_WARNS("Window") << "No wgl_ARB_pixel_format extension, using default ChoosePixelFormat!" << LL_ENDL;
	}

	// Verify what pixel format we actually received.
	if (!DescribePixelFormat(mhDC, pixel_format, sizeof(PIXELFORMATDESCRIPTOR),
		&pfd))
	{
		close();
		OSMessageBox(mCallbacks->translateString("MBPixelFmtDescErr"), mCallbacks->translateString("MBError"), OSMB_OK);
		return FALSE;
	}

	LL_INFOS("Window") << "GL buffer: Color Bits " << S32(pfd.cColorBits) 
		<< " Alpha Bits " << S32(pfd.cAlphaBits)
		<< " Depth Bits " << S32(pfd.cDepthBits) 
		<< LL_ENDL;

	// make sure we have 32 bits per pixel
	if (pfd.cColorBits < 32 || GetDeviceCaps(mhDC, BITSPIXEL) < 32)
	{
		close();
		OSMessageBox(mCallbacks->translateString("MBTrueColorWindow"), mCallbacks->translateString("MBError"), OSMB_OK);
		return FALSE;
	}

	if (pfd.cAlphaBits < 8)
	{
		close();
		OSMessageBox(mCallbacks->translateString("MBAlpha"), mCallbacks->translateString("MBError"), OSMB_OK);
		return FALSE;
	}

	mhRC = 0;
	if (wglCreateContextAttribsARB)
	{ //attempt to create a specific versioned context
        mhRC = (HGLRC) createSharedContext();
        if (!mhRC)
        {
            return FALSE;
        }
	}

	if (!wglMakeCurrent(mhDC, mhRC))
	{
		close();
		OSMessageBox(mCallbacks->translateString("MBGLContextActErr"), mCallbacks->translateString("MBError"), OSMB_OK);
		return FALSE;
	}

	LL_PROFILER_GPU_CONTEXT

	if (!gGLManager.initGL())
	{
		close();
		OSMessageBox(mCallbacks->translateString("MBVideoDrvErr"), mCallbacks->translateString("MBError"), OSMB_OK);
		return FALSE;
	}
	
	LL_PROFILER_GPU_CONTEXT

	// Disable vertical sync for swap
    toggleVSync(enable_vsync);

	SetWindowLongPtr(mWindowHandle, GWLP_USERDATA, (LONG_PTR)this);

	// register this window as handling drag/drop events from the OS
	DragAcceptFiles( mWindowHandle, TRUE );

	mDragDrop->init( mWindowHandle );
	
	//register joystick timer callback
	SetTimer( mWindowHandle, 0, 1000 / 30, NULL ); // 30 fps timer

	// ok to post quit messages now
	mPostQuit = TRUE;

	if (auto_show)
	{
		show();
		glClearColor(0.0f, 0.0f, 0.0f, 0.f);
		glClear(GL_COLOR_BUFFER_BIT);
		swapBuffers();
	}

	return TRUE;
}

void LLWindowWin32::recreateWindow(RECT window_rect, DWORD dw_ex_style, DWORD dw_style)
{
    auto oldHandle = mWindowHandle;

    // zero out mWindowHandle and mhDC before destroying window so window
    // thread falls back to peekmessage
    mWindowHandle = 0;
    mhDC = 0;

    std::promise<std::pair<HWND, HDC>> promise;
    // What follows must be done on the window thread.
    auto window_work =
        [this,
         self=mWindowThread,
         oldHandle,
         // bind CreateWindowEx() parameters by value instead of
         // back-referencing LLWindowWin32 members
         windowClassName=mWindowClassName,
         windowTitle=mWindowTitle,
         hInstance=mhInstance,
         window_rect,
         dw_ex_style,
         dw_style,
         &promise]
        ()
        {
            LL_DEBUGS("Window") << "recreateWindow(): window_work entry" << LL_ENDL;
            self->mWindowHandle = 0;
            self->mhDC = 0;

            // important to call DestroyWindow() from the window thread
            if (oldHandle && !destroy_window_handler(oldHandle))
            {
                LL_WARNS("Window") << "Failed to properly close window before recreating it!"
                                   << LL_ENDL;
            }

            auto handle = CreateWindowEx(dw_ex_style,
                windowClassName,
                windowTitle,
                WS_CLIPSIBLINGS | WS_CLIPCHILDREN | dw_style,
                window_rect.left,								// x pos
                window_rect.top,								// y pos
                window_rect.right - window_rect.left,			// width
                window_rect.bottom - window_rect.top,			// height
                NULL,
                NULL,
                hInstance,
                NULL);

            if (! handle)
            {
                // Failed to create window: clear the variables. This
                // assignment is valid because we're running on mWindowThread.
                self->mWindowHandle = NULL;
                self->mhDC = 0;
            }
            else
            {
                // Update mWindowThread's own mWindowHandle and mhDC.
                self->mWindowHandle = handle;
                self->mhDC = GetDC(handle);
            }
            
            updateWindowRect();

            // It's important to wake up the future either way.
            promise.set_value(std::make_pair(self->mWindowHandle, self->mhDC));
            LL_DEBUGS("Window") << "recreateWindow(): window_work done" << LL_ENDL;
        };
    // But how we pass window_work to the window thread depends on whether we
    // already have a window handle.
    if (! oldHandle)
    {
        // Pass window_work using the WorkQueue: without an existing window
        // handle, the window thread can't call GetMessage().
        LL_DEBUGS("Window") << "posting window_work to WorkQueue" << LL_ENDL;
        mWindowThread->post(window_work);
    }
    else
    {
        // Pass window_work using PostMessage(). We can still
        // PostMessage(oldHandle) because oldHandle won't be destroyed until
        // the window thread has retrieved and executed window_work.
        LL_DEBUGS("Window") << "posting window_work to message queue" << LL_ENDL;
        mWindowThread->Post(oldHandle, window_work);
    }

    auto future = promise.get_future();
    // This blocks until mWindowThread processes CreateWindowEx() and calls
    // promise.set_value().
    auto pair = future.get();
    mWindowHandle = pair.first;
    mhDC = pair.second;
}

void* LLWindowWin32::createSharedContext()
{
    S32 attribs[] =
    {
        WGL_CONTEXT_MAJOR_VERSION_ARB, 4,
        WGL_CONTEXT_MINOR_VERSION_ARB, 6,
        WGL_CONTEXT_PROFILE_MASK_ARB,  LLRender::sGLCoreProfile ? WGL_CONTEXT_CORE_PROFILE_BIT_ARB : WGL_CONTEXT_COMPATIBILITY_PROFILE_BIT_ARB,
        WGL_CONTEXT_FLAGS_ARB, gDebugGL ? WGL_CONTEXT_DEBUG_BIT_ARB : 0,
        0
    };

    HGLRC rc = 0;

    bool done = false;
    while (!done)
    {
        rc = wglCreateContextAttribsARB(mhDC, mhRC, attribs);

        if (!rc)
        {
            if (attribs[3] > 0)
            { //decrement minor version
                attribs[3]--;
            }
            else if (attribs[1] > 3)
            { //decrement major version and start minor version over at 3
                attribs[1]--;
                attribs[3] = 3;
            }
            else
            { //we reached 3.0 and still failed, bail out
                done = true;
            }
        }
        else
        {
            LL_INFOS() << "Created OpenGL " << llformat("%d.%d", attribs[1], attribs[3]) <<
                (LLRender::sGLCoreProfile ? " core" : " compatibility") << " context." << LL_ENDL;
            done = true;
        }
    }

    if (!rc && !(rc = wglCreateContext(mhDC)))
    {
        close();
        OSMessageBox(mCallbacks->translateString("MBGLContextErr"), mCallbacks->translateString("MBError"), OSMB_OK);
    }

    return rc;
}

void LLWindowWin32::makeContextCurrent(void* contextPtr)
{
    wglMakeCurrent(mhDC, (HGLRC) contextPtr);
}

void LLWindowWin32::destroySharedContext(void* contextPtr)
{
    wglDeleteContext((HGLRC)contextPtr);
}

void LLWindowWin32::toggleVSync(bool enable_vsync)
{
<<<<<<< HEAD
    // <FS:Ansariel> Fix null pointer guard
    //if (!enable_vsync && wglSwapIntervalEXT)
    //{
    //    LL_INFOS("Window") << "Disabling vertical sync" << LL_ENDL;
    //    wglSwapIntervalEXT(0);
    //}
    //else
    //{
    //    LL_INFOS("Window") << "Enabling vertical sync" << LL_ENDL;
    //    wglSwapIntervalEXT(1);
    //}
    if (wglSwapIntervalEXT)
    {
        if (!enable_vsync)
        {
            LL_INFOS("Window") << "Disabling vertical sync" << LL_ENDL;
            wglSwapIntervalEXT(0);
        }
        else
        {
            LL_INFOS("Window") << "Enabling vertical sync" << LL_ENDL;
            wglSwapIntervalEXT(1);
        }
    }
    // </FS:Ansariel>
=======
    if (!enable_vsync && wglSwapIntervalEXT)
    {
        LL_INFOS("Window") << "Disabling vertical sync" << LL_ENDL;
        wglSwapIntervalEXT(0);
    }
    else
    {
        LL_INFOS("Window") << "Enabling vertical sync" << LL_ENDL;
        wglSwapIntervalEXT(1);
    }
>>>>>>> f8441963
}

void LLWindowWin32::moveWindow( const LLCoordScreen& position, const LLCoordScreen& size )
{
	if( mIsMouseClipping )
	{
		RECT client_rect_in_screen_space;
		if( getClientRectInScreenSpace( &client_rect_in_screen_space ) )
		{
			ClipCursor( &client_rect_in_screen_space );
		}
	}

	// if the window was already maximized, MoveWindow seems to still set the maximized flag even if
	// the window is smaller than maximized.
	// So we're going to do a restore first (which is a ShowWindow call) (SL-44655).

	// THIS CAUSES DEV-15484 and DEV-15949 
	//ShowWindow(mWindowHandle, SW_RESTORE);
	// NOW we can call MoveWindow
    mWindowThread->post([=]()
        {
            MoveWindow(mWindowHandle, position.mX, position.mY, size.mX, size.mY, TRUE);
        });
}

<<<<<<< HEAD
void LLWindowWin32::setTitle(const std::string& title)
{
    // <FS:TT>
    // TODO: Do we need to use the wide string version of this call
    // to support non-ascii usernames (and region names?)
    //mWindowThread->post([=]()
    //    {
    //        SetWindowTextA(mWindowHandle, title.c_str());
    //    });


    // Set the window title
    if (title.empty())
    {
        wsprintf(mWindowTitle, L"OpenGL Window");
    }
    else
    {
        mbstowcs(mWindowTitle, title.c_str(), 255);
        mWindowTitle[255] = 0;
    }

    mWindowThread->post([=]()
        {
            SetWindowText(mWindowHandle, mWindowTitle);
        });
    // </FS:TT>
=======
void LLWindowWin32::setTitle(const std::string title)
{
    // TODO: Do we need to use the wide string version of this call
    // to support non-ascii usernames (and region names?)
    mWindowThread->post([=]()
        {
            SetWindowTextA(mWindowHandle, title.c_str());
        });
>>>>>>> f8441963
}

BOOL LLWindowWin32::setCursorPosition(const LLCoordWindow position)
{
    ASSERT_MAIN_THREAD();

    if (!mWindowHandle)
    {
        return FALSE;
    }

    LLCoordScreen screen_pos(position.convert());

    // instantly set the cursor position from the app's point of view
    mCursorPosition = position;
    mLastCursorPosition = position;

    // Inform the application of the new mouse position (needed for per-frame
    // hover/picking to function).
    mCallbacks->handleMouseMove(this, position.convert(), (MASK)0);

    // actually set the cursor position on the window thread
    mWindowThread->post([=]()
        {
            // actually set the OS cursor position
            SetCursorPos(screen_pos.mX, screen_pos.mY);
        });

    return TRUE;
}

BOOL LLWindowWin32::getCursorPosition(LLCoordWindow *position)
{
    ASSERT_MAIN_THREAD();
    if (!position)
    {
        return FALSE;
    }

    *position = mCursorPosition;
	return TRUE;
}

BOOL LLWindowWin32::getCursorDelta(LLCoordCommon* delta)
{
    if (delta == nullptr)
    {
        return FALSE;
    }

    *delta = mMouseFrameDelta;

    return TRUE;
}

void LLWindowWin32::hideCursor()
{
    ASSERT_MAIN_THREAD();

    mWindowThread->post([=]()
        {
            while (ShowCursor(FALSE) >= 0)
            {
                // nothing, wait for cursor to push down
            }
        });

	mCursorHidden = TRUE;
	mHideCursorPermanent = TRUE;
}

void LLWindowWin32::showCursor()
{
    LL_PROFILE_ZONE_SCOPED;

    ASSERT_MAIN_THREAD();
	
    mWindowThread->post([=]()
        {
            // makes sure the cursor shows up
            while (ShowCursor(TRUE) < 0)
            {
                // do nothing, wait for cursor to pop out
            }
        });

	mCursorHidden = FALSE;
	mHideCursorPermanent = FALSE;
}

void LLWindowWin32::showCursorFromMouseMove()
{
	if (!mHideCursorPermanent)
	{
		showCursor();
	}
}

void LLWindowWin32::hideCursorUntilMouseMove()
{
	if (!mHideCursorPermanent && mMouseVanish)
	{
		hideCursor();
		mHideCursorPermanent = FALSE;
	}
}

BOOL LLWindowWin32::isCursorHidden()
{
	return mCursorHidden;
}


HCURSOR LLWindowWin32::loadColorCursor(LPCTSTR name)
{
	return (HCURSOR)LoadImage(mhInstance,
							  name,
							  IMAGE_CURSOR,
							  0,	// default width
							  0,	// default height
							  LR_DEFAULTCOLOR);
}

//void LLWindowWin32::initCursors()
void LLWindowWin32::initCursors(BOOL useLegacyCursors) // <FS:LO> Legacy cursor setting from main program
{
	mCursor[ UI_CURSOR_ARROW ]		= LoadCursor(NULL, IDC_ARROW);
	mCursor[ UI_CURSOR_WAIT ]		= LoadCursor(NULL, IDC_WAIT);
	mCursor[ UI_CURSOR_HAND ]		= LoadCursor(NULL, IDC_HAND);
	mCursor[ UI_CURSOR_IBEAM ]		= LoadCursor(NULL, IDC_IBEAM);
	mCursor[ UI_CURSOR_CROSS ]		= LoadCursor(NULL, IDC_CROSS);
	mCursor[ UI_CURSOR_SIZENWSE ]	= LoadCursor(NULL, IDC_SIZENWSE);
	mCursor[ UI_CURSOR_SIZENESW ]	= LoadCursor(NULL, IDC_SIZENESW);
	mCursor[ UI_CURSOR_SIZEWE ]		= LoadCursor(NULL, IDC_SIZEWE);  
	mCursor[ UI_CURSOR_SIZENS ]		= LoadCursor(NULL, IDC_SIZENS);  
	mCursor[ UI_CURSOR_NO ]			= LoadCursor(NULL, IDC_NO);
	mCursor[ UI_CURSOR_WORKING ]	= LoadCursor(NULL, IDC_APPSTARTING); 

	HMODULE module = GetModuleHandle(NULL);
	mCursor[ UI_CURSOR_TOOLGRAB ]	= LoadCursor(module, TEXT("TOOLGRAB"));
	mCursor[ UI_CURSOR_TOOLLAND ]	= LoadCursor(module, TEXT("TOOLLAND"));
	mCursor[ UI_CURSOR_TOOLFOCUS ]	= LoadCursor(module, TEXT("TOOLFOCUS"));
	mCursor[ UI_CURSOR_TOOLCREATE ]	= LoadCursor(module, TEXT("TOOLCREATE"));
	mCursor[ UI_CURSOR_ARROWDRAG ]	= LoadCursor(module, TEXT("ARROWDRAG"));
	mCursor[ UI_CURSOR_ARROWCOPY ]	= LoadCursor(module, TEXT("ARROWCOPY"));
	mCursor[ UI_CURSOR_ARROWDRAGMULTI ]	= LoadCursor(module, TEXT("ARROWDRAGMULTI"));
	mCursor[ UI_CURSOR_ARROWCOPYMULTI ]	= LoadCursor(module, TEXT("ARROWCOPYMULTI"));
	mCursor[ UI_CURSOR_NOLOCKED ]	= LoadCursor(module, TEXT("NOLOCKED"));
	mCursor[ UI_CURSOR_ARROWLOCKED ]= LoadCursor(module, TEXT("ARROWLOCKED"));
	mCursor[ UI_CURSOR_GRABLOCKED ]	= LoadCursor(module, TEXT("GRABLOCKED"));
	mCursor[ UI_CURSOR_TOOLTRANSLATE ]	= LoadCursor(module, TEXT("TOOLTRANSLATE"));
	mCursor[ UI_CURSOR_TOOLROTATE ]	= LoadCursor(module, TEXT("TOOLROTATE")); 
	mCursor[ UI_CURSOR_TOOLSCALE ]	= LoadCursor(module, TEXT("TOOLSCALE"));
	mCursor[ UI_CURSOR_TOOLCAMERA ]	= LoadCursor(module, TEXT("TOOLCAMERA"));
	mCursor[ UI_CURSOR_TOOLPAN ]	= LoadCursor(module, TEXT("TOOLPAN"));
	mCursor[ UI_CURSOR_TOOLZOOMIN ] = LoadCursor(module, TEXT("TOOLZOOMIN"));
	mCursor[ UI_CURSOR_TOOLPICKOBJECT3 ] = LoadCursor(module, TEXT("TOOLPICKOBJECT3"));
	mCursor[ UI_CURSOR_PIPETTE ] = LoadCursor(module, TEXT("TOOLPIPETTE"));
	/*<FS:LO> Legacy cursor setting from main program
	mCursor[ UI_CURSOR_TOOLSIT ]	= LoadCursor(module, TEXT("TOOLSIT"));
	mCursor[ UI_CURSOR_TOOLBUY ]	= LoadCursor(module, TEXT("TOOLBUY"));
	mCursor[ UI_CURSOR_TOOLOPEN ]	= LoadCursor(module, TEXT("TOOLOPEN"));*/
	if (useLegacyCursors)
	{
		mCursor[ UI_CURSOR_TOOLSIT ]	= LoadCursor(module, TEXT("TOOLSIT-LEGACY"));
		mCursor[ UI_CURSOR_TOOLBUY ]	= LoadCursor(module, TEXT("TOOLBUY-LEGACY"));
		mCursor[ UI_CURSOR_TOOLOPEN ]	= LoadCursor(module, TEXT("TOOLOPEN-LEGACY"));
		mCursor[ UI_CURSOR_TOOLPAY ]	= LoadCursor(module, TEXT("TOOLPAY-LEGACY"));
	}
	else
	{
		mCursor[ UI_CURSOR_TOOLSIT ]	= LoadCursor(module, TEXT("TOOLSIT"));
		mCursor[ UI_CURSOR_TOOLBUY ]	= LoadCursor(module, TEXT("TOOLBUY"));
		mCursor[ UI_CURSOR_TOOLOPEN ]	= LoadCursor(module, TEXT("TOOLOPEN"));
		mCursor[ UI_CURSOR_TOOLPAY ]	= LoadCursor(module, TEXT("TOOLBUY"));
	}
	// </FS:LO>
	mCursor[ UI_CURSOR_TOOLPATHFINDING ]	= LoadCursor(module, TEXT("TOOLPATHFINDING"));
	mCursor[ UI_CURSOR_TOOLPATHFINDING_PATH_START_ADD ]	= LoadCursor(module, TEXT("TOOLPATHFINDINGPATHSTARTADD"));
	mCursor[ UI_CURSOR_TOOLPATHFINDING_PATH_START ]	= LoadCursor(module, TEXT("TOOLPATHFINDINGPATHSTART"));
	mCursor[ UI_CURSOR_TOOLPATHFINDING_PATH_END ]	= LoadCursor(module, TEXT("TOOLPATHFINDINGPATHEND"));
	mCursor[ UI_CURSOR_TOOLPATHFINDING_PATH_END_ADD ]	= LoadCursor(module, TEXT("TOOLPATHFINDINGPATHENDADD"));
	mCursor[ UI_CURSOR_TOOLNO ]	= LoadCursor(module, TEXT("TOOLNO"));

	// Color cursors
	mCursor[ UI_CURSOR_TOOLPLAY ]		= loadColorCursor(TEXT("TOOLPLAY"));
	mCursor[ UI_CURSOR_TOOLPAUSE ]		= loadColorCursor(TEXT("TOOLPAUSE"));
	mCursor[ UI_CURSOR_TOOLMEDIAOPEN ]	= loadColorCursor(TEXT("TOOLMEDIAOPEN"));

	// Note: custom cursors that are not found make LoadCursor() return NULL.
	for( S32 i = 0; i < UI_CURSOR_COUNT; i++ )
	{
		if( !mCursor[i] )
		{
			mCursor[i] = LoadCursor(NULL, IDC_ARROW);
		}
	}
}



void LLWindowWin32::updateCursor()
{
    ASSERT_MAIN_THREAD();
    LL_PROFILE_ZONE_SCOPED
	if (mNextCursor == UI_CURSOR_ARROW
		&& mBusyCount > 0)
	{
		mNextCursor = UI_CURSOR_WORKING;
	}

	if( mCurrentCursor != mNextCursor )
	{
		mCurrentCursor = mNextCursor;
        auto nextCursor = mCursor[mNextCursor];
        mWindowThread->post([=]()
            {
                SetCursor(nextCursor);
            });
	}
}

ECursorType LLWindowWin32::getCursor() const
{
	return mCurrentCursor;
}

void LLWindowWin32::captureMouse()
{
	SetCapture(mWindowHandle);
}

void LLWindowWin32::releaseMouse()
{
    LL_PROFILE_ZONE_SCOPED;
	ReleaseCapture();
}


void LLWindowWin32::delayInputProcessing()
{
	mInputProcessingPaused = TRUE;
}


void LLWindowWin32::gatherInput()
{
    ASSERT_MAIN_THREAD();
    LL_PROFILE_ZONE_SCOPED
    MSG msg;

    {
        LLMutexLock lock(&mRawMouseMutex);
        mMouseFrameDelta = mRawMouseDelta;

        mRawMouseDelta.mX = 0;
        mRawMouseDelta.mY = 0;
    }


    if (mWindowThread->getQueue().size())
    {
        LL_PROFILE_ZONE_NAMED("gi - PostMessage");
        kickWindowThread();
    }
        
    while (mWindowThread->mMessageQueue.tryPopBack(msg))
    {
        LL_PROFILE_ZONE_NAMED("gi - message queue");
        if (mInputProcessingPaused)
        {
            continue;
        }

        // For async host by name support.  Really hacky.
        if (gAsyncMsgCallback && (LL_WM_HOST_RESOLVED == msg.message))
        {
            LL_PROFILE_ZONE_NAMED("gi - callback");
            gAsyncMsgCallback(msg);
        }
    }

    {
        LL_PROFILE_ZONE_NAMED("gi - PeekMessage");
        S32 msg_count = 0;
        while ((msg_count < MAX_MESSAGE_PER_UPDATE) && PeekMessage(&msg, NULL, WM_USER, WM_USER, PM_REMOVE))
        {
            TranslateMessage(&msg);
            DispatchMessage(&msg);
            msg_count++;
        }
    }

    {
        LL_PROFILE_ZONE_NAMED("gi - function queue");
        //process any pending functions
        std::function<void()> curFunc;
        while (mFunctionQueue.tryPopBack(curFunc))
        {
            curFunc();
        }
    }

    // send one and only one mouse move event per frame BEFORE handling mouse button presses
    if (mLastCursorPosition != mCursorPosition)
    {
        LL_PROFILE_ZONE_NAMED("gi - mouse move");
        mCallbacks->handleMouseMove(this, mCursorPosition.convert(), mMouseMask);
    }
    
    mLastCursorPosition = mCursorPosition;

    {
        LL_PROFILE_ZONE_NAMED("gi - mouse queue");
        // handle mouse button presses AFTER updating mouse cursor position
        std::function<void()> curFunc;
        while (mMouseQueue.tryPopBack(curFunc))
        {
            curFunc();
        }
    }

	mInputProcessingPaused = FALSE;

	updateCursor();
}

static LLTrace::BlockTimerStatHandle FTM_KEYHANDLER("Handle Keyboard");
static LLTrace::BlockTimerStatHandle FTM_MOUSEHANDLER("Handle Mouse");

#define WINDOW_IMP_POST(x) window_imp->post([=]() { x; })

LRESULT CALLBACK LLWindowWin32::mainWindowProc(HWND h_wnd, UINT u_msg, WPARAM w_param, LPARAM l_param)
{
    ASSERT_WINDOW_THREAD();
    LL_PROFILE_ZONE_SCOPED;
<<<<<<< HEAD

    LL_DEBUGS("Window") << "mainWindowProc(" << std::hex << h_wnd
                        << ", " << u_msg
                        << ", " << w_param << ")" << std::dec << LL_ENDL;

=======

    LL_DEBUGS("Window") << "mainWindowProc(" << std::hex << h_wnd
                        << ", " << u_msg
                        << ", " << w_param << ")" << std::dec << LL_ENDL;

>>>>>>> f8441963
    if (u_msg == WM_POST_FUNCTION_)
    {
        LL_DEBUGS("Window") << "WM_POST_FUNCTION_" << LL_ENDL;
        // from LLWindowWin32Thread::Post()
        // Cast l_param back to the pointer to the heap FuncType
        // allocated by Post(). Capture in unique_ptr so we'll delete
        // once we're done with it.
        std::unique_ptr<LLWindowWin32Thread::FuncType>
            ptr(reinterpret_cast<LLWindowWin32Thread::FuncType*>(l_param));
        (*ptr)();
        return 0;
    }

    // Ignore clicks not originated in the client area, i.e. mouse-up events not preceded with a WM_LBUTTONDOWN.
    // This helps prevent avatar walking after maximizing the window by double-clicking the title bar.
    static bool sHandleLeftMouseUp = true;

    // Ignore the double click received right after activating app.
    // This is to avoid triggering double click teleport after returning focus (see MAINT-3786).
    static bool sHandleDoubleClick = true;

    LLWindowWin32* window_imp = (LLWindowWin32*)GetWindowLongPtr(h_wnd, GWLP_USERDATA);
<<<<<<< HEAD
    //<FS:Beq> avoid unfortunate sleep during trylock by static check
    // bool debug_window_proc = false; // gDebugWindowProc || debugLoggingEnabled("Window");
    // static auto debug_logging_on = debugLoggingEnabled("Window");
    bool debug_window_proc = false; // gDebugWindowProc || debug_logging_on;
    //</FS:Beq>	

    if (NULL != window_imp)
    {
        // Juggle to make sure we can get negative positions for when
        // mouse is outside window.
        LLCoordWindow window_coord((S32)(S16)LOWORD(l_param), (S32)(S16)HIWORD(l_param));

        // pass along extended flag in mask
        MASK mask = (l_param >> 16 & KF_EXTENDED) ? MASK_EXTENDED : 0x0;
        BOOL eat_keystroke = TRUE;

        switch (u_msg)
        {
            RECT	update_rect;
            S32		update_width;
            S32		update_height;

        case WM_TIMER:
        {
            LL_PROFILE_ZONE_NAMED("mwp - WM_TIMER");
            WINDOW_IMP_POST(window_imp->mCallbacks->handleTimerEvent(window_imp));
            break;
        }

        case WM_DEVICECHANGE:
        {
            LL_PROFILE_ZONE_NAMED("mwp - WM_DEVICECHANGE");
            if (debug_window_proc)
            {
                LL_INFOS("Window") << "  WM_DEVICECHANGE: wParam=" << w_param
                    << "; lParam=" << l_param << LL_ENDL;
            }
            if (w_param == DBT_DEVNODES_CHANGED || w_param == DBT_DEVICEARRIVAL)
            {
                WINDOW_IMP_POST(window_imp->mCallbacks->handleDeviceChange(window_imp));
                
                return TRUE;
            }
            break;
        }

        case WM_PAINT:
        {
            LL_PROFILE_ZONE_NAMED("mwp - WM_PAINT");
            GetUpdateRect(window_imp->mWindowHandle, &update_rect, FALSE);
            update_width = update_rect.right - update_rect.left + 1;
            update_height = update_rect.bottom - update_rect.top + 1;

            WINDOW_IMP_POST(window_imp->mCallbacks->handlePaint(window_imp, update_rect.left, update_rect.top,
                update_width, update_height));
            break;
        }
        case WM_PARENTNOTIFY:
        {
            break;
        }

        case WM_SETCURSOR:
        {
            LL_PROFILE_ZONE_NAMED("mwp - WM_SETCURSOR");
            // This message is sent whenever the cursor is moved in a window.
            // You need to set the appropriate cursor appearance.

            // Only take control of cursor over client region of window
            // This allows Windows(tm) to handle resize cursors, etc.
            if (LOWORD(l_param) == HTCLIENT)
            {
                SetCursor(window_imp->mCursor[window_imp->mCurrentCursor]);
                return 0;
            }
            break;
        }
        case WM_ENTERMENULOOP:
        {
            LL_PROFILE_ZONE_NAMED("mwp - WM_ENTERMENULOOP");
            WINDOW_IMP_POST(window_imp->mCallbacks->handleWindowBlock(window_imp));
            break;
        }

        case WM_EXITMENULOOP:
        {
            LL_PROFILE_ZONE_NAMED("mwp - WM_EXITMENULOOP");
            WINDOW_IMP_POST(window_imp->mCallbacks->handleWindowUnblock(window_imp));
            break;
        }

        case WM_ACTIVATEAPP:
        {
            LL_PROFILE_ZONE_NAMED("mwp - WM_ACTIVATEAPP");
            window_imp->post([=]()
                {
                    // This message should be sent whenever the app gains or loses focus.
                    BOOL activating = (BOOL)w_param;
                    BOOL minimized = window_imp->getMinimized();

                    if (debug_window_proc)
                    {
                        LL_INFOS("Window") << "WINDOWPROC ActivateApp "
                            << " activating " << S32(activating)
                            << " minimized " << S32(minimized)
                            << " fullscreen " << S32(window_imp->mFullscreen)
                            << LL_ENDL;
                    }

                    if (window_imp->mFullscreen)
                    {
                        // When we run fullscreen, restoring or minimizing the app needs 
                        // to switch the screen resolution
                        if (activating)
                        {
                            window_imp->setFullscreenResolution();
                            window_imp->restore();
                        }
                        else
                        {
                            window_imp->minimize();
                            window_imp->resetDisplayResolution();
                        }
                    }

                    if (!activating)
                    {
                        sHandleDoubleClick = false;
                    }

                    window_imp->mCallbacks->handleActivateApp(window_imp, activating);
                });
            break;
        }
        case WM_ACTIVATE:
        {
            LL_PROFILE_ZONE_NAMED("mwp - WM_ACTIVATE");
            window_imp->post([=]()
                {
                    // Can be one of WA_ACTIVE, WA_CLICKACTIVE, or WA_INACTIVE
                    BOOL activating = (LOWORD(w_param) != WA_INACTIVE);

                    BOOL minimized = BOOL(HIWORD(w_param));

                    if (!activating && LLWinImm::isAvailable() && window_imp->mPreeditor)
                    {
                        window_imp->interruptLanguageTextInput();
                    }

                    // JC - I'm not sure why, but if we don't report that we handled the 
                    // WM_ACTIVATE message, the WM_ACTIVATEAPP messages don't work 
                    // properly when we run fullscreen.
                    if (debug_window_proc)
                    {
                        LL_INFOS("Window") << "WINDOWPROC Activate "
                            << " activating " << S32(activating)
                            << " minimized " << S32(minimized)
                            << LL_ENDL;
                    }
                });
            
            break;
        }

        case WM_QUERYOPEN:
            // TODO: use this to return a nice icon
            break;

        case WM_SYSCOMMAND:
        {
            LL_PROFILE_ZONE_NAMED("mwp - WM_SYSCOMMAND");
            switch (w_param)
            {
            case SC_KEYMENU:
                // Disallow the ALT key from triggering the default system menu.
                return 0;

            case SC_SCREENSAVE:
            case SC_MONITORPOWER:
                // eat screen save messages and prevent them!
                return 0;
            }
            break;
        }
        case WM_CLOSE:
        {
            LL_PROFILE_ZONE_NAMED("mwp - WM_CLOSE");
            window_imp->post([=]()
                {
                    // Will the app allow the window to close?
                    if (window_imp->mCallbacks->handleCloseRequest(window_imp))
                    {
                        // Get the app to initiate cleanup.
                        window_imp->mCallbacks->handleQuit(window_imp);
                        // The app is responsible for calling destroyWindow when done with GL
                    }
                });
            return 0;
        }
        case WM_DESTROY:
        {
            LL_PROFILE_ZONE_NAMED("mwp - WM_DESTROY");
            if (window_imp->shouldPostQuit())
            {
                PostQuitMessage(0);  // Posts WM_QUIT with an exit code of 0
            }
            return 0;
        }
        case WM_COMMAND:
        {
            LL_PROFILE_ZONE_NAMED("mwp - WM_COMMAND");
            if (!HIWORD(w_param)) // this message is from a menu
            {
                WINDOW_IMP_POST(window_imp->mCallbacks->handleMenuSelect(window_imp, LOWORD(w_param)));
            }
            break;
        }
        case WM_SYSKEYDOWN:
        {
            LL_PROFILE_ZONE_NAMED("mwp - WM_SYSKEYDOWN");
            // allow system keys, such as ALT-F4 to be processed by Windows
            eat_keystroke = FALSE;
        }
        case WM_KEYDOWN:
        {
            LL_PROFILE_ZONE_NAMED("mwp - WM_KEYDOWN");
            window_imp->post([=]()
                {
                    window_imp->mKeyCharCode = 0; // don't know until wm_char comes in next
                    window_imp->mKeyScanCode = (l_param >> 16) & 0xff;
                    window_imp->mKeyVirtualKey = w_param;
                    window_imp->mRawMsg = u_msg;
                    window_imp->mRawWParam = w_param;
                    window_imp->mRawLParam = l_param;

                    {
                        if (debug_window_proc)
                        {
                            LL_INFOS("Window") << "Debug WindowProc WM_KEYDOWN "
                                << " key " << S32(w_param)
                                << LL_ENDL;
                        }
                        
                        gKeyboard->handleKeyDown(w_param, mask);
                    }
                });
                return eat_keystroke;
        }
        case WM_SYSKEYUP:
            eat_keystroke = FALSE;
        case WM_KEYUP:
        {
            LL_PROFILE_ZONE_NAMED("mwp - WM_KEYUP");
            window_imp->post([=]()
            {
                window_imp->mKeyScanCode = (l_param >> 16) & 0xff;
                window_imp->mKeyVirtualKey = w_param;
                window_imp->mRawMsg = u_msg;
                window_imp->mRawWParam = w_param;
                window_imp->mRawLParam = l_param;

                {
                    LL_RECORD_BLOCK_TIME(FTM_KEYHANDLER);

                    if (debug_window_proc)
                    {
                        LL_INFOS("Window") << "Debug WindowProc WM_KEYUP "
                            << " key " << S32(w_param)
                            << LL_ENDL;
                    }
                    gKeyboard->handleKeyUp(w_param, mask);
                }
            });
            return eat_keystroke;
        }
        case WM_IME_SETCONTEXT:
        {
            LL_PROFILE_ZONE_NAMED("mwp - WM_IME_SETCONTEXT");
            if (debug_window_proc)
            {
                LL_INFOS("Window") << "WM_IME_SETCONTEXT" << LL_ENDL;
            }
            if (LLWinImm::isAvailable() && window_imp->mPreeditor)
            {
                l_param &= ~ISC_SHOWUICOMPOSITIONWINDOW;
                // Invoke DefWinProc with the modified LPARAM.
            }
            break;
        }
        case WM_IME_STARTCOMPOSITION:
        {
            LL_PROFILE_ZONE_NAMED("mwp - WM_IME_STARTCOMPOSITION");
            if (debug_window_proc)
            {
                LL_INFOS() << "WM_IME_STARTCOMPOSITION" << LL_ENDL;
            }
            if (LLWinImm::isAvailable() && window_imp->mPreeditor)
            {
                WINDOW_IMP_POST(window_imp->handleStartCompositionMessage());
                return 0;
            }
            break;
        }
        case WM_IME_ENDCOMPOSITION:
        {
            LL_PROFILE_ZONE_NAMED("mwp - WM_IME_ENDCOMPOSITION");
            if (debug_window_proc)
            {
                LL_INFOS() << "WM_IME_ENDCOMPOSITION" << LL_ENDL;
            }
            if (LLWinImm::isAvailable() && window_imp->mPreeditor)
            {
                return 0;
            }
            break;
        }
        case WM_IME_COMPOSITION:
        {
            LL_PROFILE_ZONE_NAMED("mwp - WM_IME_COMPOSITION");
            if (debug_window_proc)
            {
                LL_INFOS() << "WM_IME_COMPOSITION" << LL_ENDL;
            }
            if (LLWinImm::isAvailable() && window_imp->mPreeditor)
            {
                WINDOW_IMP_POST(window_imp->handleCompositionMessage(l_param));
                return 0;
            }
            break;
        }
        case WM_IME_REQUEST:
        {
            LL_PROFILE_ZONE_NAMED("mwp - WM_IME_REQUEST");
            if (debug_window_proc)
            {
                LL_INFOS() << "WM_IME_REQUEST" << LL_ENDL;
            }
            if (LLWinImm::isAvailable() && window_imp->mPreeditor)
            {
                LRESULT result;
                window_imp->handleImeRequests(w_param, l_param, &result);
                return result;
            }
            break;
        }
        case WM_CHAR:
        {
            LL_PROFILE_ZONE_NAMED("mwp - WM_CHAR");
            window_imp->post([=]()
                {
                    window_imp->mKeyCharCode = w_param;
                    window_imp->mRawMsg = u_msg;
                    window_imp->mRawWParam = w_param;
                    window_imp->mRawLParam = l_param;

                    // Should really use WM_UNICHAR eventually, but it requires a specific Windows version and I need
                    // to figure out how that works. - Doug
                    //
                    // ... Well, I don't think so.
                    // How it works is explained in Win32 API document, but WM_UNICHAR didn't work
                    // as specified at least on Windows XP SP1 Japanese version.  I have never used
                    // it since then, and I'm not sure whether it has been fixed now, but I don't think
                    // it is worth trying.  The good old WM_CHAR works just fine even for supplementary
                    // characters.  We just need to take care of surrogate pairs sent as two WM_CHAR's
                    // by ourselves.  It is not that tough.  -- Alissa Sabre @ SL
                    if (debug_window_proc)
                    {
                        LL_INFOS("Window") << "Debug WindowProc WM_CHAR "
                            << " key " << S32(w_param)
                            << LL_ENDL;
                    }
                    // Even if LLWindowCallbacks::handleUnicodeChar(llwchar, BOOL) returned FALSE,
                    // we *did* processed the event, so I believe we should not pass it to DefWindowProc...
                    window_imp->handleUnicodeUTF16((U16)w_param, gKeyboard->currentMask(FALSE));
                });
            return 0;
        }
        case WM_NCLBUTTONDOWN:
        {
            LL_PROFILE_ZONE_NAMED("mwp - WM_NCLBUTTONDOWN");
            {
                // A click in a non-client area, e.g. title bar or window border.
                window_imp->post([=]()
                    {
                        sHandleLeftMouseUp = false;
                        sHandleDoubleClick = true;
                    });
            }
            break;
        }
        case WM_LBUTTONDOWN:
        {
            LL_PROFILE_ZONE_NAMED("mwp - WM_LBUTTONDOWN");
            {
                LL_RECORD_BLOCK_TIME(FTM_MOUSEHANDLER);
                window_imp->postMouseButtonEvent([=]()
                    {
                        sHandleLeftMouseUp = true;
                        
                        if (LLWinImm::isAvailable() && window_imp->mPreeditor)
                        {
                            window_imp->interruptLanguageTextInput();
                        }
                        
                        MASK mask = gKeyboard->currentMask(TRUE);
                        auto gl_coord = window_imp->mCursorPosition.convert();
                        window_imp->mCallbacks->handleMouseMove(window_imp, gl_coord, mask);
                        window_imp->mCallbacks->handleMouseDown(window_imp, gl_coord, mask);
                    });

                return 0;
            }
            break;
        }

        case WM_LBUTTONDBLCLK:
        {
            LL_PROFILE_ZONE_NAMED("mwp - WM_LBUTTONDBLCLK");
            window_imp->postMouseButtonEvent([=]()
                {
                    //RN: ignore right button double clicks for now
                    //case WM_RBUTTONDBLCLK:
                    if (!sHandleDoubleClick)
                    {
                        sHandleDoubleClick = true;
                        return;
                    }
                    MASK mask = gKeyboard->currentMask(TRUE);

                    // generate move event to update mouse coordinates
                    window_imp->mCursorPosition = window_coord;
                    window_imp->mCallbacks->handleDoubleClick(window_imp, window_imp->mCursorPosition.convert(), mask);
                });

            return 0;
        }
        case WM_LBUTTONUP:
        {
            LL_PROFILE_ZONE_NAMED("mwp - WM_LBUTTONUP");
            {
                window_imp->postMouseButtonEvent([=]()
                    {
                        LL_RECORD_BLOCK_TIME(FTM_MOUSEHANDLER);
                        if (!sHandleLeftMouseUp)
                        {
                            sHandleLeftMouseUp = true;
                            return;
                        }
                        sHandleDoubleClick = true;

                        
                        MASK mask = gKeyboard->currentMask(TRUE);
                        // generate move event to update mouse coordinates
                        window_imp->mCursorPosition = window_coord;
                        window_imp->mCallbacks->handleMouseUp(window_imp, window_imp->mCursorPosition.convert(), mask);
                    });
            }
            return 0;
        }
        case WM_RBUTTONDBLCLK:
        case WM_RBUTTONDOWN:
        {
            LL_PROFILE_ZONE_NAMED("mwp - WM_RBUTTONDOWN");
            {
                LL_RECORD_BLOCK_TIME(FTM_MOUSEHANDLER);
                window_imp->post([=]()
                    {
                        if (LLWinImm::isAvailable() && window_imp->mPreeditor)
                        {
                            WINDOW_IMP_POST(window_imp->interruptLanguageTextInput());
                        }

                        MASK mask = gKeyboard->currentMask(TRUE);
                        // generate move event to update mouse coordinates
                        auto gl_coord = window_imp->mCursorPosition.convert();
                        window_imp->mCallbacks->handleMouseMove(window_imp, gl_coord, mask);
                        window_imp->mCallbacks->handleRightMouseDown(window_imp, gl_coord, mask);
                    });
            }
            return 0;
        }
        break;

        case WM_RBUTTONUP:
        {
            LL_PROFILE_ZONE_NAMED("mwp - WM_RBUTTONUP");
            {
                LL_RECORD_BLOCK_TIME(FTM_MOUSEHANDLER);
                window_imp->postMouseButtonEvent([=]()
                    {
                        MASK mask = gKeyboard->currentMask(TRUE);
                        window_imp->mCallbacks->handleRightMouseUp(window_imp, window_imp->mCursorPosition.convert(), mask);
                    });
            }
        }
        break;

        case WM_MBUTTONDOWN:
            //		case WM_MBUTTONDBLCLK:
        {
            LL_PROFILE_ZONE_NAMED("mwp - WM_MBUTTONDOWN");
=======

    bool debug_window_proc = false; // gDebugWindowProc || debugLoggingEnabled("Window");

    if (NULL != window_imp)
    {
        // Juggle to make sure we can get negative positions for when
        // mouse is outside window.
        LLCoordWindow window_coord((S32)(S16)LOWORD(l_param), (S32)(S16)HIWORD(l_param));

        // pass along extended flag in mask
        MASK mask = (l_param >> 16 & KF_EXTENDED) ? MASK_EXTENDED : 0x0;
        BOOL eat_keystroke = TRUE;

        switch (u_msg)
        {
            RECT	update_rect;
            S32		update_width;
            S32		update_height;

        case WM_TIMER:
        {
            LL_PROFILE_ZONE_NAMED("mwp - WM_TIMER");
            WINDOW_IMP_POST(window_imp->mCallbacks->handleTimerEvent(window_imp));
            break;
        }

        case WM_DEVICECHANGE:
        {
            LL_PROFILE_ZONE_NAMED("mwp - WM_DEVICECHANGE");
            if (debug_window_proc)
            {
                LL_INFOS("Window") << "  WM_DEVICECHANGE: wParam=" << w_param
                    << "; lParam=" << l_param << LL_ENDL;
            }
            if (w_param == DBT_DEVNODES_CHANGED || w_param == DBT_DEVICEARRIVAL)
            {
                WINDOW_IMP_POST(window_imp->mCallbacks->handleDeviceChange(window_imp));
                
                return TRUE;
            }
            break;
        }

        case WM_PAINT:
        {
            LL_PROFILE_ZONE_NAMED("mwp - WM_PAINT");
            GetUpdateRect(window_imp->mWindowHandle, &update_rect, FALSE);
            update_width = update_rect.right - update_rect.left + 1;
            update_height = update_rect.bottom - update_rect.top + 1;

            WINDOW_IMP_POST(window_imp->mCallbacks->handlePaint(window_imp, update_rect.left, update_rect.top,
                update_width, update_height));
            break;
        }
        case WM_PARENTNOTIFY:
        {
            break;
        }

        case WM_SETCURSOR:
        {
            LL_PROFILE_ZONE_NAMED("mwp - WM_SETCURSOR");
            // This message is sent whenever the cursor is moved in a window.
            // You need to set the appropriate cursor appearance.

            // Only take control of cursor over client region of window
            // This allows Windows(tm) to handle resize cursors, etc.
            if (LOWORD(l_param) == HTCLIENT)
            {
                SetCursor(window_imp->mCursor[window_imp->mCurrentCursor]);
                return 0;
            }
            break;
        }
        case WM_ENTERMENULOOP:
        {
            LL_PROFILE_ZONE_NAMED("mwp - WM_ENTERMENULOOP");
            WINDOW_IMP_POST(window_imp->mCallbacks->handleWindowBlock(window_imp));
            break;
        }

        case WM_EXITMENULOOP:
        {
            LL_PROFILE_ZONE_NAMED("mwp - WM_EXITMENULOOP");
            WINDOW_IMP_POST(window_imp->mCallbacks->handleWindowUnblock(window_imp));
            break;
        }

        case WM_ACTIVATEAPP:
        {
            LL_PROFILE_ZONE_NAMED("mwp - WM_ACTIVATEAPP");
            window_imp->post([=]()
                {
                    // This message should be sent whenever the app gains or loses focus.
                    BOOL activating = (BOOL)w_param;
                    BOOL minimized = window_imp->getMinimized();

                    if (debug_window_proc)
                    {
                        LL_INFOS("Window") << "WINDOWPROC ActivateApp "
                            << " activating " << S32(activating)
                            << " minimized " << S32(minimized)
                            << " fullscreen " << S32(window_imp->mFullscreen)
                            << LL_ENDL;
                    }

                    if (window_imp->mFullscreen)
                    {
                        // When we run fullscreen, restoring or minimizing the app needs 
                        // to switch the screen resolution
                        if (activating)
                        {
                            window_imp->setFullscreenResolution();
                            window_imp->restore();
                        }
                        else
                        {
                            window_imp->minimize();
                            window_imp->resetDisplayResolution();
                        }
                    }

                    if (!activating)
                    {
                        sHandleDoubleClick = false;
                    }

                    window_imp->mCallbacks->handleActivateApp(window_imp, activating);
                });
            break;
        }
        case WM_ACTIVATE:
        {
            LL_PROFILE_ZONE_NAMED("mwp - WM_ACTIVATE");
            window_imp->post([=]()
                {
                    // Can be one of WA_ACTIVE, WA_CLICKACTIVE, or WA_INACTIVE
                    BOOL activating = (LOWORD(w_param) != WA_INACTIVE);

                    BOOL minimized = BOOL(HIWORD(w_param));

                    if (!activating && LLWinImm::isAvailable() && window_imp->mPreeditor)
                    {
                        window_imp->interruptLanguageTextInput();
                    }

                    // JC - I'm not sure why, but if we don't report that we handled the 
                    // WM_ACTIVATE message, the WM_ACTIVATEAPP messages don't work 
                    // properly when we run fullscreen.
                    if (debug_window_proc)
                    {
                        LL_INFOS("Window") << "WINDOWPROC Activate "
                            << " activating " << S32(activating)
                            << " minimized " << S32(minimized)
                            << LL_ENDL;
                    }
                });
            
            break;
        }

        case WM_QUERYOPEN:
            // TODO: use this to return a nice icon
            break;

        case WM_SYSCOMMAND:
        {
            LL_PROFILE_ZONE_NAMED("mwp - WM_SYSCOMMAND");
            switch (w_param)
            {
            case SC_KEYMENU:
                // Disallow the ALT key from triggering the default system menu.
                return 0;

            case SC_SCREENSAVE:
            case SC_MONITORPOWER:
                // eat screen save messages and prevent them!
                return 0;
            }
            break;
        }
        case WM_CLOSE:
        {
            LL_PROFILE_ZONE_NAMED("mwp - WM_CLOSE");
            window_imp->post([=]()
                {
                    // Will the app allow the window to close?
                    if (window_imp->mCallbacks->handleCloseRequest(window_imp))
                    {
                        // Get the app to initiate cleanup.
                        window_imp->mCallbacks->handleQuit(window_imp);
                        // The app is responsible for calling destroyWindow when done with GL
                    }
                });
            return 0;
        }
        case WM_DESTROY:
        {
            LL_PROFILE_ZONE_NAMED("mwp - WM_DESTROY");
            if (window_imp->shouldPostQuit())
            {
                PostQuitMessage(0);  // Posts WM_QUIT with an exit code of 0
            }
            return 0;
        }
        case WM_COMMAND:
        {
            LL_PROFILE_ZONE_NAMED("mwp - WM_COMMAND");
            if (!HIWORD(w_param)) // this message is from a menu
            {
                WINDOW_IMP_POST(window_imp->mCallbacks->handleMenuSelect(window_imp, LOWORD(w_param)));
            }
            break;
        }
        case WM_SYSKEYDOWN:
        {
            LL_PROFILE_ZONE_NAMED("mwp - WM_SYSKEYDOWN");
            // allow system keys, such as ALT-F4 to be processed by Windows
            eat_keystroke = FALSE;
        }
        case WM_KEYDOWN:
        {
            LL_PROFILE_ZONE_NAMED("mwp - WM_KEYDOWN");
            window_imp->post([=]()
                {
                    window_imp->mKeyCharCode = 0; // don't know until wm_char comes in next
                    window_imp->mKeyScanCode = (l_param >> 16) & 0xff;
                    window_imp->mKeyVirtualKey = w_param;
                    window_imp->mRawMsg = u_msg;
                    window_imp->mRawWParam = w_param;
                    window_imp->mRawLParam = l_param;

                    {
                        if (debug_window_proc)
                        {
                            LL_INFOS("Window") << "Debug WindowProc WM_KEYDOWN "
                                << " key " << S32(w_param)
                                << LL_ENDL;
                        }
                        
                        gKeyboard->handleKeyDown(w_param, mask);
                    }
                });
                return eat_keystroke;
        }
        case WM_SYSKEYUP:
            eat_keystroke = FALSE;
        case WM_KEYUP:
        {
            LL_PROFILE_ZONE_NAMED("mwp - WM_KEYUP");
            window_imp->post([=]()
            {
                window_imp->mKeyScanCode = (l_param >> 16) & 0xff;
                window_imp->mKeyVirtualKey = w_param;
                window_imp->mRawMsg = u_msg;
                window_imp->mRawWParam = w_param;
                window_imp->mRawLParam = l_param;

                {
                    LL_RECORD_BLOCK_TIME(FTM_KEYHANDLER);

                    if (debug_window_proc)
                    {
                        LL_INFOS("Window") << "Debug WindowProc WM_KEYUP "
                            << " key " << S32(w_param)
                            << LL_ENDL;
                    }
                    gKeyboard->handleKeyUp(w_param, mask);
                }
            });
            return eat_keystroke;
        }
        case WM_IME_SETCONTEXT:
        {
            LL_PROFILE_ZONE_NAMED("mwp - WM_IME_SETCONTEXT");
            if (debug_window_proc)
            {
                LL_INFOS("Window") << "WM_IME_SETCONTEXT" << LL_ENDL;
            }
            if (LLWinImm::isAvailable() && window_imp->mPreeditor)
            {
                l_param &= ~ISC_SHOWUICOMPOSITIONWINDOW;
                // Invoke DefWinProc with the modified LPARAM.
            }
            break;
        }
        case WM_IME_STARTCOMPOSITION:
        {
            LL_PROFILE_ZONE_NAMED("mwp - WM_IME_STARTCOMPOSITION");
            if (debug_window_proc)
            {
                LL_INFOS() << "WM_IME_STARTCOMPOSITION" << LL_ENDL;
            }
            if (LLWinImm::isAvailable() && window_imp->mPreeditor)
            {
                WINDOW_IMP_POST(window_imp->handleStartCompositionMessage());
                return 0;
            }
            break;
        }
        case WM_IME_ENDCOMPOSITION:
        {
            LL_PROFILE_ZONE_NAMED("mwp - WM_IME_ENDCOMPOSITION");
            if (debug_window_proc)
            {
                LL_INFOS() << "WM_IME_ENDCOMPOSITION" << LL_ENDL;
            }
            if (LLWinImm::isAvailable() && window_imp->mPreeditor)
            {
                return 0;
            }
            break;
        }
        case WM_IME_COMPOSITION:
        {
            LL_PROFILE_ZONE_NAMED("mwp - WM_IME_COMPOSITION");
            if (debug_window_proc)
            {
                LL_INFOS() << "WM_IME_COMPOSITION" << LL_ENDL;
            }
            if (LLWinImm::isAvailable() && window_imp->mPreeditor)
            {
                WINDOW_IMP_POST(window_imp->handleCompositionMessage(l_param));
                return 0;
            }
            break;
        }
        case WM_IME_REQUEST:
        {
            LL_PROFILE_ZONE_NAMED("mwp - WM_IME_REQUEST");
            if (debug_window_proc)
            {
                LL_INFOS() << "WM_IME_REQUEST" << LL_ENDL;
            }
            if (LLWinImm::isAvailable() && window_imp->mPreeditor)
            {
                LRESULT result;
                window_imp->handleImeRequests(w_param, l_param, &result);
                return result;
            }
            break;
        }
        case WM_CHAR:
        {
            LL_PROFILE_ZONE_NAMED("mwp - WM_CHAR");
            window_imp->post([=]()
                {
                    window_imp->mKeyCharCode = w_param;
                    window_imp->mRawMsg = u_msg;
                    window_imp->mRawWParam = w_param;
                    window_imp->mRawLParam = l_param;

                    // Should really use WM_UNICHAR eventually, but it requires a specific Windows version and I need
                    // to figure out how that works. - Doug
                    //
                    // ... Well, I don't think so.
                    // How it works is explained in Win32 API document, but WM_UNICHAR didn't work
                    // as specified at least on Windows XP SP1 Japanese version.  I have never used
                    // it since then, and I'm not sure whether it has been fixed now, but I don't think
                    // it is worth trying.  The good old WM_CHAR works just fine even for supplementary
                    // characters.  We just need to take care of surrogate pairs sent as two WM_CHAR's
                    // by ourselves.  It is not that tough.  -- Alissa Sabre @ SL
                    if (debug_window_proc)
                    {
                        LL_INFOS("Window") << "Debug WindowProc WM_CHAR "
                            << " key " << S32(w_param)
                            << LL_ENDL;
                    }
                    // Even if LLWindowCallbacks::handleUnicodeChar(llwchar, BOOL) returned FALSE,
                    // we *did* processed the event, so I believe we should not pass it to DefWindowProc...
                    window_imp->handleUnicodeUTF16((U16)w_param, gKeyboard->currentMask(FALSE));
                });
            return 0;
        }
        case WM_NCLBUTTONDOWN:
        {
            LL_PROFILE_ZONE_NAMED("mwp - WM_NCLBUTTONDOWN");
            {
                // A click in a non-client area, e.g. title bar or window border.
                window_imp->post([=]()
                    {
                        sHandleLeftMouseUp = false;
                        sHandleDoubleClick = true;
                    });
            }
            break;
        }
        case WM_LBUTTONDOWN:
        {
            LL_PROFILE_ZONE_NAMED("mwp - WM_LBUTTONDOWN");
            {
                LL_RECORD_BLOCK_TIME(FTM_MOUSEHANDLER);
                window_imp->postMouseButtonEvent([=]()
                    {
                        sHandleLeftMouseUp = true;
                        
                        if (LLWinImm::isAvailable() && window_imp->mPreeditor)
                        {
                            window_imp->interruptLanguageTextInput();
                        }
                        
                        MASK mask = gKeyboard->currentMask(TRUE);
                        auto gl_coord = window_imp->mCursorPosition.convert();
                        window_imp->mCallbacks->handleMouseMove(window_imp, gl_coord, mask);
                        window_imp->mCallbacks->handleMouseDown(window_imp, gl_coord, mask);
                    });

                return 0;
            }
            break;
        }

        case WM_LBUTTONDBLCLK:
        {
            LL_PROFILE_ZONE_NAMED("mwp - WM_LBUTTONDBLCLK");
            window_imp->postMouseButtonEvent([=]()
                {
                    //RN: ignore right button double clicks for now
                    //case WM_RBUTTONDBLCLK:
                    if (!sHandleDoubleClick)
                    {
                        sHandleDoubleClick = true;
                        return;
                    }
                    MASK mask = gKeyboard->currentMask(TRUE);

                    // generate move event to update mouse coordinates
                    window_imp->mCursorPosition = window_coord;
                    window_imp->mCallbacks->handleDoubleClick(window_imp, window_imp->mCursorPosition.convert(), mask);
                });

            return 0;
        }
        case WM_LBUTTONUP:
        {
            LL_PROFILE_ZONE_NAMED("mwp - WM_LBUTTONUP");
            {
                window_imp->postMouseButtonEvent([=]()
                    {
                        LL_RECORD_BLOCK_TIME(FTM_MOUSEHANDLER);
                        if (!sHandleLeftMouseUp)
                        {
                            sHandleLeftMouseUp = true;
                            return;
                        }
                        sHandleDoubleClick = true;

                        
                        MASK mask = gKeyboard->currentMask(TRUE);
                        // generate move event to update mouse coordinates
                        window_imp->mCursorPosition = window_coord;
                        window_imp->mCallbacks->handleMouseUp(window_imp, window_imp->mCursorPosition.convert(), mask);
                    });
            }
            return 0;
        }
        case WM_RBUTTONDBLCLK:
        case WM_RBUTTONDOWN:
        {
            LL_PROFILE_ZONE_NAMED("mwp - WM_RBUTTONDOWN");
            {
                LL_RECORD_BLOCK_TIME(FTM_MOUSEHANDLER);
                window_imp->post([=]()
                    {
                        if (LLWinImm::isAvailable() && window_imp->mPreeditor)
                        {
                            WINDOW_IMP_POST(window_imp->interruptLanguageTextInput());
                        }

                        MASK mask = gKeyboard->currentMask(TRUE);
                        // generate move event to update mouse coordinates
                        auto gl_coord = window_imp->mCursorPosition.convert();
                        window_imp->mCallbacks->handleMouseMove(window_imp, gl_coord, mask);
                        window_imp->mCallbacks->handleRightMouseDown(window_imp, gl_coord, mask);
                    });
            }
            return 0;
        }
        break;

        case WM_RBUTTONUP:
        {
            LL_PROFILE_ZONE_NAMED("mwp - WM_RBUTTONUP");
>>>>>>> f8441963
            {
                LL_RECORD_BLOCK_TIME(FTM_MOUSEHANDLER);
                window_imp->postMouseButtonEvent([=]()
                    {
<<<<<<< HEAD
                        if (LLWinImm::isAvailable() && window_imp->mPreeditor)
                        {
                            window_imp->interruptLanguageTextInput();
                        }

                        MASK mask = gKeyboard->currentMask(TRUE);
                        window_imp->mCallbacks->handleMiddleMouseDown(window_imp, window_imp->mCursorPosition.convert(), mask);
=======
                        MASK mask = gKeyboard->currentMask(TRUE);
                        window_imp->mCallbacks->handleRightMouseUp(window_imp, window_imp->mCursorPosition.convert(), mask);
>>>>>>> f8441963
                    });
            }
        }
        break;

<<<<<<< HEAD
        case WM_MBUTTONUP:
        {
            LL_PROFILE_ZONE_NAMED("mwp - WM_MBUTTONUP");
=======
        case WM_MBUTTONDOWN:
            //		case WM_MBUTTONDBLCLK:
        {
            LL_PROFILE_ZONE_NAMED("mwp - WM_MBUTTONDOWN");
>>>>>>> f8441963
            {
                LL_RECORD_BLOCK_TIME(FTM_MOUSEHANDLER);
                window_imp->postMouseButtonEvent([=]()
                    {
<<<<<<< HEAD
                        MASK mask = gKeyboard->currentMask(TRUE);
                        window_imp->mCallbacks->handleMiddleMouseUp(window_imp, window_imp->mCursorPosition.convert(), mask);
=======
                        if (LLWinImm::isAvailable() && window_imp->mPreeditor)
                        {
                            window_imp->interruptLanguageTextInput();
                        }

                        MASK mask = gKeyboard->currentMask(TRUE);
                        window_imp->mCallbacks->handleMiddleMouseDown(window_imp, window_imp->mCursorPosition.convert(), mask);
>>>>>>> f8441963
                    });
            }
        }
        break;
<<<<<<< HEAD
        case WM_XBUTTONDOWN:
        {
            LL_PROFILE_ZONE_NAMED("mwp - WM_XBUTTONDOWN");
            window_imp->postMouseButtonEvent([=]()
                {
                    LL_RECORD_BLOCK_TIME(FTM_MOUSEHANDLER);
                    S32 button = GET_XBUTTON_WPARAM(w_param);
                    if (LLWinImm::isAvailable() && window_imp->mPreeditor)
                    {
                        window_imp->interruptLanguageTextInput();
                    }

                    MASK mask = gKeyboard->currentMask(TRUE);
                    // Windows uses numbers 1 and 2 for buttons, remap to 4, 5
                    window_imp->mCallbacks->handleOtherMouseDown(window_imp, window_imp->mCursorPosition.convert(), mask, button + 3);
                });
            
        }
        break;

        case WM_XBUTTONUP:
        {
            LL_PROFILE_ZONE_NAMED("mwp - WM_XBUTTONUP");
            window_imp->postMouseButtonEvent([=]()
                {

                    LL_RECORD_BLOCK_TIME(FTM_MOUSEHANDLER);

                    S32 button = GET_XBUTTON_WPARAM(w_param);
                    MASK mask = gKeyboard->currentMask(TRUE);
                    // Windows uses numbers 1 and 2 for buttons, remap to 4, 5
                    window_imp->mCallbacks->handleOtherMouseUp(window_imp, window_imp->mCursorPosition.convert(), mask, button + 3);
                });
        }
        break;

        case WM_MOUSEWHEEL:
        {
            LL_PROFILE_ZONE_NAMED("mwp - WM_MOUSEWHEEL");
            static short z_delta = 0;

            RECT	client_rect;

            // eat scroll events that occur outside our window, since we use mouse position to direct scroll
            // instead of keyboard focus
            // NOTE: mouse_coord is in *window* coordinates for scroll events
            POINT mouse_coord = { (S32)(S16)LOWORD(l_param), (S32)(S16)HIWORD(l_param) };

            if (ScreenToClient(window_imp->mWindowHandle, &mouse_coord)
                && GetClientRect(window_imp->mWindowHandle, &client_rect))
            {
                // we have a valid mouse point and client rect
                if (mouse_coord.x < client_rect.left || client_rect.right < mouse_coord.x
                    || mouse_coord.y < client_rect.top || client_rect.bottom < mouse_coord.y)
                {
                    // mouse is outside of client rect, so don't do anything
                    return 0;
                }
            }

            S16 incoming_z_delta = HIWORD(w_param);
            z_delta += incoming_z_delta;
            // cout << "z_delta " << z_delta << endl;

            // current mouse wheels report changes in increments of zDelta (+120, -120)
            // Future, higher resolution mouse wheels may report smaller deltas.
            // So we sum the deltas and only act when we've exceeded WHEEL_DELTA
            //
            // If the user rapidly spins the wheel, we can get messages with
            // large deltas, like 480 or so.  Thus we need to scroll more quickly.
            if (z_delta <= -WHEEL_DELTA || WHEEL_DELTA <= z_delta)
            {
                short clicks = -z_delta / WHEEL_DELTA;
                WINDOW_IMP_POST(window_imp->mCallbacks->handleScrollWheel(window_imp, clicks));
                z_delta = 0;
            }
            return 0;
        }
        /*
        // TODO: add this after resolving _WIN32_WINNT issue
        case WM_MOUSELEAVE:
        {
        window_imp->mCallbacks->handleMouseLeave(window_imp);

        //				TRACKMOUSEEVENT track_mouse_event;
        //				track_mouse_event.cbSize = sizeof( TRACKMOUSEEVENT );
        //				track_mouse_event.dwFlags = TME_LEAVE;
        //				track_mouse_event.hwndTrack = h_wnd;
        //				track_mouse_event.dwHoverTime = HOVER_DEFAULT;
        //				TrackMouseEvent( &track_mouse_event );
        return 0;
        }
        */
        case WM_MOUSEHWHEEL:
        {
            LL_PROFILE_ZONE_NAMED("mwp - WM_MOUSEHWHEEL");
            static short h_delta = 0;

            RECT	client_rect;

            // eat scroll events that occur outside our window, since we use mouse position to direct scroll
            // instead of keyboard focus
            // NOTE: mouse_coord is in *window* coordinates for scroll events
            POINT mouse_coord = { (S32)(S16)LOWORD(l_param), (S32)(S16)HIWORD(l_param) };

            if (ScreenToClient(window_imp->mWindowHandle, &mouse_coord)
                && GetClientRect(window_imp->mWindowHandle, &client_rect))
            {
                // we have a valid mouse point and client rect
                if (mouse_coord.x < client_rect.left || client_rect.right < mouse_coord.x
                    || mouse_coord.y < client_rect.top || client_rect.bottom < mouse_coord.y)
                {
                    // mouse is outside of client rect, so don't do anything
                    return 0;
                }
            }

            S16 incoming_h_delta = HIWORD(w_param);
            h_delta += incoming_h_delta;

            // If the user rapidly spins the wheel, we can get messages with
            // large deltas, like 480 or so.  Thus we need to scroll more quickly.
            if (h_delta <= -WHEEL_DELTA || WHEEL_DELTA <= h_delta)
            {
                WINDOW_IMP_POST(window_imp->mCallbacks->handleScrollHWheel(window_imp, h_delta / WHEEL_DELTA));
                h_delta = 0;
            }
            return 0;
        }
        // Handle mouse movement within the window
        case WM_MOUSEMOVE:
        {
            LL_PROFILE_ZONE_NAMED("mwp - WM_MOUSEMOVE");
            // DO NOT use mouse event queue for move events to ensure cursor position is updated 
            // when button events are handled
            WINDOW_IMP_POST(
                {
                    LL_PROFILE_ZONE_NAMED("mwp - WM_MOUSEMOVE lambda");

                    MASK mask = gKeyboard->currentMask(TRUE);
                    window_imp->mMouseMask = mask;
                    window_imp->mCursorPosition = window_coord;
                });
            return 0;
        }

        case WM_GETMINMAXINFO:
        {
            LL_PROFILE_ZONE_NAMED("mwp - WM_GETMINMAXINFO");
            LPMINMAXINFO min_max = (LPMINMAXINFO)l_param;
            min_max->ptMinTrackSize.x = window_imp->mMinWindowWidth;
            min_max->ptMinTrackSize.y = window_imp->mMinWindowHeight;
            return 0;
        }

        case WM_MOVE:
        {
            window_imp->updateWindowRect();
            return 0;
        }
        case WM_SIZE:
        {
            LL_PROFILE_ZONE_NAMED("mwp - WM_SIZE");
            window_imp->updateWindowRect();
            S32 width = S32(LOWORD(l_param));
            S32 height = S32(HIWORD(l_param));

            
            if (debug_window_proc)
            {
                BOOL maximized = (w_param == SIZE_MAXIMIZED);
                BOOL restored = (w_param == SIZE_RESTORED);
                BOOL minimized = (w_param == SIZE_MINIMIZED);

                LL_INFOS("Window") << "WINDOWPROC Size "
                    << width << "x" << height
                    << " max " << S32(maximized)
                    << " min " << S32(minimized)
                    << " rest " << S32(restored)
                    << LL_ENDL;
            }

            // There's an odd behavior with WM_SIZE that I would call a bug. If 
            // the window is maximized, and you call MoveWindow() with a size smaller
            // than a maximized window, it ends up sending WM_SIZE with w_param set 
            // to SIZE_MAXIMIZED -- which isn't true. So the logic below doesn't work.
            // (SL-44655). Fixed it by calling ShowWindow(SW_RESTORE) first (see 
            // LLWindowWin32::moveWindow in this file). 

            // If we are now restored, but we weren't before, this
            // means that the window was un-minimized.
            if (w_param == SIZE_RESTORED && window_imp->mLastSizeWParam != SIZE_RESTORED)
            {
                WINDOW_IMP_POST(window_imp->mCallbacks->handleActivate(window_imp, TRUE));
            }

            // handle case of window being maximized from fully minimized state
            if (w_param == SIZE_MAXIMIZED && window_imp->mLastSizeWParam != SIZE_MAXIMIZED)
=======

        case WM_MBUTTONUP:
        {
            LL_PROFILE_ZONE_NAMED("mwp - WM_MBUTTONUP");
            {
                LL_RECORD_BLOCK_TIME(FTM_MOUSEHANDLER);
                window_imp->postMouseButtonEvent([=]()
                    {
                        MASK mask = gKeyboard->currentMask(TRUE);
                        window_imp->mCallbacks->handleMiddleMouseUp(window_imp, window_imp->mCursorPosition.convert(), mask);
                    });
            }
        }
        break;
        case WM_XBUTTONDOWN:
        {
            LL_PROFILE_ZONE_NAMED("mwp - WM_XBUTTONDOWN");
            window_imp->postMouseButtonEvent([=]()
                {
                    LL_RECORD_BLOCK_TIME(FTM_MOUSEHANDLER);
                    S32 button = GET_XBUTTON_WPARAM(w_param);
                    if (LLWinImm::isAvailable() && window_imp->mPreeditor)
                    {
                        window_imp->interruptLanguageTextInput();
                    }

                    MASK mask = gKeyboard->currentMask(TRUE);
                    // Windows uses numbers 1 and 2 for buttons, remap to 4, 5
                    window_imp->mCallbacks->handleOtherMouseDown(window_imp, window_imp->mCursorPosition.convert(), mask, button + 3);
                });
            
        }
        break;

        case WM_XBUTTONUP:
        {
            LL_PROFILE_ZONE_NAMED("mwp - WM_XBUTTONUP");
            window_imp->postMouseButtonEvent([=]()
                {

                    LL_RECORD_BLOCK_TIME(FTM_MOUSEHANDLER);

                    S32 button = GET_XBUTTON_WPARAM(w_param);
                    MASK mask = gKeyboard->currentMask(TRUE);
                    // Windows uses numbers 1 and 2 for buttons, remap to 4, 5
                    window_imp->mCallbacks->handleOtherMouseUp(window_imp, window_imp->mCursorPosition.convert(), mask, button + 3);
                });
        }
        break;

        case WM_MOUSEWHEEL:
        {
            LL_PROFILE_ZONE_NAMED("mwp - WM_MOUSEWHEEL");
            static short z_delta = 0;

            RECT	client_rect;

            // eat scroll events that occur outside our window, since we use mouse position to direct scroll
            // instead of keyboard focus
            // NOTE: mouse_coord is in *window* coordinates for scroll events
            POINT mouse_coord = { (S32)(S16)LOWORD(l_param), (S32)(S16)HIWORD(l_param) };

            if (ScreenToClient(window_imp->mWindowHandle, &mouse_coord)
                && GetClientRect(window_imp->mWindowHandle, &client_rect))
            {
                // we have a valid mouse point and client rect
                if (mouse_coord.x < client_rect.left || client_rect.right < mouse_coord.x
                    || mouse_coord.y < client_rect.top || client_rect.bottom < mouse_coord.y)
                {
                    // mouse is outside of client rect, so don't do anything
                    return 0;
                }
            }

            S16 incoming_z_delta = HIWORD(w_param);
            z_delta += incoming_z_delta;
            // cout << "z_delta " << z_delta << endl;

            // current mouse wheels report changes in increments of zDelta (+120, -120)
            // Future, higher resolution mouse wheels may report smaller deltas.
            // So we sum the deltas and only act when we've exceeded WHEEL_DELTA
            //
            // If the user rapidly spins the wheel, we can get messages with
            // large deltas, like 480 or so.  Thus we need to scroll more quickly.
            if (z_delta <= -WHEEL_DELTA || WHEEL_DELTA <= z_delta)
            {
                short clicks = -z_delta / WHEEL_DELTA;
                WINDOW_IMP_POST(window_imp->mCallbacks->handleScrollWheel(window_imp, clicks));
                z_delta = 0;
            }
            return 0;
        }
        /*
        // TODO: add this after resolving _WIN32_WINNT issue
        case WM_MOUSELEAVE:
        {
        window_imp->mCallbacks->handleMouseLeave(window_imp);

        //				TRACKMOUSEEVENT track_mouse_event;
        //				track_mouse_event.cbSize = sizeof( TRACKMOUSEEVENT );
        //				track_mouse_event.dwFlags = TME_LEAVE;
        //				track_mouse_event.hwndTrack = h_wnd;
        //				track_mouse_event.dwHoverTime = HOVER_DEFAULT;
        //				TrackMouseEvent( &track_mouse_event );
        return 0;
        }
        */
        case WM_MOUSEHWHEEL:
        {
            LL_PROFILE_ZONE_NAMED("mwp - WM_MOUSEHWHEEL");
            static short h_delta = 0;

            RECT	client_rect;

            // eat scroll events that occur outside our window, since we use mouse position to direct scroll
            // instead of keyboard focus
            // NOTE: mouse_coord is in *window* coordinates for scroll events
            POINT mouse_coord = { (S32)(S16)LOWORD(l_param), (S32)(S16)HIWORD(l_param) };

            if (ScreenToClient(window_imp->mWindowHandle, &mouse_coord)
                && GetClientRect(window_imp->mWindowHandle, &client_rect))
            {
                // we have a valid mouse point and client rect
                if (mouse_coord.x < client_rect.left || client_rect.right < mouse_coord.x
                    || mouse_coord.y < client_rect.top || client_rect.bottom < mouse_coord.y)
                {
                    // mouse is outside of client rect, so don't do anything
                    return 0;
                }
            }

            S16 incoming_h_delta = HIWORD(w_param);
            h_delta += incoming_h_delta;

            // If the user rapidly spins the wheel, we can get messages with
            // large deltas, like 480 or so.  Thus we need to scroll more quickly.
            if (h_delta <= -WHEEL_DELTA || WHEEL_DELTA <= h_delta)
            {
                WINDOW_IMP_POST(window_imp->mCallbacks->handleScrollHWheel(window_imp, h_delta / WHEEL_DELTA));
                h_delta = 0;
            }
            return 0;
        }
        // Handle mouse movement within the window
        case WM_MOUSEMOVE:
        {
            LL_PROFILE_ZONE_NAMED("mwp - WM_MOUSEMOVE");
            // DO NOT use mouse event queue for move events to ensure cursor position is updated 
            // when button events are handled
            WINDOW_IMP_POST(
                {
                    LL_PROFILE_ZONE_NAMED("mwp - WM_MOUSEMOVE lambda");

                    MASK mask = gKeyboard->currentMask(TRUE);
                    window_imp->mMouseMask = mask;
                    window_imp->mCursorPosition = window_coord;
                });
            return 0;
        }

        case WM_GETMINMAXINFO:
        {
            LL_PROFILE_ZONE_NAMED("mwp - WM_GETMINMAXINFO");
            LPMINMAXINFO min_max = (LPMINMAXINFO)l_param;
            min_max->ptMinTrackSize.x = window_imp->mMinWindowWidth;
            min_max->ptMinTrackSize.y = window_imp->mMinWindowHeight;
            return 0;
        }

        case WM_MOVE:
        {
            window_imp->updateWindowRect();
            return 0;
        }
        case WM_SIZE:
        {
            LL_PROFILE_ZONE_NAMED("mwp - WM_SIZE");
            window_imp->updateWindowRect();
            S32 width = S32(LOWORD(l_param));
            S32 height = S32(HIWORD(l_param));

            
            if (debug_window_proc)
            {
                BOOL maximized = (w_param == SIZE_MAXIMIZED);
                BOOL restored = (w_param == SIZE_RESTORED);
                BOOL minimized = (w_param == SIZE_MINIMIZED);

                LL_INFOS("Window") << "WINDOWPROC Size "
                    << width << "x" << height
                    << " max " << S32(maximized)
                    << " min " << S32(minimized)
                    << " rest " << S32(restored)
                    << LL_ENDL;
            }

            // There's an odd behavior with WM_SIZE that I would call a bug. If 
            // the window is maximized, and you call MoveWindow() with a size smaller
            // than a maximized window, it ends up sending WM_SIZE with w_param set 
            // to SIZE_MAXIMIZED -- which isn't true. So the logic below doesn't work.
            // (SL-44655). Fixed it by calling ShowWindow(SW_RESTORE) first (see 
            // LLWindowWin32::moveWindow in this file). 

            // If we are now restored, but we weren't before, this
            // means that the window was un-minimized.
            if (w_param == SIZE_RESTORED && window_imp->mLastSizeWParam != SIZE_RESTORED)
>>>>>>> f8441963
            {
                WINDOW_IMP_POST(window_imp->mCallbacks->handleActivate(window_imp, TRUE));
            }

<<<<<<< HEAD
            // Also handle the minimization case
            if (w_param == SIZE_MINIMIZED && window_imp->mLastSizeWParam != SIZE_MINIMIZED)
            {
                WINDOW_IMP_POST(window_imp->mCallbacks->handleActivate(window_imp, FALSE));
            }

            // Actually resize all of our views
            if (w_param != SIZE_MINIMIZED)
            {
                // Ignore updates for minimizing and minimized "windows"
                WINDOW_IMP_POST(window_imp->mCallbacks->handleResize(window_imp,
                    LOWORD(l_param),
                    HIWORD(l_param)));
            }

            window_imp->mLastSizeWParam = w_param;

            return 0;
        }

        case WM_DPICHANGED:
        {
            LL_PROFILE_ZONE_NAMED("mwp - WM_DPICHANGED");
            LPRECT lprc_new_scale;
            F32 new_scale = F32(LOWORD(w_param)) / F32(USER_DEFAULT_SCREEN_DPI);
            lprc_new_scale = (LPRECT)l_param;
            S32 new_width = lprc_new_scale->right - lprc_new_scale->left;
            S32 new_height = lprc_new_scale->bottom - lprc_new_scale->top;
            WINDOW_IMP_POST(window_imp->mCallbacks->handleDPIChanged(window_imp, new_scale, new_width, new_height));
            
            SetWindowPos(h_wnd,
                HWND_TOP,
                lprc_new_scale->left,
                lprc_new_scale->top,
                new_width,
                new_height,
                SWP_NOZORDER | SWP_NOACTIVATE);
           
            return 0;
        }

        case WM_SETFOCUS:
        {
            LL_PROFILE_ZONE_NAMED("mwp - WM_SETFOCUS");
            if (debug_window_proc)
            {
                LL_INFOS("Window") << "WINDOWPROC SetFocus" << LL_ENDL;
            }

            // <FS:Ansariel> Stop flashing when we gain focus
            if (window_imp->mWindowHandle)
            {
                FLASHWINFO flash_info;
                flash_info.cbSize = sizeof(FLASHWINFO);
                flash_info.hwnd = window_imp->mWindowHandle;
                flash_info.dwFlags = FLASHW_STOP;
                flash_info.uCount = 0;
                flash_info.dwTimeout = 0;
                FlashWindowEx(&flash_info);
            }
            // </FS:Ansariel>

            WINDOW_IMP_POST(window_imp->mCallbacks->handleFocus(window_imp));
            return 0;
        }

        case WM_KILLFOCUS:
        {
            LL_PROFILE_ZONE_NAMED("mwp - WM_KILLFOCUS");
            if (debug_window_proc)
            {
                LL_INFOS("Window") << "WINDOWPROC KillFocus" << LL_ENDL;
            }
            WINDOW_IMP_POST(window_imp->mCallbacks->handleFocusLost(window_imp));
            return 0;
        }

        case WM_COPYDATA:
        {
            LL_PROFILE_ZONE_NAMED("mwp - WM_COPYDATA");
            {
                // received a URL
                PCOPYDATASTRUCT myCDS = (PCOPYDATASTRUCT)l_param;
                void* data = new U8[myCDS->cbData];
                memcpy(data, myCDS->lpData, myCDS->cbData);
                auto myType = myCDS->dwData;

                window_imp->post([=]()
                    {
                       window_imp->mCallbacks->handleDataCopy(window_imp, myType, data);
                       delete[] data;
                    });
            };
            return 0;

            break;
        }
        case WM_SETTINGCHANGE:
        {
            LL_PROFILE_ZONE_NAMED("mwp - WM_SETTINGCHANGE");
            if (w_param == SPI_SETMOUSEVANISH)
            {
                if (!SystemParametersInfo(SPI_GETMOUSEVANISH, 0, &window_imp->mMouseVanish, 0))
                {
                    WINDOW_IMP_POST(window_imp->mMouseVanish = TRUE);
                }
            }
        }
        break;
        
        case WM_INPUT:
        {
            LL_PROFILE_ZONE_NAMED("MWP - WM_INPUT");
            
            UINT dwSize = 0;
            GetRawInputData((HRAWINPUT)l_param, RID_INPUT, NULL, &dwSize, sizeof(RAWINPUTHEADER));
            llassert(dwSize < 1024);

            U8 lpb[1024];
            
            if (GetRawInputData((HRAWINPUT)l_param, RID_INPUT, (void*)lpb, &dwSize, sizeof(RAWINPUTHEADER)) == dwSize)
            {
                RAWINPUT* raw = (RAWINPUT*)lpb;

                if (raw->header.dwType == RIM_TYPEMOUSE)
                {
                    LLMutexLock lock(&window_imp->mRawMouseMutex);
                    window_imp->mRawMouseDelta.mX += raw->data.mouse.lLastX;
                    window_imp->mRawMouseDelta.mY -= raw->data.mouse.lLastY;
                }
            }
        }

=======
            // handle case of window being maximized from fully minimized state
            if (w_param == SIZE_MAXIMIZED && window_imp->mLastSizeWParam != SIZE_MAXIMIZED)
            {
                WINDOW_IMP_POST(window_imp->mCallbacks->handleActivate(window_imp, TRUE));
            }

            // Also handle the minimization case
            if (w_param == SIZE_MINIMIZED && window_imp->mLastSizeWParam != SIZE_MINIMIZED)
            {
                WINDOW_IMP_POST(window_imp->mCallbacks->handleActivate(window_imp, FALSE));
            }

            // Actually resize all of our views
            if (w_param != SIZE_MINIMIZED)
            {
                // Ignore updates for minimizing and minimized "windows"
                WINDOW_IMP_POST(window_imp->mCallbacks->handleResize(window_imp,
                    LOWORD(l_param),
                    HIWORD(l_param)));
            }

            window_imp->mLastSizeWParam = w_param;

            return 0;
        }

        case WM_DPICHANGED:
        {
            LL_PROFILE_ZONE_NAMED("mwp - WM_DPICHANGED");
            LPRECT lprc_new_scale;
            F32 new_scale = F32(LOWORD(w_param)) / F32(USER_DEFAULT_SCREEN_DPI);
            lprc_new_scale = (LPRECT)l_param;
            S32 new_width = lprc_new_scale->right - lprc_new_scale->left;
            S32 new_height = lprc_new_scale->bottom - lprc_new_scale->top;
            WINDOW_IMP_POST(window_imp->mCallbacks->handleDPIChanged(window_imp, new_scale, new_width, new_height));
            
            SetWindowPos(h_wnd,
                HWND_TOP,
                lprc_new_scale->left,
                lprc_new_scale->top,
                new_width,
                new_height,
                SWP_NOZORDER | SWP_NOACTIVATE);
           
            return 0;
        }

        case WM_SETFOCUS:
        {
            LL_PROFILE_ZONE_NAMED("mwp - WM_SETFOCUS");
            if (debug_window_proc)
            {
                LL_INFOS("Window") << "WINDOWPROC SetFocus" << LL_ENDL;
            }
            WINDOW_IMP_POST(window_imp->mCallbacks->handleFocus(window_imp));
            return 0;
        }

        case WM_KILLFOCUS:
        {
            LL_PROFILE_ZONE_NAMED("mwp - WM_KILLFOCUS");
            if (debug_window_proc)
            {
                LL_INFOS("Window") << "WINDOWPROC KillFocus" << LL_ENDL;
            }
            WINDOW_IMP_POST(window_imp->mCallbacks->handleFocusLost(window_imp));
            return 0;
        }

        case WM_COPYDATA:
        {
            LL_PROFILE_ZONE_NAMED("mwp - WM_COPYDATA");
            {
                // received a URL
                PCOPYDATASTRUCT myCDS = (PCOPYDATASTRUCT)l_param;
                void* data = new U8[myCDS->cbData];
                memcpy(data, myCDS->lpData, myCDS->cbData);
                auto myType = myCDS->dwData;

                window_imp->post([=]()
                    {
                       window_imp->mCallbacks->handleDataCopy(window_imp, myType, data);
                       delete[] data;
                    });
            };
            return 0;

            break;
        }
        case WM_SETTINGCHANGE:
        {
            LL_PROFILE_ZONE_NAMED("mwp - WM_SETTINGCHANGE");
            if (w_param == SPI_SETMOUSEVANISH)
            {
                if (!SystemParametersInfo(SPI_GETMOUSEVANISH, 0, &window_imp->mMouseVanish, 0))
                {
                    WINDOW_IMP_POST(window_imp->mMouseVanish = TRUE);
                }
            }
        }
        break;
        
        case WM_INPUT:
        {
            LL_PROFILE_ZONE_NAMED("MWP - WM_INPUT");
            
            UINT dwSize = 0;
            GetRawInputData((HRAWINPUT)l_param, RID_INPUT, NULL, &dwSize, sizeof(RAWINPUTHEADER));
            llassert(dwSize < 1024);

            U8 lpb[1024];
            
            if (GetRawInputData((HRAWINPUT)l_param, RID_INPUT, (void*)lpb, &dwSize, sizeof(RAWINPUTHEADER)) == dwSize)
            {
                RAWINPUT* raw = (RAWINPUT*)lpb;

                if (raw->header.dwType == RIM_TYPEMOUSE)
                {
                    LLMutexLock lock(&window_imp->mRawMouseMutex);
                    window_imp->mRawMouseDelta.mX += raw->data.mouse.lLastX;
                    window_imp->mRawMouseDelta.mY -= raw->data.mouse.lLastY;
                }
            }
        }

>>>>>>> f8441963
        //list of messages we get often that we don't care to log about
        case WM_NCHITTEST:
        case WM_NCMOUSEMOVE:
        case WM_NCMOUSELEAVE:
        case WM_MOVING:
        case WM_WINDOWPOSCHANGING:
        case WM_WINDOWPOSCHANGED:
        break;

        default:
        {
            LL_PROFILE_ZONE_NAMED("mwp - default");
            if (debug_window_proc)
            {
                LL_INFOS("Window") << "Unhandled windows message code: 0x" << std::hex << U32(u_msg) << LL_ENDL;
            }
        }
        break;
        }
    }
    else
    {
        // (NULL == window_imp)
        LL_DEBUGS("Window") << "No window implementation to handle message with, message code: " << U32(u_msg) << LL_ENDL;
    }

    // pass unhandled messages down to Windows
    LRESULT ret;
    {
        LL_PROFILE_ZONE_NAMED("mwp - DefWindowProc");
        ret = DefWindowProc(h_wnd, u_msg, w_param, l_param);
    }
    return ret;
}

BOOL LLWindowWin32::convertCoords(LLCoordGL from, LLCoordWindow *to)
{
	S32		client_height;
	RECT	client_rect;
	LLCoordWindow window_position;

	if (!mWindowHandle ||
		!GetClientRect(mWindowHandle, &client_rect) ||
		NULL == to)
	{
		return FALSE;
	}

	to->mX = from.mX;
	client_height = client_rect.bottom - client_rect.top;
	to->mY = client_height - from.mY - 1;

	return TRUE;
}

BOOL LLWindowWin32::convertCoords(LLCoordWindow from, LLCoordGL* to)
{
	S32		client_height;
	RECT	client_rect;

	if (!mWindowHandle ||
		!GetClientRect(mWindowHandle, &client_rect) ||
		NULL == to)
	{
		return FALSE;
	}

	to->mX = from.mX;
	client_height = client_rect.bottom - client_rect.top;
	to->mY = client_height - from.mY - 1;

	return TRUE;
}

BOOL LLWindowWin32::convertCoords(LLCoordScreen from, LLCoordWindow* to)
{	
	POINT mouse_point;

	mouse_point.x = from.mX;
	mouse_point.y = from.mY;
	BOOL result = ScreenToClient(mWindowHandle, &mouse_point);

	if (result)
	{
		to->mX = mouse_point.x;
		to->mY = mouse_point.y;
	}

	return result;
}

BOOL LLWindowWin32::convertCoords(LLCoordWindow from, LLCoordScreen *to)
{
	POINT mouse_point;

	mouse_point.x = from.mX;
	mouse_point.y = from.mY;
	BOOL result = ClientToScreen(mWindowHandle, &mouse_point);

	if (result)
	{
		to->mX = mouse_point.x;
		to->mY = mouse_point.y;
	}

	return result;
}

BOOL LLWindowWin32::convertCoords(LLCoordScreen from, LLCoordGL *to)
{
	LLCoordWindow window_coord;

	if (!mWindowHandle || (NULL == to))
	{
		return FALSE;
	}

	convertCoords(from, &window_coord);
	convertCoords(window_coord, to);
	return TRUE;
}

BOOL LLWindowWin32::convertCoords(LLCoordGL from, LLCoordScreen *to)
{
	LLCoordWindow window_coord;

	if (!mWindowHandle || (NULL == to))
	{
		return FALSE;
	}

	convertCoords(from, &window_coord);
	convertCoords(window_coord, to);
	return TRUE;
}


BOOL LLWindowWin32::isClipboardTextAvailable()
{
	return IsClipboardFormatAvailable(CF_UNICODETEXT);
}


BOOL LLWindowWin32::pasteTextFromClipboard(LLWString &dst)
{
	BOOL success = FALSE;

	if (IsClipboardFormatAvailable(CF_UNICODETEXT))
	{
		if (OpenClipboard(mWindowHandle))
		{
			HGLOBAL h_data = GetClipboardData(CF_UNICODETEXT);
			if (h_data)
			{
				WCHAR *utf16str = (WCHAR*) GlobalLock(h_data);
				if (utf16str)
				{
					dst = utf16str_to_wstring(utf16str);
					LLWStringUtil::removeWindowsCR(dst);
					GlobalUnlock(h_data);
					success = TRUE;
				}
			}
			CloseClipboard();
		}
	}

	return success;
}


BOOL LLWindowWin32::copyTextToClipboard(const LLWString& wstr)
{
	BOOL success = FALSE;

	if (OpenClipboard(mWindowHandle))
	{
		EmptyClipboard();

		// Provide a copy of the data in Unicode format.
		LLWString sanitized_string(wstr);
		LLWStringUtil::addCRLF(sanitized_string);
		llutf16string out_utf16 = wstring_to_utf16str(sanitized_string);
		const size_t size_utf16 = (out_utf16.length() + 1) * sizeof(WCHAR);

		// Memory is allocated and then ownership of it is transfered to the system.
		HGLOBAL hglobal_copy_utf16 = GlobalAlloc(GMEM_MOVEABLE, size_utf16); 
		if (hglobal_copy_utf16)
		{
			WCHAR* copy_utf16 = (WCHAR*) GlobalLock(hglobal_copy_utf16);
			if (copy_utf16)
			{
				memcpy(copy_utf16, out_utf16.c_str(), size_utf16);	/* Flawfinder: ignore */
				GlobalUnlock(hglobal_copy_utf16);

				if (SetClipboardData(CF_UNICODETEXT, hglobal_copy_utf16))
				{
					success = TRUE;
				}
			}
		}

		CloseClipboard();
	}

	return success;
}

// Constrains the mouse to the window.
void LLWindowWin32::setMouseClipping( BOOL b )
{
    LL_PROFILE_ZONE_SCOPED;
    ASSERT_MAIN_THREAD();
	if( b != mIsMouseClipping )
	{
		BOOL success = FALSE;

		if( b )
		{
			GetClipCursor( &mOldMouseClip );

			RECT client_rect_in_screen_space;
			if( getClientRectInScreenSpace( &client_rect_in_screen_space ) )
			{
				success = ClipCursor( &client_rect_in_screen_space );
			}
		}
		else
		{
			// Must restore the old mouse clip, which may be set by another window.
			success = ClipCursor( &mOldMouseClip );
			SetRect( &mOldMouseClip, 0, 0, 0, 0 );
		}

		if( success )
		{
			mIsMouseClipping = b;
		}
	}
}

BOOL LLWindowWin32::getClientRectInScreenSpace( RECT* rectp )
{
    BOOL success = FALSE;

    RECT client_rect;
    if (mWindowHandle && GetClientRect(mWindowHandle, &client_rect))
    {
        POINT top_left;
        top_left.x = client_rect.left;
        top_left.y = client_rect.top;
        ClientToScreen(mWindowHandle, &top_left);

        POINT bottom_right;
        bottom_right.x = client_rect.right;
        bottom_right.y = client_rect.bottom;
        ClientToScreen(mWindowHandle, &bottom_right);

        SetRect(rectp,
            top_left.x,
            top_left.y,
            bottom_right.x,
            bottom_right.y);

        success = TRUE;
    }

    return success;
}

void LLWindowWin32::flashIcon(F32 seconds)
{
<<<<<<< HEAD
    if (mWindowHandle && (GetFocus() != mWindowHandle || GetForegroundWindow() != mWindowHandle))
    {
        mWindowThread->post([=]()
            {
                FLASHWINFO flash_info;

                flash_info.cbSize = sizeof(FLASHWINFO);
                flash_info.hwnd = mWindowHandle;
                flash_info.dwFlags = FLASHW_TRAY;
                // <FS:Ansariel> FIRE-23498: Tray icon flash functions randomly
                //flash_info.uCount = UINT(seconds / ICON_FLASH_TIME);
                //flash_info.dwTimeout = DWORD(1000.f * ICON_FLASH_TIME); // milliseconds
                flash_info.uCount = UINT(ll_round(seconds / ICON_FLASH_TIME));
                flash_info.dwTimeout = DWORD(ll_round(1000.f * ICON_FLASH_TIME)); // milliseconds
                // </FS:Ansariel>
                FlashWindowEx(&flash_info);
            });
    }
=======
    mWindowThread->post([=]()
        {
            FLASHWINFO flash_info;

            flash_info.cbSize = sizeof(FLASHWINFO);
            flash_info.hwnd = mWindowHandle;
            flash_info.dwFlags = FLASHW_TRAY;
            flash_info.uCount = UINT(seconds / ICON_FLASH_TIME);
            flash_info.dwTimeout = DWORD(1000.f * ICON_FLASH_TIME); // milliseconds
            FlashWindowEx(&flash_info);
        });
>>>>>>> f8441963
}

F32 LLWindowWin32::getGamma()
{
	return mCurrentGamma;
}

BOOL LLWindowWin32::restoreGamma()
{
    ASSERT_MAIN_THREAD();
	if (mCustomGammaSet != FALSE)
	{
        LL_DEBUGS("Window") << "Restoring gamma" << LL_ENDL;
		mCustomGammaSet = FALSE;
		return SetDeviceGammaRamp(mhDC, mPrevGammaRamp);
	}
	return TRUE;
}

BOOL LLWindowWin32::setGamma(const F32 gamma)
{
    ASSERT_MAIN_THREAD();
	mCurrentGamma = gamma;

	//Get the previous gamma ramp to restore later.
	if (mCustomGammaSet == FALSE)
	{
        if (!gGLManager.mIsIntel) // skip for Intel GPUs (see SL-11341)
        {
            LL_DEBUGS("Window") << "Getting the previous gamma ramp to restore later" << LL_ENDL;
            if(GetDeviceGammaRamp(mhDC, mPrevGammaRamp) == FALSE)
            {
                LL_WARNS("Window") << "Failed to get the previous gamma ramp" << LL_ENDL;
                return FALSE;
            }
        }
		mCustomGammaSet = TRUE;
	}

	LL_DEBUGS("Window") << "Setting gamma to " << gamma << LL_ENDL;

	for ( int i = 0; i < 256; ++i )
	{
		int mult = 256 - ( int ) ( ( gamma - 1.0f ) * 128.0f );

		int value = mult * i;

		if ( value > 0xffff )
			value = 0xffff;

		mCurrentGammaRamp[0][i] =
			mCurrentGammaRamp[1][i] =
			mCurrentGammaRamp[2][i] = (WORD) value;
	};

	return SetDeviceGammaRamp ( mhDC, mCurrentGammaRamp );
}

void LLWindowWin32::setFSAASamples(const U32 fsaa_samples)
{
    ASSERT_MAIN_THREAD();
	mFSAASamples = fsaa_samples;
}

U32 LLWindowWin32::getFSAASamples()
{
	return mFSAASamples;
}

LLWindow::LLWindowResolution* LLWindowWin32::getSupportedResolutions(S32 &num_resolutions)
{
    ASSERT_MAIN_THREAD();
	if (!mSupportedResolutions)
	{
		mSupportedResolutions = new LLWindowResolution[MAX_NUM_RESOLUTIONS];
		DEVMODE dev_mode;
		::ZeroMemory(&dev_mode, sizeof(DEVMODE));
		dev_mode.dmSize = sizeof(DEVMODE);

		mNumSupportedResolutions = 0;
		for (S32 mode_num = 0; mNumSupportedResolutions < MAX_NUM_RESOLUTIONS; mode_num++)
		{
			if (!EnumDisplaySettings(NULL, mode_num, &dev_mode))
			{
				break;
			}

			if (dev_mode.dmBitsPerPel == BITS_PER_PIXEL &&
				dev_mode.dmPelsWidth >= 800 &&
				dev_mode.dmPelsHeight >= 600)
			{
				BOOL resolution_exists = FALSE;
				for(S32 i = 0; i < mNumSupportedResolutions; i++)
				{
					if (mSupportedResolutions[i].mWidth == dev_mode.dmPelsWidth &&
						mSupportedResolutions[i].mHeight == dev_mode.dmPelsHeight)
					{
						resolution_exists = TRUE;
					}
				}
				if (!resolution_exists)
				{
					mSupportedResolutions[mNumSupportedResolutions].mWidth = dev_mode.dmPelsWidth;
					mSupportedResolutions[mNumSupportedResolutions].mHeight = dev_mode.dmPelsHeight;
					mNumSupportedResolutions++;
				}
			}
		}
	}

	num_resolutions = mNumSupportedResolutions;
	return mSupportedResolutions;
}


F32 LLWindowWin32::getNativeAspectRatio()
{
	if (mOverrideAspectRatio > 0.f)
	{
		return mOverrideAspectRatio;
	}
	else if (mNativeAspectRatio > 0.f)
	{
		// we grabbed this value at startup, based on the user's desktop settings
		return mNativeAspectRatio;
	}
	// RN: this hack presumes that the largest supported resolution is monitor-limited
	// and that pixels in that mode are square, therefore defining the native aspect ratio
	// of the monitor...this seems to work to a close approximation for most CRTs/LCDs
	S32 num_resolutions;
	LLWindowResolution* resolutions = getSupportedResolutions(num_resolutions);

	return ((F32)resolutions[num_resolutions - 1].mWidth / (F32)resolutions[num_resolutions - 1].mHeight);
}

F32 LLWindowWin32::getPixelAspectRatio()
{
	F32 pixel_aspect = 1.f;
	if (getFullscreen())
	{
		LLCoordScreen screen_size;
		getSize(&screen_size);
		pixel_aspect = getNativeAspectRatio() * (F32)screen_size.mY / (F32)screen_size.mX;
	}

	return pixel_aspect;
}

// Change display resolution.  Returns true if successful.
// protected
BOOL LLWindowWin32::setDisplayResolution(S32 width, S32 height, S32 bits, S32 refresh)
{
	DEVMODE dev_mode;
	::ZeroMemory(&dev_mode, sizeof(DEVMODE));
	dev_mode.dmSize = sizeof(DEVMODE);
	BOOL success = FALSE;

	// Don't change anything if we don't have to
	if (EnumDisplaySettings(NULL, ENUM_CURRENT_SETTINGS, &dev_mode))
	{
		if (dev_mode.dmPelsWidth        == width &&
			dev_mode.dmPelsHeight       == height &&
			dev_mode.dmBitsPerPel       == bits &&
			dev_mode.dmDisplayFrequency == refresh )
		{
			// ...display mode identical, do nothing
			return TRUE;
		}
	}

	memset(&dev_mode, 0, sizeof(dev_mode));
	dev_mode.dmSize = sizeof(dev_mode);
	dev_mode.dmPelsWidth        = width;
	dev_mode.dmPelsHeight       = height;
	dev_mode.dmBitsPerPel       = bits;
	dev_mode.dmDisplayFrequency = refresh;
	dev_mode.dmFields = DM_BITSPERPEL | DM_PELSWIDTH | DM_PELSHEIGHT | DM_DISPLAYFREQUENCY;

	// CDS_FULLSCREEN indicates that this is a temporary change to the device mode.
	LONG cds_result = ChangeDisplaySettings(&dev_mode, CDS_FULLSCREEN);

	success = (DISP_CHANGE_SUCCESSFUL == cds_result);

	if (!success)
	{
		LL_WARNS("Window") << "setDisplayResolution failed, "
			<< width << "x" << height << "x" << bits << " @ " << refresh << LL_ENDL;
	}

	return success;
}

// protected
BOOL LLWindowWin32::setFullscreenResolution()
{
	if (mFullscreen)
	{
		return setDisplayResolution( mFullscreenWidth, mFullscreenHeight, mFullscreenBits, mFullscreenRefresh);
	}
	else
	{
		return FALSE;
	}
}

// protected
BOOL LLWindowWin32::resetDisplayResolution()
{
	LL_DEBUGS("Window") << "resetDisplayResolution START" << LL_ENDL;

	LONG cds_result = ChangeDisplaySettings(NULL, 0);

	BOOL success = (DISP_CHANGE_SUCCESSFUL == cds_result);

	if (!success)
	{
		LL_WARNS("Window") << "resetDisplayResolution failed" << LL_ENDL;
	}

	LL_DEBUGS("Window") << "resetDisplayResolution END" << LL_ENDL;

	return success;
}

void LLWindowWin32::swapBuffers()
{
    LL_PROFILE_ZONE_SCOPED;
    ASSERT_MAIN_THREAD();
	SwapBuffers(mhDC);
<<<<<<< HEAD
=======

    LL_PROFILER_GPU_COLLECT
}
>>>>>>> f8441963

    LL_PROFILER_GPU_COLLECT
}

//
// LLSplashScreenImp
//
LLSplashScreenWin32::LLSplashScreenWin32()
:	mWindow(NULL)
{
}

LLSplashScreenWin32::~LLSplashScreenWin32()
{
}

void LLSplashScreenWin32::showImpl()
{
	// This appears to work.  ???
	HINSTANCE hinst = GetModuleHandle(NULL);

	mWindow = CreateDialog(hinst, 
		TEXT("SPLASHSCREEN"), 
		NULL,	// no parent
		(DLGPROC) LLSplashScreenWin32::windowProc); 
	ShowWindow(mWindow, SW_SHOW);
}


void LLSplashScreenWin32::updateImpl(const std::string& mesg)
{
	if (!mWindow) return;

	int output_str_len = MultiByteToWideChar(CP_UTF8, 0, mesg.c_str(), mesg.length(), NULL, 0);
	if( output_str_len>1024 )
		return;

	WCHAR w_mesg[1025];//big enought to keep null terminatos

	MultiByteToWideChar (CP_UTF8, 0, mesg.c_str(), mesg.length(), w_mesg, output_str_len);

	//looks like MultiByteToWideChar didn't add null terminator to converted string, see EXT-4858
	w_mesg[output_str_len] = 0;

	SendDlgItemMessage(mWindow,
		666,		// HACK: text id
		WM_SETTEXT,
		FALSE,
		(LPARAM)w_mesg);
}


void LLSplashScreenWin32::hideImpl()
{
	if (mWindow)
	{
        if (!destroy_window_handler(mWindow))
        {
            LL_WARNS("Window") << "Failed to properly close splash screen window!" << LL_ENDL;
        }
		mWindow = NULL; 
	}
}


// static
LRESULT CALLBACK LLSplashScreenWin32::windowProc(HWND h_wnd, UINT u_msg,
											WPARAM w_param, LPARAM l_param)
{
	// Just give it to windows
	return DefWindowProc(h_wnd, u_msg, w_param, l_param);
}

//
// Helper Funcs
//

S32 OSMessageBoxWin32(const std::string& text, const std::string& caption, U32 type)
{
	UINT uType;

	switch(type)
	{
	case OSMB_OK:
		uType = MB_OK;
		break;
	case OSMB_OKCANCEL:
		uType = MB_OKCANCEL;
		break;
	case OSMB_YESNO:
		uType = MB_YESNO;
		break;
	default:
		uType = MB_OK;
		break;
	}

	int retval_win = MessageBoxW(NULL, // HWND
								 ll_convert_string_to_wide(text).c_str(),
								 ll_convert_string_to_wide(caption).c_str(),
								 uType);
	S32 retval;

	switch(retval_win)
	{
	case IDYES:
		retval = OSBTN_YES;
		break;
	case IDNO:
		retval = OSBTN_NO;
		break;
	case IDOK:
		retval = OSBTN_OK;
		break;
	case IDCANCEL:
		retval = OSBTN_CANCEL;
		break;
	default:
		retval = OSBTN_CANCEL;
		break;
	}

	return retval;
}
void LLWindowWin32::openFile(const std::string& file_name )
{
	LLWString url_wstring = utf8str_to_wstring( file_name );
	llutf16string url_utf16 = wstring_to_utf16str( url_wstring );
	
	SHELLEXECUTEINFO sei = { sizeof( sei ) };
	sei.fMask = SEE_MASK_FLAG_DDEWAIT;
	sei.nShow = SW_SHOWNORMAL;
	sei.lpVerb = L"open";
	sei.lpFile = url_utf16.c_str();
	ShellExecuteEx( &sei );
}
void LLWindowWin32::spawnWebBrowser(const std::string& escaped_url, bool async)
{
	bool found = false;
	S32 i;
	for (i = 0; i < gURLProtocolWhitelistCount; i++)
	{
		if (escaped_url.find(gURLProtocolWhitelist[i]) == 0)
		{
			found = true;
			break;
		}
	}

	if (!found)
	{
		LL_WARNS("Window") << "spawn_web_browser() called for url with protocol not on whitelist: " << escaped_url << LL_ENDL;
		return;
	}

	LL_INFOS("Window") << "Opening URL " << escaped_url << LL_ENDL;

	// replaced ShellExecute code with ShellExecuteEx since ShellExecute doesn't work
	// reliablly on Vista.

	// this is madness.. no, this is..
	LLWString url_wstring = utf8str_to_wstring( escaped_url );
	llutf16string url_utf16 = wstring_to_utf16str( url_wstring );

	// let the OS decide what to use to open the URL
	SHELLEXECUTEINFO sei = { sizeof( sei ) };
	// NOTE: this assumes that SL will stick around long enough to complete the DDE message exchange
	// necessary for ShellExecuteEx to complete
	if (async)
	{
		sei.fMask = SEE_MASK_ASYNCOK;
	}
	sei.nShow = SW_SHOWNORMAL;
	sei.lpVerb = L"open";
	sei.lpFile = url_utf16.c_str();
	ShellExecuteEx( &sei );
}

/*
	Make the raw keyboard data available - used to poke through to LLQtWebKit so
	that Qt/Webkit has access to the virtual keycodes etc. that it needs
*/
LLSD LLWindowWin32::getNativeKeyData()
{
	LLSD result = LLSD::emptyMap();

	result["scan_code"] = (S32)mKeyScanCode;
	result["virtual_key"] = (S32)mKeyVirtualKey;
	result["msg"] = ll_sd_from_U32(mRawMsg);
	result["w_param"] = ll_sd_from_U32(mRawWParam);
	result["l_param"] = ll_sd_from_U32(mRawLParam);

	return result;
}

BOOL LLWindowWin32::dialogColorPicker( F32 *r, F32 *g, F32 *b )
{
	BOOL retval = FALSE;

	static CHOOSECOLOR cc;
	static COLORREF crCustColors[16];
	cc.lStructSize = sizeof(CHOOSECOLOR);
	cc.hwndOwner = mWindowHandle;
	cc.hInstance = NULL;
	cc.rgbResult = RGB ((*r * 255.f),(*g *255.f),(*b * 255.f));
	//cc.rgbResult = RGB (0x80,0x80,0x80); 
	cc.lpCustColors = crCustColors;
	cc.Flags = CC_RGBINIT | CC_FULLOPEN;
	cc.lCustData = 0;
	cc.lpfnHook = NULL;
	cc.lpTemplateName = NULL;
 
	// This call is modal, so pause agent
	//send_agent_pause();	// this is in newview and we don't want to set up a dependency
	{
		retval = ChooseColor(&cc);
	}
	//send_agent_resume();	// this is in newview and we don't want to set up a dependency

	*b = ((F32)((cc.rgbResult >> 16) & 0xff)) / 255.f;

	*g = ((F32)((cc.rgbResult >> 8) & 0xff)) / 255.f;
	
	*r = ((F32)(cc.rgbResult & 0xff)) / 255.f;

	return (retval);
}

void *LLWindowWin32::getPlatformWindow()
{
	return (void*)mWindowHandle;
}

void LLWindowWin32::bringToFront()
{
    mWindowThread->post([=]()
        {
            BringWindowToTop(mWindowHandle);
        });
}

// set (OS) window focus back to the client
void LLWindowWin32::focusClient()
{
    mWindowThread->post([=]()
        {
            SetFocus(mWindowHandle);
        });
}

void LLWindowWin32::allowLanguageTextInput(LLPreeditor *preeditor, BOOL b)
{
	if (b == sLanguageTextInputAllowed || !LLWinImm::isAvailable())
	{
		return;
	}

	if (preeditor != mPreeditor && !b)
	{
		// This condition may occur with a call to
		// setEnabled(BOOL) from LLTextEditor or LLLineEditor
		// when the control is not focused.
		// We need to silently ignore the case so that
		// the language input status of the focused control
		// is not disturbed.
		return;
	}

	// Take care of old and new preeditors.
	if (preeditor != mPreeditor || !b)
	{
		if (sLanguageTextInputAllowed)
		{
			interruptLanguageTextInput();
		}
		mPreeditor = (b ? preeditor : NULL);
	}

	sLanguageTextInputAllowed = b;

	if ( sLanguageTextInputAllowed )
	{
		// Allowing: Restore the previous IME status, so that the user has a feeling that the previous 
		// text input continues naturally.  Be careful, however, the IME status is meaningful only during the user keeps 
		// using same Input Locale (aka Keyboard Layout).
		if (sWinIMEOpened && GetKeyboardLayout(0) == sWinInputLocale)
		{
			HIMC himc = LLWinImm::getContext(mWindowHandle);
			LLWinImm::setOpenStatus(himc, TRUE);
			LLWinImm::setConversionStatus(himc, sWinIMEConversionMode, sWinIMESentenceMode);
			LLWinImm::releaseContext(mWindowHandle, himc);
		}
	}
	else
	{
		// Disallowing: Turn off the IME so that succeeding key events bypass IME and come to us directly.
		// However, do it after saving the current IME  status.  We need to restore the status when
		//   allowing language text input again.
		sWinInputLocale = GetKeyboardLayout(0);
		sWinIMEOpened = LLWinImm::isIME(sWinInputLocale);
		if (sWinIMEOpened)
		{
			HIMC himc = LLWinImm::getContext(mWindowHandle);
			sWinIMEOpened = LLWinImm::getOpenStatus(himc);
			if (sWinIMEOpened)
			{
				LLWinImm::getConversionStatus(himc, &sWinIMEConversionMode, &sWinIMESentenceMode);

				// We need both ImmSetConversionStatus and ImmSetOpenStatus here to surely disable IME's 
				// keyboard hooking, because Some IME reacts only on the former and some other on the latter...
				LLWinImm::setConversionStatus(himc, IME_CMODE_NOCONVERSION, sWinIMESentenceMode);
				LLWinImm::setOpenStatus(himc, FALSE);
			}
			LLWinImm::releaseContext(mWindowHandle, himc);
 		}
	}
}

void LLWindowWin32::fillCandidateForm(const LLCoordGL& caret, const LLRect& bounds, 
		CANDIDATEFORM *form)
{
	LLCoordWindow caret_coord, top_left, bottom_right;
	convertCoords(caret, &caret_coord);
	convertCoords(LLCoordGL(bounds.mLeft, bounds.mTop), &top_left);
	convertCoords(LLCoordGL(bounds.mRight, bounds.mBottom), &bottom_right);

	memset(form, 0, sizeof(CANDIDATEFORM));
	form->dwStyle = CFS_EXCLUDE;
	form->ptCurrentPos.x = caret_coord.mX;
	form->ptCurrentPos.y = caret_coord.mY;
	form->rcArea.left   = top_left.mX;
	form->rcArea.top    = top_left.mY;
	form->rcArea.right  = bottom_right.mX;
	form->rcArea.bottom = bottom_right.mY;
}


// Put the IME window at the right place (near current text input).   Point coordinates should be the top of the current text line.
void LLWindowWin32::setLanguageTextInput( const LLCoordGL & position )
{
	if (sLanguageTextInputAllowed && LLWinImm::isAvailable())
	{
		HIMC himc = LLWinImm::getContext(mWindowHandle);

		LLCoordWindow win_pos;
		convertCoords( position, &win_pos );

		if ( win_pos.mX >= 0 && win_pos.mY >= 0 && 
			(win_pos.mX != sWinIMEWindowPosition.mX) || (win_pos.mY != sWinIMEWindowPosition.mY) )
		{
			COMPOSITIONFORM ime_form;
			memset( &ime_form, 0, sizeof(ime_form) );
			ime_form.dwStyle = CFS_POINT;
			ime_form.ptCurrentPos.x = win_pos.mX;
			ime_form.ptCurrentPos.y = win_pos.mY;

			LLWinImm::setCompositionWindow( himc, &ime_form );

			sWinIMEWindowPosition = win_pos;
		}

		LLWinImm::releaseContext(mWindowHandle, himc);
	}
}


void LLWindowWin32::fillCharPosition(const LLCoordGL& caret, const LLRect& bounds, const LLRect& control,
		IMECHARPOSITION *char_position)
{
	LLCoordScreen caret_coord, top_left, bottom_right;
	convertCoords(caret, &caret_coord);
	convertCoords(LLCoordGL(bounds.mLeft, bounds.mTop), &top_left);
	convertCoords(LLCoordGL(bounds.mRight, bounds.mBottom), &bottom_right);

	char_position->pt.x = caret_coord.mX;
	char_position->pt.y = top_left.mY;	// Windows wants the coordinate of upper left corner of a character...
	char_position->cLineHeight = bottom_right.mY - top_left.mY;
	char_position->rcDocument.left   = top_left.mX;
	char_position->rcDocument.top    = top_left.mY;
	char_position->rcDocument.right  = bottom_right.mX;
	char_position->rcDocument.bottom = bottom_right.mY;
}

void LLWindowWin32::fillCompositionLogfont(LOGFONT *logfont)
{
	// Our font is a list of FreeType recognized font files that may
	// not have a corresponding ones in Windows' fonts.  Hence, we
	// can't simply tell Windows which font we are using.  We will
	// notify a _standard_ font for a current input locale instead.
	// We use a hard-coded knowledge about the Windows' standard
	// configuration to do so...

	memset(logfont, 0, sizeof(LOGFONT));

	const WORD lang_id = LOWORD(GetKeyboardLayout(0));
	switch (PRIMARYLANGID(lang_id))
	{
	case LANG_CHINESE:
		// We need to identify one of two Chinese fonts.
		switch (SUBLANGID(lang_id))
		{
		case SUBLANG_CHINESE_SIMPLIFIED:
		case SUBLANG_CHINESE_SINGAPORE:
			logfont->lfCharSet = GB2312_CHARSET;
			lstrcpy(logfont->lfFaceName, TEXT("SimHei"));
			break;
		case SUBLANG_CHINESE_TRADITIONAL:
		case SUBLANG_CHINESE_HONGKONG:
		case SUBLANG_CHINESE_MACAU:
		default:
			logfont->lfCharSet = CHINESEBIG5_CHARSET;
			lstrcpy(logfont->lfFaceName, TEXT("MingLiU"));
			break;			
		}
		break;
	case LANG_JAPANESE:
		logfont->lfCharSet = SHIFTJIS_CHARSET;
		lstrcpy(logfont->lfFaceName, TEXT("MS Gothic"));
		break;		
	case LANG_KOREAN:
		logfont->lfCharSet = HANGUL_CHARSET;
		lstrcpy(logfont->lfFaceName, TEXT("Gulim"));
		break;
	default:
		logfont->lfCharSet = ANSI_CHARSET;
		lstrcpy(logfont->lfFaceName, TEXT("Tahoma"));
		break;
	}
							
	logfont->lfHeight = mPreeditor->getPreeditFontSize();
	logfont->lfWeight = FW_NORMAL;
}	

U32 LLWindowWin32::fillReconvertString(const LLWString &text,
	S32 focus, S32 focus_length, RECONVERTSTRING *reconvert_string)
{
	const llutf16string text_utf16 = wstring_to_utf16str(text);
	const DWORD required_size = sizeof(RECONVERTSTRING) + (text_utf16.length() + 1) * sizeof(WCHAR);
	if (reconvert_string && reconvert_string->dwSize >= required_size)
	{
		const DWORD focus_utf16_at = wstring_utf16_length(text, 0, focus);
		const DWORD focus_utf16_length = wstring_utf16_length(text, focus, focus_length);

		reconvert_string->dwVersion = 0;
		reconvert_string->dwStrLen = text_utf16.length();
		reconvert_string->dwStrOffset = sizeof(RECONVERTSTRING);
		reconvert_string->dwCompStrLen = focus_utf16_length;
		reconvert_string->dwCompStrOffset = focus_utf16_at * sizeof(WCHAR);
		reconvert_string->dwTargetStrLen = 0;
		reconvert_string->dwTargetStrOffset = focus_utf16_at * sizeof(WCHAR);

		const LPWSTR text = (LPWSTR)((BYTE *)reconvert_string + sizeof(RECONVERTSTRING));
		memcpy(text, text_utf16.c_str(), (text_utf16.length() + 1) * sizeof(WCHAR));
	}
	return required_size;
}

void LLWindowWin32::updateLanguageTextInputArea()
{
	if (!mPreeditor || !LLWinImm::isAvailable())
	{
		return;
	}

	LLCoordGL caret_coord;
	LLRect preedit_bounds;
	if (mPreeditor->getPreeditLocation(-1, &caret_coord, &preedit_bounds, NULL))
	{
		mLanguageTextInputPointGL = caret_coord;
		mLanguageTextInputAreaGL = preedit_bounds;

		CANDIDATEFORM candidate_form;
		fillCandidateForm(caret_coord, preedit_bounds, &candidate_form);

		HIMC himc = LLWinImm::getContext(mWindowHandle);
		// Win32 document says there may be up to 4 candidate windows.
		// This magic number 4 appears only in the document, and
		// there are no constant/macro for the value...
		for (int i = 3; i >= 0; --i)
		{
			candidate_form.dwIndex = i;
			LLWinImm::setCandidateWindow(himc, &candidate_form);
		}
		LLWinImm::releaseContext(mWindowHandle, himc);
	}
}

void LLWindowWin32::interruptLanguageTextInput()
{
    ASSERT_MAIN_THREAD();
	if (mPreeditor && LLWinImm::isAvailable())
	{
		HIMC himc = LLWinImm::getContext(mWindowHandle);
		LLWinImm::notifyIME(himc, NI_COMPOSITIONSTR, CPS_COMPLETE, 0);
		LLWinImm::releaseContext(mWindowHandle, himc);
	}
}

void LLWindowWin32::handleStartCompositionMessage()
{
	// Let IME know the font to use in feedback UI.
	LOGFONT logfont;
	fillCompositionLogfont(&logfont);
	HIMC himc = LLWinImm::getContext(mWindowHandle);
	LLWinImm::setCompositionFont(himc, &logfont);
	LLWinImm::releaseContext(mWindowHandle, himc);
}

// Handle WM_IME_COMPOSITION message.

void LLWindowWin32::handleCompositionMessage(const U32 indexes)
{
	BOOL needs_update = FALSE;
	LLWString result_string;
	LLWString preedit_string;
	S32 preedit_string_utf16_length = 0;
	LLPreeditor::segment_lengths_t preedit_segment_lengths;
	LLPreeditor::standouts_t preedit_standouts;

	// Step I: Receive details of preedits from IME.

	HIMC himc = LLWinImm::getContext(mWindowHandle);

	if (indexes & GCS_RESULTSTR)
	{
		LONG size = LLWinImm::getCompositionString(himc, GCS_RESULTSTR, NULL, 0);
		if (size >= 0)
		{
			const LPWSTR data = new WCHAR[size / sizeof(WCHAR) + 1];
			size = LLWinImm::getCompositionString(himc, GCS_RESULTSTR, data, size);
			if (size > 0)
			{
				result_string = utf16str_to_wstring(llutf16string(data, size / sizeof(WCHAR)));
			}
			delete[] data;
			needs_update = TRUE;
		}
	}
	
	if (indexes & GCS_COMPSTR)
	{
		LONG size = LLWinImm::getCompositionString(himc, GCS_COMPSTR, NULL, 0);
		if (size >= 0)
		{
			const LPWSTR data = new WCHAR[size / sizeof(WCHAR) + 1];
			size = LLWinImm::getCompositionString(himc, GCS_COMPSTR, data, size);
			if (size > 0)
			{
				preedit_string_utf16_length = size / sizeof(WCHAR);
				preedit_string = utf16str_to_wstring(llutf16string(data, size / sizeof(WCHAR)));
			}
			delete[] data;
			needs_update = TRUE;
		}
	}

	if ((indexes & GCS_COMPCLAUSE) && preedit_string.length() > 0)
	{
		LONG size = LLWinImm::getCompositionString(himc, GCS_COMPCLAUSE, NULL, 0);
		if (size > 0)
		{
			const LPDWORD data = new DWORD[size / sizeof(DWORD)];
			size = LLWinImm::getCompositionString(himc, GCS_COMPCLAUSE, data, size);
			if (size >= sizeof(DWORD) * 2
				&& data[0] == 0 && data[size / sizeof(DWORD) - 1] == preedit_string_utf16_length)
			{
				preedit_segment_lengths.resize(size / sizeof(DWORD) - 1);
				S32 offset = 0;
				for (U32 i = 0; i < preedit_segment_lengths.size(); i++)
				{
					const S32 length = wstring_wstring_length_from_utf16_length(preedit_string, offset, data[i + 1] - data[i]);
					preedit_segment_lengths[i] = length;
					offset += length;
				}
			}
			delete[] data;
		}
	}

	if ((indexes & GCS_COMPATTR) && preedit_segment_lengths.size() > 1)
	{
		LONG size = LLWinImm::getCompositionString(himc, GCS_COMPATTR, NULL, 0);
		if (size > 0)
		{
			const LPBYTE data = new BYTE[size / sizeof(BYTE)];
			size = LLWinImm::getCompositionString(himc, GCS_COMPATTR, data, size);
			if (size == preedit_string_utf16_length)
			{
				preedit_standouts.assign(preedit_segment_lengths.size(), FALSE);
				S32 offset = 0;
				for (U32 i = 0; i < preedit_segment_lengths.size(); i++)
				{
					if (ATTR_TARGET_CONVERTED == data[offset] || ATTR_TARGET_NOTCONVERTED == data[offset])
					{
						preedit_standouts[i] = TRUE;
					}
					offset += wstring_utf16_length(preedit_string, offset, preedit_segment_lengths[i]);
				}
			}
			delete[] data;
		}
	}

	S32 caret_position = preedit_string.length();
	if (indexes & GCS_CURSORPOS)
	{
		const S32 caret_position_utf16 = LLWinImm::getCompositionString(himc, GCS_CURSORPOS, NULL, 0);
		if (caret_position_utf16 >= 0 && caret_position <= preedit_string_utf16_length)
		{
			caret_position = wstring_wstring_length_from_utf16_length(preedit_string, 0, caret_position_utf16);
		}
	}

	if (indexes == 0)
	{
		// I'm not sure this condition really happens, but
		// Windows SDK document says it is an indication
		// of "reset everything."
		needs_update = TRUE;
	}

	LLWinImm::releaseContext(mWindowHandle, himc);

	// Step II: Update the active preeditor.

	if (needs_update)
	{
		mPreeditor->resetPreedit();

		if (result_string.length() > 0)
		{
			for (LLWString::const_iterator i = result_string.begin(); i != result_string.end(); i++)
			{
				mPreeditor->handleUnicodeCharHere(*i);
			}
		}

		if (preedit_string.length() == 0)
 		{
			preedit_segment_lengths.clear();
			preedit_standouts.clear();
		}
		else
		{
			if (preedit_segment_lengths.size() == 0)
			{
				preedit_segment_lengths.assign(1, preedit_string.length());
			}
			if (preedit_standouts.size() == 0)
			{
				preedit_standouts.assign(preedit_segment_lengths.size(), FALSE);
			}
		}
		mPreeditor->updatePreedit(preedit_string, preedit_segment_lengths, preedit_standouts, caret_position);

		// Some IME doesn't query char position after WM_IME_COMPOSITION,
		// so we need to update them actively.
		updateLanguageTextInputArea();
	}
}

// Given a text and a focus range, find_context finds and returns a
// surrounding context of the focused subtext.  A variable pointed
// to by offset receives the offset in llwchars of the beginning of
// the returned context string in the given wtext.

static LLWString find_context(const LLWString & wtext, S32 focus, S32 focus_length, S32 *offset)
{
	static const S32 CONTEXT_EXCESS = 30;	// This value is by experiences.

	const S32 e = llmin((S32) wtext.length(), focus + focus_length + CONTEXT_EXCESS);
	S32 end = focus + focus_length;
	while (end < e && '\n' != wtext[end])
	{
		end++;
	}

	const S32 s = llmax(0, focus - CONTEXT_EXCESS);
	S32 start = focus;
	while (start > s && '\n' != wtext[start - 1])
	{
		--start;
	}

	*offset = start;
	return wtext.substr(start, end - start);
}

// final stage of handling drop requests - both from WM_DROPFILES message
// for files and via IDropTarget interface requests.
LLWindowCallbacks::DragNDropResult LLWindowWin32::completeDragNDropRequest( const LLCoordGL gl_coord, const MASK mask, LLWindowCallbacks::DragNDropAction action, const std::string url )
{
    ASSERT_MAIN_THREAD();
	return mCallbacks->handleDragNDrop( this, gl_coord, mask, action, url );
}

// Handle WM_IME_REQUEST message.
// If it handled the message, returns TRUE.  Otherwise, FALSE.
// When it handled the message, the value to be returned from
// the Window Procedure is set to *result.

BOOL LLWindowWin32::handleImeRequests(WPARAM request, LPARAM param, LRESULT *result)
{
	if ( mPreeditor )
	{
		switch (request)
		{
			case IMR_CANDIDATEWINDOW:		// http://msdn2.microsoft.com/en-us/library/ms776080.aspx
			{
				LLCoordGL caret_coord;
				LLRect preedit_bounds;
				mPreeditor->getPreeditLocation(-1, &caret_coord, &preedit_bounds, NULL);
				
				CANDIDATEFORM *const form = (CANDIDATEFORM *)param;
				DWORD const dwIndex = form->dwIndex;
				fillCandidateForm(caret_coord, preedit_bounds, form);
				form->dwIndex = dwIndex;

				*result = 1;
				return TRUE;
			}
			case IMR_QUERYCHARPOSITION:
			{
				IMECHARPOSITION *const char_position = (IMECHARPOSITION *)param;

				// char_position->dwCharPos counts in number of
				// WCHARs, i.e., UTF-16 encoding units, so we can't simply pass the
				// number to getPreeditLocation.  

				const LLWString & wtext = mPreeditor->getPreeditString();
				S32 preedit, preedit_length;
				mPreeditor->getPreeditRange(&preedit, &preedit_length);
				LLCoordGL caret_coord;
				LLRect preedit_bounds, text_control;
				const S32 position = wstring_wstring_length_from_utf16_length(wtext, preedit, char_position->dwCharPos);

				if (!mPreeditor->getPreeditLocation(position, &caret_coord, &preedit_bounds, &text_control))
				{
					LL_WARNS("Window") << "*** IMR_QUERYCHARPOSITON called but getPreeditLocation failed." << LL_ENDL;
					return FALSE;
				}

				fillCharPosition(caret_coord, preedit_bounds, text_control, char_position);

				*result = 1;
				return TRUE;
			}
			case IMR_COMPOSITIONFONT:
			{
				fillCompositionLogfont((LOGFONT *)param);

				*result = 1;
				return TRUE;
			}
			case IMR_RECONVERTSTRING:
			{
				mPreeditor->resetPreedit();
				const LLWString & wtext = mPreeditor->getPreeditString();
				S32 select, select_length;
				mPreeditor->getSelectionRange(&select, &select_length);

				S32 context_offset;
				const LLWString context = find_context(wtext, select, select_length, &context_offset);

				RECONVERTSTRING * const reconvert_string = (RECONVERTSTRING *)param;
				const U32 size = fillReconvertString(context, select - context_offset, select_length, reconvert_string);
				if (reconvert_string)
				{
					if (select_length == 0)
					{
						// Let the IME to decide the reconversion range, and
						// adjust the reconvert_string structure accordingly.
						HIMC himc = LLWinImm::getContext(mWindowHandle);
						const BOOL adjusted = LLWinImm::setCompositionString(himc,
									SCS_QUERYRECONVERTSTRING, reconvert_string, size, NULL, 0);
						LLWinImm::releaseContext(mWindowHandle, himc);
						if (adjusted)
						{
							const llutf16string & text_utf16 = wstring_to_utf16str(context);
							const S32 new_preedit_start = reconvert_string->dwCompStrOffset / sizeof(WCHAR);
							const S32 new_preedit_end = new_preedit_start + reconvert_string->dwCompStrLen;
							select = utf16str_wstring_length(text_utf16, new_preedit_start);
							select_length = utf16str_wstring_length(text_utf16, new_preedit_end) - select;
							select += context_offset;
						}
					}
					mPreeditor->markAsPreedit(select, select_length);
				}

				*result = size;
				return TRUE;
			}
			case IMR_CONFIRMRECONVERTSTRING:
			{
				*result = FALSE;
				return TRUE;
			}
			case IMR_DOCUMENTFEED:
			{
				const LLWString & wtext = mPreeditor->getPreeditString();
				S32 preedit, preedit_length;
				mPreeditor->getPreeditRange(&preedit, &preedit_length);
				
				S32 context_offset;
				LLWString context = find_context(wtext, preedit, preedit_length, &context_offset);
				preedit -= context_offset;
				if (preedit_length)
				{
					// IMR_DOCUMENTFEED may be called when we have an active preedit.
					// We should pass the context string *excluding* the preedit string.
					// Otherwise, some IME are confused.
					context.erase(preedit, preedit_length);
				}
				
				RECONVERTSTRING *reconvert_string = (RECONVERTSTRING *)param;
				*result = fillReconvertString(context, preedit, 0, reconvert_string);
				return TRUE;
			}
			default:
				return FALSE;
		}
	}

	return FALSE;
}

//static
void LLWindowWin32::setDPIAwareness()
{
	HMODULE hShcore = LoadLibrary(L"shcore.dll");
	if (hShcore != NULL)
	{
		SetProcessDpiAwarenessType pSPDA;
		pSPDA = (SetProcessDpiAwarenessType)GetProcAddress(hShcore, "SetProcessDpiAwareness");
		if (pSPDA)
		{
			
			HRESULT hr = pSPDA(PROCESS_PER_MONITOR_DPI_AWARE);
			if (hr != S_OK)
			{
				LL_WARNS() << "SetProcessDpiAwareness() function returned an error. Will use legacy DPI awareness API of Win XP/7" << LL_ENDL;
			}
		}
		FreeLibrary(hShcore);	
	}
	else
	{
		LL_WARNS() << "Could not load shcore.dll library (included by <ShellScalingAPI.h> from Win 8.1 SDK. Will use legacy DPI awareness API of Win XP/7" << LL_ENDL;
	}
}

void* LLWindowWin32::getDirectInput8()
{
    return &gDirectInput8;
}

bool LLWindowWin32::getInputDevices(U32 device_type_filter, void * di8_devices_callback, void* userdata)
{
    if (gDirectInput8 != NULL)
    {
        // Enumerate devices
        HRESULT status = gDirectInput8->EnumDevices(
            (DWORD) device_type_filter,        // DWORD dwDevType,
            (LPDIENUMDEVICESCALLBACK)di8_devices_callback,  // LPDIENUMDEVICESCALLBACK lpCallback, // BOOL DIEnumDevicesCallback( LPCDIDEVICEINSTANCE lpddi, LPVOID pvRef ) // BOOL CALLBACK DinputDevice::DevicesCallback
            (LPVOID*)userdata, // LPVOID pvRef
            DIEDFL_ATTACHEDONLY       // DWORD dwFlags
            );

        return status == DI_OK;
    }
    return false;
}

F32 LLWindowWin32::getSystemUISize()
{
	F32 scale_value = 1.f;
	HWND hWnd = (HWND)getPlatformWindow();
	HDC hdc = GetDC(hWnd);
	HMONITOR hMonitor;
	HANDLE hProcess = GetCurrentProcess();
	PROCESS_DPI_AWARENESS dpi_awareness;

	HMODULE hShcore = LoadLibrary(L"shcore.dll");

	if (hShcore != NULL)
	{
		GetProcessDpiAwarenessType pGPDA;
		pGPDA = (GetProcessDpiAwarenessType)GetProcAddress(hShcore, "GetProcessDpiAwareness");
		GetDpiForMonitorType pGDFM;
		pGDFM = (GetDpiForMonitorType)GetProcAddress(hShcore, "GetDpiForMonitor");
		if (pGPDA != NULL && pGDFM != NULL)
		{
			pGPDA(hProcess, &dpi_awareness);
			if (dpi_awareness == PROCESS_PER_MONITOR_DPI_AWARE)
			{
				POINT    pt;
				UINT     dpix = 0, dpiy = 0;
				HRESULT  hr = E_FAIL;
				RECT     rect;

				GetWindowRect(hWnd, &rect);
				// Get the DPI for the monitor, on which the center of window is displayed and set the scaling factor
				pt.x = (rect.left + rect.right) / 2;
				pt.y = (rect.top + rect.bottom) / 2;
				hMonitor = MonitorFromPoint(pt, MONITOR_DEFAULTTONEAREST);
				hr = pGDFM(hMonitor, MDT_EFFECTIVE_DPI, &dpix, &dpiy);
				if (hr == S_OK)
				{
					scale_value = F32(dpix) / F32(USER_DEFAULT_SCREEN_DPI);
				}
				else
				{
					LL_WARNS() << "Could not determine DPI for monitor. Setting scale to default 100 %" << LL_ENDL;
					scale_value = 1.0f;
				}
			}
			else
			{
				LL_WARNS() << "Process is not per-monitor DPI-aware. Setting scale to default 100 %" << LL_ENDL;
				scale_value = 1.0f;
			}
		}
		FreeLibrary(hShcore);
	}
	else
	{
		LL_WARNS() << "Could not load shcore.dll library (included by <ShellScalingAPI.h> from Win 8.1 SDK). Using legacy DPI awareness API of Win XP/7" << LL_ENDL;
		scale_value = F32(GetDeviceCaps(hdc, LOGPIXELSX)) / F32(USER_DEFAULT_SCREEN_DPI);
	}

	ReleaseDC(hWnd, hdc);
	return scale_value;
}

//static
std::vector<std::string> LLWindowWin32::getDisplaysResolutionList()
{ 
	return sMonitorInfo.getResolutionsList();
}

//static
std::vector<std::string> LLWindowWin32::getDynamicFallbackFontList()
{
	// Fonts previously in getFontListSans() have moved to fonts.xml.
	return std::vector<std::string>();
}

// <FS:ND> Allow to query for window chrome sizes.
void LLWindowWin32::getWindowChrome( U32 &aChromeW, U32 &aChromeH )
{
	LLWindow::getWindowChrome( aChromeW, aChromeH );

	RECT oClient, oWindow;

	if( !::GetClientRect( mWindowHandle, &oClient ) || !::GetWindowRect( mWindowHandle, &oWindow ) )
		return;

	U32 nHeight = oWindow.bottom - oWindow.top;
	U32 nWidth = oWindow.right - oWindow.left;
	U32 nCHeight = oClient.bottom - oClient.top;
	U32 nCWidth = oClient.right - oClient.left;

	aChromeW = nWidth - nCWidth;
	aChromeH = nHeight - nCHeight;
}
// </FS:ND>

#endif // LL_WINDOWS

inline LLWindowWin32::LLWindowWin32Thread::LLWindowWin32Thread()
    : ThreadPool("Window Thread", 1, MAX_QUEUE_SIZE)
{
    ThreadPool::start();
}

/**
 * LogChange is to log changes in status while trying to avoid spamming the
 * log with repeated messages, especially in a tight loop. It refuses to log
 * a continuous run of identical messages, but logs every time the message
 * changes. (It will happily spam when messages quickly bounce back and
 * forth.)
 */
class LogChange
{
public:
    LogChange(const std::string& tag):
        mTag(tag)
    {}

    template <typename... Items>
    void always(Items&&... items)
    {
        // This odd construct ensures that the stringize() call is only
        // executed if DEBUG logging is enabled for the passed tag.
        LL_DEBUGS(mTag.c_str());
        log(LL_CONT, stringize(std::forward<Items>(items)...));
        LL_ENDL;
    }

    template <typename... Items>
    void onChange(Items&&... items)
    {
        LL_DEBUGS(mTag.c_str());
        auto str = stringize(std::forward<Items>(items)...);
        if (str != mPrev)
        {
            log(LL_CONT, str);
        }
        LL_ENDL;
    }

private:
    void log(std::ostream& out, const std::string& message)
    {
        mPrev = message;
        out << message;
    }
    std::string mTag;
    std::string mPrev;
};

void LLWindowWin32::LLWindowWin32Thread::run()
{
    sWindowThreadId = std::this_thread::get_id();
    LogChange logger("Window");

    while (! getQueue().done())
    {
        LL_PROFILE_ZONE_SCOPED;

        if (mWindowHandle != 0)
        {
            MSG msg;
            BOOL status;
            if (mhDC == 0)
            {
                LL_PROFILE_ZONE_NAMED("w32t - PeekMessage");
                logger.onChange("PeekMessage(", std::hex, mWindowHandle, ")");
                status = PeekMessage(&msg, mWindowHandle, 0, 0, PM_REMOVE);
            }
            else
            {
                LL_PROFILE_ZONE_NAMED("w32t - GetMessage");
                logger.always("GetMessage(", std::hex, mWindowHandle, ")");
                status = GetMessage(&msg, NULL, 0, 0);
            }
            if (status > 0)
            {
                logger.always("got MSG (", std::hex, msg.hwnd, ", ", msg.message,
                              ", ", msg.wParam, ")");
                TranslateMessage(&msg);
                DispatchMessage(&msg);

                mMessageQueue.pushFront(msg);
            }
        }

        {
            LL_PROFILE_ZONE_NAMED("w32t - Function Queue");
            logger.onChange("runPending()");
            //process any pending functions
            getQueue().runPending();
        }
        
#if 0
        {
            LL_PROFILE_ZONE_NAMED("w32t - Sleep");
            logger.always("sleep(1)");
            std::this_thread::sleep_for(std::chrono::milliseconds(1));
        }
#endif
    }
}

void LLWindowWin32::post(const std::function<void()>& func)
{
    mFunctionQueue.pushFront(func);
}

void LLWindowWin32::postMouseButtonEvent(const std::function<void()>& func)
{
    mMouseQueue.pushFront(func);
}

void LLWindowWin32::kickWindowThread(HWND windowHandle)
{
    if (! windowHandle)
        windowHandle = mWindowHandle;
    if (windowHandle)
    {
        // post a nonsense user message to wake up the Window Thread in
        // case any functions are pending and no windows events came
        // through this frame
        WPARAM wparam{ 0xB0B0 };
        LL_DEBUGS("Window") << "PostMessage(" << std::hex << windowHandle
                            << ", " << WM_DUMMY_
                            << ", " << wparam << ")" << std::dec << LL_ENDL;
        PostMessage(windowHandle, WM_DUMMY_, wparam, 0x1337);
    }
}

<<<<<<< HEAD
=======
#endif // LL_WINDOWS

inline LLWindowWin32::LLWindowWin32Thread::LLWindowWin32Thread()
    : ThreadPool("Window Thread", 1, MAX_QUEUE_SIZE)
{
    ThreadPool::start();
}

/**
 * LogChange is to log changes in status while trying to avoid spamming the
 * log with repeated messages, especially in a tight loop. It refuses to log
 * a continuous run of identical messages, but logs every time the message
 * changes. (It will happily spam when messages quickly bounce back and
 * forth.)
 */
class LogChange
{
public:
    LogChange(const std::string& tag):
        mTag(tag)
    {}

    template <typename... Items>
    void always(Items&&... items)
    {
        // This odd construct ensures that the stringize() call is only
        // executed if DEBUG logging is enabled for the passed tag.
        LL_DEBUGS(mTag.c_str());
        log(LL_CONT, stringize(std::forward<Items>(items)...));
        LL_ENDL;
    }

    template <typename... Items>
    void onChange(Items&&... items)
    {
        LL_DEBUGS(mTag.c_str());
        auto str = stringize(std::forward<Items>(items)...);
        if (str != mPrev)
        {
            log(LL_CONT, str);
        }
        LL_ENDL;
    }

private:
    void log(std::ostream& out, const std::string& message)
    {
        mPrev = message;
        out << message;
    }
    std::string mTag;
    std::string mPrev;
};

void LLWindowWin32::LLWindowWin32Thread::run()
{
    sWindowThreadId = std::this_thread::get_id();
    LogChange logger("Window");

    while (! getQueue().done())
    {
        LL_PROFILE_ZONE_SCOPED;

        if (mWindowHandle != 0)
        {
            MSG msg;
            BOOL status;
            if (mhDC == 0)
            {
                LL_PROFILE_ZONE_NAMED("w32t - PeekMessage");
                logger.onChange("PeekMessage(", std::hex, mWindowHandle, ")");
                status = PeekMessage(&msg, mWindowHandle, 0, 0, PM_REMOVE);
            }
            else
            {
                LL_PROFILE_ZONE_NAMED("w32t - GetMessage");
                logger.always("GetMessage(", std::hex, mWindowHandle, ")");
                status = GetMessage(&msg, NULL, 0, 0);
            }
            if (status > 0)
            {
                logger.always("got MSG (", std::hex, msg.hwnd, ", ", msg.message,
                              ", ", msg.wParam, ")");
                TranslateMessage(&msg);
                DispatchMessage(&msg);

                mMessageQueue.pushFront(msg);
            }
        }

        {
            LL_PROFILE_ZONE_NAMED("w32t - Function Queue");
            logger.onChange("runPending()");
            //process any pending functions
            getQueue().runPending();
        }
        
#if 0
        {
            LL_PROFILE_ZONE_NAMED("w32t - Sleep");
            logger.always("sleep(1)");
            std::this_thread::sleep_for(std::chrono::milliseconds(1));
        }
#endif
    }
}

void LLWindowWin32::post(const std::function<void()>& func)
{
    mFunctionQueue.pushFront(func);
}

void LLWindowWin32::postMouseButtonEvent(const std::function<void()>& func)
{
    mMouseQueue.pushFront(func);
}

void LLWindowWin32::kickWindowThread(HWND windowHandle)
{
    if (! windowHandle)
        windowHandle = mWindowHandle;
    if (windowHandle)
    {
        // post a nonsense user message to wake up the Window Thread in
        // case any functions are pending and no windows events came
        // through this frame
        WPARAM wparam{ 0xB0B0 };
        LL_DEBUGS("Window") << "PostMessage(" << std::hex << windowHandle
                            << ", " << WM_DUMMY_
                            << ", " << wparam << ")" << std::dec << LL_ENDL;
        PostMessage(windowHandle, WM_DUMMY_, wparam, 0x1337);
    }
}

>>>>>>> f8441963
void LLWindowWin32::updateWindowRect()
{
    LL_PROFILE_ZONE_SCOPED;
    //called from window thread
    RECT rect;
    RECT client_rect;
    
    if (GetWindowRect(mWindowHandle, &rect) &&
        GetClientRect(mWindowHandle, &client_rect))
    {
        post([=] 
            {
                mRect = rect;
                mClientRect = client_rect;
            });
    }
}<|MERGE_RESOLUTION|>--- conflicted
+++ resolved
@@ -430,12 +430,9 @@
 	mCustomGammaSet = FALSE;
 	mWindowHandle = NULL;
 
-<<<<<<< HEAD
-=======
     mRect = {0, 0, 0, 0};
     mClientRect = {0, 0, 0, 0};
 	
->>>>>>> f8441963
 	if (!SystemParametersInfo(SPI_GETMOUSEVANISH, 0, &mMouseVanish, 0))
 	{
 		mMouseVanish = TRUE;
@@ -1515,8 +1512,6 @@
 		}
 
 		recreateWindow(window_rect, dw_ex_style, dw_style);
-<<<<<<< HEAD
-=======
         
         RECT rect;
         RECT client_rect;
@@ -1527,7 +1522,6 @@
             mRect = rect;
             mClientRect = client_rect;
         };
->>>>>>> f8441963
 
 		if (mWindowHandle)
 		{
@@ -1628,8 +1622,6 @@
 		return FALSE;
 	}
 
-	LL_PROFILER_GPU_CONTEXT
-
 	if (!gGLManager.initGL())
 	{
 		close();
@@ -1825,7 +1817,6 @@
 
 void LLWindowWin32::toggleVSync(bool enable_vsync)
 {
-<<<<<<< HEAD
     // <FS:Ansariel> Fix null pointer guard
     //if (!enable_vsync && wglSwapIntervalEXT)
     //{
@@ -1851,18 +1842,6 @@
         }
     }
     // </FS:Ansariel>
-=======
-    if (!enable_vsync && wglSwapIntervalEXT)
-    {
-        LL_INFOS("Window") << "Disabling vertical sync" << LL_ENDL;
-        wglSwapIntervalEXT(0);
-    }
-    else
-    {
-        LL_INFOS("Window") << "Enabling vertical sync" << LL_ENDL;
-        wglSwapIntervalEXT(1);
-    }
->>>>>>> f8441963
 }
 
 void LLWindowWin32::moveWindow( const LLCoordScreen& position, const LLCoordScreen& size )
@@ -1889,7 +1868,6 @@
         });
 }
 
-<<<<<<< HEAD
 void LLWindowWin32::setTitle(const std::string& title)
 {
     // <FS:TT>
@@ -1917,16 +1895,6 @@
             SetWindowText(mWindowHandle, mWindowTitle);
         });
     // </FS:TT>
-=======
-void LLWindowWin32::setTitle(const std::string title)
-{
-    // TODO: Do we need to use the wide string version of this call
-    // to support non-ascii usernames (and region names?)
-    mWindowThread->post([=]()
-        {
-            SetWindowTextA(mWindowHandle, title.c_str());
-        });
->>>>>>> f8441963
 }
 
 BOOL LLWindowWin32::setCursorPosition(const LLCoordWindow position)
@@ -2263,19 +2231,11 @@
 {
     ASSERT_WINDOW_THREAD();
     LL_PROFILE_ZONE_SCOPED;
-<<<<<<< HEAD
 
     LL_DEBUGS("Window") << "mainWindowProc(" << std::hex << h_wnd
                         << ", " << u_msg
                         << ", " << w_param << ")" << std::dec << LL_ENDL;
 
-=======
-
-    LL_DEBUGS("Window") << "mainWindowProc(" << std::hex << h_wnd
-                        << ", " << u_msg
-                        << ", " << w_param << ")" << std::dec << LL_ENDL;
-
->>>>>>> f8441963
     if (u_msg == WM_POST_FUNCTION_)
     {
         LL_DEBUGS("Window") << "WM_POST_FUNCTION_" << LL_ENDL;
@@ -2298,7 +2258,6 @@
     static bool sHandleDoubleClick = true;
 
     LLWindowWin32* window_imp = (LLWindowWin32*)GetWindowLongPtr(h_wnd, GWLP_USERDATA);
-<<<<<<< HEAD
     //<FS:Beq> avoid unfortunate sleep during trylock by static check
     // bool debug_window_proc = false; // gDebugWindowProc || debugLoggingEnabled("Window");
     // static auto debug_logging_on = debugLoggingEnabled("Window");
@@ -2800,543 +2759,35 @@
             //		case WM_MBUTTONDBLCLK:
         {
             LL_PROFILE_ZONE_NAMED("mwp - WM_MBUTTONDOWN");
-=======
-
-    bool debug_window_proc = false; // gDebugWindowProc || debugLoggingEnabled("Window");
-
-    if (NULL != window_imp)
-    {
-        // Juggle to make sure we can get negative positions for when
-        // mouse is outside window.
-        LLCoordWindow window_coord((S32)(S16)LOWORD(l_param), (S32)(S16)HIWORD(l_param));
-
-        // pass along extended flag in mask
-        MASK mask = (l_param >> 16 & KF_EXTENDED) ? MASK_EXTENDED : 0x0;
-        BOOL eat_keystroke = TRUE;
-
-        switch (u_msg)
-        {
-            RECT	update_rect;
-            S32		update_width;
-            S32		update_height;
-
-        case WM_TIMER:
-        {
-            LL_PROFILE_ZONE_NAMED("mwp - WM_TIMER");
-            WINDOW_IMP_POST(window_imp->mCallbacks->handleTimerEvent(window_imp));
-            break;
-        }
-
-        case WM_DEVICECHANGE:
-        {
-            LL_PROFILE_ZONE_NAMED("mwp - WM_DEVICECHANGE");
-            if (debug_window_proc)
-            {
-                LL_INFOS("Window") << "  WM_DEVICECHANGE: wParam=" << w_param
-                    << "; lParam=" << l_param << LL_ENDL;
-            }
-            if (w_param == DBT_DEVNODES_CHANGED || w_param == DBT_DEVICEARRIVAL)
-            {
-                WINDOW_IMP_POST(window_imp->mCallbacks->handleDeviceChange(window_imp));
-                
-                return TRUE;
-            }
-            break;
-        }
-
-        case WM_PAINT:
-        {
-            LL_PROFILE_ZONE_NAMED("mwp - WM_PAINT");
-            GetUpdateRect(window_imp->mWindowHandle, &update_rect, FALSE);
-            update_width = update_rect.right - update_rect.left + 1;
-            update_height = update_rect.bottom - update_rect.top + 1;
-
-            WINDOW_IMP_POST(window_imp->mCallbacks->handlePaint(window_imp, update_rect.left, update_rect.top,
-                update_width, update_height));
-            break;
-        }
-        case WM_PARENTNOTIFY:
-        {
-            break;
-        }
-
-        case WM_SETCURSOR:
-        {
-            LL_PROFILE_ZONE_NAMED("mwp - WM_SETCURSOR");
-            // This message is sent whenever the cursor is moved in a window.
-            // You need to set the appropriate cursor appearance.
-
-            // Only take control of cursor over client region of window
-            // This allows Windows(tm) to handle resize cursors, etc.
-            if (LOWORD(l_param) == HTCLIENT)
-            {
-                SetCursor(window_imp->mCursor[window_imp->mCurrentCursor]);
-                return 0;
-            }
-            break;
-        }
-        case WM_ENTERMENULOOP:
-        {
-            LL_PROFILE_ZONE_NAMED("mwp - WM_ENTERMENULOOP");
-            WINDOW_IMP_POST(window_imp->mCallbacks->handleWindowBlock(window_imp));
-            break;
-        }
-
-        case WM_EXITMENULOOP:
-        {
-            LL_PROFILE_ZONE_NAMED("mwp - WM_EXITMENULOOP");
-            WINDOW_IMP_POST(window_imp->mCallbacks->handleWindowUnblock(window_imp));
-            break;
-        }
-
-        case WM_ACTIVATEAPP:
-        {
-            LL_PROFILE_ZONE_NAMED("mwp - WM_ACTIVATEAPP");
-            window_imp->post([=]()
-                {
-                    // This message should be sent whenever the app gains or loses focus.
-                    BOOL activating = (BOOL)w_param;
-                    BOOL minimized = window_imp->getMinimized();
-
-                    if (debug_window_proc)
-                    {
-                        LL_INFOS("Window") << "WINDOWPROC ActivateApp "
-                            << " activating " << S32(activating)
-                            << " minimized " << S32(minimized)
-                            << " fullscreen " << S32(window_imp->mFullscreen)
-                            << LL_ENDL;
-                    }
-
-                    if (window_imp->mFullscreen)
-                    {
-                        // When we run fullscreen, restoring or minimizing the app needs 
-                        // to switch the screen resolution
-                        if (activating)
-                        {
-                            window_imp->setFullscreenResolution();
-                            window_imp->restore();
-                        }
-                        else
-                        {
-                            window_imp->minimize();
-                            window_imp->resetDisplayResolution();
-                        }
-                    }
-
-                    if (!activating)
-                    {
-                        sHandleDoubleClick = false;
-                    }
-
-                    window_imp->mCallbacks->handleActivateApp(window_imp, activating);
-                });
-            break;
-        }
-        case WM_ACTIVATE:
-        {
-            LL_PROFILE_ZONE_NAMED("mwp - WM_ACTIVATE");
-            window_imp->post([=]()
-                {
-                    // Can be one of WA_ACTIVE, WA_CLICKACTIVE, or WA_INACTIVE
-                    BOOL activating = (LOWORD(w_param) != WA_INACTIVE);
-
-                    BOOL minimized = BOOL(HIWORD(w_param));
-
-                    if (!activating && LLWinImm::isAvailable() && window_imp->mPreeditor)
-                    {
-                        window_imp->interruptLanguageTextInput();
-                    }
-
-                    // JC - I'm not sure why, but if we don't report that we handled the 
-                    // WM_ACTIVATE message, the WM_ACTIVATEAPP messages don't work 
-                    // properly when we run fullscreen.
-                    if (debug_window_proc)
-                    {
-                        LL_INFOS("Window") << "WINDOWPROC Activate "
-                            << " activating " << S32(activating)
-                            << " minimized " << S32(minimized)
-                            << LL_ENDL;
-                    }
-                });
-            
-            break;
-        }
-
-        case WM_QUERYOPEN:
-            // TODO: use this to return a nice icon
-            break;
-
-        case WM_SYSCOMMAND:
-        {
-            LL_PROFILE_ZONE_NAMED("mwp - WM_SYSCOMMAND");
-            switch (w_param)
-            {
-            case SC_KEYMENU:
-                // Disallow the ALT key from triggering the default system menu.
-                return 0;
-
-            case SC_SCREENSAVE:
-            case SC_MONITORPOWER:
-                // eat screen save messages and prevent them!
-                return 0;
-            }
-            break;
-        }
-        case WM_CLOSE:
-        {
-            LL_PROFILE_ZONE_NAMED("mwp - WM_CLOSE");
-            window_imp->post([=]()
-                {
-                    // Will the app allow the window to close?
-                    if (window_imp->mCallbacks->handleCloseRequest(window_imp))
-                    {
-                        // Get the app to initiate cleanup.
-                        window_imp->mCallbacks->handleQuit(window_imp);
-                        // The app is responsible for calling destroyWindow when done with GL
-                    }
-                });
-            return 0;
-        }
-        case WM_DESTROY:
-        {
-            LL_PROFILE_ZONE_NAMED("mwp - WM_DESTROY");
-            if (window_imp->shouldPostQuit())
-            {
-                PostQuitMessage(0);  // Posts WM_QUIT with an exit code of 0
-            }
-            return 0;
-        }
-        case WM_COMMAND:
-        {
-            LL_PROFILE_ZONE_NAMED("mwp - WM_COMMAND");
-            if (!HIWORD(w_param)) // this message is from a menu
-            {
-                WINDOW_IMP_POST(window_imp->mCallbacks->handleMenuSelect(window_imp, LOWORD(w_param)));
-            }
-            break;
-        }
-        case WM_SYSKEYDOWN:
-        {
-            LL_PROFILE_ZONE_NAMED("mwp - WM_SYSKEYDOWN");
-            // allow system keys, such as ALT-F4 to be processed by Windows
-            eat_keystroke = FALSE;
-        }
-        case WM_KEYDOWN:
-        {
-            LL_PROFILE_ZONE_NAMED("mwp - WM_KEYDOWN");
-            window_imp->post([=]()
-                {
-                    window_imp->mKeyCharCode = 0; // don't know until wm_char comes in next
-                    window_imp->mKeyScanCode = (l_param >> 16) & 0xff;
-                    window_imp->mKeyVirtualKey = w_param;
-                    window_imp->mRawMsg = u_msg;
-                    window_imp->mRawWParam = w_param;
-                    window_imp->mRawLParam = l_param;
-
-                    {
-                        if (debug_window_proc)
-                        {
-                            LL_INFOS("Window") << "Debug WindowProc WM_KEYDOWN "
-                                << " key " << S32(w_param)
-                                << LL_ENDL;
-                        }
-                        
-                        gKeyboard->handleKeyDown(w_param, mask);
-                    }
-                });
-                return eat_keystroke;
-        }
-        case WM_SYSKEYUP:
-            eat_keystroke = FALSE;
-        case WM_KEYUP:
-        {
-            LL_PROFILE_ZONE_NAMED("mwp - WM_KEYUP");
-            window_imp->post([=]()
-            {
-                window_imp->mKeyScanCode = (l_param >> 16) & 0xff;
-                window_imp->mKeyVirtualKey = w_param;
-                window_imp->mRawMsg = u_msg;
-                window_imp->mRawWParam = w_param;
-                window_imp->mRawLParam = l_param;
-
-                {
-                    LL_RECORD_BLOCK_TIME(FTM_KEYHANDLER);
-
-                    if (debug_window_proc)
-                    {
-                        LL_INFOS("Window") << "Debug WindowProc WM_KEYUP "
-                            << " key " << S32(w_param)
-                            << LL_ENDL;
-                    }
-                    gKeyboard->handleKeyUp(w_param, mask);
-                }
-            });
-            return eat_keystroke;
-        }
-        case WM_IME_SETCONTEXT:
-        {
-            LL_PROFILE_ZONE_NAMED("mwp - WM_IME_SETCONTEXT");
-            if (debug_window_proc)
-            {
-                LL_INFOS("Window") << "WM_IME_SETCONTEXT" << LL_ENDL;
-            }
-            if (LLWinImm::isAvailable() && window_imp->mPreeditor)
-            {
-                l_param &= ~ISC_SHOWUICOMPOSITIONWINDOW;
-                // Invoke DefWinProc with the modified LPARAM.
-            }
-            break;
-        }
-        case WM_IME_STARTCOMPOSITION:
-        {
-            LL_PROFILE_ZONE_NAMED("mwp - WM_IME_STARTCOMPOSITION");
-            if (debug_window_proc)
-            {
-                LL_INFOS() << "WM_IME_STARTCOMPOSITION" << LL_ENDL;
-            }
-            if (LLWinImm::isAvailable() && window_imp->mPreeditor)
-            {
-                WINDOW_IMP_POST(window_imp->handleStartCompositionMessage());
-                return 0;
-            }
-            break;
-        }
-        case WM_IME_ENDCOMPOSITION:
-        {
-            LL_PROFILE_ZONE_NAMED("mwp - WM_IME_ENDCOMPOSITION");
-            if (debug_window_proc)
-            {
-                LL_INFOS() << "WM_IME_ENDCOMPOSITION" << LL_ENDL;
-            }
-            if (LLWinImm::isAvailable() && window_imp->mPreeditor)
-            {
-                return 0;
-            }
-            break;
-        }
-        case WM_IME_COMPOSITION:
-        {
-            LL_PROFILE_ZONE_NAMED("mwp - WM_IME_COMPOSITION");
-            if (debug_window_proc)
-            {
-                LL_INFOS() << "WM_IME_COMPOSITION" << LL_ENDL;
-            }
-            if (LLWinImm::isAvailable() && window_imp->mPreeditor)
-            {
-                WINDOW_IMP_POST(window_imp->handleCompositionMessage(l_param));
-                return 0;
-            }
-            break;
-        }
-        case WM_IME_REQUEST:
-        {
-            LL_PROFILE_ZONE_NAMED("mwp - WM_IME_REQUEST");
-            if (debug_window_proc)
-            {
-                LL_INFOS() << "WM_IME_REQUEST" << LL_ENDL;
-            }
-            if (LLWinImm::isAvailable() && window_imp->mPreeditor)
-            {
-                LRESULT result;
-                window_imp->handleImeRequests(w_param, l_param, &result);
-                return result;
-            }
-            break;
-        }
-        case WM_CHAR:
-        {
-            LL_PROFILE_ZONE_NAMED("mwp - WM_CHAR");
-            window_imp->post([=]()
-                {
-                    window_imp->mKeyCharCode = w_param;
-                    window_imp->mRawMsg = u_msg;
-                    window_imp->mRawWParam = w_param;
-                    window_imp->mRawLParam = l_param;
-
-                    // Should really use WM_UNICHAR eventually, but it requires a specific Windows version and I need
-                    // to figure out how that works. - Doug
-                    //
-                    // ... Well, I don't think so.
-                    // How it works is explained in Win32 API document, but WM_UNICHAR didn't work
-                    // as specified at least on Windows XP SP1 Japanese version.  I have never used
-                    // it since then, and I'm not sure whether it has been fixed now, but I don't think
-                    // it is worth trying.  The good old WM_CHAR works just fine even for supplementary
-                    // characters.  We just need to take care of surrogate pairs sent as two WM_CHAR's
-                    // by ourselves.  It is not that tough.  -- Alissa Sabre @ SL
-                    if (debug_window_proc)
-                    {
-                        LL_INFOS("Window") << "Debug WindowProc WM_CHAR "
-                            << " key " << S32(w_param)
-                            << LL_ENDL;
-                    }
-                    // Even if LLWindowCallbacks::handleUnicodeChar(llwchar, BOOL) returned FALSE,
-                    // we *did* processed the event, so I believe we should not pass it to DefWindowProc...
-                    window_imp->handleUnicodeUTF16((U16)w_param, gKeyboard->currentMask(FALSE));
-                });
-            return 0;
-        }
-        case WM_NCLBUTTONDOWN:
-        {
-            LL_PROFILE_ZONE_NAMED("mwp - WM_NCLBUTTONDOWN");
-            {
-                // A click in a non-client area, e.g. title bar or window border.
-                window_imp->post([=]()
-                    {
-                        sHandleLeftMouseUp = false;
-                        sHandleDoubleClick = true;
-                    });
-            }
-            break;
-        }
-        case WM_LBUTTONDOWN:
-        {
-            LL_PROFILE_ZONE_NAMED("mwp - WM_LBUTTONDOWN");
             {
                 LL_RECORD_BLOCK_TIME(FTM_MOUSEHANDLER);
                 window_imp->postMouseButtonEvent([=]()
                     {
-                        sHandleLeftMouseUp = true;
-                        
                         if (LLWinImm::isAvailable() && window_imp->mPreeditor)
                         {
                             window_imp->interruptLanguageTextInput();
                         }
-                        
+
                         MASK mask = gKeyboard->currentMask(TRUE);
-                        auto gl_coord = window_imp->mCursorPosition.convert();
-                        window_imp->mCallbacks->handleMouseMove(window_imp, gl_coord, mask);
-                        window_imp->mCallbacks->handleMouseDown(window_imp, gl_coord, mask);
+                        window_imp->mCallbacks->handleMiddleMouseDown(window_imp, window_imp->mCursorPosition.convert(), mask);
                     });
-
-                return 0;
-            }
-            break;
-        }
-
-        case WM_LBUTTONDBLCLK:
-        {
-            LL_PROFILE_ZONE_NAMED("mwp - WM_LBUTTONDBLCLK");
-            window_imp->postMouseButtonEvent([=]()
-                {
-                    //RN: ignore right button double clicks for now
-                    //case WM_RBUTTONDBLCLK:
-                    if (!sHandleDoubleClick)
-                    {
-                        sHandleDoubleClick = true;
-                        return;
-                    }
-                    MASK mask = gKeyboard->currentMask(TRUE);
-
-                    // generate move event to update mouse coordinates
-                    window_imp->mCursorPosition = window_coord;
-                    window_imp->mCallbacks->handleDoubleClick(window_imp, window_imp->mCursorPosition.convert(), mask);
-                });
-
-            return 0;
-        }
-        case WM_LBUTTONUP:
-        {
-            LL_PROFILE_ZONE_NAMED("mwp - WM_LBUTTONUP");
-            {
-                window_imp->postMouseButtonEvent([=]()
-                    {
-                        LL_RECORD_BLOCK_TIME(FTM_MOUSEHANDLER);
-                        if (!sHandleLeftMouseUp)
-                        {
-                            sHandleLeftMouseUp = true;
-                            return;
-                        }
-                        sHandleDoubleClick = true;
-
-                        
-                        MASK mask = gKeyboard->currentMask(TRUE);
-                        // generate move event to update mouse coordinates
-                        window_imp->mCursorPosition = window_coord;
-                        window_imp->mCallbacks->handleMouseUp(window_imp, window_imp->mCursorPosition.convert(), mask);
-                    });
-            }
-            return 0;
-        }
-        case WM_RBUTTONDBLCLK:
-        case WM_RBUTTONDOWN:
-        {
-            LL_PROFILE_ZONE_NAMED("mwp - WM_RBUTTONDOWN");
-            {
-                LL_RECORD_BLOCK_TIME(FTM_MOUSEHANDLER);
-                window_imp->post([=]()
-                    {
-                        if (LLWinImm::isAvailable() && window_imp->mPreeditor)
-                        {
-                            WINDOW_IMP_POST(window_imp->interruptLanguageTextInput());
-                        }
-
-                        MASK mask = gKeyboard->currentMask(TRUE);
-                        // generate move event to update mouse coordinates
-                        auto gl_coord = window_imp->mCursorPosition.convert();
-                        window_imp->mCallbacks->handleMouseMove(window_imp, gl_coord, mask);
-                        window_imp->mCallbacks->handleRightMouseDown(window_imp, gl_coord, mask);
-                    });
-            }
-            return 0;
+            }
         }
         break;
 
-        case WM_RBUTTONUP:
-        {
-            LL_PROFILE_ZONE_NAMED("mwp - WM_RBUTTONUP");
->>>>>>> f8441963
+        case WM_MBUTTONUP:
+        {
+            LL_PROFILE_ZONE_NAMED("mwp - WM_MBUTTONUP");
             {
                 LL_RECORD_BLOCK_TIME(FTM_MOUSEHANDLER);
                 window_imp->postMouseButtonEvent([=]()
                     {
-<<<<<<< HEAD
-                        if (LLWinImm::isAvailable() && window_imp->mPreeditor)
-                        {
-                            window_imp->interruptLanguageTextInput();
-                        }
-
-                        MASK mask = gKeyboard->currentMask(TRUE);
-                        window_imp->mCallbacks->handleMiddleMouseDown(window_imp, window_imp->mCursorPosition.convert(), mask);
-=======
-                        MASK mask = gKeyboard->currentMask(TRUE);
-                        window_imp->mCallbacks->handleRightMouseUp(window_imp, window_imp->mCursorPosition.convert(), mask);
->>>>>>> f8441963
-                    });
-            }
-        }
-        break;
-
-<<<<<<< HEAD
-        case WM_MBUTTONUP:
-        {
-            LL_PROFILE_ZONE_NAMED("mwp - WM_MBUTTONUP");
-=======
-        case WM_MBUTTONDOWN:
-            //		case WM_MBUTTONDBLCLK:
-        {
-            LL_PROFILE_ZONE_NAMED("mwp - WM_MBUTTONDOWN");
->>>>>>> f8441963
-            {
-                LL_RECORD_BLOCK_TIME(FTM_MOUSEHANDLER);
-                window_imp->postMouseButtonEvent([=]()
-                    {
-<<<<<<< HEAD
                         MASK mask = gKeyboard->currentMask(TRUE);
                         window_imp->mCallbacks->handleMiddleMouseUp(window_imp, window_imp->mCursorPosition.convert(), mask);
-=======
-                        if (LLWinImm::isAvailable() && window_imp->mPreeditor)
-                        {
-                            window_imp->interruptLanguageTextInput();
-                        }
-
-                        MASK mask = gKeyboard->currentMask(TRUE);
-                        window_imp->mCallbacks->handleMiddleMouseDown(window_imp, window_imp->mCursorPosition.convert(), mask);
->>>>>>> f8441963
                     });
             }
         }
         break;
-<<<<<<< HEAD
         case WM_XBUTTONDOWN:
         {
             LL_PROFILE_ZONE_NAMED("mwp - WM_XBUTTONDOWN");
@@ -3535,219 +2986,10 @@
 
             // handle case of window being maximized from fully minimized state
             if (w_param == SIZE_MAXIMIZED && window_imp->mLastSizeWParam != SIZE_MAXIMIZED)
-=======
-
-        case WM_MBUTTONUP:
-        {
-            LL_PROFILE_ZONE_NAMED("mwp - WM_MBUTTONUP");
-            {
-                LL_RECORD_BLOCK_TIME(FTM_MOUSEHANDLER);
-                window_imp->postMouseButtonEvent([=]()
-                    {
-                        MASK mask = gKeyboard->currentMask(TRUE);
-                        window_imp->mCallbacks->handleMiddleMouseUp(window_imp, window_imp->mCursorPosition.convert(), mask);
-                    });
-            }
-        }
-        break;
-        case WM_XBUTTONDOWN:
-        {
-            LL_PROFILE_ZONE_NAMED("mwp - WM_XBUTTONDOWN");
-            window_imp->postMouseButtonEvent([=]()
-                {
-                    LL_RECORD_BLOCK_TIME(FTM_MOUSEHANDLER);
-                    S32 button = GET_XBUTTON_WPARAM(w_param);
-                    if (LLWinImm::isAvailable() && window_imp->mPreeditor)
-                    {
-                        window_imp->interruptLanguageTextInput();
-                    }
-
-                    MASK mask = gKeyboard->currentMask(TRUE);
-                    // Windows uses numbers 1 and 2 for buttons, remap to 4, 5
-                    window_imp->mCallbacks->handleOtherMouseDown(window_imp, window_imp->mCursorPosition.convert(), mask, button + 3);
-                });
-            
-        }
-        break;
-
-        case WM_XBUTTONUP:
-        {
-            LL_PROFILE_ZONE_NAMED("mwp - WM_XBUTTONUP");
-            window_imp->postMouseButtonEvent([=]()
-                {
-
-                    LL_RECORD_BLOCK_TIME(FTM_MOUSEHANDLER);
-
-                    S32 button = GET_XBUTTON_WPARAM(w_param);
-                    MASK mask = gKeyboard->currentMask(TRUE);
-                    // Windows uses numbers 1 and 2 for buttons, remap to 4, 5
-                    window_imp->mCallbacks->handleOtherMouseUp(window_imp, window_imp->mCursorPosition.convert(), mask, button + 3);
-                });
-        }
-        break;
-
-        case WM_MOUSEWHEEL:
-        {
-            LL_PROFILE_ZONE_NAMED("mwp - WM_MOUSEWHEEL");
-            static short z_delta = 0;
-
-            RECT	client_rect;
-
-            // eat scroll events that occur outside our window, since we use mouse position to direct scroll
-            // instead of keyboard focus
-            // NOTE: mouse_coord is in *window* coordinates for scroll events
-            POINT mouse_coord = { (S32)(S16)LOWORD(l_param), (S32)(S16)HIWORD(l_param) };
-
-            if (ScreenToClient(window_imp->mWindowHandle, &mouse_coord)
-                && GetClientRect(window_imp->mWindowHandle, &client_rect))
-            {
-                // we have a valid mouse point and client rect
-                if (mouse_coord.x < client_rect.left || client_rect.right < mouse_coord.x
-                    || mouse_coord.y < client_rect.top || client_rect.bottom < mouse_coord.y)
-                {
-                    // mouse is outside of client rect, so don't do anything
-                    return 0;
-                }
-            }
-
-            S16 incoming_z_delta = HIWORD(w_param);
-            z_delta += incoming_z_delta;
-            // cout << "z_delta " << z_delta << endl;
-
-            // current mouse wheels report changes in increments of zDelta (+120, -120)
-            // Future, higher resolution mouse wheels may report smaller deltas.
-            // So we sum the deltas and only act when we've exceeded WHEEL_DELTA
-            //
-            // If the user rapidly spins the wheel, we can get messages with
-            // large deltas, like 480 or so.  Thus we need to scroll more quickly.
-            if (z_delta <= -WHEEL_DELTA || WHEEL_DELTA <= z_delta)
-            {
-                short clicks = -z_delta / WHEEL_DELTA;
-                WINDOW_IMP_POST(window_imp->mCallbacks->handleScrollWheel(window_imp, clicks));
-                z_delta = 0;
-            }
-            return 0;
-        }
-        /*
-        // TODO: add this after resolving _WIN32_WINNT issue
-        case WM_MOUSELEAVE:
-        {
-        window_imp->mCallbacks->handleMouseLeave(window_imp);
-
-        //				TRACKMOUSEEVENT track_mouse_event;
-        //				track_mouse_event.cbSize = sizeof( TRACKMOUSEEVENT );
-        //				track_mouse_event.dwFlags = TME_LEAVE;
-        //				track_mouse_event.hwndTrack = h_wnd;
-        //				track_mouse_event.dwHoverTime = HOVER_DEFAULT;
-        //				TrackMouseEvent( &track_mouse_event );
-        return 0;
-        }
-        */
-        case WM_MOUSEHWHEEL:
-        {
-            LL_PROFILE_ZONE_NAMED("mwp - WM_MOUSEHWHEEL");
-            static short h_delta = 0;
-
-            RECT	client_rect;
-
-            // eat scroll events that occur outside our window, since we use mouse position to direct scroll
-            // instead of keyboard focus
-            // NOTE: mouse_coord is in *window* coordinates for scroll events
-            POINT mouse_coord = { (S32)(S16)LOWORD(l_param), (S32)(S16)HIWORD(l_param) };
-
-            if (ScreenToClient(window_imp->mWindowHandle, &mouse_coord)
-                && GetClientRect(window_imp->mWindowHandle, &client_rect))
-            {
-                // we have a valid mouse point and client rect
-                if (mouse_coord.x < client_rect.left || client_rect.right < mouse_coord.x
-                    || mouse_coord.y < client_rect.top || client_rect.bottom < mouse_coord.y)
-                {
-                    // mouse is outside of client rect, so don't do anything
-                    return 0;
-                }
-            }
-
-            S16 incoming_h_delta = HIWORD(w_param);
-            h_delta += incoming_h_delta;
-
-            // If the user rapidly spins the wheel, we can get messages with
-            // large deltas, like 480 or so.  Thus we need to scroll more quickly.
-            if (h_delta <= -WHEEL_DELTA || WHEEL_DELTA <= h_delta)
-            {
-                WINDOW_IMP_POST(window_imp->mCallbacks->handleScrollHWheel(window_imp, h_delta / WHEEL_DELTA));
-                h_delta = 0;
-            }
-            return 0;
-        }
-        // Handle mouse movement within the window
-        case WM_MOUSEMOVE:
-        {
-            LL_PROFILE_ZONE_NAMED("mwp - WM_MOUSEMOVE");
-            // DO NOT use mouse event queue for move events to ensure cursor position is updated 
-            // when button events are handled
-            WINDOW_IMP_POST(
-                {
-                    LL_PROFILE_ZONE_NAMED("mwp - WM_MOUSEMOVE lambda");
-
-                    MASK mask = gKeyboard->currentMask(TRUE);
-                    window_imp->mMouseMask = mask;
-                    window_imp->mCursorPosition = window_coord;
-                });
-            return 0;
-        }
-
-        case WM_GETMINMAXINFO:
-        {
-            LL_PROFILE_ZONE_NAMED("mwp - WM_GETMINMAXINFO");
-            LPMINMAXINFO min_max = (LPMINMAXINFO)l_param;
-            min_max->ptMinTrackSize.x = window_imp->mMinWindowWidth;
-            min_max->ptMinTrackSize.y = window_imp->mMinWindowHeight;
-            return 0;
-        }
-
-        case WM_MOVE:
-        {
-            window_imp->updateWindowRect();
-            return 0;
-        }
-        case WM_SIZE:
-        {
-            LL_PROFILE_ZONE_NAMED("mwp - WM_SIZE");
-            window_imp->updateWindowRect();
-            S32 width = S32(LOWORD(l_param));
-            S32 height = S32(HIWORD(l_param));
-
-            
-            if (debug_window_proc)
-            {
-                BOOL maximized = (w_param == SIZE_MAXIMIZED);
-                BOOL restored = (w_param == SIZE_RESTORED);
-                BOOL minimized = (w_param == SIZE_MINIMIZED);
-
-                LL_INFOS("Window") << "WINDOWPROC Size "
-                    << width << "x" << height
-                    << " max " << S32(maximized)
-                    << " min " << S32(minimized)
-                    << " rest " << S32(restored)
-                    << LL_ENDL;
-            }
-
-            // There's an odd behavior with WM_SIZE that I would call a bug. If 
-            // the window is maximized, and you call MoveWindow() with a size smaller
-            // than a maximized window, it ends up sending WM_SIZE with w_param set 
-            // to SIZE_MAXIMIZED -- which isn't true. So the logic below doesn't work.
-            // (SL-44655). Fixed it by calling ShowWindow(SW_RESTORE) first (see 
-            // LLWindowWin32::moveWindow in this file). 
-
-            // If we are now restored, but we weren't before, this
-            // means that the window was un-minimized.
-            if (w_param == SIZE_RESTORED && window_imp->mLastSizeWParam != SIZE_RESTORED)
->>>>>>> f8441963
             {
                 WINDOW_IMP_POST(window_imp->mCallbacks->handleActivate(window_imp, TRUE));
             }
 
-<<<<<<< HEAD
             // Also handle the minimization case
             if (w_param == SIZE_MINIMIZED && window_imp->mLastSizeWParam != SIZE_MINIMIZED)
             {
@@ -3881,133 +3123,6 @@
             }
         }
 
-=======
-            // handle case of window being maximized from fully minimized state
-            if (w_param == SIZE_MAXIMIZED && window_imp->mLastSizeWParam != SIZE_MAXIMIZED)
-            {
-                WINDOW_IMP_POST(window_imp->mCallbacks->handleActivate(window_imp, TRUE));
-            }
-
-            // Also handle the minimization case
-            if (w_param == SIZE_MINIMIZED && window_imp->mLastSizeWParam != SIZE_MINIMIZED)
-            {
-                WINDOW_IMP_POST(window_imp->mCallbacks->handleActivate(window_imp, FALSE));
-            }
-
-            // Actually resize all of our views
-            if (w_param != SIZE_MINIMIZED)
-            {
-                // Ignore updates for minimizing and minimized "windows"
-                WINDOW_IMP_POST(window_imp->mCallbacks->handleResize(window_imp,
-                    LOWORD(l_param),
-                    HIWORD(l_param)));
-            }
-
-            window_imp->mLastSizeWParam = w_param;
-
-            return 0;
-        }
-
-        case WM_DPICHANGED:
-        {
-            LL_PROFILE_ZONE_NAMED("mwp - WM_DPICHANGED");
-            LPRECT lprc_new_scale;
-            F32 new_scale = F32(LOWORD(w_param)) / F32(USER_DEFAULT_SCREEN_DPI);
-            lprc_new_scale = (LPRECT)l_param;
-            S32 new_width = lprc_new_scale->right - lprc_new_scale->left;
-            S32 new_height = lprc_new_scale->bottom - lprc_new_scale->top;
-            WINDOW_IMP_POST(window_imp->mCallbacks->handleDPIChanged(window_imp, new_scale, new_width, new_height));
-            
-            SetWindowPos(h_wnd,
-                HWND_TOP,
-                lprc_new_scale->left,
-                lprc_new_scale->top,
-                new_width,
-                new_height,
-                SWP_NOZORDER | SWP_NOACTIVATE);
-           
-            return 0;
-        }
-
-        case WM_SETFOCUS:
-        {
-            LL_PROFILE_ZONE_NAMED("mwp - WM_SETFOCUS");
-            if (debug_window_proc)
-            {
-                LL_INFOS("Window") << "WINDOWPROC SetFocus" << LL_ENDL;
-            }
-            WINDOW_IMP_POST(window_imp->mCallbacks->handleFocus(window_imp));
-            return 0;
-        }
-
-        case WM_KILLFOCUS:
-        {
-            LL_PROFILE_ZONE_NAMED("mwp - WM_KILLFOCUS");
-            if (debug_window_proc)
-            {
-                LL_INFOS("Window") << "WINDOWPROC KillFocus" << LL_ENDL;
-            }
-            WINDOW_IMP_POST(window_imp->mCallbacks->handleFocusLost(window_imp));
-            return 0;
-        }
-
-        case WM_COPYDATA:
-        {
-            LL_PROFILE_ZONE_NAMED("mwp - WM_COPYDATA");
-            {
-                // received a URL
-                PCOPYDATASTRUCT myCDS = (PCOPYDATASTRUCT)l_param;
-                void* data = new U8[myCDS->cbData];
-                memcpy(data, myCDS->lpData, myCDS->cbData);
-                auto myType = myCDS->dwData;
-
-                window_imp->post([=]()
-                    {
-                       window_imp->mCallbacks->handleDataCopy(window_imp, myType, data);
-                       delete[] data;
-                    });
-            };
-            return 0;
-
-            break;
-        }
-        case WM_SETTINGCHANGE:
-        {
-            LL_PROFILE_ZONE_NAMED("mwp - WM_SETTINGCHANGE");
-            if (w_param == SPI_SETMOUSEVANISH)
-            {
-                if (!SystemParametersInfo(SPI_GETMOUSEVANISH, 0, &window_imp->mMouseVanish, 0))
-                {
-                    WINDOW_IMP_POST(window_imp->mMouseVanish = TRUE);
-                }
-            }
-        }
-        break;
-        
-        case WM_INPUT:
-        {
-            LL_PROFILE_ZONE_NAMED("MWP - WM_INPUT");
-            
-            UINT dwSize = 0;
-            GetRawInputData((HRAWINPUT)l_param, RID_INPUT, NULL, &dwSize, sizeof(RAWINPUTHEADER));
-            llassert(dwSize < 1024);
-
-            U8 lpb[1024];
-            
-            if (GetRawInputData((HRAWINPUT)l_param, RID_INPUT, (void*)lpb, &dwSize, sizeof(RAWINPUTHEADER)) == dwSize)
-            {
-                RAWINPUT* raw = (RAWINPUT*)lpb;
-
-                if (raw->header.dwType == RIM_TYPEMOUSE)
-                {
-                    LLMutexLock lock(&window_imp->mRawMouseMutex);
-                    window_imp->mRawMouseDelta.mX += raw->data.mouse.lLastX;
-                    window_imp->mRawMouseDelta.mY -= raw->data.mouse.lLastY;
-                }
-            }
-        }
-
->>>>>>> f8441963
         //list of messages we get often that we don't care to log about
         case WM_NCHITTEST:
         case WM_NCMOUSEMOVE:
@@ -4280,7 +3395,6 @@
 
 void LLWindowWin32::flashIcon(F32 seconds)
 {
-<<<<<<< HEAD
     if (mWindowHandle && (GetFocus() != mWindowHandle || GetForegroundWindow() != mWindowHandle))
     {
         mWindowThread->post([=]()
@@ -4299,19 +3413,6 @@
                 FlashWindowEx(&flash_info);
             });
     }
-=======
-    mWindowThread->post([=]()
-        {
-            FLASHWINFO flash_info;
-
-            flash_info.cbSize = sizeof(FLASHWINFO);
-            flash_info.hwnd = mWindowHandle;
-            flash_info.dwFlags = FLASHW_TRAY;
-            flash_info.uCount = UINT(seconds / ICON_FLASH_TIME);
-            flash_info.dwTimeout = DWORD(1000.f * ICON_FLASH_TIME); // milliseconds
-            FlashWindowEx(&flash_info);
-        });
->>>>>>> f8441963
 }
 
 F32 LLWindowWin32::getGamma()
@@ -4541,12 +3642,6 @@
     LL_PROFILE_ZONE_SCOPED;
     ASSERT_MAIN_THREAD();
 	SwapBuffers(mhDC);
-<<<<<<< HEAD
-=======
-
-    LL_PROFILER_GPU_COLLECT
-}
->>>>>>> f8441963
 
     LL_PROFILER_GPU_COLLECT
 }
@@ -5648,143 +4743,6 @@
     }
 }
 
-<<<<<<< HEAD
-=======
-#endif // LL_WINDOWS
-
-inline LLWindowWin32::LLWindowWin32Thread::LLWindowWin32Thread()
-    : ThreadPool("Window Thread", 1, MAX_QUEUE_SIZE)
-{
-    ThreadPool::start();
-}
-
-/**
- * LogChange is to log changes in status while trying to avoid spamming the
- * log with repeated messages, especially in a tight loop. It refuses to log
- * a continuous run of identical messages, but logs every time the message
- * changes. (It will happily spam when messages quickly bounce back and
- * forth.)
- */
-class LogChange
-{
-public:
-    LogChange(const std::string& tag):
-        mTag(tag)
-    {}
-
-    template <typename... Items>
-    void always(Items&&... items)
-    {
-        // This odd construct ensures that the stringize() call is only
-        // executed if DEBUG logging is enabled for the passed tag.
-        LL_DEBUGS(mTag.c_str());
-        log(LL_CONT, stringize(std::forward<Items>(items)...));
-        LL_ENDL;
-    }
-
-    template <typename... Items>
-    void onChange(Items&&... items)
-    {
-        LL_DEBUGS(mTag.c_str());
-        auto str = stringize(std::forward<Items>(items)...);
-        if (str != mPrev)
-        {
-            log(LL_CONT, str);
-        }
-        LL_ENDL;
-    }
-
-private:
-    void log(std::ostream& out, const std::string& message)
-    {
-        mPrev = message;
-        out << message;
-    }
-    std::string mTag;
-    std::string mPrev;
-};
-
-void LLWindowWin32::LLWindowWin32Thread::run()
-{
-    sWindowThreadId = std::this_thread::get_id();
-    LogChange logger("Window");
-
-    while (! getQueue().done())
-    {
-        LL_PROFILE_ZONE_SCOPED;
-
-        if (mWindowHandle != 0)
-        {
-            MSG msg;
-            BOOL status;
-            if (mhDC == 0)
-            {
-                LL_PROFILE_ZONE_NAMED("w32t - PeekMessage");
-                logger.onChange("PeekMessage(", std::hex, mWindowHandle, ")");
-                status = PeekMessage(&msg, mWindowHandle, 0, 0, PM_REMOVE);
-            }
-            else
-            {
-                LL_PROFILE_ZONE_NAMED("w32t - GetMessage");
-                logger.always("GetMessage(", std::hex, mWindowHandle, ")");
-                status = GetMessage(&msg, NULL, 0, 0);
-            }
-            if (status > 0)
-            {
-                logger.always("got MSG (", std::hex, msg.hwnd, ", ", msg.message,
-                              ", ", msg.wParam, ")");
-                TranslateMessage(&msg);
-                DispatchMessage(&msg);
-
-                mMessageQueue.pushFront(msg);
-            }
-        }
-
-        {
-            LL_PROFILE_ZONE_NAMED("w32t - Function Queue");
-            logger.onChange("runPending()");
-            //process any pending functions
-            getQueue().runPending();
-        }
-        
-#if 0
-        {
-            LL_PROFILE_ZONE_NAMED("w32t - Sleep");
-            logger.always("sleep(1)");
-            std::this_thread::sleep_for(std::chrono::milliseconds(1));
-        }
-#endif
-    }
-}
-
-void LLWindowWin32::post(const std::function<void()>& func)
-{
-    mFunctionQueue.pushFront(func);
-}
-
-void LLWindowWin32::postMouseButtonEvent(const std::function<void()>& func)
-{
-    mMouseQueue.pushFront(func);
-}
-
-void LLWindowWin32::kickWindowThread(HWND windowHandle)
-{
-    if (! windowHandle)
-        windowHandle = mWindowHandle;
-    if (windowHandle)
-    {
-        // post a nonsense user message to wake up the Window Thread in
-        // case any functions are pending and no windows events came
-        // through this frame
-        WPARAM wparam{ 0xB0B0 };
-        LL_DEBUGS("Window") << "PostMessage(" << std::hex << windowHandle
-                            << ", " << WM_DUMMY_
-                            << ", " << wparam << ")" << std::dec << LL_ENDL;
-        PostMessage(windowHandle, WM_DUMMY_, wparam, 0x1337);
-    }
-}
-
->>>>>>> f8441963
 void LLWindowWin32::updateWindowRect()
 {
     LL_PROFILE_ZONE_SCOPED;
