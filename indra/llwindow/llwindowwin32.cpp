/** 
 * @file llwindowwin32.cpp
 * @brief Platform-dependent implementation of llwindow
 *
 * $LicenseInfo:firstyear=2001&license=viewerlgpl$
 * Second Life Viewer Source Code
 * Copyright (C) 2010, Linden Research, Inc.
 * 
 * This library is free software; you can redistribute it and/or
 * modify it under the terms of the GNU Lesser General Public
 * License as published by the Free Software Foundation;
 * version 2.1 of the License only.
 * 
 * This library is distributed in the hope that it will be useful,
 * but WITHOUT ANY WARRANTY; without even the implied warranty of
 * MERCHANTABILITY or FITNESS FOR A PARTICULAR PURPOSE.  See the GNU
 * Lesser General Public License for more details.
 * 
 * You should have received a copy of the GNU Lesser General Public
 * License along with this library; if not, write to the Free Software
 * Foundation, Inc., 51 Franklin Street, Fifth Floor, Boston, MA  02110-1301  USA
 * 
 * Linden Research, Inc., 945 Battery Street, San Francisco, CA  94111  USA
 * $/LicenseInfo$
 */

#include "linden_common.h"

#if LL_WINDOWS && !LL_MESA_HEADLESS

#include "llwindowwin32.h"

// LLWindow library includes
#include "llkeyboardwin32.h"
#include "lldragdropwin32.h"
#include "llpreeditor.h"
#include "llwindowcallbacks.h"

// Linden library includes
#include "llerror.h"
#include "llexception.h"
#include "llfasttimer.h"
#include "llgl.h"
#include "llstring.h"
#include "lldir.h"
#include "llsdutil.h"
#include "llglslshader.h"
#include "llthreadsafequeue.h"
#include "stringize.h"

// System includes
#include <commdlg.h>
#include <WinUser.h>
#include <mapi.h>
#include <process.h>	// for _spawn
#include <shellapi.h>
#include <fstream>
#include <Imm.h>
#include <iomanip>
#include <future>
#include <sstream>
#include <utility>                  // std::pair

// Require DirectInput version 8
#define DIRECTINPUT_VERSION 0x0800

#include <dinput.h>
#include <Dbt.h.>
#include <InitGuid.h> // needed for llurlentry test to build on some systems
#pragma comment(lib, "dxguid.lib") // needed for llurlentry test to build on some systems
#pragma comment(lib, "dinput8")

const S32	MAX_MESSAGE_PER_UPDATE = 20;
const S32	BITS_PER_PIXEL = 32;
const S32	MAX_NUM_RESOLUTIONS = 32;
const F32	ICON_FLASH_TIME = 0.5f;

#ifndef WM_DPICHANGED
#define WM_DPICHANGED 0x02E0
#endif

#ifndef USER_DEFAULT_SCREEN_DPI
#define USER_DEFAULT_SCREEN_DPI 96 // Win7
#endif

// Claim a couple unused GetMessage() message IDs
const UINT WM_DUMMY_(WM_USER + 0x0017);
const UINT WM_POST_FUNCTION_(WM_USER + 0x0018);

extern BOOL gDebugWindowProc;

static std::thread::id sWindowThreadId;
static std::thread::id sMainThreadId;

#if 1 // flip to zero to enable assertions for functions being called from wrong thread
#define ASSERT_MAIN_THREAD()
#define ASSERT_WINDOW_THREAD()
#else
#define ASSERT_MAIN_THREAD() llassert(LLThread::currentID() == sMainThreadId)
#define ASSERT_WINDOW_THREAD() llassert(LLThread::currentID() == sWindowThreadId)
#endif


LPWSTR gIconResource = IDI_APPLICATION;
LPDIRECTINPUT8 gDirectInput8;

LLW32MsgCallback gAsyncMsgCallback = NULL;

#ifndef DPI_ENUMS_DECLARED

typedef enum PROCESS_DPI_AWARENESS {
	PROCESS_DPI_UNAWARE = 0,
	PROCESS_SYSTEM_DPI_AWARE = 1,
	PROCESS_PER_MONITOR_DPI_AWARE = 2
} PROCESS_DPI_AWARENESS;

typedef enum MONITOR_DPI_TYPE {
	MDT_EFFECTIVE_DPI = 0,
	MDT_ANGULAR_DPI = 1,
	MDT_RAW_DPI = 2,
	MDT_DEFAULT = MDT_EFFECTIVE_DPI
} MONITOR_DPI_TYPE;

#endif

typedef HRESULT(STDAPICALLTYPE *SetProcessDpiAwarenessType)(_In_ PROCESS_DPI_AWARENESS value);

typedef HRESULT(STDAPICALLTYPE *GetProcessDpiAwarenessType)(
	_In_ HANDLE hprocess,
	_Out_ PROCESS_DPI_AWARENESS *value);

typedef HRESULT(STDAPICALLTYPE *GetDpiForMonitorType)(
	_In_ HMONITOR hmonitor,
	_In_ MONITOR_DPI_TYPE dpiType,
	_Out_ UINT *dpiX,
	_Out_ UINT *dpiY);

//
// LLWindowWin32
//

void show_window_creation_error(const std::string& title)
{
	LL_WARNS("Window") << title << LL_ENDL;
}

HGLRC SafeCreateContext(HDC &hdc)
{
	__try 
	{
		return wglCreateContext(hdc);
	}
	__except(EXCEPTION_EXECUTE_HANDLER)
	{ 
		return NULL;
	}
}

GLuint SafeChoosePixelFormat(HDC &hdc, const PIXELFORMATDESCRIPTOR *ppfd)
{
    __try
    {
        return ChoosePixelFormat(hdc, ppfd);
    }
    __except (EXCEPTION_EXECUTE_HANDLER)
    {
        // convert to C++ styled exception
        // C exception don't allow classes, so it's a regular char array
        char integer_string[32];
        sprintf(integer_string, "SEH, code: %lu\n", GetExceptionCode());
        throw std::exception(integer_string);
    }
}

//static
BOOL LLWindowWin32::sIsClassRegistered = FALSE;

BOOL	LLWindowWin32::sLanguageTextInputAllowed = TRUE;
BOOL	LLWindowWin32::sWinIMEOpened = FALSE;
HKL		LLWindowWin32::sWinInputLocale = 0;
DWORD	LLWindowWin32::sWinIMEConversionMode = IME_CMODE_NATIVE;
DWORD	LLWindowWin32::sWinIMESentenceMode = IME_SMODE_AUTOMATIC;
LLCoordWindow LLWindowWin32::sWinIMEWindowPosition(-1,-1);

// The following class LLWinImm delegates Windows IMM APIs.
// It was originally introduced to support US Windows XP, on which we needed
// to dynamically load IMM32.DLL and use GetProcAddress to resolve its entry
// points. Now that that's moot, we retain this wrapper only for hooks for
// metrics.

class LLWinImm
{
public:
	static bool		isAvailable() { return true; }

public:
	// Wrappers for IMM API.
	static BOOL		isIME(HKL hkl);															
	static HIMC		getContext(HWND hwnd);													
	static BOOL		releaseContext(HWND hwnd, HIMC himc);
	static BOOL		getOpenStatus(HIMC himc);												
	static BOOL		setOpenStatus(HIMC himc, BOOL status);									
	static BOOL		getConversionStatus(HIMC himc, LPDWORD conversion, LPDWORD sentence);	
	static BOOL		setConversionStatus(HIMC himc, DWORD conversion, DWORD sentence);		
	static BOOL		getCompositionWindow(HIMC himc, LPCOMPOSITIONFORM form);					
	static BOOL		setCompositionWindow(HIMC himc, LPCOMPOSITIONFORM form);					
	static LONG		getCompositionString(HIMC himc, DWORD index, LPVOID data, DWORD length);
	static BOOL		setCompositionString(HIMC himc, DWORD index, LPVOID pComp, DWORD compLength, LPVOID pRead, DWORD readLength);
	static BOOL		setCompositionFont(HIMC himc, LPLOGFONTW logfont);
	static BOOL		setCandidateWindow(HIMC himc, LPCANDIDATEFORM candidate_form);
	static BOOL		notifyIME(HIMC himc, DWORD action, DWORD index, DWORD value);
};

// static 
BOOL	LLWinImm::isIME(HKL hkl)
{ 
	return ImmIsIME(hkl);
}

// static 
HIMC		LLWinImm::getContext(HWND hwnd)
{
	return ImmGetContext(hwnd);
}

//static 
BOOL		LLWinImm::releaseContext(HWND hwnd, HIMC himc)
{ 
	return ImmReleaseContext(hwnd, himc);
}

// static 
BOOL		LLWinImm::getOpenStatus(HIMC himc)
{ 
	return ImmGetOpenStatus(himc);
}

// static 
BOOL		LLWinImm::setOpenStatus(HIMC himc, BOOL status)
{ 
	return ImmSetOpenStatus(himc, status);
}

// static 
BOOL		LLWinImm::getConversionStatus(HIMC himc, LPDWORD conversion, LPDWORD sentence)	
{ 
	return ImmGetConversionStatus(himc, conversion, sentence);
}

// static 
BOOL		LLWinImm::setConversionStatus(HIMC himc, DWORD conversion, DWORD sentence)		
{ 
	return ImmSetConversionStatus(himc, conversion, sentence);
}

// static 
BOOL		LLWinImm::getCompositionWindow(HIMC himc, LPCOMPOSITIONFORM form)					
{ 
	return ImmGetCompositionWindow(himc, form);
}

// static 
BOOL		LLWinImm::setCompositionWindow(HIMC himc, LPCOMPOSITIONFORM form)					
{ 
	return ImmSetCompositionWindow(himc, form);
}


// static 
LONG		LLWinImm::getCompositionString(HIMC himc, DWORD index, LPVOID data, DWORD length)					
{ 
	return ImmGetCompositionString(himc, index, data, length);
}


// static 
BOOL		LLWinImm::setCompositionString(HIMC himc, DWORD index, LPVOID pComp, DWORD compLength, LPVOID pRead, DWORD readLength)					
{ 
	return ImmSetCompositionString(himc, index, pComp, compLength, pRead, readLength);
}

// static 
BOOL		LLWinImm::setCompositionFont(HIMC himc, LPLOGFONTW pFont)					
{ 
	return ImmSetCompositionFont(himc, pFont);
}

// static 
BOOL		LLWinImm::setCandidateWindow(HIMC himc, LPCANDIDATEFORM form)					
{ 
	return ImmSetCandidateWindow(himc, form);
}

// static 
BOOL		LLWinImm::notifyIME(HIMC himc, DWORD action, DWORD index, DWORD value)					
{ 
	return ImmNotifyIME(himc, action, index, value);
}



class LLMonitorInfo
{
public:

	std::vector<std::string> getResolutionsList() { return mResList; }

	LLMonitorInfo()
	{
		EnumDisplayMonitors(0, 0, MonitorEnum, (LPARAM)this);
	}

private:

	static BOOL CALLBACK MonitorEnum(HMONITOR hMon, HDC hdc, LPRECT lprcMonitor, LPARAM pData)
	{
		int monitor_width = lprcMonitor->right - lprcMonitor->left;
		int monitor_height = lprcMonitor->bottom - lprcMonitor->top;
		
		std::ostringstream sstream;
		sstream << monitor_width << "x" << monitor_height;;
		std::string res = sstream.str();

		LLMonitorInfo* pThis = reinterpret_cast<LLMonitorInfo*>(pData);
		pThis->mResList.push_back(res);

		return TRUE;
	}

	std::vector<std::string> mResList;
};

static LLMonitorInfo sMonitorInfo;


// Thread that owns the Window Handle
// This whole struct is private to LLWindowWin32, which needs to mess with its
// members, which is why it's a struct rather than a class. In effect, we make
// the containing class a friend.
struct LLWindowWin32::LLWindowWin32Thread : public LL::ThreadPool
{
    static const int MAX_QUEUE_SIZE = 2048;

    LLThreadSafeQueue<MSG> mMessageQueue;

    LLWindowWin32Thread();

    void run() override;

    /// called by main thread to post work to this window thread
    template <typename CALLABLE>
    void post(CALLABLE&& func)
    {
        try
        {
            getQueue().post(std::forward<CALLABLE>(func));
        }
        catch (const LLThreadSafeQueueInterrupt&)
        {
            // Shutdown timing is tricky. The main thread can end up trying
            // to post a cursor position after having closed the WorkQueue.
        }
    }

    /**
     * Like post(), Post() is a way of conveying a single work item to this
     * thread. Its virtue is that it will definitely be executed "soon" rather
     * than potentially waiting for the next frame: it uses PostMessage() to
     * break us out of the window thread's blocked GetMessage() call. It's
     * more expensive, though, not only from the Windows API latency of
     * PostMessage() and GetMessage(), but also because it involves heap
     * allocation and release.
     *
     * Require HWND from caller, even though we store an HWND locally.
     * Otherwise, if our mWindowHandle was accessed from both threads, we'd
     * have to protect it with a mutex.
     */
    template <typename CALLABLE>
    void Post(HWND windowHandle, CALLABLE&& func)
    {
        // Move func to the heap. If we knew FuncType could fit into LPARAM,
        // we could simply instantiate FuncType and pass it by value. But
        // since we don't, we must put that on the heap as well as the
        // internal heap allocation it likely requires to store func.
        auto ptr = new FuncType(std::move(func));
        WPARAM wparam{ 0xF1C };
        LL_DEBUGS("Window") << "PostMessage(" << std::hex << windowHandle
                            << ", " << WM_POST_FUNCTION_
                            << ", " << wparam << std::dec << LL_ENDL;
        PostMessage(windowHandle, WM_POST_FUNCTION_, wparam, LPARAM(ptr));
    }

    using FuncType = std::function<void()>;
    // call GetMessage() and pull enqueue messages for later processing
    void gatherInput();
    HWND mWindowHandle = NULL;
    HDC mhDC = 0;
};


LLWindowWin32::LLWindowWin32(LLWindowCallbacks* callbacks,
							 const std::string& title, const std::string& name, S32 x, S32 y, S32 width,
							 S32 height, U32 flags, 
							 BOOL fullscreen, BOOL clearBg,
							 BOOL enable_vsync, BOOL use_gl,
							 BOOL ignore_pixel_depth,
							 //U32 fsaa_samples)
							 U32 fsaa_samples,
							 BOOL useLegacyCursors) // <FS:LO> Legacy cursor setting from main program
	: LLWindow(callbacks, fullscreen, flags)
{
    sMainThreadId = LLThread::currentID();
    mWindowThread = new LLWindowWin32Thread();
	//MAINT-516 -- force a load of opengl32.dll just in case windows went sideways 
	LoadLibrary(L"opengl32.dll");

	mFSAASamples = fsaa_samples;
	mIconResource = gIconResource;
	mOverrideAspectRatio = 0.f;
	mNativeAspectRatio = 0.f;
	mInputProcessingPaused = FALSE;
	mPreeditor = NULL;
	mKeyCharCode = 0;
	mKeyScanCode = 0;
	mKeyVirtualKey = 0;
	mhDC = NULL;
	mhRC = NULL;
	memset(mCurrentGammaRamp, 0, sizeof(mCurrentGammaRamp));
	memset(mPrevGammaRamp, 0, sizeof(mPrevGammaRamp));
	mCustomGammaSet = FALSE;
	mWindowHandle = NULL;

    mRect = {0, 0, 0, 0};
    mClientRect = {0, 0, 0, 0};
	
	if (!SystemParametersInfo(SPI_GETMOUSEVANISH, 0, &mMouseVanish, 0))
	{
		mMouseVanish = TRUE;
	}

	// Initialize the keyboard
	gKeyboard = new LLKeyboardWin32();
	gKeyboard->setCallbacks(callbacks);

	// Initialize the Drag and Drop functionality
	mDragDrop = new LLDragDropWin32;

	// Initialize (boot strap) the Language text input management,
	// based on the system's (user's) default settings.
	allowLanguageTextInput(mPreeditor, FALSE);

	WNDCLASS		wc;
	RECT			window_rect;

	// Set the window title
	if (title.empty())
	{
		mWindowTitle = new WCHAR[50];
		wsprintf(mWindowTitle, L"OpenGL Window");
	}
	else
	{
		mWindowTitle = new WCHAR[256]; // Assume title length < 255 chars.
		mbstowcs(mWindowTitle, title.c_str(), 255);
		mWindowTitle[255] = 0;
	}

	// Set the window class name
	if (name.empty())
	{
		mWindowClassName = new WCHAR[50];
		wsprintf(mWindowClassName, L"OpenGL Window");
	}
	else
	{
		mWindowClassName = new WCHAR[256]; // Assume title length < 255 chars.
		mbstowcs(mWindowClassName, name.c_str(), 255);
		mWindowClassName[255] = 0;
	}


	// We're not clipping yet
	SetRect( &mOldMouseClip, 0, 0, 0, 0 );

	// Make an instance of our window then define the window class
	mhInstance = GetModuleHandle(NULL);

    // Init Direct Input - needed for joystick / Spacemouse

    LPDIRECTINPUT8 di8_interface;
    HRESULT status = DirectInput8Create(
        mhInstance, // HINSTANCE hinst,
        DIRECTINPUT_VERSION, // DWORD dwVersion,
        IID_IDirectInput8, // REFIID riidltf,
        (LPVOID*)&di8_interface, // LPVOID * ppvOut,
        NULL                     // LPUNKNOWN punkOuter
        );
    if (status == DI_OK)
    {
        gDirectInput8 = di8_interface;
    }

	mSwapMethod = SWAP_METHOD_UNDEFINED;

	// No WPARAM yet.
	mLastSizeWParam = 0;

	// Windows GDI rects don't include rightmost pixel
	window_rect.left = (long) 0;
	window_rect.right = (long) width;
	window_rect.top = (long) 0;
	window_rect.bottom = (long) height;

	// Grab screen size to sanitize the window
	S32 window_border_y = GetSystemMetrics(SM_CYBORDER);
	S32 virtual_screen_x = GetSystemMetrics(SM_XVIRTUALSCREEN); 
	S32 virtual_screen_y = GetSystemMetrics(SM_YVIRTUALSCREEN); 
	S32 virtual_screen_width = GetSystemMetrics(SM_CXVIRTUALSCREEN);
	S32 virtual_screen_height = GetSystemMetrics(SM_CYVIRTUALSCREEN);

	if (x < virtual_screen_x) x = virtual_screen_x;
	if (y < virtual_screen_y - window_border_y) y = virtual_screen_y - window_border_y;

	if (x + width > virtual_screen_x + virtual_screen_width) x = virtual_screen_x + virtual_screen_width - width;
	if (y + height > virtual_screen_y + virtual_screen_height) y = virtual_screen_y + virtual_screen_height - height;

	if (!sIsClassRegistered)
	{
		// Force redraw when resized and create a private device context

		// Makes double click messages.
		wc.style = CS_HREDRAW | CS_VREDRAW | CS_OWNDC | CS_DBLCLKS;

		// Set message handler function
		wc.lpfnWndProc = (WNDPROC) mainWindowProc;

		// unused
		wc.cbClsExtra = 0;
		wc.cbWndExtra = 0;

		wc.hInstance = mhInstance;
		wc.hIcon = LoadIcon(mhInstance, mIconResource);

		// We will set the cursor ourselves
		wc.hCursor = NULL;

		// background color is not used
		if (clearBg)
		{
			wc.hbrBackground = (HBRUSH) GetStockObject(WHITE_BRUSH);
		}
		else
		{
			wc.hbrBackground = (HBRUSH) NULL;
		}

		// we don't use windows menus
		wc.lpszMenuName = NULL;

		wc.lpszClassName = mWindowClassName;

		if (!RegisterClass(&wc))
		{
			OSMessageBox(mCallbacks->translateString("MBRegClassFailed"), 
				mCallbacks->translateString("MBError"), OSMB_OK);
			return;
		}
		sIsClassRegistered = TRUE;
	}

	//-----------------------------------------------------------------------
	// Get the current refresh rate
	//-----------------------------------------------------------------------

	DEVMODE dev_mode;
	::ZeroMemory(&dev_mode, sizeof(DEVMODE));
	dev_mode.dmSize = sizeof(DEVMODE);
	DWORD current_refresh;
	if (EnumDisplaySettings(NULL, ENUM_CURRENT_SETTINGS, &dev_mode))
	{
		current_refresh = dev_mode.dmDisplayFrequency;
		mNativeAspectRatio = ((F32)dev_mode.dmPelsWidth) / ((F32)dev_mode.dmPelsHeight);
	}
	else
	{
		current_refresh = 60;
	}

	//-----------------------------------------------------------------------
	// Drop resolution and go fullscreen
	// use a display mode with our desired size and depth, with a refresh
	// rate as close at possible to the users' default
	//-----------------------------------------------------------------------
	if (mFullscreen)
	{
		BOOL success = FALSE;
		DWORD closest_refresh = 0;

		for (S32 mode_num = 0;; mode_num++)
		{
			if (!EnumDisplaySettings(NULL, mode_num, &dev_mode))
			{
				break;
			}

			if (dev_mode.dmPelsWidth == width &&
				dev_mode.dmPelsHeight == height &&
				dev_mode.dmBitsPerPel == BITS_PER_PIXEL)
			{
				success = TRUE;
				if ((dev_mode.dmDisplayFrequency - current_refresh)
					< (closest_refresh - current_refresh))
				{
					closest_refresh = dev_mode.dmDisplayFrequency;
				}
			}
		}

		if (closest_refresh == 0)
		{
			LL_WARNS("Window") << "Couldn't find display mode " << width << " by " << height << " at " << BITS_PER_PIXEL << " bits per pixel" << LL_ENDL;
			//success = FALSE;

			if (!EnumDisplaySettings(NULL, ENUM_CURRENT_SETTINGS, &dev_mode))
			{
				success = FALSE;
			}
			else
			{
				if (dev_mode.dmBitsPerPel == BITS_PER_PIXEL)
				{
					LL_WARNS("Window") << "Current BBP is OK falling back to that" << LL_ENDL;
					window_rect.right=width=dev_mode.dmPelsWidth;
					window_rect.bottom=height=dev_mode.dmPelsHeight;
					success = TRUE;
				}
				else
				{
					LL_WARNS("Window") << "Current BBP is BAD" << LL_ENDL;
					success = FALSE;
				}
			}
		}

		// If we found a good resolution, use it.
		if (success)
		{
			success = setDisplayResolution(width, height, BITS_PER_PIXEL, closest_refresh);
		}

		// Keep a copy of the actual current device mode in case we minimize 
		// and change the screen resolution.   JC
		EnumDisplaySettings(NULL, ENUM_CURRENT_SETTINGS, &dev_mode);

		// If it failed, we don't want to run fullscreen
		if (success)
		{
			mFullscreen = TRUE;
			mFullscreenWidth   = dev_mode.dmPelsWidth;
			mFullscreenHeight  = dev_mode.dmPelsHeight;
			mFullscreenBits    = dev_mode.dmBitsPerPel;
			mFullscreenRefresh = dev_mode.dmDisplayFrequency;

			LL_INFOS("Window") << "Running at " << dev_mode.dmPelsWidth
				<< "x"   << dev_mode.dmPelsHeight
				<< "x"   << dev_mode.dmBitsPerPel
				<< " @ " << dev_mode.dmDisplayFrequency
				<< LL_ENDL;
		}
		else
		{
			mFullscreen = FALSE;
			mFullscreenWidth   = -1;
			mFullscreenHeight  = -1;
			mFullscreenBits    = -1;
			mFullscreenRefresh = -1;

			std::map<std::string,std::string> args;
			args["[WIDTH]"] = llformat("%d", width);
			args["[HEIGHT]"] = llformat ("%d", height);
			OSMessageBox(mCallbacks->translateString("MBFullScreenErr", args),
				mCallbacks->translateString("MBError"), OSMB_OK);
		}
	}

	// TODO: add this after resolving _WIN32_WINNT issue
	//	if (!fullscreen)
	//	{
	//		TRACKMOUSEEVENT track_mouse_event;
	//		track_mouse_event.cbSize = sizeof( TRACKMOUSEEVENT );
	//		track_mouse_event.dwFlags = TME_LEAVE;
	//		track_mouse_event.hwndTrack = mWindowHandle;
	//		track_mouse_event.dwHoverTime = HOVER_DEFAULT;
	//		TrackMouseEvent( &track_mouse_event ); 
	//	}

    // SL-12971 dual GPU display
    DISPLAY_DEVICEA display_device;
    int             display_index = -1;
    DWORD           display_flags = 0; // EDD_GET_DEVICE_INTERFACE_NAME ?
    const size_t    display_bytes = sizeof(display_device);

    do
    {
        if (display_index >= 0)
        {
            // CHAR DeviceName  [ 32] Adapter name
            // CHAR DeviceString[128]
            CHAR text[256];

            size_t name_len = strlen(display_device.DeviceName  );
            size_t desc_len = strlen(display_device.DeviceString);

            CHAR *name = name_len ? display_device.DeviceName   : "???";
            CHAR *desc = desc_len ? display_device.DeviceString : "???";

            sprintf(text, "Display Device %d: %s, %s", display_index, name, desc);
            LL_INFOS("Window") << text << LL_ENDL;
        }

        ::ZeroMemory(&display_device,display_bytes);
        display_device.cb = display_bytes;

        display_index++;
    }  while( EnumDisplayDevicesA(NULL, display_index, &display_device, display_flags ));

    LL_INFOS("Window") << "Total Display Devices: " << display_index << LL_ENDL;

	//-----------------------------------------------------------------------
	// Create GL drawing context
	//-----------------------------------------------------------------------
	LLCoordScreen windowPos(x,y);
	LLCoordScreen windowSize(window_rect.right - window_rect.left,
							 window_rect.bottom - window_rect.top);
	if (!switchContext(mFullscreen, windowSize, enable_vsync, &windowPos))
	{
		return;
	}
	
	//start with arrow cursor
	//initCursors();
	initCursors(useLegacyCursors); // <FS:LO> Legacy cursor setting from main program
	setCursor( UI_CURSOR_ARROW );

    mRawMouse.usUsagePage = 0x01;          // HID_USAGE_PAGE_GENERIC
    mRawMouse.usUsage = 0x02;              // HID_USAGE_GENERIC_MOUSE
    mRawMouse.dwFlags = 0;    // adds mouse and also ignores legacy mouse messages
    mRawMouse.hwndTarget = 0;

    RegisterRawInputDevices(&mRawMouse, 1, sizeof(mRawMouse));

	// Initialize (boot strap) the Language text input management,
	// based on the system's (or user's) default settings.
	allowLanguageTextInput(NULL, FALSE);
}


LLWindowWin32::~LLWindowWin32()
{
	delete mDragDrop;

	delete [] mWindowTitle;
	mWindowTitle = NULL;

	delete [] mSupportedResolutions;
	mSupportedResolutions = NULL;

	delete [] mWindowClassName;
	mWindowClassName = NULL;
    
    delete mWindowThread;
}

void LLWindowWin32::show()
{
    LL_DEBUGS("Window") << "Setting window to show" << LL_ENDL;
	ShowWindow(mWindowHandle, SW_SHOW);
	SetForegroundWindow(mWindowHandle);
	SetFocus(mWindowHandle);
}

void LLWindowWin32::hide()
{
	setMouseClipping(FALSE);
	ShowWindow(mWindowHandle, SW_HIDE);
}

//virtual
void LLWindowWin32::minimize()
{
	setMouseClipping(FALSE);
	showCursor();
	ShowWindow(mWindowHandle, SW_MINIMIZE);
}

//virtual
void LLWindowWin32::restore()
{
	ShowWindow(mWindowHandle, SW_RESTORE);
	SetForegroundWindow(mWindowHandle);
	SetFocus(mWindowHandle);
}

// See SL-12170
// According to callstack "c0000005 Access violation" happened inside __try block,
// deep in DestroyWindow and crashed viewer, which shouldn't be possible.
// I tried manually causing this exception and it was caught without issues, so
// I'm turning off optimizations for this part to be sure code executes as intended
// (it is a straw, but I have no idea why else __try can get overruled)
#pragma optimize("", off)
bool destroy_window_handler(HWND hWnd)
{
    bool res;
    __try
    {
        res = DestroyWindow(hWnd);
    }
    __except (EXCEPTION_EXECUTE_HANDLER)
    {
        res = false;
    }
    return res;
}
#pragma optimize("", on)

// close() destroys all OS-specific code associated with a window.
// Usually called from LLWindowManager::destroyWindow()
void LLWindowWin32::close()
{
	LL_DEBUGS("Window") << "Closing LLWindowWin32" << LL_ENDL;
	// Is window is already closed?
	if (!mWindowHandle)
	{
		return;
	}

	mDragDrop->reset();


	// Go back to screen mode written in the registry.
	if (mFullscreen)
	{
		resetDisplayResolution();
	}

	// Make sure cursor is visible and we haven't mangled the clipping state.
	showCursor();
	setMouseClipping(FALSE);
	if (gKeyboard)
	{
		gKeyboard->resetKeys();
	}

	// Clean up remaining GL state
	if (gGLManager.mInited)
	{
		LL_INFOS("Window") << "Cleaning up GL" << LL_ENDL;
		gGLManager.shutdownGL();
	}

	LL_DEBUGS("Window") << "Releasing Context" << LL_ENDL;
	if (mhRC)
	{
		if (!wglMakeCurrent(NULL, NULL))
		{
			LL_WARNS("Window") << "Release of DC and RC failed" << LL_ENDL;
		}

		if (!wglDeleteContext(mhRC))
		{
			LL_WARNS("Window") << "Release of rendering context failed" << LL_ENDL;
		}

		mhRC = NULL;
	}

	// Restore gamma to the system values.
	restoreGamma();

	if (mhDC)
	{
		if (!ReleaseDC(mWindowHandle, mhDC))
		{
			LL_WARNS("Window") << "Release of mhDC failed" << LL_ENDL;
		}
		mhDC = NULL;
	}

	LL_DEBUGS("Window") << "Destroying Window" << LL_ENDL;

    mWindowThread->post([=]()
        {
            if (IsWindow(mWindowHandle))
            {
                // Make sure we don't leave a blank toolbar button.
                ShowWindow(mWindowHandle, SW_HIDE);

                // This causes WM_DESTROY to be sent *immediately*
                if (!destroy_window_handler(mWindowHandle))
                {
                    OSMessageBox(mCallbacks->translateString("MBDestroyWinFailed"),
                        mCallbacks->translateString("MBShutdownErr"),
                        OSMB_OK);
                }
            }
            else
            {
                // Something killed the window while we were busy destroying gl or handle somehow got broken
                LL_WARNS("Window") << "Failed to destroy Window, invalid handle!" << LL_ENDL;
            }

        });
    // Even though the above lambda might not yet have run, we've already
    // bound mWindowHandle into it by value, which should suffice for the
    // operations we're asking. That's the last time WE should touch it.
    mWindowHandle = NULL;
    mWindowThread->close();
}

BOOL LLWindowWin32::isValid()
{
	return (mWindowHandle != NULL);
}

BOOL LLWindowWin32::getVisible()
{
	return (mWindowHandle && IsWindowVisible(mWindowHandle));
}

BOOL LLWindowWin32::getMinimized()
{
	return (mWindowHandle && IsIconic(mWindowHandle));
}

BOOL LLWindowWin32::getMaximized()
{
	return (mWindowHandle && IsZoomed(mWindowHandle));
}

BOOL LLWindowWin32::maximize()
{
	BOOL success = FALSE;
	if (!mWindowHandle) return success;

	WINDOWPLACEMENT placement;
	placement.length = sizeof(WINDOWPLACEMENT);

	success = GetWindowPlacement(mWindowHandle, &placement);
	if (!success) return success;

	placement.showCmd = SW_MAXIMIZE;

	success = SetWindowPlacement(mWindowHandle, &placement);
	return success;
}

BOOL LLWindowWin32::getFullscreen()
{
	return mFullscreen;
}

BOOL LLWindowWin32::getPosition(LLCoordScreen *position)
{
    position->mX = mRect.left;
	position->mY = mRect.top;
	return TRUE;
}

BOOL LLWindowWin32::getSize(LLCoordScreen *size)
{
	size->mX = mRect.right - mRect.left;
	size->mY = mRect.bottom - mRect.top;
	return TRUE;
}

BOOL LLWindowWin32::getSize(LLCoordWindow *size)
{
	size->mX = mClientRect.right - mClientRect.left;
	size->mY = mClientRect.bottom - mClientRect.top;
	return TRUE;
}

BOOL LLWindowWin32::setPosition(const LLCoordScreen position)
{
	LLCoordScreen size;

	if (!mWindowHandle)
	{
		return FALSE;
	}
	getSize(&size);
	moveWindow(position, size);
	return TRUE;
}

BOOL LLWindowWin32::setSizeImpl(const LLCoordScreen size)
{
	LLCoordScreen position;

	getPosition(&position);
	if (!mWindowHandle)
	{
		return FALSE;
	}

    mWindowThread->post([=]()
        {
            WINDOWPLACEMENT placement;
            placement.length = sizeof(WINDOWPLACEMENT);

            if (GetWindowPlacement(mWindowHandle, &placement))
            {
                placement.showCmd = SW_RESTORE;
                SetWindowPlacement(mWindowHandle, &placement);
            }
        });

	moveWindow(position, size);
	return TRUE;
}

BOOL LLWindowWin32::setSizeImpl(const LLCoordWindow size)
{
	RECT window_rect = {0, 0, size.mX, size.mY };
	DWORD dw_ex_style = WS_EX_APPWINDOW | WS_EX_WINDOWEDGE;
	DWORD dw_style = WS_OVERLAPPEDWINDOW;

    AdjustWindowRectEx(&window_rect, dw_style, FALSE, dw_ex_style);

	return setSizeImpl(LLCoordScreen(window_rect.right - window_rect.left, window_rect.bottom - window_rect.top));
}

// changing fullscreen resolution
BOOL LLWindowWin32::switchContext(BOOL fullscreen, const LLCoordScreen& size, BOOL enable_vsync, const LLCoordScreen* const posp)
{
    //called from main thread
    GLuint	pixel_format;
    DEVMODE dev_mode;
    ::ZeroMemory(&dev_mode, sizeof(DEVMODE));
    dev_mode.dmSize = sizeof(DEVMODE);
    DWORD	current_refresh;
    DWORD	dw_ex_style;
    DWORD	dw_style;
    RECT	window_rect = { 0, 0, 0, 0 };
    S32 width = size.mX;
    S32 height = size.mY;
    BOOL auto_show = FALSE;

    if (mhRC)
    {
        auto_show = TRUE;
        resetDisplayResolution();
    }

    if (EnumDisplaySettings(NULL, ENUM_CURRENT_SETTINGS, &dev_mode))
    {
        current_refresh = dev_mode.dmDisplayFrequency;
    }
    else
    {
        current_refresh = 60;
    }

    gGLManager.shutdownGL();
    //destroy gl context
    if (mhRC)
    {
        if (!wglMakeCurrent(NULL, NULL))
        {
            LL_WARNS("Window") << "Release of DC and RC failed" << LL_ENDL;
        }

        if (!wglDeleteContext(mhRC))
        {
            LL_WARNS("Window") << "Release of rendering context failed" << LL_ENDL;
        }

        mhRC = NULL;
    }

    if (fullscreen)
    {
        mFullscreen = TRUE;
        BOOL success = FALSE;
        DWORD closest_refresh = 0;

        for (S32 mode_num = 0;; mode_num++)
        {
            if (!EnumDisplaySettings(NULL, mode_num, &dev_mode))
            {
                break;
            }

            if (dev_mode.dmPelsWidth == width &&
                dev_mode.dmPelsHeight == height &&
                dev_mode.dmBitsPerPel == BITS_PER_PIXEL)
            {
                success = TRUE;
                if ((dev_mode.dmDisplayFrequency - current_refresh)
                    < (closest_refresh - current_refresh))
                {
                    closest_refresh = dev_mode.dmDisplayFrequency;
                }
            }
        }

        if (closest_refresh == 0)
        {
            LL_WARNS("Window") << "Couldn't find display mode " << width << " by " << height << " at " << BITS_PER_PIXEL << " bits per pixel" << LL_ENDL;
            return FALSE;
        }

        // If we found a good resolution, use it.
        if (success)
        {
            success = setDisplayResolution(width, height, BITS_PER_PIXEL, closest_refresh);
        }

        // Keep a copy of the actual current device mode in case we minimize 
        // and change the screen resolution.   JC
        EnumDisplaySettings(NULL, ENUM_CURRENT_SETTINGS, &dev_mode);

        if (success)
        {
            mFullscreen = TRUE;
            mFullscreenWidth = dev_mode.dmPelsWidth;
            mFullscreenHeight = dev_mode.dmPelsHeight;
            mFullscreenBits = dev_mode.dmBitsPerPel;
            mFullscreenRefresh = dev_mode.dmDisplayFrequency;

            LL_INFOS("Window") << "Running at " << dev_mode.dmPelsWidth
                << "x" << dev_mode.dmPelsHeight
                << "x" << dev_mode.dmBitsPerPel
                << " @ " << dev_mode.dmDisplayFrequency
                << LL_ENDL;

            window_rect.left = (long)0;
            window_rect.right = (long)width;			// Windows GDI rects don't include rightmost pixel
            window_rect.top = (long)0;
            window_rect.bottom = (long)height;
            dw_ex_style = WS_EX_APPWINDOW;
            dw_style = WS_POPUP;

            // Move window borders out not to cover window contents.
            // This converts client rect to window rect, i.e. expands it by the window border size.
            AdjustWindowRectEx(&window_rect, dw_style, FALSE, dw_ex_style);
        }
        // If it failed, we don't want to run fullscreen
        else
        {
            mFullscreen = FALSE;
            mFullscreenWidth = -1;
            mFullscreenHeight = -1;
            mFullscreenBits = -1;
            mFullscreenRefresh = -1;

            LL_INFOS("Window") << "Unable to run fullscreen at " << width << "x" << height << LL_ENDL;
            return FALSE;
        }
    }
    else
    {
        mFullscreen = FALSE;
        window_rect.left = (long)(posp ? posp->mX : 0);
        window_rect.right = (long)width + window_rect.left;			// Windows GDI rects don't include rightmost pixel
        window_rect.top = (long)(posp ? posp->mY : 0);
        window_rect.bottom = (long)height + window_rect.top;
        // Window with an edge
        dw_ex_style = WS_EX_APPWINDOW | WS_EX_WINDOWEDGE;
        dw_style = WS_OVERLAPPEDWINDOW;
    }


    // don't post quit messages when destroying old windows
    mPostQuit = FALSE;


    // create window
    LL_DEBUGS("Window") << "Creating window with X: " << window_rect.left
        << " Y: " << window_rect.top
        << " Width: " << (window_rect.right - window_rect.left)
        << " Height: " << (window_rect.bottom - window_rect.top)
        << " Fullscreen: " << mFullscreen
        << LL_ENDL;

	recreateWindow(window_rect, dw_ex_style, dw_style);

	if (mWindowHandle)
	{
		LL_INFOS("Window") << "window is created." << LL_ENDL ;
	}
	else
	{
		LL_WARNS("Window") << "Window creation failed, code: " << GetLastError() << LL_ENDL;
	}

	//-----------------------------------------------------------------------
	// Create GL drawing context
	//-----------------------------------------------------------------------
	static PIXELFORMATDESCRIPTOR pfd =
	{
		sizeof(PIXELFORMATDESCRIPTOR), 
			1,
			PFD_DRAW_TO_WINDOW | PFD_SUPPORT_OPENGL | PFD_DOUBLEBUFFER, 
			PFD_TYPE_RGBA,
			BITS_PER_PIXEL,
			0, 0, 0, 0, 0, 0,	// RGB bits and shift, unused
			8,					// alpha bits
			0,					// alpha shift
			0,					// accum bits
			0, 0, 0, 0,			// accum RGBA
			24,					// depth bits
			8,					// stencil bits, avi added for stencil test
			0,
			PFD_MAIN_PLANE,
			0,
			0, 0, 0
	};

	if (!mhDC)
	{
		close();
		OSMessageBox(mCallbacks->translateString("MBDevContextErr"),
			mCallbacks->translateString("MBError"), OSMB_OK);
		return FALSE;
	}

	LL_INFOS("Window") << "Device context retrieved." << LL_ENDL ;

    try
    {
        // Looks like ChoosePixelFormat can crash in case of faulty driver
        if (!(pixel_format = SafeChoosePixelFormat(mhDC, &pfd)))
        {
            LL_WARNS("Window") << "ChoosePixelFormat failed, code: " << GetLastError() << LL_ENDL;
            OSMessageBox(mCallbacks->translateString("MBPixelFmtErr"),
                mCallbacks->translateString("MBError"), OSMB_OK);
            close();
            return FALSE;
        }
    }
    catch (...)
    {
        LOG_UNHANDLED_EXCEPTION("ChoosePixelFormat");
        OSMessageBox(mCallbacks->translateString("MBPixelFmtErr"),
            mCallbacks->translateString("MBError"), OSMB_OK);
        close();
        return FALSE;
    }

	LL_INFOS("Window") << "Pixel format chosen." << LL_ENDL ;

	// Verify what pixel format we actually received.
	if (!DescribePixelFormat(mhDC, pixel_format, sizeof(PIXELFORMATDESCRIPTOR),
		&pfd))
	{
		close();
		OSMessageBox(mCallbacks->translateString("MBPixelFmtDescErr"),
			mCallbacks->translateString("MBError"), OSMB_OK);
		return FALSE;
	}

	// (EXP-1765) dump pixel data to see if there is a pattern that leads to unreproducible crash
	LL_INFOS("Window") << "--- begin pixel format dump ---" << LL_ENDL ;
	LL_INFOS("Window") << "pixel_format is " << pixel_format << LL_ENDL ;
	LL_INFOS("Window") << "pfd.nSize:            " << pfd.nSize << LL_ENDL ;
	LL_INFOS("Window") << "pfd.nVersion:         " << pfd.nVersion << LL_ENDL ;
	LL_INFOS("Window") << "pfd.dwFlags:          0x" << std::hex << pfd.dwFlags << std::dec << LL_ENDL ;
	LL_INFOS("Window") << "pfd.iPixelType:       " << (int)pfd.iPixelType << LL_ENDL ;
	LL_INFOS("Window") << "pfd.cColorBits:       " << (int)pfd.cColorBits << LL_ENDL ;
	LL_INFOS("Window") << "pfd.cRedBits:         " << (int)pfd.cRedBits << LL_ENDL ;
	LL_INFOS("Window") << "pfd.cRedShift:        " << (int)pfd.cRedShift << LL_ENDL ;
	LL_INFOS("Window") << "pfd.cGreenBits:       " << (int)pfd.cGreenBits << LL_ENDL ;
	LL_INFOS("Window") << "pfd.cGreenShift:      " << (int)pfd.cGreenShift << LL_ENDL ;
	LL_INFOS("Window") << "pfd.cBlueBits:        " << (int)pfd.cBlueBits << LL_ENDL ;
	LL_INFOS("Window") << "pfd.cBlueShift:       " << (int)pfd.cBlueShift << LL_ENDL ;
	LL_INFOS("Window") << "pfd.cAlphaBits:       " << (int)pfd.cAlphaBits << LL_ENDL ;
	LL_INFOS("Window") << "pfd.cAlphaShift:      " << (int)pfd.cAlphaShift << LL_ENDL ;
	LL_INFOS("Window") << "pfd.cAccumBits:       " << (int)pfd.cAccumBits << LL_ENDL ;
	LL_INFOS("Window") << "pfd.cAccumRedBits:    " << (int)pfd.cAccumRedBits << LL_ENDL ;
	LL_INFOS("Window") << "pfd.cAccumGreenBits:  " << (int)pfd.cAccumGreenBits << LL_ENDL ;
	LL_INFOS("Window") << "pfd.cAccumBlueBits:   " << (int)pfd.cAccumBlueBits << LL_ENDL ;
	LL_INFOS("Window") << "pfd.cAccumAlphaBits:  " << (int)pfd.cAccumAlphaBits << LL_ENDL ;
	LL_INFOS("Window") << "pfd.cDepthBits:       " << (int)pfd.cDepthBits << LL_ENDL ;
	LL_INFOS("Window") << "pfd.cStencilBits:     " << (int)pfd.cStencilBits << LL_ENDL ;
	LL_INFOS("Window") << "pfd.cAuxBuffers:      " << (int)pfd.cAuxBuffers << LL_ENDL ;
	LL_INFOS("Window") << "pfd.iLayerType:       " << (int)pfd.iLayerType << LL_ENDL ;
	LL_INFOS("Window") << "pfd.bReserved:        " << (int)pfd.bReserved << LL_ENDL ;
	LL_INFOS("Window") << "pfd.dwLayerMask:      " << pfd.dwLayerMask << LL_ENDL ;
	LL_INFOS("Window") << "pfd.dwVisibleMask:    " << pfd.dwVisibleMask << LL_ENDL ;
	LL_INFOS("Window") << "pfd.dwDamageMask:     " << pfd.dwDamageMask << LL_ENDL ;
	LL_INFOS("Window") << "--- end pixel format dump ---" << LL_ENDL ;

	if (pfd.cColorBits < 32)
	{
		close();
		OSMessageBox(mCallbacks->translateString("MBTrueColorWindow"),
			mCallbacks->translateString("MBError"), OSMB_OK);
		return FALSE;
	}

	if (pfd.cAlphaBits < 8)
	{
		close();
		OSMessageBox(mCallbacks->translateString("MBAlpha"),
			mCallbacks->translateString("MBError"), OSMB_OK);
		return FALSE;
	}

	if (!SetPixelFormat(mhDC, pixel_format, &pfd))
	{
		close();
		OSMessageBox(mCallbacks->translateString("MBPixelFmtSetErr"),
			mCallbacks->translateString("MBError"), OSMB_OK);
		return FALSE;
	}


	if (!(mhRC = SafeCreateContext(mhDC)))
	{
		close();
		OSMessageBox(mCallbacks->translateString("MBGLContextErr"),
			mCallbacks->translateString("MBError"), OSMB_OK);
		return FALSE;
	}
		
	if (!wglMakeCurrent(mhDC, mhRC))
	{
		close();
		OSMessageBox(mCallbacks->translateString("MBGLContextActErr"),
			mCallbacks->translateString("MBError"), OSMB_OK);
		return FALSE;
	}

	LL_INFOS("Window") << "Drawing context is created." << LL_ENDL ;

	gGLManager.initWGL();
	
	if (wglChoosePixelFormatARB)
	{
		// OK, at this point, use the ARB wglChoosePixelFormatsARB function to see if we
		// can get exactly what we want.
		GLint attrib_list[256];
		S32 cur_attrib = 0;

		attrib_list[cur_attrib++] = WGL_DEPTH_BITS_ARB;
		attrib_list[cur_attrib++] = 24;

		attrib_list[cur_attrib++] = WGL_STENCIL_BITS_ARB;
		attrib_list[cur_attrib++] = 8;

		attrib_list[cur_attrib++] = WGL_DRAW_TO_WINDOW_ARB;
		attrib_list[cur_attrib++] = GL_TRUE;

		attrib_list[cur_attrib++] = WGL_ACCELERATION_ARB;
		attrib_list[cur_attrib++] = WGL_FULL_ACCELERATION_ARB;

		attrib_list[cur_attrib++] = WGL_SUPPORT_OPENGL_ARB;
		attrib_list[cur_attrib++] = GL_TRUE;

		attrib_list[cur_attrib++] = WGL_DOUBLE_BUFFER_ARB;
		attrib_list[cur_attrib++] = GL_TRUE;

		attrib_list[cur_attrib++] = WGL_COLOR_BITS_ARB;
		attrib_list[cur_attrib++] = 24;

		attrib_list[cur_attrib++] = WGL_ALPHA_BITS_ARB;
		attrib_list[cur_attrib++] = 8;

		U32 end_attrib = 0;
		if (mFSAASamples > 0)
		{
			end_attrib = cur_attrib;
			attrib_list[cur_attrib++] = WGL_SAMPLE_BUFFERS_ARB;
			attrib_list[cur_attrib++] = GL_TRUE;

			attrib_list[cur_attrib++] = WGL_SAMPLES_ARB;
			attrib_list[cur_attrib++] = mFSAASamples;
		}

		// End the list
		attrib_list[cur_attrib++] = 0;

		GLint pixel_formats[256];
		U32 num_formats = 0;

		// First we try and get a 32 bit depth pixel format
		BOOL result = wglChoosePixelFormatARB(mhDC, attrib_list, NULL, 256, pixel_formats, &num_formats);
		
		while(!result && mFSAASamples > 0) 
		{
			LL_WARNS() << "FSAASamples: " << mFSAASamples << " not supported." << LL_ENDL ;

			mFSAASamples /= 2 ; //try to decrease sample pixel number until to disable anti-aliasing
			if(mFSAASamples < 2)
			{
				mFSAASamples = 0 ;
			}

			if (mFSAASamples > 0)
			{
				attrib_list[end_attrib + 3] = mFSAASamples;
			}
			else
			{
				cur_attrib = end_attrib ;
				end_attrib = 0 ;
				attrib_list[cur_attrib++] = 0 ; //end
			}
			result = wglChoosePixelFormatARB(mhDC, attrib_list, NULL, 256, pixel_formats, &num_formats);

			if(result)
			{
				LL_WARNS() << "Only support FSAASamples: " << mFSAASamples << LL_ENDL ;
			}
		}

		if (!result)
		{
			LL_WARNS() << "mFSAASamples: " << mFSAASamples << LL_ENDL ;

			close();
			show_window_creation_error("Error after wglChoosePixelFormatARB 32-bit");
			return FALSE;
		}

		if (!num_formats)
		{
			if (end_attrib > 0)
			{
				LL_INFOS("Window") << "No valid pixel format for " << mFSAASamples << "x anti-aliasing." << LL_ENDL;
				attrib_list[end_attrib] = 0;

				BOOL result = wglChoosePixelFormatARB(mhDC, attrib_list, NULL, 256, pixel_formats, &num_formats);
				if (!result)
				{
					close();
					show_window_creation_error("Error after wglChoosePixelFormatARB 32-bit no AA");
					return FALSE;
				}
			}

			if (!num_formats)
			{
				LL_INFOS("Window") << "No 32 bit z-buffer, trying 24 bits instead" << LL_ENDL;
				// Try 24-bit format
				attrib_list[1] = 24;
				BOOL result = wglChoosePixelFormatARB(mhDC, attrib_list, NULL, 256, pixel_formats, &num_formats);
				if (!result)
				{
					close();
					show_window_creation_error("Error after wglChoosePixelFormatARB 24-bit");
					return FALSE;
				}

				if (!num_formats)
				{
					LL_WARNS("Window") << "Couldn't get 24 bit z-buffer,trying 16 bits instead!" << LL_ENDL;
					attrib_list[1] = 16;
					BOOL result = wglChoosePixelFormatARB(mhDC, attrib_list, NULL, 256, pixel_formats, &num_formats);
					if (!result || !num_formats)
					{
						close();
						show_window_creation_error("Error after wglChoosePixelFormatARB 16-bit");
						return FALSE;
					}
				}
			}

			LL_INFOS("Window") << "Choosing pixel formats: " << num_formats << " pixel formats returned" << LL_ENDL;
		}

		LL_INFOS("Window") << "pixel formats done." << LL_ENDL ;

		S32   swap_method = 0;
		S32   cur_format  = 0;
const	S32   max_format  = (S32)num_formats - 1;
		GLint swap_query  = WGL_SWAP_METHOD_ARB;

		// SL-14705 Fix name tags showing in front of objects with AMD GPUs.
		// On AMD hardware we need to iterate from the first pixel format to the end.
		// Spec:
		//     https://www.khronos.org/registry/OpenGL/extensions/ARB/WGL_ARB_pixel_format.txt
		while (wglGetPixelFormatAttribivARB(mhDC, pixel_formats[cur_format], 0, 1, &swap_query, &swap_method))
		{
			if (swap_method == WGL_SWAP_UNDEFINED_ARB)
			{
				break;
			}
			else if (cur_format >= max_format)
			{
				cur_format = 0;
				break;
			}

			++cur_format;
		}

		pixel_format = pixel_formats[cur_format];
		
		if (mhDC != 0)											// Does The Window Have A Device Context?
		{
			wglMakeCurrent(mhDC, 0);							// Set The Current Active Rendering Context To Zero
			if (mhRC != 0)										// Does The Window Have A Rendering Context?
			{
				wglDeleteContext (mhRC);							// Release The Rendering Context
				mhRC = 0;										// Zero The Rendering Context

			}
			ReleaseDC (mWindowHandle, mhDC);						// Release The Device Context
			mhDC = 0;											// Zero The Device Context
		}

		recreateWindow(window_rect, dw_ex_style, dw_style);
        
        RECT rect;
        RECT client_rect;
        //initialize immediately on main thread
        if (GetWindowRect(mWindowHandle, &rect) &&
            GetClientRect(mWindowHandle, &client_rect))
        {
            mRect = rect;
            mClientRect = client_rect;
        };

		if (mWindowHandle)
		{
			LL_INFOS("Window") << "recreate window done." << LL_ENDL ;
		}
		else
		{
			// Note: if value is NULL GetDC retrieves the DC for the entire screen.
			LL_WARNS("Window") << "Window recreation failed, code: " << GetLastError() << LL_ENDL;
		}

		if (!mhDC)
		{
			close();
			OSMessageBox(mCallbacks->translateString("MBDevContextErr"), mCallbacks->translateString("MBError"), OSMB_OK);
			return FALSE;
		}

		if (!SetPixelFormat(mhDC, pixel_format, &pfd))
		{
			close();
			OSMessageBox(mCallbacks->translateString("MBPixelFmtSetErr"),
				mCallbacks->translateString("MBError"), OSMB_OK);
			return FALSE;
		}

		if (wglGetPixelFormatAttribivARB(mhDC, pixel_format, 0, 1, &swap_query, &swap_method))
		{
			switch (swap_method)
			{
			case WGL_SWAP_EXCHANGE_ARB:
				mSwapMethod = SWAP_METHOD_EXCHANGE;
				LL_DEBUGS("Window") << "Swap Method: Exchange" << LL_ENDL;
				break;
			case WGL_SWAP_COPY_ARB:
				mSwapMethod = SWAP_METHOD_COPY;
				LL_DEBUGS("Window") << "Swap Method: Copy" << LL_ENDL;
				break;
			case WGL_SWAP_UNDEFINED_ARB:
				mSwapMethod = SWAP_METHOD_UNDEFINED;
				LL_DEBUGS("Window") << "Swap Method: Undefined" << LL_ENDL;
				break;
			default:
				mSwapMethod = SWAP_METHOD_UNDEFINED;
				LL_DEBUGS("Window") << "Swap Method: Unknown" << LL_ENDL;
				break;
			}
		}		
	}
	else
	{
		LL_WARNS("Window") << "No wgl_ARB_pixel_format extension, using default ChoosePixelFormat!" << LL_ENDL;
	}

	// Verify what pixel format we actually received.
	if (!DescribePixelFormat(mhDC, pixel_format, sizeof(PIXELFORMATDESCRIPTOR),
		&pfd))
	{
		close();
		OSMessageBox(mCallbacks->translateString("MBPixelFmtDescErr"), mCallbacks->translateString("MBError"), OSMB_OK);
		return FALSE;
	}

	LL_INFOS("Window") << "GL buffer: Color Bits " << S32(pfd.cColorBits) 
		<< " Alpha Bits " << S32(pfd.cAlphaBits)
		<< " Depth Bits " << S32(pfd.cDepthBits) 
		<< LL_ENDL;

	// make sure we have 32 bits per pixel
	if (pfd.cColorBits < 32 || GetDeviceCaps(mhDC, BITSPIXEL) < 32)
	{
		close();
		OSMessageBox(mCallbacks->translateString("MBTrueColorWindow"), mCallbacks->translateString("MBError"), OSMB_OK);
		return FALSE;
	}

	if (pfd.cAlphaBits < 8)
	{
		close();
		OSMessageBox(mCallbacks->translateString("MBAlpha"), mCallbacks->translateString("MBError"), OSMB_OK);
		return FALSE;
	}

	mhRC = 0;
	if (wglCreateContextAttribsARB)
	{ //attempt to create a specific versioned context
        mhRC = (HGLRC) createSharedContext();
        if (!mhRC)
        {
            return FALSE;
        }
	}

	if (!wglMakeCurrent(mhDC, mhRC))
	{
		close();
		OSMessageBox(mCallbacks->translateString("MBGLContextActErr"), mCallbacks->translateString("MBError"), OSMB_OK);
		return FALSE;
	}

	if (!gGLManager.initGL())
	{
		close();
		OSMessageBox(mCallbacks->translateString("MBVideoDrvErr"), mCallbacks->translateString("MBError"), OSMB_OK);
		return FALSE;
	}
	
	LL_PROFILER_GPU_CONTEXT

	// Disable vertical sync for swap
    toggleVSync(enable_vsync);

	SetWindowLongPtr(mWindowHandle, GWLP_USERDATA, (LONG_PTR)this);

	// register this window as handling drag/drop events from the OS
	DragAcceptFiles( mWindowHandle, TRUE );

	mDragDrop->init( mWindowHandle );
	
	//register joystick timer callback
	SetTimer( mWindowHandle, 0, 1000 / 30, NULL ); // 30 fps timer

	// ok to post quit messages now
	mPostQuit = TRUE;

	if (auto_show)
	{
		show();
		glClearColor(0.0f, 0.0f, 0.0f, 0.f);
		glClear(GL_COLOR_BUFFER_BIT);
		swapBuffers();
	}

	return TRUE;
}

void LLWindowWin32::recreateWindow(RECT window_rect, DWORD dw_ex_style, DWORD dw_style)
{
    auto oldHandle = mWindowHandle;

    // zero out mWindowHandle and mhDC before destroying window so window
    // thread falls back to peekmessage
    mWindowHandle = 0;
    mhDC = 0;

    std::promise<std::pair<HWND, HDC>> promise;
    // What follows must be done on the window thread.
    auto window_work =
        [this,
         self=mWindowThread,
         oldHandle,
         // bind CreateWindowEx() parameters by value instead of
         // back-referencing LLWindowWin32 members
         windowClassName=mWindowClassName,
         windowTitle=mWindowTitle,
         hInstance=mhInstance,
         window_rect,
         dw_ex_style,
         dw_style,
         &promise]
        ()
        {
            LL_DEBUGS("Window") << "recreateWindow(): window_work entry" << LL_ENDL;
            self->mWindowHandle = 0;
            self->mhDC = 0;

            // important to call DestroyWindow() from the window thread
            if (oldHandle && !destroy_window_handler(oldHandle))
            {
                LL_WARNS("Window") << "Failed to properly close window before recreating it!"
                                   << LL_ENDL;
            }

            auto handle = CreateWindowEx(dw_ex_style,
                windowClassName,
                windowTitle,
                WS_CLIPSIBLINGS | WS_CLIPCHILDREN | dw_style,
                window_rect.left,								// x pos
                window_rect.top,								// y pos
                window_rect.right - window_rect.left,			// width
                window_rect.bottom - window_rect.top,			// height
                NULL,
                NULL,
                hInstance,
                NULL);

            if (! handle)
            {
                // Failed to create window: clear the variables. This
                // assignment is valid because we're running on mWindowThread.
                self->mWindowHandle = NULL;
                self->mhDC = 0;
            }
            else
            {
                // Update mWindowThread's own mWindowHandle and mhDC.
                self->mWindowHandle = handle;
                self->mhDC = GetDC(handle);
            }
            
            updateWindowRect();

            // It's important to wake up the future either way.
            promise.set_value(std::make_pair(self->mWindowHandle, self->mhDC));
            LL_DEBUGS("Window") << "recreateWindow(): window_work done" << LL_ENDL;
        };
    // But how we pass window_work to the window thread depends on whether we
    // already have a window handle.
    if (! oldHandle)
    {
        // Pass window_work using the WorkQueue: without an existing window
        // handle, the window thread can't call GetMessage().
        LL_DEBUGS("Window") << "posting window_work to WorkQueue" << LL_ENDL;
        mWindowThread->post(window_work);
    }
    else
    {
        // Pass window_work using PostMessage(). We can still
        // PostMessage(oldHandle) because oldHandle won't be destroyed until
        // the window thread has retrieved and executed window_work.
        LL_DEBUGS("Window") << "posting window_work to message queue" << LL_ENDL;
        mWindowThread->Post(oldHandle, window_work);
    }

    auto future = promise.get_future();
    // This blocks until mWindowThread processes CreateWindowEx() and calls
    // promise.set_value().
    auto pair = future.get();
    mWindowHandle = pair.first;
    mhDC = pair.second;
}

void* LLWindowWin32::createSharedContext()
{
    S32 attribs[] =
    {
        WGL_CONTEXT_MAJOR_VERSION_ARB, 4,
        WGL_CONTEXT_MINOR_VERSION_ARB, 6,
        WGL_CONTEXT_PROFILE_MASK_ARB,  LLRender::sGLCoreProfile ? WGL_CONTEXT_CORE_PROFILE_BIT_ARB : WGL_CONTEXT_COMPATIBILITY_PROFILE_BIT_ARB,
        WGL_CONTEXT_FLAGS_ARB, gDebugGL ? WGL_CONTEXT_DEBUG_BIT_ARB : 0,
        0
    };

    HGLRC rc = 0;

    bool done = false;
    while (!done)
    {
        rc = wglCreateContextAttribsARB(mhDC, mhRC, attribs);

        if (!rc)
        {
            if (attribs[3] > 0)
            { //decrement minor version
                attribs[3]--;
            }
            else if (attribs[1] > 3)
            { //decrement major version and start minor version over at 3
                attribs[1]--;
                attribs[3] = 3;
            }
            else
            { //we reached 3.0 and still failed, bail out
                done = true;
            }
        }
        else
        {
            LL_INFOS() << "Created OpenGL " << llformat("%d.%d", attribs[1], attribs[3]) <<
                (LLRender::sGLCoreProfile ? " core" : " compatibility") << " context." << LL_ENDL;
            done = true;
        }
    }

    if (!rc && !(rc = wglCreateContext(mhDC)))
    {
        close();
        OSMessageBox(mCallbacks->translateString("MBGLContextErr"), mCallbacks->translateString("MBError"), OSMB_OK);
    }

    return rc;
}

void LLWindowWin32::makeContextCurrent(void* contextPtr)
{
    wglMakeCurrent(mhDC, (HGLRC) contextPtr);
}

void LLWindowWin32::destroySharedContext(void* contextPtr)
{
    wglDeleteContext((HGLRC)contextPtr);
}

void LLWindowWin32::toggleVSync(bool enable_vsync)
{
    // <FS:Ansariel> Fix null pointer guard
    //if (!enable_vsync && wglSwapIntervalEXT)
    //{
    //    LL_INFOS("Window") << "Disabling vertical sync" << LL_ENDL;
    //    wglSwapIntervalEXT(0);
    //}
    //else
    //{
    //    LL_INFOS("Window") << "Enabling vertical sync" << LL_ENDL;
    //    wglSwapIntervalEXT(1);
    //}
    if (wglSwapIntervalEXT)
    {
        if (!enable_vsync)
        {
            LL_INFOS("Window") << "Disabling vertical sync" << LL_ENDL;
            wglSwapIntervalEXT(0);
        }
        else
        {
            LL_INFOS("Window") << "Enabling vertical sync" << LL_ENDL;
            wglSwapIntervalEXT(1);
        }
    }
    // </FS:Ansariel>
}

void LLWindowWin32::moveWindow( const LLCoordScreen& position, const LLCoordScreen& size )
{
	if( mIsMouseClipping )
	{
		RECT client_rect_in_screen_space;
		if( getClientRectInScreenSpace( &client_rect_in_screen_space ) )
		{
			ClipCursor( &client_rect_in_screen_space );
		}
	}

	// if the window was already maximized, MoveWindow seems to still set the maximized flag even if
	// the window is smaller than maximized.
	// So we're going to do a restore first (which is a ShowWindow call) (SL-44655).

	// THIS CAUSES DEV-15484 and DEV-15949 
	//ShowWindow(mWindowHandle, SW_RESTORE);
	// NOW we can call MoveWindow
    mWindowThread->post([=]()
        {
            MoveWindow(mWindowHandle, position.mX, position.mY, size.mX, size.mY, TRUE);
        });
}

void LLWindowWin32::setTitle(const std::string& title)
{
    // <FS:TT>
    // TODO: Do we need to use the wide string version of this call
    // to support non-ascii usernames (and region names?)
    //mWindowThread->post([=]()
    //    {
    //        SetWindowTextA(mWindowHandle, title.c_str());
    //    });


    // Set the window title
    if (title.empty())
    {
        wsprintf(mWindowTitle, L"OpenGL Window");
    }
    else
    {
        mbstowcs(mWindowTitle, title.c_str(), 255);
        mWindowTitle[255] = 0;
    }

    mWindowThread->post([=]()
        {
            SetWindowText(mWindowHandle, mWindowTitle);
        });
    // </FS:TT>
}

BOOL LLWindowWin32::setCursorPosition(const LLCoordWindow position)
{
    ASSERT_MAIN_THREAD();

    if (!mWindowHandle)
    {
        return FALSE;
    }

    LLCoordScreen screen_pos(position.convert());

    // instantly set the cursor position from the app's point of view
    mCursorPosition = position;
    mLastCursorPosition = position;

    // Inform the application of the new mouse position (needed for per-frame
    // hover/picking to function).
    mCallbacks->handleMouseMove(this, position.convert(), (MASK)0);

    // actually set the cursor position on the window thread
    mWindowThread->post([=]()
        {
            // actually set the OS cursor position
            SetCursorPos(screen_pos.mX, screen_pos.mY);
        });

    return TRUE;
}

BOOL LLWindowWin32::getCursorPosition(LLCoordWindow *position)
{
    ASSERT_MAIN_THREAD();
    if (!position)
    {
        return FALSE;
    }

    *position = mCursorPosition;
	return TRUE;
}

BOOL LLWindowWin32::getCursorDelta(LLCoordCommon* delta)
{
    if (delta == nullptr)
    {
        return FALSE;
    }

    *delta = mMouseFrameDelta;

    return TRUE;
}

void LLWindowWin32::hideCursor()
{
    ASSERT_MAIN_THREAD();

    mWindowThread->post([=]()
        {
            while (ShowCursor(FALSE) >= 0)
            {
                // nothing, wait for cursor to push down
            }
        });

	mCursorHidden = TRUE;
	mHideCursorPermanent = TRUE;
}

void LLWindowWin32::showCursor()
{
    LL_PROFILE_ZONE_SCOPED_CATEGORY_WIN32;

    ASSERT_MAIN_THREAD();
	
    mWindowThread->post([=]()
        {
            // makes sure the cursor shows up
            while (ShowCursor(TRUE) < 0)
            {
                // do nothing, wait for cursor to pop out
            }
        });

	mCursorHidden = FALSE;
	mHideCursorPermanent = FALSE;
}

void LLWindowWin32::showCursorFromMouseMove()
{
	if (!mHideCursorPermanent)
	{
		showCursor();
	}
}

void LLWindowWin32::hideCursorUntilMouseMove()
{
	if (!mHideCursorPermanent && mMouseVanish)
	{
		hideCursor();
		mHideCursorPermanent = FALSE;
	}
}

BOOL LLWindowWin32::isCursorHidden()
{
	return mCursorHidden;
}


HCURSOR LLWindowWin32::loadColorCursor(LPCTSTR name)
{
	return (HCURSOR)LoadImage(mhInstance,
							  name,
							  IMAGE_CURSOR,
							  0,	// default width
							  0,	// default height
							  LR_DEFAULTCOLOR);
}

//void LLWindowWin32::initCursors()
void LLWindowWin32::initCursors(BOOL useLegacyCursors) // <FS:LO> Legacy cursor setting from main program
{
	mCursor[ UI_CURSOR_ARROW ]		= LoadCursor(NULL, IDC_ARROW);
	mCursor[ UI_CURSOR_WAIT ]		= LoadCursor(NULL, IDC_WAIT);
	mCursor[ UI_CURSOR_HAND ]		= LoadCursor(NULL, IDC_HAND);
	mCursor[ UI_CURSOR_IBEAM ]		= LoadCursor(NULL, IDC_IBEAM);
	mCursor[ UI_CURSOR_CROSS ]		= LoadCursor(NULL, IDC_CROSS);
	mCursor[ UI_CURSOR_SIZENWSE ]	= LoadCursor(NULL, IDC_SIZENWSE);
	mCursor[ UI_CURSOR_SIZENESW ]	= LoadCursor(NULL, IDC_SIZENESW);
	mCursor[ UI_CURSOR_SIZEWE ]		= LoadCursor(NULL, IDC_SIZEWE);
	mCursor[ UI_CURSOR_SIZENS ]		= LoadCursor(NULL, IDC_SIZENS);
	mCursor[ UI_CURSOR_SIZEALL ]	= LoadCursor(NULL, IDC_SIZEALL);
	mCursor[ UI_CURSOR_NO ]			= LoadCursor(NULL, IDC_NO);
	mCursor[ UI_CURSOR_WORKING ]	= LoadCursor(NULL, IDC_APPSTARTING); 

	HMODULE module = GetModuleHandle(NULL);
	mCursor[ UI_CURSOR_TOOLGRAB ]	= LoadCursor(module, TEXT("TOOLGRAB"));
	mCursor[ UI_CURSOR_TOOLLAND ]	= LoadCursor(module, TEXT("TOOLLAND"));
	mCursor[ UI_CURSOR_TOOLFOCUS ]	= LoadCursor(module, TEXT("TOOLFOCUS"));
	mCursor[ UI_CURSOR_TOOLCREATE ]	= LoadCursor(module, TEXT("TOOLCREATE"));
	mCursor[ UI_CURSOR_ARROWDRAG ]	= LoadCursor(module, TEXT("ARROWDRAG"));
	mCursor[ UI_CURSOR_ARROWCOPY ]	= LoadCursor(module, TEXT("ARROWCOPY"));
	mCursor[ UI_CURSOR_ARROWDRAGMULTI ]	= LoadCursor(module, TEXT("ARROWDRAGMULTI"));
	mCursor[ UI_CURSOR_ARROWCOPYMULTI ]	= LoadCursor(module, TEXT("ARROWCOPYMULTI"));
	mCursor[ UI_CURSOR_NOLOCKED ]	= LoadCursor(module, TEXT("NOLOCKED"));
	mCursor[ UI_CURSOR_ARROWLOCKED ]= LoadCursor(module, TEXT("ARROWLOCKED"));
	mCursor[ UI_CURSOR_GRABLOCKED ]	= LoadCursor(module, TEXT("GRABLOCKED"));
	mCursor[ UI_CURSOR_TOOLTRANSLATE ]	= LoadCursor(module, TEXT("TOOLTRANSLATE"));
	mCursor[ UI_CURSOR_TOOLROTATE ]	= LoadCursor(module, TEXT("TOOLROTATE")); 
	mCursor[ UI_CURSOR_TOOLSCALE ]	= LoadCursor(module, TEXT("TOOLSCALE"));
	mCursor[ UI_CURSOR_TOOLCAMERA ]	= LoadCursor(module, TEXT("TOOLCAMERA"));
	mCursor[ UI_CURSOR_TOOLPAN ]	= LoadCursor(module, TEXT("TOOLPAN"));
	mCursor[ UI_CURSOR_TOOLZOOMIN ] = LoadCursor(module, TEXT("TOOLZOOMIN"));
	mCursor[ UI_CURSOR_TOOLZOOMOUT ] = LoadCursor(module, TEXT("TOOLZOOMOUT"));
	mCursor[ UI_CURSOR_TOOLPICKOBJECT3 ] = LoadCursor(module, TEXT("TOOLPICKOBJECT3"));
	mCursor[ UI_CURSOR_PIPETTE ] = LoadCursor(module, TEXT("TOOLPIPETTE"));
	/*<FS:LO> Legacy cursor setting from main program
	mCursor[ UI_CURSOR_TOOLSIT ]	= LoadCursor(module, TEXT("TOOLSIT"));
	mCursor[ UI_CURSOR_TOOLBUY ]	= LoadCursor(module, TEXT("TOOLBUY"));
	mCursor[ UI_CURSOR_TOOLOPEN ]	= LoadCursor(module, TEXT("TOOLOPEN"));*/
	if (useLegacyCursors)
	{
		mCursor[ UI_CURSOR_TOOLSIT ]	= LoadCursor(module, TEXT("TOOLSIT-LEGACY"));
		mCursor[ UI_CURSOR_TOOLBUY ]	= LoadCursor(module, TEXT("TOOLBUY-LEGACY"));
		mCursor[ UI_CURSOR_TOOLOPEN ]	= LoadCursor(module, TEXT("TOOLOPEN-LEGACY"));
		mCursor[ UI_CURSOR_TOOLPAY ]	= LoadCursor(module, TEXT("TOOLPAY-LEGACY"));
	}
	else
	{
		mCursor[ UI_CURSOR_TOOLSIT ]	= LoadCursor(module, TEXT("TOOLSIT"));
		mCursor[ UI_CURSOR_TOOLBUY ]	= LoadCursor(module, TEXT("TOOLBUY"));
		mCursor[ UI_CURSOR_TOOLOPEN ]	= LoadCursor(module, TEXT("TOOLOPEN"));
		mCursor[ UI_CURSOR_TOOLPAY ]	= LoadCursor(module, TEXT("TOOLBUY"));
	}
	// </FS:LO>
	mCursor[ UI_CURSOR_TOOLPATHFINDING ]	= LoadCursor(module, TEXT("TOOLPATHFINDING"));
	mCursor[ UI_CURSOR_TOOLPATHFINDING_PATH_START_ADD ]	= LoadCursor(module, TEXT("TOOLPATHFINDINGPATHSTARTADD"));
	mCursor[ UI_CURSOR_TOOLPATHFINDING_PATH_START ]	= LoadCursor(module, TEXT("TOOLPATHFINDINGPATHSTART"));
	mCursor[ UI_CURSOR_TOOLPATHFINDING_PATH_END ]	= LoadCursor(module, TEXT("TOOLPATHFINDINGPATHEND"));
	mCursor[ UI_CURSOR_TOOLPATHFINDING_PATH_END_ADD ]	= LoadCursor(module, TEXT("TOOLPATHFINDINGPATHENDADD"));
	mCursor[ UI_CURSOR_TOOLNO ]	= LoadCursor(module, TEXT("TOOLNO"));

	// Color cursors
	mCursor[ UI_CURSOR_TOOLPLAY ]		= loadColorCursor(TEXT("TOOLPLAY"));
	mCursor[ UI_CURSOR_TOOLPAUSE ]		= loadColorCursor(TEXT("TOOLPAUSE"));
	mCursor[ UI_CURSOR_TOOLMEDIAOPEN ]	= loadColorCursor(TEXT("TOOLMEDIAOPEN"));

	// Note: custom cursors that are not found make LoadCursor() return NULL.
	for( S32 i = 0; i < UI_CURSOR_COUNT; i++ )
	{
		if( !mCursor[i] )
		{
			mCursor[i] = LoadCursor(NULL, IDC_ARROW);
		}
	}
}



void LLWindowWin32::updateCursor()
{
    ASSERT_MAIN_THREAD();
    LL_PROFILE_ZONE_SCOPED_CATEGORY_WIN32
	if (mNextCursor == UI_CURSOR_ARROW
		&& mBusyCount > 0)
	{
		mNextCursor = UI_CURSOR_WORKING;
	}

	if( mCurrentCursor != mNextCursor )
	{
		mCurrentCursor = mNextCursor;
        auto nextCursor = mCursor[mNextCursor];
        mWindowThread->post([=]()
            {
                SetCursor(nextCursor);
            });
	}
}

ECursorType LLWindowWin32::getCursor() const
{
	return mCurrentCursor;
}

void LLWindowWin32::captureMouse()
{
	SetCapture(mWindowHandle);
}

void LLWindowWin32::releaseMouse()
{
    LL_PROFILE_ZONE_SCOPED_CATEGORY_WIN32;
	ReleaseCapture();
}


void LLWindowWin32::delayInputProcessing()
{
	mInputProcessingPaused = TRUE;
}


void LLWindowWin32::gatherInput()
{
    ASSERT_MAIN_THREAD();
    LL_PROFILE_ZONE_SCOPED_CATEGORY_WIN32
    MSG msg;

    {
        LLMutexLock lock(&mRawMouseMutex);
        mMouseFrameDelta = mRawMouseDelta;

        mRawMouseDelta.mX = 0;
        mRawMouseDelta.mY = 0;
    }


    if (mWindowThread->getQueue().size())
    {
        LL_PROFILE_ZONE_NAMED_CATEGORY_WIN32("gi - PostMessage");
        kickWindowThread();
    }
        
    while (mWindowThread->mMessageQueue.tryPopBack(msg))
    {
        LL_PROFILE_ZONE_NAMED_CATEGORY_WIN32("gi - message queue");
        if (mInputProcessingPaused)
        {
            continue;
        }

        // For async host by name support.  Really hacky.
        if (gAsyncMsgCallback && (LL_WM_HOST_RESOLVED == msg.message))
        {
            LL_PROFILE_ZONE_NAMED_CATEGORY_WIN32("gi - callback");
            gAsyncMsgCallback(msg);
        }
    }

    {
        LL_PROFILE_ZONE_NAMED_CATEGORY_WIN32("gi - PeekMessage");
        S32 msg_count = 0;
        while ((msg_count < MAX_MESSAGE_PER_UPDATE) && PeekMessage(&msg, NULL, WM_USER, WM_USER, PM_REMOVE))
        {
            TranslateMessage(&msg);
            DispatchMessage(&msg);
            msg_count++;
        }
    }

    {
        LL_PROFILE_ZONE_NAMED_CATEGORY_WIN32("gi - function queue");
        //process any pending functions
        std::function<void()> curFunc;
        while (mFunctionQueue.tryPopBack(curFunc))
        {
            curFunc();
        }
    }

    // send one and only one mouse move event per frame BEFORE handling mouse button presses
    if (mLastCursorPosition != mCursorPosition)
    {
        LL_PROFILE_ZONE_NAMED_CATEGORY_WIN32("gi - mouse move");
        mCallbacks->handleMouseMove(this, mCursorPosition.convert(), mMouseMask);
    }
    
    mLastCursorPosition = mCursorPosition;

    {
        LL_PROFILE_ZONE_NAMED_CATEGORY_WIN32("gi - mouse queue");
        // handle mouse button presses AFTER updating mouse cursor position
        std::function<void()> curFunc;
        while (mMouseQueue.tryPopBack(curFunc))
        {
            curFunc();
        }
    }

	mInputProcessingPaused = FALSE;

	updateCursor();
}

static LLTrace::BlockTimerStatHandle FTM_KEYHANDLER("Handle Keyboard");
static LLTrace::BlockTimerStatHandle FTM_MOUSEHANDLER("Handle Mouse");

#define WINDOW_IMP_POST(x) window_imp->post([=]() { x; })

LRESULT CALLBACK LLWindowWin32::mainWindowProc(HWND h_wnd, UINT u_msg, WPARAM w_param, LPARAM l_param)
{
    ASSERT_WINDOW_THREAD();
    LL_PROFILE_ZONE_SCOPED_CATEGORY_WIN32;

    LL_DEBUGS("Window") << "mainWindowProc(" << std::hex << h_wnd
                        << ", " << u_msg
                        << ", " << w_param << ")" << std::dec << LL_ENDL;

    if (u_msg == WM_POST_FUNCTION_)
    {
        LL_DEBUGS("Window") << "WM_POST_FUNCTION_" << LL_ENDL;
        // from LLWindowWin32Thread::Post()
        // Cast l_param back to the pointer to the heap FuncType
        // allocated by Post(). Capture in unique_ptr so we'll delete
        // once we're done with it.
        std::unique_ptr<LLWindowWin32Thread::FuncType>
            ptr(reinterpret_cast<LLWindowWin32Thread::FuncType*>(l_param));
        (*ptr)();
        return 0;
    }

    // Ignore clicks not originated in the client area, i.e. mouse-up events not preceded with a WM_LBUTTONDOWN.
    // This helps prevent avatar walking after maximizing the window by double-clicking the title bar.
    static bool sHandleLeftMouseUp = true;

    // Ignore the double click received right after activating app.
    // This is to avoid triggering double click teleport after returning focus (see MAINT-3786).
    static bool sHandleDoubleClick = true;

    LLWindowWin32* window_imp = (LLWindowWin32*)GetWindowLongPtr(h_wnd, GWLP_USERDATA);
    //<FS:Beq> avoid unfortunate sleep during trylock by static check
    // bool debug_window_proc = false; // gDebugWindowProc || debugLoggingEnabled("Window");
    // static auto debug_logging_on = debugLoggingEnabled("Window");
    bool debug_window_proc = false; // gDebugWindowProc || debug_logging_on;
    //</FS:Beq>	

    if (NULL != window_imp)
    {
        // Juggle to make sure we can get negative positions for when
        // mouse is outside window.
        LLCoordWindow window_coord((S32)(S16)LOWORD(l_param), (S32)(S16)HIWORD(l_param));

        // pass along extended flag in mask
        MASK mask = (l_param >> 16 & KF_EXTENDED) ? MASK_EXTENDED : 0x0;
        BOOL eat_keystroke = TRUE;

        switch (u_msg)
        {
            RECT	update_rect;
            S32		update_width;
            S32		update_height;

        case WM_TIMER:
        {
            LL_PROFILE_ZONE_NAMED_CATEGORY_WIN32("mwp - WM_TIMER");
            WINDOW_IMP_POST(window_imp->mCallbacks->handleTimerEvent(window_imp));
            break;
        }

        case WM_DEVICECHANGE:
        {
            LL_PROFILE_ZONE_NAMED_CATEGORY_WIN32("mwp - WM_DEVICECHANGE");
            if (debug_window_proc)
            {
                LL_INFOS("Window") << "  WM_DEVICECHANGE: wParam=" << w_param
                    << "; lParam=" << l_param << LL_ENDL;
            }
            if (w_param == DBT_DEVNODES_CHANGED || w_param == DBT_DEVICEARRIVAL)
            {
                WINDOW_IMP_POST(window_imp->mCallbacks->handleDeviceChange(window_imp));
                
                return TRUE;
            }
            break;
        }

        case WM_PAINT:
        {
            LL_PROFILE_ZONE_NAMED_CATEGORY_WIN32("mwp - WM_PAINT");
            GetUpdateRect(window_imp->mWindowHandle, &update_rect, FALSE);
            update_width = update_rect.right - update_rect.left + 1;
            update_height = update_rect.bottom - update_rect.top + 1;

            WINDOW_IMP_POST(window_imp->mCallbacks->handlePaint(window_imp, update_rect.left, update_rect.top,
                update_width, update_height));
            break;
        }
        case WM_PARENTNOTIFY:
        {
            break;
        }

        case WM_SETCURSOR:
        {
            LL_PROFILE_ZONE_NAMED_CATEGORY_WIN32("mwp - WM_SETCURSOR");
            // This message is sent whenever the cursor is moved in a window.
            // You need to set the appropriate cursor appearance.

            // Only take control of cursor over client region of window
            // This allows Windows(tm) to handle resize cursors, etc.
            if (LOWORD(l_param) == HTCLIENT)
            {
                SetCursor(window_imp->mCursor[window_imp->mCurrentCursor]);
                return 0;
            }
            break;
        }
        case WM_ENTERMENULOOP:
        {
            LL_PROFILE_ZONE_NAMED_CATEGORY_WIN32("mwp - WM_ENTERMENULOOP");
            WINDOW_IMP_POST(window_imp->mCallbacks->handleWindowBlock(window_imp));
            break;
        }

        case WM_EXITMENULOOP:
        {
            LL_PROFILE_ZONE_NAMED_CATEGORY_WIN32("mwp - WM_EXITMENULOOP");
            WINDOW_IMP_POST(window_imp->mCallbacks->handleWindowUnblock(window_imp));
            break;
        }

        case WM_ACTIVATEAPP:
        {
            LL_PROFILE_ZONE_NAMED_CATEGORY_WIN32("mwp - WM_ACTIVATEAPP");
            window_imp->post([=]()
                {
                    // This message should be sent whenever the app gains or loses focus.
                    BOOL activating = (BOOL)w_param;
                    BOOL minimized = window_imp->getMinimized();

                    if (debug_window_proc)
                    {
                        LL_INFOS("Window") << "WINDOWPROC ActivateApp "
                            << " activating " << S32(activating)
                            << " minimized " << S32(minimized)
                            << " fullscreen " << S32(window_imp->mFullscreen)
                            << LL_ENDL;
                    }

                    if (window_imp->mFullscreen)
                    {
                        // When we run fullscreen, restoring or minimizing the app needs 
                        // to switch the screen resolution
                        if (activating)
                        {
                            window_imp->setFullscreenResolution();
                            window_imp->restore();
                        }
                        else
                        {
                            window_imp->minimize();
                            window_imp->resetDisplayResolution();
                        }
                    }

                    if (!activating)
                    {
                        sHandleDoubleClick = false;
                    }

                    window_imp->mCallbacks->handleActivateApp(window_imp, activating);
                });
            break;
        }
        case WM_ACTIVATE:
        {
            LL_PROFILE_ZONE_NAMED_CATEGORY_WIN32("mwp - WM_ACTIVATE");
            window_imp->post([=]()
                {
                    // Can be one of WA_ACTIVE, WA_CLICKACTIVE, or WA_INACTIVE
                    BOOL activating = (LOWORD(w_param) != WA_INACTIVE);

                    BOOL minimized = BOOL(HIWORD(w_param));

                    if (!activating && LLWinImm::isAvailable() && window_imp->mPreeditor)
                    {
                        window_imp->interruptLanguageTextInput();
                    }

                    // JC - I'm not sure why, but if we don't report that we handled the 
                    // WM_ACTIVATE message, the WM_ACTIVATEAPP messages don't work 
                    // properly when we run fullscreen.
                    if (debug_window_proc)
                    {
                        LL_INFOS("Window") << "WINDOWPROC Activate "
                            << " activating " << S32(activating)
                            << " minimized " << S32(minimized)
                            << LL_ENDL;
                    }
                });
            
            break;
        }

        case WM_QUERYOPEN:
            // TODO: use this to return a nice icon
            break;

        case WM_SYSCOMMAND:
        {
            LL_PROFILE_ZONE_NAMED_CATEGORY_WIN32("mwp - WM_SYSCOMMAND");
            switch (w_param)
            {
            case SC_KEYMENU:
                // Disallow the ALT key from triggering the default system menu.
                return 0;

            case SC_SCREENSAVE:
            case SC_MONITORPOWER:
                // eat screen save messages and prevent them!
                return 0;
            }
            break;
        }
        case WM_CLOSE:
        {
            LL_PROFILE_ZONE_NAMED_CATEGORY_WIN32("mwp - WM_CLOSE");
            window_imp->post([=]()
                {
                    // Will the app allow the window to close?
                    if (window_imp->mCallbacks->handleCloseRequest(window_imp))
                    {
                        // Get the app to initiate cleanup.
                        window_imp->mCallbacks->handleQuit(window_imp);
                        // The app is responsible for calling destroyWindow when done with GL
                    }
                });
            return 0;
        }
        case WM_DESTROY:
        {
            LL_PROFILE_ZONE_NAMED_CATEGORY_WIN32("mwp - WM_DESTROY");
            if (window_imp->shouldPostQuit())
            {
                PostQuitMessage(0);  // Posts WM_QUIT with an exit code of 0
            }
            return 0;
        }
        case WM_COMMAND:
        {
            LL_PROFILE_ZONE_NAMED_CATEGORY_WIN32("mwp - WM_COMMAND");
            if (!HIWORD(w_param)) // this message is from a menu
            {
                WINDOW_IMP_POST(window_imp->mCallbacks->handleMenuSelect(window_imp, LOWORD(w_param)));
            }
            break;
        }
        case WM_SYSKEYDOWN:
        {
            LL_PROFILE_ZONE_NAMED_CATEGORY_WIN32("mwp - WM_SYSKEYDOWN");
            // allow system keys, such as ALT-F4 to be processed by Windows
            eat_keystroke = FALSE;
<<<<<<< HEAD
=======
            // intentional fall-through here
>>>>>>> d64cda29
        }
        case WM_KEYDOWN:
        {
            LL_PROFILE_ZONE_NAMED_CATEGORY_WIN32("mwp - WM_KEYDOWN");
            window_imp->post([=]()
                {
                    window_imp->mKeyCharCode = 0; // don't know until wm_char comes in next
                    window_imp->mKeyScanCode = (l_param >> 16) & 0xff;
                    window_imp->mKeyVirtualKey = w_param;
                    window_imp->mRawMsg = u_msg;
                    window_imp->mRawWParam = w_param;
                    window_imp->mRawLParam = l_param;

                    {
                        if (debug_window_proc)
                        {
                            LL_INFOS("Window") << "Debug WindowProc WM_KEYDOWN "
                                << " key " << S32(w_param)
                                << LL_ENDL;
                        }
                        
                        gKeyboard->handleKeyDown(w_param, mask);
                    }
                });
<<<<<<< HEAD
                return eat_keystroke;
        }
        case WM_SYSKEYUP:
            eat_keystroke = FALSE;
=======
            if (eat_keystroke) return 0;    // skip DefWindowProc() handling if we're consuming the keypress 
            break;
        }
        case WM_SYSKEYUP:
            eat_keystroke = FALSE;
            // intentional fall-through here
>>>>>>> d64cda29
        case WM_KEYUP:
        {
            LL_PROFILE_ZONE_NAMED_CATEGORY_WIN32("mwp - WM_KEYUP");
            window_imp->post([=]()
            {
                window_imp->mKeyScanCode = (l_param >> 16) & 0xff;
                window_imp->mKeyVirtualKey = w_param;
                window_imp->mRawMsg = u_msg;
                window_imp->mRawWParam = w_param;
                window_imp->mRawLParam = l_param;

                {
                    LL_RECORD_BLOCK_TIME(FTM_KEYHANDLER);

                    if (debug_window_proc)
                    {
                        LL_INFOS("Window") << "Debug WindowProc WM_KEYUP "
                            << " key " << S32(w_param)
                            << LL_ENDL;
                    }
                    gKeyboard->handleKeyUp(w_param, mask);
                }
            });
<<<<<<< HEAD
            return eat_keystroke;
=======
            if (eat_keystroke) return 0;    // skip DefWindowProc() handling if we're consuming the keypress 
            break;
>>>>>>> d64cda29
        }
        case WM_IME_SETCONTEXT:
        {
            LL_PROFILE_ZONE_NAMED_CATEGORY_WIN32("mwp - WM_IME_SETCONTEXT");
            if (debug_window_proc)
            {
                LL_INFOS("Window") << "WM_IME_SETCONTEXT" << LL_ENDL;
            }
            if (LLWinImm::isAvailable() && window_imp->mPreeditor)
            {
                l_param &= ~ISC_SHOWUICOMPOSITIONWINDOW;
                // Invoke DefWinProc with the modified LPARAM.
            }
            break;
        }
        case WM_IME_STARTCOMPOSITION:
        {
            LL_PROFILE_ZONE_NAMED_CATEGORY_WIN32("mwp - WM_IME_STARTCOMPOSITION");
            if (debug_window_proc)
            {
                LL_INFOS() << "WM_IME_STARTCOMPOSITION" << LL_ENDL;
            }
            if (LLWinImm::isAvailable() && window_imp->mPreeditor)
            {
                WINDOW_IMP_POST(window_imp->handleStartCompositionMessage());
                return 0;
            }
            break;
        }
        case WM_IME_ENDCOMPOSITION:
        {
            LL_PROFILE_ZONE_NAMED_CATEGORY_WIN32("mwp - WM_IME_ENDCOMPOSITION");
            if (debug_window_proc)
            {
                LL_INFOS() << "WM_IME_ENDCOMPOSITION" << LL_ENDL;
            }
            if (LLWinImm::isAvailable() && window_imp->mPreeditor)
            {
                return 0;
            }
            break;
        }
        case WM_IME_COMPOSITION:
        {
            LL_PROFILE_ZONE_NAMED_CATEGORY_WIN32("mwp - WM_IME_COMPOSITION");
            if (debug_window_proc)
            {
                LL_INFOS() << "WM_IME_COMPOSITION" << LL_ENDL;
            }
            if (LLWinImm::isAvailable() && window_imp->mPreeditor)
            {
                WINDOW_IMP_POST(window_imp->handleCompositionMessage(l_param));
                return 0;
            }
            break;
        }
        case WM_IME_REQUEST:
        {
            LL_PROFILE_ZONE_NAMED_CATEGORY_WIN32("mwp - WM_IME_REQUEST");
            if (debug_window_proc)
            {
                LL_INFOS() << "WM_IME_REQUEST" << LL_ENDL;
            }
            if (LLWinImm::isAvailable() && window_imp->mPreeditor)
            {
                LRESULT result;
                window_imp->handleImeRequests(w_param, l_param, &result);
                return result;
            }
            break;
        }
        case WM_CHAR:
        {
            LL_PROFILE_ZONE_NAMED_CATEGORY_WIN32("mwp - WM_CHAR");
            window_imp->post([=]()
                {
                    window_imp->mKeyCharCode = w_param;
                    window_imp->mRawMsg = u_msg;
                    window_imp->mRawWParam = w_param;
                    window_imp->mRawLParam = l_param;

                    // Should really use WM_UNICHAR eventually, but it requires a specific Windows version and I need
                    // to figure out how that works. - Doug
                    //
                    // ... Well, I don't think so.
                    // How it works is explained in Win32 API document, but WM_UNICHAR didn't work
                    // as specified at least on Windows XP SP1 Japanese version.  I have never used
                    // it since then, and I'm not sure whether it has been fixed now, but I don't think
                    // it is worth trying.  The good old WM_CHAR works just fine even for supplementary
                    // characters.  We just need to take care of surrogate pairs sent as two WM_CHAR's
                    // by ourselves.  It is not that tough.  -- Alissa Sabre @ SL
                    if (debug_window_proc)
                    {
                        LL_INFOS("Window") << "Debug WindowProc WM_CHAR "
                            << " key " << S32(w_param)
                            << LL_ENDL;
                    }
                    // Even if LLWindowCallbacks::handleUnicodeChar(llwchar, BOOL) returned FALSE,
                    // we *did* processed the event, so I believe we should not pass it to DefWindowProc...
                    window_imp->handleUnicodeUTF16((U16)w_param, gKeyboard->currentMask(FALSE));
                });
            return 0;
        }
        case WM_NCLBUTTONDOWN:
        {
            LL_PROFILE_ZONE_NAMED_CATEGORY_WIN32("mwp - WM_NCLBUTTONDOWN");
            {
                // A click in a non-client area, e.g. title bar or window border.
                window_imp->post([=]()
                    {
                        sHandleLeftMouseUp = false;
                        sHandleDoubleClick = true;
                    });
            }
            break;
        }
        case WM_LBUTTONDOWN:
        {
            LL_PROFILE_ZONE_NAMED_CATEGORY_WIN32("mwp - WM_LBUTTONDOWN");
            {
                LL_RECORD_BLOCK_TIME(FTM_MOUSEHANDLER);
                window_imp->postMouseButtonEvent([=]()
                    {
                        sHandleLeftMouseUp = true;
                        
                        if (LLWinImm::isAvailable() && window_imp->mPreeditor)
                        {
                            window_imp->interruptLanguageTextInput();
                        }
                        
                        MASK mask = gKeyboard->currentMask(TRUE);
                        auto gl_coord = window_imp->mCursorPosition.convert();
                        window_imp->mCallbacks->handleMouseMove(window_imp, gl_coord, mask);
                        window_imp->mCallbacks->handleMouseDown(window_imp, gl_coord, mask);
                    });

                return 0;
            }
            break;
        }

        case WM_LBUTTONDBLCLK:
        {
            LL_PROFILE_ZONE_NAMED_CATEGORY_WIN32("mwp - WM_LBUTTONDBLCLK");
            window_imp->postMouseButtonEvent([=]()
                {
                    //RN: ignore right button double clicks for now
                    //case WM_RBUTTONDBLCLK:
                    if (!sHandleDoubleClick)
                    {
                        sHandleDoubleClick = true;
                        return;
                    }
                    MASK mask = gKeyboard->currentMask(TRUE);

                    // generate move event to update mouse coordinates
                    window_imp->mCursorPosition = window_coord;
                    window_imp->mCallbacks->handleDoubleClick(window_imp, window_imp->mCursorPosition.convert(), mask);
                });

            return 0;
        }
        case WM_LBUTTONUP:
        {
            LL_PROFILE_ZONE_NAMED_CATEGORY_WIN32("mwp - WM_LBUTTONUP");
            {
                window_imp->postMouseButtonEvent([=]()
                    {
                        LL_RECORD_BLOCK_TIME(FTM_MOUSEHANDLER);
                        if (!sHandleLeftMouseUp)
                        {
                            sHandleLeftMouseUp = true;
                            return;
                        }
                        sHandleDoubleClick = true;

                        
                        MASK mask = gKeyboard->currentMask(TRUE);
                        // generate move event to update mouse coordinates
                        window_imp->mCursorPosition = window_coord;
                        window_imp->mCallbacks->handleMouseUp(window_imp, window_imp->mCursorPosition.convert(), mask);
                    });
            }
            return 0;
        }
        case WM_RBUTTONDBLCLK:
        case WM_RBUTTONDOWN:
        {
            LL_PROFILE_ZONE_NAMED_CATEGORY_WIN32("mwp - WM_RBUTTONDOWN");
            {
                LL_RECORD_BLOCK_TIME(FTM_MOUSEHANDLER);
                window_imp->post([=]()
                    {
                        if (LLWinImm::isAvailable() && window_imp->mPreeditor)
                        {
                            WINDOW_IMP_POST(window_imp->interruptLanguageTextInput());
                        }

                        MASK mask = gKeyboard->currentMask(TRUE);
                        // generate move event to update mouse coordinates
                        auto gl_coord = window_imp->mCursorPosition.convert();
                        window_imp->mCallbacks->handleMouseMove(window_imp, gl_coord, mask);
                        window_imp->mCallbacks->handleRightMouseDown(window_imp, gl_coord, mask);
                    });
            }
            return 0;
        }
        break;

        case WM_RBUTTONUP:
        {
            LL_PROFILE_ZONE_NAMED_CATEGORY_WIN32("mwp - WM_RBUTTONUP");
            {
                LL_RECORD_BLOCK_TIME(FTM_MOUSEHANDLER);
                window_imp->postMouseButtonEvent([=]()
                    {
                        MASK mask = gKeyboard->currentMask(TRUE);
                        window_imp->mCallbacks->handleRightMouseUp(window_imp, window_imp->mCursorPosition.convert(), mask);
                    });
            }
        }
        break;

        case WM_MBUTTONDOWN:
            //		case WM_MBUTTONDBLCLK:
        {
            LL_PROFILE_ZONE_NAMED_CATEGORY_WIN32("mwp - WM_MBUTTONDOWN");
            {
                LL_RECORD_BLOCK_TIME(FTM_MOUSEHANDLER);
                window_imp->postMouseButtonEvent([=]()
                    {
                        if (LLWinImm::isAvailable() && window_imp->mPreeditor)
                        {
                            window_imp->interruptLanguageTextInput();
                        }

                        MASK mask = gKeyboard->currentMask(TRUE);
                        window_imp->mCallbacks->handleMiddleMouseDown(window_imp, window_imp->mCursorPosition.convert(), mask);
                    });
            }
        }
        break;

        case WM_MBUTTONUP:
        {
            LL_PROFILE_ZONE_NAMED_CATEGORY_WIN32("mwp - WM_MBUTTONUP");
            {
                LL_RECORD_BLOCK_TIME(FTM_MOUSEHANDLER);
                window_imp->postMouseButtonEvent([=]()
                    {
                        MASK mask = gKeyboard->currentMask(TRUE);
                        window_imp->mCallbacks->handleMiddleMouseUp(window_imp, window_imp->mCursorPosition.convert(), mask);
                    });
            }
        }
        break;
        case WM_XBUTTONDOWN:
        {
            LL_PROFILE_ZONE_NAMED_CATEGORY_WIN32("mwp - WM_XBUTTONDOWN");
            window_imp->postMouseButtonEvent([=]()
                {
                    LL_RECORD_BLOCK_TIME(FTM_MOUSEHANDLER);
                    S32 button = GET_XBUTTON_WPARAM(w_param);
                    if (LLWinImm::isAvailable() && window_imp->mPreeditor)
                    {
                        window_imp->interruptLanguageTextInput();
                    }

                    MASK mask = gKeyboard->currentMask(TRUE);
                    // Windows uses numbers 1 and 2 for buttons, remap to 4, 5
                    window_imp->mCallbacks->handleOtherMouseDown(window_imp, window_imp->mCursorPosition.convert(), mask, button + 3);
                });
            
        }
        break;

        case WM_XBUTTONUP:
        {
            LL_PROFILE_ZONE_NAMED_CATEGORY_WIN32("mwp - WM_XBUTTONUP");
            window_imp->postMouseButtonEvent([=]()
                {

                    LL_RECORD_BLOCK_TIME(FTM_MOUSEHANDLER);

                    S32 button = GET_XBUTTON_WPARAM(w_param);
                    MASK mask = gKeyboard->currentMask(TRUE);
                    // Windows uses numbers 1 and 2 for buttons, remap to 4, 5
                    window_imp->mCallbacks->handleOtherMouseUp(window_imp, window_imp->mCursorPosition.convert(), mask, button + 3);
                });
        }
        break;

        case WM_MOUSEWHEEL:
        {
            LL_PROFILE_ZONE_NAMED_CATEGORY_WIN32("mwp - WM_MOUSEWHEEL");
            static short z_delta = 0;

            RECT	client_rect;

            // eat scroll events that occur outside our window, since we use mouse position to direct scroll
            // instead of keyboard focus
            // NOTE: mouse_coord is in *window* coordinates for scroll events
            POINT mouse_coord = { (S32)(S16)LOWORD(l_param), (S32)(S16)HIWORD(l_param) };

            if (ScreenToClient(window_imp->mWindowHandle, &mouse_coord)
                && GetClientRect(window_imp->mWindowHandle, &client_rect))
            {
                // we have a valid mouse point and client rect
                if (mouse_coord.x < client_rect.left || client_rect.right < mouse_coord.x
                    || mouse_coord.y < client_rect.top || client_rect.bottom < mouse_coord.y)
                {
                    // mouse is outside of client rect, so don't do anything
                    return 0;
                }
            }

            S16 incoming_z_delta = HIWORD(w_param);
            z_delta += incoming_z_delta;
            // cout << "z_delta " << z_delta << endl;

            // current mouse wheels report changes in increments of zDelta (+120, -120)
            // Future, higher resolution mouse wheels may report smaller deltas.
            // So we sum the deltas and only act when we've exceeded WHEEL_DELTA
            //
            // If the user rapidly spins the wheel, we can get messages with
            // large deltas, like 480 or so.  Thus we need to scroll more quickly.
            if (z_delta <= -WHEEL_DELTA || WHEEL_DELTA <= z_delta)
            {
                short clicks = -z_delta / WHEEL_DELTA;
                WINDOW_IMP_POST(window_imp->mCallbacks->handleScrollWheel(window_imp, clicks));
                z_delta = 0;
            }
            return 0;
        }
        /*
        // TODO: add this after resolving _WIN32_WINNT issue
        case WM_MOUSELEAVE:
        {
        window_imp->mCallbacks->handleMouseLeave(window_imp);

        //				TRACKMOUSEEVENT track_mouse_event;
        //				track_mouse_event.cbSize = sizeof( TRACKMOUSEEVENT );
        //				track_mouse_event.dwFlags = TME_LEAVE;
        //				track_mouse_event.hwndTrack = h_wnd;
        //				track_mouse_event.dwHoverTime = HOVER_DEFAULT;
        //				TrackMouseEvent( &track_mouse_event );
        return 0;
        }
        */
        case WM_MOUSEHWHEEL:
        {
            LL_PROFILE_ZONE_NAMED_CATEGORY_WIN32("mwp - WM_MOUSEHWHEEL");
            static short h_delta = 0;

            RECT	client_rect;

            // eat scroll events that occur outside our window, since we use mouse position to direct scroll
            // instead of keyboard focus
            // NOTE: mouse_coord is in *window* coordinates for scroll events
            POINT mouse_coord = { (S32)(S16)LOWORD(l_param), (S32)(S16)HIWORD(l_param) };

            if (ScreenToClient(window_imp->mWindowHandle, &mouse_coord)
                && GetClientRect(window_imp->mWindowHandle, &client_rect))
            {
                // we have a valid mouse point and client rect
                if (mouse_coord.x < client_rect.left || client_rect.right < mouse_coord.x
                    || mouse_coord.y < client_rect.top || client_rect.bottom < mouse_coord.y)
                {
                    // mouse is outside of client rect, so don't do anything
                    return 0;
                }
            }

            S16 incoming_h_delta = HIWORD(w_param);
            h_delta += incoming_h_delta;

            // If the user rapidly spins the wheel, we can get messages with
            // large deltas, like 480 or so.  Thus we need to scroll more quickly.
            if (h_delta <= -WHEEL_DELTA || WHEEL_DELTA <= h_delta)
            {
                WINDOW_IMP_POST(window_imp->mCallbacks->handleScrollHWheel(window_imp, h_delta / WHEEL_DELTA));
                h_delta = 0;
            }
            return 0;
        }
        // Handle mouse movement within the window
        case WM_MOUSEMOVE:
        {
            LL_PROFILE_ZONE_NAMED_CATEGORY_WIN32("mwp - WM_MOUSEMOVE");
            // DO NOT use mouse event queue for move events to ensure cursor position is updated 
            // when button events are handled
            WINDOW_IMP_POST(
                {
                    LL_PROFILE_ZONE_NAMED_CATEGORY_WIN32("mwp - WM_MOUSEMOVE lambda");

                    MASK mask = gKeyboard->currentMask(TRUE);
                    window_imp->mMouseMask = mask;
                    window_imp->mCursorPosition = window_coord;
                });
            return 0;
        }

        case WM_GETMINMAXINFO:
        {
            LL_PROFILE_ZONE_NAMED_CATEGORY_WIN32("mwp - WM_GETMINMAXINFO");
            LPMINMAXINFO min_max = (LPMINMAXINFO)l_param;
            min_max->ptMinTrackSize.x = window_imp->mMinWindowWidth;
            min_max->ptMinTrackSize.y = window_imp->mMinWindowHeight;
            return 0;
        }

        case WM_MOVE:
        {
            window_imp->updateWindowRect();
            return 0;
        }
        case WM_SIZE:
        {
            LL_PROFILE_ZONE_NAMED_CATEGORY_WIN32("mwp - WM_SIZE");
            window_imp->updateWindowRect();
            S32 width = S32(LOWORD(l_param));
            S32 height = S32(HIWORD(l_param));

            
            if (debug_window_proc)
            {
                BOOL maximized = (w_param == SIZE_MAXIMIZED);
                BOOL restored = (w_param == SIZE_RESTORED);
                BOOL minimized = (w_param == SIZE_MINIMIZED);

                LL_INFOS("Window") << "WINDOWPROC Size "
                    << width << "x" << height
                    << " max " << S32(maximized)
                    << " min " << S32(minimized)
                    << " rest " << S32(restored)
                    << LL_ENDL;
            }

            // There's an odd behavior with WM_SIZE that I would call a bug. If 
            // the window is maximized, and you call MoveWindow() with a size smaller
            // than a maximized window, it ends up sending WM_SIZE with w_param set 
            // to SIZE_MAXIMIZED -- which isn't true. So the logic below doesn't work.
            // (SL-44655). Fixed it by calling ShowWindow(SW_RESTORE) first (see 
            // LLWindowWin32::moveWindow in this file). 

            // If we are now restored, but we weren't before, this
            // means that the window was un-minimized.
            if (w_param == SIZE_RESTORED && window_imp->mLastSizeWParam != SIZE_RESTORED)
            {
                WINDOW_IMP_POST(window_imp->mCallbacks->handleActivate(window_imp, TRUE));
            }

            // handle case of window being maximized from fully minimized state
            if (w_param == SIZE_MAXIMIZED && window_imp->mLastSizeWParam != SIZE_MAXIMIZED)
            {
                WINDOW_IMP_POST(window_imp->mCallbacks->handleActivate(window_imp, TRUE));
            }

            // Also handle the minimization case
            if (w_param == SIZE_MINIMIZED && window_imp->mLastSizeWParam != SIZE_MINIMIZED)
            {
                WINDOW_IMP_POST(window_imp->mCallbacks->handleActivate(window_imp, FALSE));
            }

            // Actually resize all of our views
            if (w_param != SIZE_MINIMIZED)
            {
                // Ignore updates for minimizing and minimized "windows"
                WINDOW_IMP_POST(window_imp->mCallbacks->handleResize(window_imp,
                    LOWORD(l_param),
                    HIWORD(l_param)));
            }

            window_imp->mLastSizeWParam = w_param;

            return 0;
        }

        case WM_DPICHANGED:
        {
            LL_PROFILE_ZONE_NAMED_CATEGORY_WIN32("mwp - WM_DPICHANGED");
            LPRECT lprc_new_scale;
            F32 new_scale = F32(LOWORD(w_param)) / F32(USER_DEFAULT_SCREEN_DPI);
            lprc_new_scale = (LPRECT)l_param;
            S32 new_width = lprc_new_scale->right - lprc_new_scale->left;
            S32 new_height = lprc_new_scale->bottom - lprc_new_scale->top;
            WINDOW_IMP_POST(window_imp->mCallbacks->handleDPIChanged(window_imp, new_scale, new_width, new_height));
            
            SetWindowPos(h_wnd,
                HWND_TOP,
                lprc_new_scale->left,
                lprc_new_scale->top,
                new_width,
                new_height,
                SWP_NOZORDER | SWP_NOACTIVATE);
           
            return 0;
        }

        case WM_SETFOCUS:
        {
            LL_PROFILE_ZONE_NAMED_CATEGORY_WIN32("mwp - WM_SETFOCUS");
            if (debug_window_proc)
            {
                LL_INFOS("Window") << "WINDOWPROC SetFocus" << LL_ENDL;
            }

            // <FS:Ansariel> Stop flashing when we gain focus
            if (window_imp->mWindowHandle)
            {
                FLASHWINFO flash_info;
                flash_info.cbSize = sizeof(FLASHWINFO);
                flash_info.hwnd = window_imp->mWindowHandle;
                flash_info.dwFlags = FLASHW_STOP;
                flash_info.uCount = 0;
                flash_info.dwTimeout = 0;
                FlashWindowEx(&flash_info);
            }
            // </FS:Ansariel>

            WINDOW_IMP_POST(window_imp->mCallbacks->handleFocus(window_imp));
            return 0;
        }

        case WM_KILLFOCUS:
        {
            LL_PROFILE_ZONE_NAMED_CATEGORY_WIN32("mwp - WM_KILLFOCUS");
            if (debug_window_proc)
            {
                LL_INFOS("Window") << "WINDOWPROC KillFocus" << LL_ENDL;
            }
            WINDOW_IMP_POST(window_imp->mCallbacks->handleFocusLost(window_imp));
            return 0;
        }

        case WM_COPYDATA:
        {
            LL_PROFILE_ZONE_NAMED_CATEGORY_WIN32("mwp - WM_COPYDATA");
            {
                // received a URL
                PCOPYDATASTRUCT myCDS = (PCOPYDATASTRUCT)l_param;
                void* data = new U8[myCDS->cbData];
                memcpy(data, myCDS->lpData, myCDS->cbData);
                auto myType = myCDS->dwData;

                window_imp->post([=]()
                    {
                       window_imp->mCallbacks->handleDataCopy(window_imp, myType, data);
                       delete[] data;
                    });
            };
            return 0;

            break;
        }
        case WM_SETTINGCHANGE:
        {
            LL_PROFILE_ZONE_NAMED_CATEGORY_WIN32("mwp - WM_SETTINGCHANGE");
            if (w_param == SPI_SETMOUSEVANISH)
            {
                if (!SystemParametersInfo(SPI_GETMOUSEVANISH, 0, &window_imp->mMouseVanish, 0))
                {
                    WINDOW_IMP_POST(window_imp->mMouseVanish = TRUE);
                }
            }
        }
        break;
        
        case WM_INPUT:
        {
            LL_PROFILE_ZONE_NAMED_CATEGORY_WIN32("MWP - WM_INPUT");
            
            UINT dwSize = 0;
            GetRawInputData((HRAWINPUT)l_param, RID_INPUT, NULL, &dwSize, sizeof(RAWINPUTHEADER));
            llassert(dwSize < 1024);

            U8 lpb[1024];
            
            if (GetRawInputData((HRAWINPUT)l_param, RID_INPUT, (void*)lpb, &dwSize, sizeof(RAWINPUTHEADER)) == dwSize)
            {
                RAWINPUT* raw = (RAWINPUT*)lpb;

                if (raw->header.dwType == RIM_TYPEMOUSE)
                {
                    LLMutexLock lock(&window_imp->mRawMouseMutex);
                    window_imp->mRawMouseDelta.mX += raw->data.mouse.lLastX;
                    window_imp->mRawMouseDelta.mY -= raw->data.mouse.lLastY;
                }
            }
        }

        //list of messages we get often that we don't care to log about
        case WM_NCHITTEST:
        case WM_NCMOUSEMOVE:
        case WM_NCMOUSELEAVE:
        case WM_MOVING:
        case WM_WINDOWPOSCHANGING:
        case WM_WINDOWPOSCHANGED:
        break;

        default:
        {
            LL_PROFILE_ZONE_NAMED_CATEGORY_WIN32("mwp - default");
            if (debug_window_proc)
            {
                LL_INFOS("Window") << "Unhandled windows message code: 0x" << std::hex << U32(u_msg) << LL_ENDL;
            }
        }
        break;
        }
    }
    else
    {
        // (NULL == window_imp)
        LL_DEBUGS("Window") << "No window implementation to handle message with, message code: " << U32(u_msg) << LL_ENDL;
    }

    // pass unhandled messages down to Windows
    LRESULT ret;
    {
        LL_PROFILE_ZONE_NAMED_CATEGORY_WIN32("mwp - DefWindowProc");
        ret = DefWindowProc(h_wnd, u_msg, w_param, l_param);
    }
    return ret;
}

BOOL LLWindowWin32::convertCoords(LLCoordGL from, LLCoordWindow *to)
{
	S32		client_height;
	RECT	client_rect;
	LLCoordWindow window_position;

	if (!mWindowHandle ||
		!GetClientRect(mWindowHandle, &client_rect) ||
		NULL == to)
	{
		return FALSE;
	}

	to->mX = from.mX;
	client_height = client_rect.bottom - client_rect.top;
	to->mY = client_height - from.mY - 1;

	return TRUE;
}

BOOL LLWindowWin32::convertCoords(LLCoordWindow from, LLCoordGL* to)
{
	S32		client_height;
	RECT	client_rect;

	if (!mWindowHandle ||
		!GetClientRect(mWindowHandle, &client_rect) ||
		NULL == to)
	{
		return FALSE;
	}

	to->mX = from.mX;
	client_height = client_rect.bottom - client_rect.top;
	to->mY = client_height - from.mY - 1;

	return TRUE;
}

BOOL LLWindowWin32::convertCoords(LLCoordScreen from, LLCoordWindow* to)
{	
	POINT mouse_point;

	mouse_point.x = from.mX;
	mouse_point.y = from.mY;
	BOOL result = ScreenToClient(mWindowHandle, &mouse_point);

	if (result)
	{
		to->mX = mouse_point.x;
		to->mY = mouse_point.y;
	}

	return result;
}

BOOL LLWindowWin32::convertCoords(LLCoordWindow from, LLCoordScreen *to)
{
	POINT mouse_point;

	mouse_point.x = from.mX;
	mouse_point.y = from.mY;
	BOOL result = ClientToScreen(mWindowHandle, &mouse_point);

	if (result)
	{
		to->mX = mouse_point.x;
		to->mY = mouse_point.y;
	}

	return result;
}

BOOL LLWindowWin32::convertCoords(LLCoordScreen from, LLCoordGL *to)
{
	LLCoordWindow window_coord;

	if (!mWindowHandle || (NULL == to))
	{
		return FALSE;
	}

	convertCoords(from, &window_coord);
	convertCoords(window_coord, to);
	return TRUE;
}

BOOL LLWindowWin32::convertCoords(LLCoordGL from, LLCoordScreen *to)
{
	LLCoordWindow window_coord;

	if (!mWindowHandle || (NULL == to))
	{
		return FALSE;
	}

	convertCoords(from, &window_coord);
	convertCoords(window_coord, to);
	return TRUE;
}


BOOL LLWindowWin32::isClipboardTextAvailable()
{
	return IsClipboardFormatAvailable(CF_UNICODETEXT);
}


BOOL LLWindowWin32::pasteTextFromClipboard(LLWString &dst)
{
	BOOL success = FALSE;

	if (IsClipboardFormatAvailable(CF_UNICODETEXT))
	{
		if (OpenClipboard(mWindowHandle))
		{
			HGLOBAL h_data = GetClipboardData(CF_UNICODETEXT);
			if (h_data)
			{
				WCHAR *utf16str = (WCHAR*) GlobalLock(h_data);
				if (utf16str)
				{
					dst = utf16str_to_wstring(utf16str);
					LLWStringUtil::removeWindowsCR(dst);
					GlobalUnlock(h_data);
					success = TRUE;
				}
			}
			CloseClipboard();
		}
	}

	return success;
}


BOOL LLWindowWin32::copyTextToClipboard(const LLWString& wstr)
{
	BOOL success = FALSE;

	if (OpenClipboard(mWindowHandle))
	{
		EmptyClipboard();

		// Provide a copy of the data in Unicode format.
		LLWString sanitized_string(wstr);
		LLWStringUtil::addCRLF(sanitized_string);
		llutf16string out_utf16 = wstring_to_utf16str(sanitized_string);
		const size_t size_utf16 = (out_utf16.length() + 1) * sizeof(WCHAR);

		// Memory is allocated and then ownership of it is transfered to the system.
		HGLOBAL hglobal_copy_utf16 = GlobalAlloc(GMEM_MOVEABLE, size_utf16); 
		if (hglobal_copy_utf16)
		{
			WCHAR* copy_utf16 = (WCHAR*) GlobalLock(hglobal_copy_utf16);
			if (copy_utf16)
			{
				memcpy(copy_utf16, out_utf16.c_str(), size_utf16);	/* Flawfinder: ignore */
				GlobalUnlock(hglobal_copy_utf16);

				if (SetClipboardData(CF_UNICODETEXT, hglobal_copy_utf16))
				{
					success = TRUE;
				}
			}
		}

		CloseClipboard();
	}

	return success;
}

// Constrains the mouse to the window.
void LLWindowWin32::setMouseClipping( BOOL b )
{
    LL_PROFILE_ZONE_SCOPED_CATEGORY_WIN32;
    ASSERT_MAIN_THREAD();
	if( b != mIsMouseClipping )
	{
		BOOL success = FALSE;

		if( b )
		{
			GetClipCursor( &mOldMouseClip );

			RECT client_rect_in_screen_space;
			if( getClientRectInScreenSpace( &client_rect_in_screen_space ) )
			{
				success = ClipCursor( &client_rect_in_screen_space );
			}
		}
		else
		{
			// Must restore the old mouse clip, which may be set by another window.
			success = ClipCursor( &mOldMouseClip );
			SetRect( &mOldMouseClip, 0, 0, 0, 0 );
		}

		if( success )
		{
			mIsMouseClipping = b;
		}
	}
}

BOOL LLWindowWin32::getClientRectInScreenSpace( RECT* rectp )
{
    BOOL success = FALSE;

    RECT client_rect;
    if (mWindowHandle && GetClientRect(mWindowHandle, &client_rect))
    {
        POINT top_left;
        top_left.x = client_rect.left;
        top_left.y = client_rect.top;
        ClientToScreen(mWindowHandle, &top_left);

        POINT bottom_right;
        bottom_right.x = client_rect.right;
        bottom_right.y = client_rect.bottom;
        ClientToScreen(mWindowHandle, &bottom_right);

        SetRect(rectp,
            top_left.x,
            top_left.y,
            bottom_right.x,
            bottom_right.y);

        success = TRUE;
    }

    return success;
}

void LLWindowWin32::flashIcon(F32 seconds)
{
    if (mWindowHandle && (GetFocus() != mWindowHandle || GetForegroundWindow() != mWindowHandle))
    {
        mWindowThread->post([=]()
            {
                FLASHWINFO flash_info;

                flash_info.cbSize = sizeof(FLASHWINFO);
                flash_info.hwnd = mWindowHandle;
                flash_info.dwFlags = FLASHW_TRAY;
                // <FS:Ansariel> FIRE-23498: Tray icon flash functions randomly
                //flash_info.uCount = UINT(seconds / ICON_FLASH_TIME);
                //flash_info.dwTimeout = DWORD(1000.f * ICON_FLASH_TIME); // milliseconds
                flash_info.uCount = UINT(ll_round(seconds / ICON_FLASH_TIME));
                flash_info.dwTimeout = DWORD(ll_round(1000.f * ICON_FLASH_TIME)); // milliseconds
                // </FS:Ansariel>
                FlashWindowEx(&flash_info);
            });
    }
}

F32 LLWindowWin32::getGamma()
{
	return mCurrentGamma;
}

BOOL LLWindowWin32::restoreGamma()
{
    ASSERT_MAIN_THREAD();
	if (mCustomGammaSet != FALSE)
	{
        LL_DEBUGS("Window") << "Restoring gamma" << LL_ENDL;
		mCustomGammaSet = FALSE;
		return SetDeviceGammaRamp(mhDC, mPrevGammaRamp);
	}
	return TRUE;
}

BOOL LLWindowWin32::setGamma(const F32 gamma)
{
    ASSERT_MAIN_THREAD();
	mCurrentGamma = gamma;

	//Get the previous gamma ramp to restore later.
	if (mCustomGammaSet == FALSE)
	{
        if (!gGLManager.mIsIntel) // skip for Intel GPUs (see SL-11341)
        {
            LL_DEBUGS("Window") << "Getting the previous gamma ramp to restore later" << LL_ENDL;
            if(GetDeviceGammaRamp(mhDC, mPrevGammaRamp) == FALSE)
            {
                LL_WARNS("Window") << "Failed to get the previous gamma ramp" << LL_ENDL;
                return FALSE;
            }
        }
		mCustomGammaSet = TRUE;
	}

	LL_DEBUGS("Window") << "Setting gamma to " << gamma << LL_ENDL;

	for ( int i = 0; i < 256; ++i )
	{
		int mult = 256 - ( int ) ( ( gamma - 1.0f ) * 128.0f );

		int value = mult * i;

		if ( value > 0xffff )
			value = 0xffff;

		mCurrentGammaRamp[0][i] =
			mCurrentGammaRamp[1][i] =
			mCurrentGammaRamp[2][i] = (WORD) value;
	};

	return SetDeviceGammaRamp ( mhDC, mCurrentGammaRamp );
}

void LLWindowWin32::setFSAASamples(const U32 fsaa_samples)
{
    ASSERT_MAIN_THREAD();
	mFSAASamples = fsaa_samples;
}

U32 LLWindowWin32::getFSAASamples()
{
	return mFSAASamples;
}

LLWindow::LLWindowResolution* LLWindowWin32::getSupportedResolutions(S32 &num_resolutions)
{
    ASSERT_MAIN_THREAD();
	if (!mSupportedResolutions)
	{
		mSupportedResolutions = new LLWindowResolution[MAX_NUM_RESOLUTIONS];
		DEVMODE dev_mode;
		::ZeroMemory(&dev_mode, sizeof(DEVMODE));
		dev_mode.dmSize = sizeof(DEVMODE);

		mNumSupportedResolutions = 0;
		for (S32 mode_num = 0; mNumSupportedResolutions < MAX_NUM_RESOLUTIONS; mode_num++)
		{
			if (!EnumDisplaySettings(NULL, mode_num, &dev_mode))
			{
				break;
			}

			if (dev_mode.dmBitsPerPel == BITS_PER_PIXEL &&
				dev_mode.dmPelsWidth >= 800 &&
				dev_mode.dmPelsHeight >= 600)
			{
				BOOL resolution_exists = FALSE;
				for(S32 i = 0; i < mNumSupportedResolutions; i++)
				{
					if (mSupportedResolutions[i].mWidth == dev_mode.dmPelsWidth &&
						mSupportedResolutions[i].mHeight == dev_mode.dmPelsHeight)
					{
						resolution_exists = TRUE;
					}
				}
				if (!resolution_exists)
				{
					mSupportedResolutions[mNumSupportedResolutions].mWidth = dev_mode.dmPelsWidth;
					mSupportedResolutions[mNumSupportedResolutions].mHeight = dev_mode.dmPelsHeight;
					mNumSupportedResolutions++;
				}
			}
		}
	}

	num_resolutions = mNumSupportedResolutions;
	return mSupportedResolutions;
}


F32 LLWindowWin32::getNativeAspectRatio()
{
	if (mOverrideAspectRatio > 0.f)
	{
		return mOverrideAspectRatio;
	}
	else if (mNativeAspectRatio > 0.f)
	{
		// we grabbed this value at startup, based on the user's desktop settings
		return mNativeAspectRatio;
	}
	// RN: this hack presumes that the largest supported resolution is monitor-limited
	// and that pixels in that mode are square, therefore defining the native aspect ratio
	// of the monitor...this seems to work to a close approximation for most CRTs/LCDs
	S32 num_resolutions;
	LLWindowResolution* resolutions = getSupportedResolutions(num_resolutions);

	return ((F32)resolutions[num_resolutions - 1].mWidth / (F32)resolutions[num_resolutions - 1].mHeight);
}

F32 LLWindowWin32::getPixelAspectRatio()
{
	F32 pixel_aspect = 1.f;
	if (getFullscreen())
	{
		LLCoordScreen screen_size;
		getSize(&screen_size);
		pixel_aspect = getNativeAspectRatio() * (F32)screen_size.mY / (F32)screen_size.mX;
	}

	return pixel_aspect;
}

// Change display resolution.  Returns true if successful.
// protected
BOOL LLWindowWin32::setDisplayResolution(S32 width, S32 height, S32 bits, S32 refresh)
{
	DEVMODE dev_mode;
	::ZeroMemory(&dev_mode, sizeof(DEVMODE));
	dev_mode.dmSize = sizeof(DEVMODE);
	BOOL success = FALSE;

	// Don't change anything if we don't have to
	if (EnumDisplaySettings(NULL, ENUM_CURRENT_SETTINGS, &dev_mode))
	{
		if (dev_mode.dmPelsWidth        == width &&
			dev_mode.dmPelsHeight       == height &&
			dev_mode.dmBitsPerPel       == bits &&
			dev_mode.dmDisplayFrequency == refresh )
		{
			// ...display mode identical, do nothing
			return TRUE;
		}
	}

	memset(&dev_mode, 0, sizeof(dev_mode));
	dev_mode.dmSize = sizeof(dev_mode);
	dev_mode.dmPelsWidth        = width;
	dev_mode.dmPelsHeight       = height;
	dev_mode.dmBitsPerPel       = bits;
	dev_mode.dmDisplayFrequency = refresh;
	dev_mode.dmFields = DM_BITSPERPEL | DM_PELSWIDTH | DM_PELSHEIGHT | DM_DISPLAYFREQUENCY;

	// CDS_FULLSCREEN indicates that this is a temporary change to the device mode.
	LONG cds_result = ChangeDisplaySettings(&dev_mode, CDS_FULLSCREEN);

	success = (DISP_CHANGE_SUCCESSFUL == cds_result);

	if (!success)
	{
		LL_WARNS("Window") << "setDisplayResolution failed, "
			<< width << "x" << height << "x" << bits << " @ " << refresh << LL_ENDL;
	}

	return success;
}

// protected
BOOL LLWindowWin32::setFullscreenResolution()
{
	if (mFullscreen)
	{
		return setDisplayResolution( mFullscreenWidth, mFullscreenHeight, mFullscreenBits, mFullscreenRefresh);
	}
	else
	{
		return FALSE;
	}
}

// protected
BOOL LLWindowWin32::resetDisplayResolution()
{
	LL_DEBUGS("Window") << "resetDisplayResolution START" << LL_ENDL;

	LONG cds_result = ChangeDisplaySettings(NULL, 0);

	BOOL success = (DISP_CHANGE_SUCCESSFUL == cds_result);

	if (!success)
	{
		LL_WARNS("Window") << "resetDisplayResolution failed" << LL_ENDL;
	}

	LL_DEBUGS("Window") << "resetDisplayResolution END" << LL_ENDL;

	return success;
}

void LLWindowWin32::swapBuffers()
{
    LL_PROFILE_ZONE_SCOPED_CATEGORY_WIN32;
    ASSERT_MAIN_THREAD();
    glFlush(); //superstitious flush for maybe frame stall removal?
	SwapBuffers(mhDC);

    LL_PROFILER_GPU_COLLECT
}

//
// LLSplashScreenImp
//
LLSplashScreenWin32::LLSplashScreenWin32()
:	mWindow(NULL)
{
}

LLSplashScreenWin32::~LLSplashScreenWin32()
{
}

void LLSplashScreenWin32::showImpl()
{
	// This appears to work.  ???
	HINSTANCE hinst = GetModuleHandle(NULL);

	mWindow = CreateDialog(hinst, 
		TEXT("SPLASHSCREEN"), 
		NULL,	// no parent
		(DLGPROC) LLSplashScreenWin32::windowProc); 
	ShowWindow(mWindow, SW_SHOW);
}


void LLSplashScreenWin32::updateImpl(const std::string& mesg)
{
	if (!mWindow) return;

	int output_str_len = MultiByteToWideChar(CP_UTF8, 0, mesg.c_str(), mesg.length(), NULL, 0);
	if( output_str_len>1024 )
		return;

	WCHAR w_mesg[1025];//big enought to keep null terminatos

	MultiByteToWideChar (CP_UTF8, 0, mesg.c_str(), mesg.length(), w_mesg, output_str_len);

	//looks like MultiByteToWideChar didn't add null terminator to converted string, see EXT-4858
	w_mesg[output_str_len] = 0;

	SendDlgItemMessage(mWindow,
		666,		// HACK: text id
		WM_SETTEXT,
		FALSE,
		(LPARAM)w_mesg);
}


void LLSplashScreenWin32::hideImpl()
{
	if (mWindow)
	{
        if (!destroy_window_handler(mWindow))
        {
            LL_WARNS("Window") << "Failed to properly close splash screen window!" << LL_ENDL;
        }
		mWindow = NULL; 
	}
}


// static
LRESULT CALLBACK LLSplashScreenWin32::windowProc(HWND h_wnd, UINT u_msg,
											WPARAM w_param, LPARAM l_param)
{
	// Just give it to windows
	return DefWindowProc(h_wnd, u_msg, w_param, l_param);
}

//
// Helper Funcs
//

S32 OSMessageBoxWin32(const std::string& text, const std::string& caption, U32 type)
{
	UINT uType;

	switch(type)
	{
	case OSMB_OK:
		uType = MB_OK;
		break;
	case OSMB_OKCANCEL:
		uType = MB_OKCANCEL;
		break;
	case OSMB_YESNO:
		uType = MB_YESNO;
		break;
	default:
		uType = MB_OK;
		break;
	}

	int retval_win = MessageBoxW(NULL, // HWND
								 ll_convert_string_to_wide(text).c_str(),
								 ll_convert_string_to_wide(caption).c_str(),
								 uType);
	S32 retval;

	switch(retval_win)
	{
	case IDYES:
		retval = OSBTN_YES;
		break;
	case IDNO:
		retval = OSBTN_NO;
		break;
	case IDOK:
		retval = OSBTN_OK;
		break;
	case IDCANCEL:
		retval = OSBTN_CANCEL;
		break;
	default:
		retval = OSBTN_CANCEL;
		break;
	}

	return retval;
}
void LLWindowWin32::openFile(const std::string& file_name )
{
	LLWString url_wstring = utf8str_to_wstring( file_name );
	llutf16string url_utf16 = wstring_to_utf16str( url_wstring );
	
	SHELLEXECUTEINFO sei = { sizeof( sei ) };
	sei.fMask = SEE_MASK_FLAG_DDEWAIT;
	sei.nShow = SW_SHOWNORMAL;
	sei.lpVerb = L"open";
	sei.lpFile = url_utf16.c_str();
	ShellExecuteEx( &sei );
}
void LLWindowWin32::spawnWebBrowser(const std::string& escaped_url, bool async)
{
	bool found = false;
	S32 i;
	for (i = 0; i < gURLProtocolWhitelistCount; i++)
	{
		if (escaped_url.find(gURLProtocolWhitelist[i]) == 0)
		{
			found = true;
			break;
		}
	}

	if (!found)
	{
		LL_WARNS("Window") << "spawn_web_browser() called for url with protocol not on whitelist: " << escaped_url << LL_ENDL;
		return;
	}

	LL_INFOS("Window") << "Opening URL " << escaped_url << LL_ENDL;

	// replaced ShellExecute code with ShellExecuteEx since ShellExecute doesn't work
	// reliablly on Vista.

	// this is madness.. no, this is..
	LLWString url_wstring = utf8str_to_wstring( escaped_url );
	llutf16string url_utf16 = wstring_to_utf16str( url_wstring );

	// let the OS decide what to use to open the URL
	SHELLEXECUTEINFO sei = { sizeof( sei ) };
	// NOTE: this assumes that SL will stick around long enough to complete the DDE message exchange
	// necessary for ShellExecuteEx to complete
	if (async)
	{
		sei.fMask = SEE_MASK_ASYNCOK;
	}
	sei.nShow = SW_SHOWNORMAL;
	sei.lpVerb = L"open";
	sei.lpFile = url_utf16.c_str();
	ShellExecuteEx( &sei );
}

/*
	Make the raw keyboard data available - used to poke through to LLQtWebKit so
	that Qt/Webkit has access to the virtual keycodes etc. that it needs
*/
LLSD LLWindowWin32::getNativeKeyData()
{
	LLSD result = LLSD::emptyMap();

	result["scan_code"] = (S32)mKeyScanCode;
	result["virtual_key"] = (S32)mKeyVirtualKey;
	result["msg"] = ll_sd_from_U32(mRawMsg);
	result["w_param"] = ll_sd_from_U32(mRawWParam);
	result["l_param"] = ll_sd_from_U32(mRawLParam);

	return result;
}

BOOL LLWindowWin32::dialogColorPicker( F32 *r, F32 *g, F32 *b )
{
	BOOL retval = FALSE;

	static CHOOSECOLOR cc;
	static COLORREF crCustColors[16];
	cc.lStructSize = sizeof(CHOOSECOLOR);
	cc.hwndOwner = mWindowHandle;
	cc.hInstance = NULL;
	cc.rgbResult = RGB ((*r * 255.f),(*g *255.f),(*b * 255.f));
	//cc.rgbResult = RGB (0x80,0x80,0x80); 
	cc.lpCustColors = crCustColors;
	cc.Flags = CC_RGBINIT | CC_FULLOPEN;
	cc.lCustData = 0;
	cc.lpfnHook = NULL;
	cc.lpTemplateName = NULL;
 
	// This call is modal, so pause agent
	//send_agent_pause();	// this is in newview and we don't want to set up a dependency
	{
		retval = ChooseColor(&cc);
	}
	//send_agent_resume();	// this is in newview and we don't want to set up a dependency

	*b = ((F32)((cc.rgbResult >> 16) & 0xff)) / 255.f;

	*g = ((F32)((cc.rgbResult >> 8) & 0xff)) / 255.f;
	
	*r = ((F32)(cc.rgbResult & 0xff)) / 255.f;

	return (retval);
}

void *LLWindowWin32::getPlatformWindow()
{
	return (void*)mWindowHandle;
}

void LLWindowWin32::bringToFront()
{
    mWindowThread->post([=]()
        {
            BringWindowToTop(mWindowHandle);
        });
}

// set (OS) window focus back to the client
void LLWindowWin32::focusClient()
{
    mWindowThread->post([=]()
        {
            SetFocus(mWindowHandle);
        });
}

void LLWindowWin32::allowLanguageTextInput(LLPreeditor *preeditor, BOOL b)
{
	if (b == sLanguageTextInputAllowed || !LLWinImm::isAvailable())
	{
		return;
	}

	if (preeditor != mPreeditor && !b)
	{
		// This condition may occur with a call to
		// setEnabled(BOOL) from LLTextEditor or LLLineEditor
		// when the control is not focused.
		// We need to silently ignore the case so that
		// the language input status of the focused control
		// is not disturbed.
		return;
	}

	// Take care of old and new preeditors.
	if (preeditor != mPreeditor || !b)
	{
		if (sLanguageTextInputAllowed)
		{
			interruptLanguageTextInput();
		}
		mPreeditor = (b ? preeditor : NULL);
	}

	sLanguageTextInputAllowed = b;

	if ( sLanguageTextInputAllowed )
	{
		// Allowing: Restore the previous IME status, so that the user has a feeling that the previous 
		// text input continues naturally.  Be careful, however, the IME status is meaningful only during the user keeps 
		// using same Input Locale (aka Keyboard Layout).
		if (sWinIMEOpened && GetKeyboardLayout(0) == sWinInputLocale)
		{
			HIMC himc = LLWinImm::getContext(mWindowHandle);
			LLWinImm::setOpenStatus(himc, TRUE);
			LLWinImm::setConversionStatus(himc, sWinIMEConversionMode, sWinIMESentenceMode);
			LLWinImm::releaseContext(mWindowHandle, himc);
		}
	}
	else
	{
		// Disallowing: Turn off the IME so that succeeding key events bypass IME and come to us directly.
		// However, do it after saving the current IME  status.  We need to restore the status when
		//   allowing language text input again.
		sWinInputLocale = GetKeyboardLayout(0);
		sWinIMEOpened = LLWinImm::isIME(sWinInputLocale);
		if (sWinIMEOpened)
		{
			HIMC himc = LLWinImm::getContext(mWindowHandle);
			sWinIMEOpened = LLWinImm::getOpenStatus(himc);
			if (sWinIMEOpened)
			{
				LLWinImm::getConversionStatus(himc, &sWinIMEConversionMode, &sWinIMESentenceMode);

				// We need both ImmSetConversionStatus and ImmSetOpenStatus here to surely disable IME's 
				// keyboard hooking, because Some IME reacts only on the former and some other on the latter...
				LLWinImm::setConversionStatus(himc, IME_CMODE_NOCONVERSION, sWinIMESentenceMode);
				LLWinImm::setOpenStatus(himc, FALSE);
			}
			LLWinImm::releaseContext(mWindowHandle, himc);
 		}
	}
}

void LLWindowWin32::fillCandidateForm(const LLCoordGL& caret, const LLRect& bounds, 
		CANDIDATEFORM *form)
{
	LLCoordWindow caret_coord, top_left, bottom_right;
	convertCoords(caret, &caret_coord);
	convertCoords(LLCoordGL(bounds.mLeft, bounds.mTop), &top_left);
	convertCoords(LLCoordGL(bounds.mRight, bounds.mBottom), &bottom_right);

	memset(form, 0, sizeof(CANDIDATEFORM));
	form->dwStyle = CFS_EXCLUDE;
	form->ptCurrentPos.x = caret_coord.mX;
	form->ptCurrentPos.y = caret_coord.mY;
	form->rcArea.left   = top_left.mX;
	form->rcArea.top    = top_left.mY;
	form->rcArea.right  = bottom_right.mX;
	form->rcArea.bottom = bottom_right.mY;
}


// Put the IME window at the right place (near current text input).   Point coordinates should be the top of the current text line.
void LLWindowWin32::setLanguageTextInput( const LLCoordGL & position )
{
	if (sLanguageTextInputAllowed && LLWinImm::isAvailable())
	{
		HIMC himc = LLWinImm::getContext(mWindowHandle);

		LLCoordWindow win_pos;
		convertCoords( position, &win_pos );

		if ( win_pos.mX >= 0 && win_pos.mY >= 0 && 
			(win_pos.mX != sWinIMEWindowPosition.mX) || (win_pos.mY != sWinIMEWindowPosition.mY) )
		{
			COMPOSITIONFORM ime_form;
			memset( &ime_form, 0, sizeof(ime_form) );
			ime_form.dwStyle = CFS_POINT;
			ime_form.ptCurrentPos.x = win_pos.mX;
			ime_form.ptCurrentPos.y = win_pos.mY;

			LLWinImm::setCompositionWindow( himc, &ime_form );

			sWinIMEWindowPosition = win_pos;
		}

		LLWinImm::releaseContext(mWindowHandle, himc);
	}
}


void LLWindowWin32::fillCharPosition(const LLCoordGL& caret, const LLRect& bounds, const LLRect& control,
		IMECHARPOSITION *char_position)
{
	LLCoordScreen caret_coord, top_left, bottom_right;
	convertCoords(caret, &caret_coord);
	convertCoords(LLCoordGL(bounds.mLeft, bounds.mTop), &top_left);
	convertCoords(LLCoordGL(bounds.mRight, bounds.mBottom), &bottom_right);

	char_position->pt.x = caret_coord.mX;
	char_position->pt.y = top_left.mY;	// Windows wants the coordinate of upper left corner of a character...
	char_position->cLineHeight = bottom_right.mY - top_left.mY;
	char_position->rcDocument.left   = top_left.mX;
	char_position->rcDocument.top    = top_left.mY;
	char_position->rcDocument.right  = bottom_right.mX;
	char_position->rcDocument.bottom = bottom_right.mY;
}

void LLWindowWin32::fillCompositionLogfont(LOGFONT *logfont)
{
	// Our font is a list of FreeType recognized font files that may
	// not have a corresponding ones in Windows' fonts.  Hence, we
	// can't simply tell Windows which font we are using.  We will
	// notify a _standard_ font for a current input locale instead.
	// We use a hard-coded knowledge about the Windows' standard
	// configuration to do so...

	memset(logfont, 0, sizeof(LOGFONT));

	const WORD lang_id = LOWORD(GetKeyboardLayout(0));
	switch (PRIMARYLANGID(lang_id))
	{
	case LANG_CHINESE:
		// We need to identify one of two Chinese fonts.
		switch (SUBLANGID(lang_id))
		{
		case SUBLANG_CHINESE_SIMPLIFIED:
		case SUBLANG_CHINESE_SINGAPORE:
			logfont->lfCharSet = GB2312_CHARSET;
			lstrcpy(logfont->lfFaceName, TEXT("SimHei"));
			break;
		case SUBLANG_CHINESE_TRADITIONAL:
		case SUBLANG_CHINESE_HONGKONG:
		case SUBLANG_CHINESE_MACAU:
		default:
			logfont->lfCharSet = CHINESEBIG5_CHARSET;
			lstrcpy(logfont->lfFaceName, TEXT("MingLiU"));
			break;			
		}
		break;
	case LANG_JAPANESE:
		logfont->lfCharSet = SHIFTJIS_CHARSET;
		lstrcpy(logfont->lfFaceName, TEXT("MS Gothic"));
		break;		
	case LANG_KOREAN:
		logfont->lfCharSet = HANGUL_CHARSET;
		lstrcpy(logfont->lfFaceName, TEXT("Gulim"));
		break;
	default:
		logfont->lfCharSet = ANSI_CHARSET;
		lstrcpy(logfont->lfFaceName, TEXT("Tahoma"));
		break;
	}
							
	logfont->lfHeight = mPreeditor->getPreeditFontSize();
	logfont->lfWeight = FW_NORMAL;
}	

U32 LLWindowWin32::fillReconvertString(const LLWString &text,
	S32 focus, S32 focus_length, RECONVERTSTRING *reconvert_string)
{
	const llutf16string text_utf16 = wstring_to_utf16str(text);
	const DWORD required_size = sizeof(RECONVERTSTRING) + (text_utf16.length() + 1) * sizeof(WCHAR);
	if (reconvert_string && reconvert_string->dwSize >= required_size)
	{
		const DWORD focus_utf16_at = wstring_utf16_length(text, 0, focus);
		const DWORD focus_utf16_length = wstring_utf16_length(text, focus, focus_length);

		reconvert_string->dwVersion = 0;
		reconvert_string->dwStrLen = text_utf16.length();
		reconvert_string->dwStrOffset = sizeof(RECONVERTSTRING);
		reconvert_string->dwCompStrLen = focus_utf16_length;
		reconvert_string->dwCompStrOffset = focus_utf16_at * sizeof(WCHAR);
		reconvert_string->dwTargetStrLen = 0;
		reconvert_string->dwTargetStrOffset = focus_utf16_at * sizeof(WCHAR);

		const LPWSTR text = (LPWSTR)((BYTE *)reconvert_string + sizeof(RECONVERTSTRING));
		memcpy(text, text_utf16.c_str(), (text_utf16.length() + 1) * sizeof(WCHAR));
	}
	return required_size;
}

void LLWindowWin32::updateLanguageTextInputArea()
{
	if (!mPreeditor || !LLWinImm::isAvailable())
	{
		return;
	}

	LLCoordGL caret_coord;
	LLRect preedit_bounds;
	if (mPreeditor->getPreeditLocation(-1, &caret_coord, &preedit_bounds, NULL))
	{
		mLanguageTextInputPointGL = caret_coord;
		mLanguageTextInputAreaGL = preedit_bounds;

		CANDIDATEFORM candidate_form;
		fillCandidateForm(caret_coord, preedit_bounds, &candidate_form);

		HIMC himc = LLWinImm::getContext(mWindowHandle);
		// Win32 document says there may be up to 4 candidate windows.
		// This magic number 4 appears only in the document, and
		// there are no constant/macro for the value...
		for (int i = 3; i >= 0; --i)
		{
			candidate_form.dwIndex = i;
			LLWinImm::setCandidateWindow(himc, &candidate_form);
		}
		LLWinImm::releaseContext(mWindowHandle, himc);
	}
}

void LLWindowWin32::interruptLanguageTextInput()
{
    ASSERT_MAIN_THREAD();
	if (mPreeditor && LLWinImm::isAvailable())
	{
		HIMC himc = LLWinImm::getContext(mWindowHandle);
		LLWinImm::notifyIME(himc, NI_COMPOSITIONSTR, CPS_COMPLETE, 0);
		LLWinImm::releaseContext(mWindowHandle, himc);
	}
}

void LLWindowWin32::handleStartCompositionMessage()
{
	// Let IME know the font to use in feedback UI.
	LOGFONT logfont;
	fillCompositionLogfont(&logfont);
	HIMC himc = LLWinImm::getContext(mWindowHandle);
	LLWinImm::setCompositionFont(himc, &logfont);
	LLWinImm::releaseContext(mWindowHandle, himc);
}

// Handle WM_IME_COMPOSITION message.

void LLWindowWin32::handleCompositionMessage(const U32 indexes)
{
	BOOL needs_update = FALSE;
	LLWString result_string;
	LLWString preedit_string;
	S32 preedit_string_utf16_length = 0;
	LLPreeditor::segment_lengths_t preedit_segment_lengths;
	LLPreeditor::standouts_t preedit_standouts;

	// Step I: Receive details of preedits from IME.

	HIMC himc = LLWinImm::getContext(mWindowHandle);

	if (indexes & GCS_RESULTSTR)
	{
		LONG size = LLWinImm::getCompositionString(himc, GCS_RESULTSTR, NULL, 0);
		if (size >= 0)
		{
			const LPWSTR data = new WCHAR[size / sizeof(WCHAR) + 1];
			size = LLWinImm::getCompositionString(himc, GCS_RESULTSTR, data, size);
			if (size > 0)
			{
				result_string = utf16str_to_wstring(llutf16string(data, size / sizeof(WCHAR)));
			}
			delete[] data;
			needs_update = TRUE;
		}
	}
	
	if (indexes & GCS_COMPSTR)
	{
		LONG size = LLWinImm::getCompositionString(himc, GCS_COMPSTR, NULL, 0);
		if (size >= 0)
		{
			const LPWSTR data = new WCHAR[size / sizeof(WCHAR) + 1];
			size = LLWinImm::getCompositionString(himc, GCS_COMPSTR, data, size);
			if (size > 0)
			{
				preedit_string_utf16_length = size / sizeof(WCHAR);
				preedit_string = utf16str_to_wstring(llutf16string(data, size / sizeof(WCHAR)));
			}
			delete[] data;
			needs_update = TRUE;
		}
	}

	if ((indexes & GCS_COMPCLAUSE) && preedit_string.length() > 0)
	{
		LONG size = LLWinImm::getCompositionString(himc, GCS_COMPCLAUSE, NULL, 0);
		if (size > 0)
		{
			const LPDWORD data = new DWORD[size / sizeof(DWORD)];
			size = LLWinImm::getCompositionString(himc, GCS_COMPCLAUSE, data, size);
			if (size >= sizeof(DWORD) * 2
				&& data[0] == 0 && data[size / sizeof(DWORD) - 1] == preedit_string_utf16_length)
			{
				preedit_segment_lengths.resize(size / sizeof(DWORD) - 1);
				S32 offset = 0;
				for (U32 i = 0; i < preedit_segment_lengths.size(); i++)
				{
					const S32 length = wstring_wstring_length_from_utf16_length(preedit_string, offset, data[i + 1] - data[i]);
					preedit_segment_lengths[i] = length;
					offset += length;
				}
			}
			delete[] data;
		}
	}

	if ((indexes & GCS_COMPATTR) && preedit_segment_lengths.size() > 1)
	{
		LONG size = LLWinImm::getCompositionString(himc, GCS_COMPATTR, NULL, 0);
		if (size > 0)
		{
			const LPBYTE data = new BYTE[size / sizeof(BYTE)];
			size = LLWinImm::getCompositionString(himc, GCS_COMPATTR, data, size);
			if (size == preedit_string_utf16_length)
			{
				preedit_standouts.assign(preedit_segment_lengths.size(), FALSE);
				S32 offset = 0;
				for (U32 i = 0; i < preedit_segment_lengths.size(); i++)
				{
					if (ATTR_TARGET_CONVERTED == data[offset] || ATTR_TARGET_NOTCONVERTED == data[offset])
					{
						preedit_standouts[i] = TRUE;
					}
					offset += wstring_utf16_length(preedit_string, offset, preedit_segment_lengths[i]);
				}
			}
			delete[] data;
		}
	}

	S32 caret_position = preedit_string.length();
	if (indexes & GCS_CURSORPOS)
	{
		const S32 caret_position_utf16 = LLWinImm::getCompositionString(himc, GCS_CURSORPOS, NULL, 0);
		if (caret_position_utf16 >= 0 && caret_position <= preedit_string_utf16_length)
		{
			caret_position = wstring_wstring_length_from_utf16_length(preedit_string, 0, caret_position_utf16);
		}
	}

	if (indexes == 0)
	{
		// I'm not sure this condition really happens, but
		// Windows SDK document says it is an indication
		// of "reset everything."
		needs_update = TRUE;
	}

	LLWinImm::releaseContext(mWindowHandle, himc);

	// Step II: Update the active preeditor.

	if (needs_update)
	{
		mPreeditor->resetPreedit();

		if (result_string.length() > 0)
		{
			for (LLWString::const_iterator i = result_string.begin(); i != result_string.end(); i++)
			{
				mPreeditor->handleUnicodeCharHere(*i);
			}
		}

		if (preedit_string.length() == 0)
 		{
			preedit_segment_lengths.clear();
			preedit_standouts.clear();
		}
		else
		{
			if (preedit_segment_lengths.size() == 0)
			{
				preedit_segment_lengths.assign(1, preedit_string.length());
			}
			if (preedit_standouts.size() == 0)
			{
				preedit_standouts.assign(preedit_segment_lengths.size(), FALSE);
			}
		}
		mPreeditor->updatePreedit(preedit_string, preedit_segment_lengths, preedit_standouts, caret_position);

		// Some IME doesn't query char position after WM_IME_COMPOSITION,
		// so we need to update them actively.
		updateLanguageTextInputArea();
	}
}

// Given a text and a focus range, find_context finds and returns a
// surrounding context of the focused subtext.  A variable pointed
// to by offset receives the offset in llwchars of the beginning of
// the returned context string in the given wtext.

static LLWString find_context(const LLWString & wtext, S32 focus, S32 focus_length, S32 *offset)
{
	static const S32 CONTEXT_EXCESS = 30;	// This value is by experiences.

	const S32 e = llmin((S32) wtext.length(), focus + focus_length + CONTEXT_EXCESS);
	S32 end = focus + focus_length;
	while (end < e && '\n' != wtext[end])
	{
		end++;
	}

	const S32 s = llmax(0, focus - CONTEXT_EXCESS);
	S32 start = focus;
	while (start > s && '\n' != wtext[start - 1])
	{
		--start;
	}

	*offset = start;
	return wtext.substr(start, end - start);
}

// final stage of handling drop requests - both from WM_DROPFILES message
// for files and via IDropTarget interface requests.
LLWindowCallbacks::DragNDropResult LLWindowWin32::completeDragNDropRequest( const LLCoordGL gl_coord, const MASK mask, LLWindowCallbacks::DragNDropAction action, const std::string url )
{
    ASSERT_MAIN_THREAD();
	return mCallbacks->handleDragNDrop( this, gl_coord, mask, action, url );
}

// Handle WM_IME_REQUEST message.
// If it handled the message, returns TRUE.  Otherwise, FALSE.
// When it handled the message, the value to be returned from
// the Window Procedure is set to *result.

BOOL LLWindowWin32::handleImeRequests(WPARAM request, LPARAM param, LRESULT *result)
{
	if ( mPreeditor )
	{
		switch (request)
		{
			case IMR_CANDIDATEWINDOW:		// http://msdn2.microsoft.com/en-us/library/ms776080.aspx
			{
				LLCoordGL caret_coord;
				LLRect preedit_bounds;
				mPreeditor->getPreeditLocation(-1, &caret_coord, &preedit_bounds, NULL);
				
				CANDIDATEFORM *const form = (CANDIDATEFORM *)param;
				DWORD const dwIndex = form->dwIndex;
				fillCandidateForm(caret_coord, preedit_bounds, form);
				form->dwIndex = dwIndex;

				*result = 1;
				return TRUE;
			}
			case IMR_QUERYCHARPOSITION:
			{
				IMECHARPOSITION *const char_position = (IMECHARPOSITION *)param;

				// char_position->dwCharPos counts in number of
				// WCHARs, i.e., UTF-16 encoding units, so we can't simply pass the
				// number to getPreeditLocation.  

				const LLWString & wtext = mPreeditor->getPreeditString();
				S32 preedit, preedit_length;
				mPreeditor->getPreeditRange(&preedit, &preedit_length);
				LLCoordGL caret_coord;
				LLRect preedit_bounds, text_control;
				const S32 position = wstring_wstring_length_from_utf16_length(wtext, preedit, char_position->dwCharPos);

				if (!mPreeditor->getPreeditLocation(position, &caret_coord, &preedit_bounds, &text_control))
				{
					LL_WARNS("Window") << "*** IMR_QUERYCHARPOSITON called but getPreeditLocation failed." << LL_ENDL;
					return FALSE;
				}

				fillCharPosition(caret_coord, preedit_bounds, text_control, char_position);

				*result = 1;
				return TRUE;
			}
			case IMR_COMPOSITIONFONT:
			{
				fillCompositionLogfont((LOGFONT *)param);

				*result = 1;
				return TRUE;
			}
			case IMR_RECONVERTSTRING:
			{
				mPreeditor->resetPreedit();
				const LLWString & wtext = mPreeditor->getPreeditString();
				S32 select, select_length;
				mPreeditor->getSelectionRange(&select, &select_length);

				S32 context_offset;
				const LLWString context = find_context(wtext, select, select_length, &context_offset);

				RECONVERTSTRING * const reconvert_string = (RECONVERTSTRING *)param;
				const U32 size = fillReconvertString(context, select - context_offset, select_length, reconvert_string);
				if (reconvert_string)
				{
					if (select_length == 0)
					{
						// Let the IME to decide the reconversion range, and
						// adjust the reconvert_string structure accordingly.
						HIMC himc = LLWinImm::getContext(mWindowHandle);
						const BOOL adjusted = LLWinImm::setCompositionString(himc,
									SCS_QUERYRECONVERTSTRING, reconvert_string, size, NULL, 0);
						LLWinImm::releaseContext(mWindowHandle, himc);
						if (adjusted)
						{
							const llutf16string & text_utf16 = wstring_to_utf16str(context);
							const S32 new_preedit_start = reconvert_string->dwCompStrOffset / sizeof(WCHAR);
							const S32 new_preedit_end = new_preedit_start + reconvert_string->dwCompStrLen;
							select = utf16str_wstring_length(text_utf16, new_preedit_start);
							select_length = utf16str_wstring_length(text_utf16, new_preedit_end) - select;
							select += context_offset;
						}
					}
					mPreeditor->markAsPreedit(select, select_length);
				}

				*result = size;
				return TRUE;
			}
			case IMR_CONFIRMRECONVERTSTRING:
			{
				*result = FALSE;
				return TRUE;
			}
			case IMR_DOCUMENTFEED:
			{
				const LLWString & wtext = mPreeditor->getPreeditString();
				S32 preedit, preedit_length;
				mPreeditor->getPreeditRange(&preedit, &preedit_length);
				
				S32 context_offset;
				LLWString context = find_context(wtext, preedit, preedit_length, &context_offset);
				preedit -= context_offset;
				preedit_length = llmin(preedit_length, (S32)context.length() - preedit);
				if (preedit_length && preedit >= 0)
				{
					// IMR_DOCUMENTFEED may be called when we have an active preedit.
					// We should pass the context string *excluding* the preedit string.
					// Otherwise, some IME are confused.
					context.erase(preedit, preedit_length);
				}
				
				RECONVERTSTRING *reconvert_string = (RECONVERTSTRING *)param;
				*result = fillReconvertString(context, preedit, 0, reconvert_string);
				return TRUE;
			}
			default:
				return FALSE;
		}
	}

	return FALSE;
}

//static
void LLWindowWin32::setDPIAwareness()
{
	HMODULE hShcore = LoadLibrary(L"shcore.dll");
	if (hShcore != NULL)
	{
		SetProcessDpiAwarenessType pSPDA;
		pSPDA = (SetProcessDpiAwarenessType)GetProcAddress(hShcore, "SetProcessDpiAwareness");
		if (pSPDA)
		{
			
			HRESULT hr = pSPDA(PROCESS_PER_MONITOR_DPI_AWARE);
			if (hr != S_OK)
			{
				LL_WARNS() << "SetProcessDpiAwareness() function returned an error. Will use legacy DPI awareness API of Win XP/7" << LL_ENDL;
			}
		}
		FreeLibrary(hShcore);	
	}
	else
	{
		LL_WARNS() << "Could not load shcore.dll library (included by <ShellScalingAPI.h> from Win 8.1 SDK. Will use legacy DPI awareness API of Win XP/7" << LL_ENDL;
	}
}

void* LLWindowWin32::getDirectInput8()
{
    return &gDirectInput8;
}

bool LLWindowWin32::getInputDevices(U32 device_type_filter, void * di8_devices_callback, void* userdata)
{
    if (gDirectInput8 != NULL)
    {
        // Enumerate devices
        HRESULT status = gDirectInput8->EnumDevices(
            (DWORD) device_type_filter,        // DWORD dwDevType,
            (LPDIENUMDEVICESCALLBACK)di8_devices_callback,  // LPDIENUMDEVICESCALLBACK lpCallback, // BOOL DIEnumDevicesCallback( LPCDIDEVICEINSTANCE lpddi, LPVOID pvRef ) // BOOL CALLBACK DinputDevice::DevicesCallback
            (LPVOID*)userdata, // LPVOID pvRef
            DIEDFL_ATTACHEDONLY       // DWORD dwFlags
            );

        return status == DI_OK;
    }
    return false;
}

F32 LLWindowWin32::getSystemUISize()
{
	F32 scale_value = 1.f;
	HWND hWnd = (HWND)getPlatformWindow();
	HDC hdc = GetDC(hWnd);
	HMONITOR hMonitor;
	HANDLE hProcess = GetCurrentProcess();
	PROCESS_DPI_AWARENESS dpi_awareness;

	HMODULE hShcore = LoadLibrary(L"shcore.dll");

	if (hShcore != NULL)
	{
		GetProcessDpiAwarenessType pGPDA;
		pGPDA = (GetProcessDpiAwarenessType)GetProcAddress(hShcore, "GetProcessDpiAwareness");
		GetDpiForMonitorType pGDFM;
		pGDFM = (GetDpiForMonitorType)GetProcAddress(hShcore, "GetDpiForMonitor");
		if (pGPDA != NULL && pGDFM != NULL)
		{
			pGPDA(hProcess, &dpi_awareness);
			if (dpi_awareness == PROCESS_PER_MONITOR_DPI_AWARE)
			{
				POINT    pt;
				UINT     dpix = 0, dpiy = 0;
				HRESULT  hr = E_FAIL;
				RECT     rect;

				GetWindowRect(hWnd, &rect);
				// Get the DPI for the monitor, on which the center of window is displayed and set the scaling factor
				pt.x = (rect.left + rect.right) / 2;
				pt.y = (rect.top + rect.bottom) / 2;
				hMonitor = MonitorFromPoint(pt, MONITOR_DEFAULTTONEAREST);
				hr = pGDFM(hMonitor, MDT_EFFECTIVE_DPI, &dpix, &dpiy);
				if (hr == S_OK)
				{
					scale_value = F32(dpix) / F32(USER_DEFAULT_SCREEN_DPI);
				}
				else
				{
					LL_WARNS() << "Could not determine DPI for monitor. Setting scale to default 100 %" << LL_ENDL;
					scale_value = 1.0f;
				}
			}
			else
			{
				LL_WARNS() << "Process is not per-monitor DPI-aware. Setting scale to default 100 %" << LL_ENDL;
				scale_value = 1.0f;
			}
		}
		FreeLibrary(hShcore);
	}
	else
	{
		LL_WARNS() << "Could not load shcore.dll library (included by <ShellScalingAPI.h> from Win 8.1 SDK). Using legacy DPI awareness API of Win XP/7" << LL_ENDL;
		scale_value = F32(GetDeviceCaps(hdc, LOGPIXELSX)) / F32(USER_DEFAULT_SCREEN_DPI);
	}

	ReleaseDC(hWnd, hdc);
	return scale_value;
}

//static
std::vector<std::string> LLWindowWin32::getDisplaysResolutionList()
{ 
	return sMonitorInfo.getResolutionsList();
}

//static
std::vector<std::string> LLWindowWin32::getDynamicFallbackFontList()
{
	// Fonts previously in getFontListSans() have moved to fonts.xml.
	return std::vector<std::string>();
}

// <FS:ND> Allow to query for window chrome sizes.
void LLWindowWin32::getWindowChrome( U32 &aChromeW, U32 &aChromeH )
{
	LLWindow::getWindowChrome( aChromeW, aChromeH );

	RECT oClient, oWindow;

	if( !::GetClientRect( mWindowHandle, &oClient ) || !::GetWindowRect( mWindowHandle, &oWindow ) )
		return;

	U32 nHeight = oWindow.bottom - oWindow.top;
	U32 nWidth = oWindow.right - oWindow.left;
	U32 nCHeight = oClient.bottom - oClient.top;
	U32 nCWidth = oClient.right - oClient.left;

	aChromeW = nWidth - nCWidth;
	aChromeH = nHeight - nCHeight;
}
// </FS:ND>

#endif // LL_WINDOWS

inline LLWindowWin32::LLWindowWin32Thread::LLWindowWin32Thread()
    : ThreadPool("Window Thread", 1, MAX_QUEUE_SIZE)
{
    ThreadPool::start();
}

/**
 * LogChange is to log changes in status while trying to avoid spamming the
 * log with repeated messages, especially in a tight loop. It refuses to log
 * a continuous run of identical messages, but logs every time the message
 * changes. (It will happily spam when messages quickly bounce back and
 * forth.)
 */
class LogChange
{
public:
    LogChange(const std::string& tag):
        mTag(tag)
    {}

    template <typename... Items>
    void always(Items&&... items)
    {
        // This odd construct ensures that the stringize() call is only
        // executed if DEBUG logging is enabled for the passed tag.
        LL_DEBUGS(mTag.c_str());
        log(LL_CONT, stringize(std::forward<Items>(items)...));
        LL_ENDL;
    }

    template <typename... Items>
    void onChange(Items&&... items)
    {
        LL_DEBUGS(mTag.c_str());
        auto str = stringize(std::forward<Items>(items)...);
        if (str != mPrev)
        {
            log(LL_CONT, str);
        }
        LL_ENDL;
    }

private:
    void log(std::ostream& out, const std::string& message)
    {
        mPrev = message;
        out << message;
    }
    std::string mTag;
    std::string mPrev;
};

void LLWindowWin32::LLWindowWin32Thread::run()
{
    sWindowThreadId = std::this_thread::get_id();
    LogChange logger("Window");

    while (! getQueue().done())
    {
        LL_PROFILE_ZONE_SCOPED_CATEGORY_WIN32;

        if (mWindowHandle != 0)
        {
            MSG msg;
            BOOL status;
            if (mhDC == 0)
            {
                LL_PROFILE_ZONE_NAMED_CATEGORY_WIN32("w32t - PeekMessage");
                logger.onChange("PeekMessage(", std::hex, mWindowHandle, ")");
                status = PeekMessage(&msg, mWindowHandle, 0, 0, PM_REMOVE);
            }
            else
            {
                LL_PROFILE_ZONE_NAMED_CATEGORY_WIN32("w32t - GetMessage");
                logger.always("GetMessage(", std::hex, mWindowHandle, ")");
                status = GetMessage(&msg, NULL, 0, 0);
            }
            if (status > 0)
            {
                logger.always("got MSG (", std::hex, msg.hwnd, ", ", msg.message,
                              ", ", msg.wParam, ")");
                TranslateMessage(&msg);
                DispatchMessage(&msg);

                mMessageQueue.pushFront(msg);
            }
        }

        {
            LL_PROFILE_ZONE_NAMED_CATEGORY_WIN32("w32t - Function Queue");
            logger.onChange("runPending()");
            //process any pending functions
            getQueue().runPending();
        }
        
#if 0
        {
            LL_PROFILE_ZONE_NAMED_CATEGORY_WIN32("w32t - Sleep");
            logger.always("sleep(1)");
            std::this_thread::sleep_for(std::chrono::milliseconds(1));
        }
#endif
    }
}

void LLWindowWin32::post(const std::function<void()>& func)
{
    mFunctionQueue.pushFront(func);
}

void LLWindowWin32::postMouseButtonEvent(const std::function<void()>& func)
{
    mMouseQueue.pushFront(func);
}

void LLWindowWin32::kickWindowThread(HWND windowHandle)
{
    if (! windowHandle)
        windowHandle = mWindowHandle;
    if (windowHandle)
    {
        // post a nonsense user message to wake up the Window Thread in
        // case any functions are pending and no windows events came
        // through this frame
        WPARAM wparam{ 0xB0B0 };
        LL_DEBUGS("Window") << "PostMessage(" << std::hex << windowHandle
                            << ", " << WM_DUMMY_
                            << ", " << wparam << ")" << std::dec << LL_ENDL;
        PostMessage(windowHandle, WM_DUMMY_, wparam, 0x1337);
    }
}

void LLWindowWin32::updateWindowRect()
{
    LL_PROFILE_ZONE_SCOPED_CATEGORY_WIN32;
    //called from window thread
    RECT rect;
    RECT client_rect;
    
    if (GetWindowRect(mWindowHandle, &rect) &&
        GetClientRect(mWindowHandle, &client_rect))
    {
        post([=] 
            {
                mRect = rect;
                mClientRect = client_rect;
            });
    }
}<|MERGE_RESOLUTION|>--- conflicted
+++ resolved
@@ -2482,10 +2482,7 @@
             LL_PROFILE_ZONE_NAMED_CATEGORY_WIN32("mwp - WM_SYSKEYDOWN");
             // allow system keys, such as ALT-F4 to be processed by Windows
             eat_keystroke = FALSE;
-<<<<<<< HEAD
-=======
             // intentional fall-through here
->>>>>>> d64cda29
         }
         case WM_KEYDOWN:
         {
@@ -2510,19 +2507,12 @@
                         gKeyboard->handleKeyDown(w_param, mask);
                     }
                 });
-<<<<<<< HEAD
-                return eat_keystroke;
-        }
-        case WM_SYSKEYUP:
-            eat_keystroke = FALSE;
-=======
             if (eat_keystroke) return 0;    // skip DefWindowProc() handling if we're consuming the keypress 
             break;
         }
         case WM_SYSKEYUP:
             eat_keystroke = FALSE;
             // intentional fall-through here
->>>>>>> d64cda29
         case WM_KEYUP:
         {
             LL_PROFILE_ZONE_NAMED_CATEGORY_WIN32("mwp - WM_KEYUP");
@@ -2546,12 +2536,8 @@
                     gKeyboard->handleKeyUp(w_param, mask);
                 }
             });
-<<<<<<< HEAD
-            return eat_keystroke;
-=======
             if (eat_keystroke) return 0;    // skip DefWindowProc() handling if we're consuming the keypress 
             break;
->>>>>>> d64cda29
         }
         case WM_IME_SETCONTEXT:
         {
