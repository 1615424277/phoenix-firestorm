/** 
 * @file llwindowwin32.cpp
 * @brief Platform-dependent implementation of llwindow
 *
 * $LicenseInfo:firstyear=2001&license=viewerlgpl$
 * Second Life Viewer Source Code
 * Copyright (C) 2010, Linden Research, Inc.
 * 
 * This library is free software; you can redistribute it and/or
 * modify it under the terms of the GNU Lesser General Public
 * License as published by the Free Software Foundation;
 * version 2.1 of the License only.
 * 
 * This library is distributed in the hope that it will be useful,
 * but WITHOUT ANY WARRANTY; without even the implied warranty of
 * MERCHANTABILITY or FITNESS FOR A PARTICULAR PURPOSE.  See the GNU
 * Lesser General Public License for more details.
 * 
 * You should have received a copy of the GNU Lesser General Public
 * License along with this library; if not, write to the Free Software
 * Foundation, Inc., 51 Franklin Street, Fifth Floor, Boston, MA  02110-1301  USA
 * 
 * Linden Research, Inc., 945 Battery Street, San Francisco, CA  94111  USA
 * $/LicenseInfo$
 */

#include "linden_common.h"

#if LL_WINDOWS && !LL_MESA_HEADLESS

#include "llwindowwin32.h"

// LLWindow library includes
#include "llkeyboardwin32.h"
#include "lldragdropwin32.h"
#include "llpreeditor.h"
#include "llwindowcallbacks.h"

// Linden library includes
#include "llerror.h"
#include "llfasttimer.h"
#include "llgl.h"
#include "llstring.h"
#include "lldir.h"
#include "llsdutil.h"
#include "llglslshader.h"

// System includes
#include <commdlg.h>
#include <WinUser.h>
#include <mapi.h>
#include <process.h>	// for _spawn
#include <shellapi.h>
#include <fstream>
#include <Imm.h>

// Require DirectInput version 8
#define DIRECTINPUT_VERSION 0x0800

#include <dinput.h>
#include <Dbt.h.>

const S32	MAX_MESSAGE_PER_UPDATE = 20;
const S32	BITS_PER_PIXEL = 32;
const S32	MAX_NUM_RESOLUTIONS = 32;
const F32	ICON_FLASH_TIME = 0.5f;

#ifndef WM_DPICHANGED
#define WM_DPICHANGED 0x02E0
#endif

extern BOOL gDebugWindowProc;

LPWSTR gIconResource = IDI_APPLICATION;

LLW32MsgCallback gAsyncMsgCallback = NULL;

#ifndef DPI_ENUMS_DECLARED

typedef enum PROCESS_DPI_AWARENESS {
	PROCESS_DPI_UNAWARE = 0,
	PROCESS_SYSTEM_DPI_AWARE = 1,
	PROCESS_PER_MONITOR_DPI_AWARE = 2
} PROCESS_DPI_AWARENESS;

typedef enum MONITOR_DPI_TYPE {
	MDT_EFFECTIVE_DPI = 0,
	MDT_ANGULAR_DPI = 1,
	MDT_RAW_DPI = 2,
	MDT_DEFAULT = MDT_EFFECTIVE_DPI
} MONITOR_DPI_TYPE;

#endif

typedef HRESULT(STDAPICALLTYPE *SetProcessDpiAwarenessType)(_In_ PROCESS_DPI_AWARENESS value);

typedef HRESULT(STDAPICALLTYPE *GetProcessDpiAwarenessType)(
	_In_ HANDLE hprocess,
	_Out_ PROCESS_DPI_AWARENESS *value);

typedef HRESULT(STDAPICALLTYPE *GetDpiForMonitorType)(
	_In_ HMONITOR hmonitor,
	_In_ MONITOR_DPI_TYPE dpiType,
	_Out_ UINT *dpiX,
	_Out_ UINT *dpiY);

//
// LLWindowWin32
//

void show_window_creation_error(const std::string& title)
{
	LL_WARNS("Window") << title << LL_ENDL;
}

HGLRC SafeCreateContext(HDC hdc)
{
	__try 
	{
		return wglCreateContext(hdc);
	}
	__except(EXCEPTION_EXECUTE_HANDLER)
	{ 
		return NULL;
	}
}

//static
BOOL LLWindowWin32::sIsClassRegistered = FALSE;

BOOL	LLWindowWin32::sLanguageTextInputAllowed = TRUE;
BOOL	LLWindowWin32::sWinIMEOpened = FALSE;
HKL		LLWindowWin32::sWinInputLocale = 0;
DWORD	LLWindowWin32::sWinIMEConversionMode = IME_CMODE_NATIVE;
DWORD	LLWindowWin32::sWinIMESentenceMode = IME_SMODE_AUTOMATIC;
LLCoordWindow LLWindowWin32::sWinIMEWindowPosition(-1,-1);

// The following class LLWinImm delegates Windows IMM APIs.
// We need this because some language versions of Windows,
// e.g., US version of Windows XP, doesn't install IMM32.DLL
// as a default, and we can't link against imm32.lib statically.
// I believe DLL loading of this type is best suited to do
// in a static initialization of a class.  What I'm not sure is
// whether it follows the Linden Conding Standard... 
// See http://wiki.secondlife.com/wiki/Coding_standards#Static_Members

class LLWinImm
{
public:
	static bool		isAvailable() { return sTheInstance.mHImmDll != NULL; }

public:
	// Wrappers for IMM API.
	static BOOL		isIME(HKL hkl);															
	static HWND		getDefaultIMEWnd(HWND hwnd);
	static HIMC		getContext(HWND hwnd);													
	static BOOL		releaseContext(HWND hwnd, HIMC himc);
	static BOOL		getOpenStatus(HIMC himc);												
	static BOOL		setOpenStatus(HIMC himc, BOOL status);									
	static BOOL		getConversionStatus(HIMC himc, LPDWORD conversion, LPDWORD sentence);	
	static BOOL		setConversionStatus(HIMC himc, DWORD conversion, DWORD sentence);		
	static BOOL		getCompositionWindow(HIMC himc, LPCOMPOSITIONFORM form);					
	static BOOL		setCompositionWindow(HIMC himc, LPCOMPOSITIONFORM form);					
	static LONG		getCompositionString(HIMC himc, DWORD index, LPVOID data, DWORD length);
	static BOOL		setCompositionString(HIMC himc, DWORD index, LPVOID pComp, DWORD compLength, LPVOID pRead, DWORD readLength);
	static BOOL		setCompositionFont(HIMC himc, LPLOGFONTW logfont);
	static BOOL		setCandidateWindow(HIMC himc, LPCANDIDATEFORM candidate_form);
	static BOOL		notifyIME(HIMC himc, DWORD action, DWORD index, DWORD value);

private:
	LLWinImm();
	~LLWinImm();

private:
	// Pointers to IMM API.
	BOOL	 	(WINAPI *mImmIsIME)(HKL);
	HWND		(WINAPI *mImmGetDefaultIMEWnd)(HWND);
	HIMC		(WINAPI *mImmGetContext)(HWND);
	BOOL		(WINAPI *mImmReleaseContext)(HWND, HIMC);
	BOOL		(WINAPI *mImmGetOpenStatus)(HIMC);
	BOOL		(WINAPI *mImmSetOpenStatus)(HIMC, BOOL);
	BOOL		(WINAPI *mImmGetConversionStatus)(HIMC, LPDWORD, LPDWORD);
	BOOL		(WINAPI *mImmSetConversionStatus)(HIMC, DWORD, DWORD);
	BOOL		(WINAPI *mImmGetCompostitionWindow)(HIMC, LPCOMPOSITIONFORM);
	BOOL		(WINAPI *mImmSetCompostitionWindow)(HIMC, LPCOMPOSITIONFORM);
	LONG		(WINAPI *mImmGetCompositionString)(HIMC, DWORD, LPVOID, DWORD);
	BOOL		(WINAPI *mImmSetCompositionString)(HIMC, DWORD, LPVOID, DWORD, LPVOID, DWORD);
	BOOL		(WINAPI *mImmSetCompositionFont)(HIMC, LPLOGFONTW);
	BOOL		(WINAPI *mImmSetCandidateWindow)(HIMC, LPCANDIDATEFORM);
	BOOL		(WINAPI *mImmNotifyIME)(HIMC, DWORD, DWORD, DWORD);

private:
	HMODULE		mHImmDll;
	static LLWinImm sTheInstance;
};

LLWinImm LLWinImm::sTheInstance;

LLWinImm::LLWinImm() : mHImmDll(NULL)
{
	// Check system metrics 
	if ( !GetSystemMetrics( SM_IMMENABLED ) )
		return;

	mHImmDll = LoadLibraryA("Imm32");
	if (mHImmDll != NULL)
	{
		mImmIsIME               = (BOOL (WINAPI *)(HKL))                    GetProcAddress(mHImmDll, "ImmIsIME");
		mImmGetDefaultIMEWnd	= (HWND (WINAPI *)(HWND))					GetProcAddress(mHImmDll, "ImmGetDefaultIMEWnd");
		mImmGetContext          = (HIMC (WINAPI *)(HWND))                   GetProcAddress(mHImmDll, "ImmGetContext");
		mImmReleaseContext      = (BOOL (WINAPI *)(HWND, HIMC))             GetProcAddress(mHImmDll, "ImmReleaseContext");
		mImmGetOpenStatus       = (BOOL (WINAPI *)(HIMC))                   GetProcAddress(mHImmDll, "ImmGetOpenStatus");
		mImmSetOpenStatus       = (BOOL (WINAPI *)(HIMC, BOOL))             GetProcAddress(mHImmDll, "ImmSetOpenStatus");
		mImmGetConversionStatus = (BOOL (WINAPI *)(HIMC, LPDWORD, LPDWORD)) GetProcAddress(mHImmDll, "ImmGetConversionStatus");
		mImmSetConversionStatus = (BOOL (WINAPI *)(HIMC, DWORD, DWORD))     GetProcAddress(mHImmDll, "ImmSetConversionStatus");
		mImmGetCompostitionWindow = (BOOL (WINAPI *)(HIMC, LPCOMPOSITIONFORM))   GetProcAddress(mHImmDll, "ImmGetCompositionWindow");
		mImmSetCompostitionWindow = (BOOL (WINAPI *)(HIMC, LPCOMPOSITIONFORM))   GetProcAddress(mHImmDll, "ImmSetCompositionWindow");
		mImmGetCompositionString= (LONG (WINAPI *)(HIMC, DWORD, LPVOID, DWORD))					GetProcAddress(mHImmDll, "ImmGetCompositionStringW");
		mImmSetCompositionString= (BOOL (WINAPI *)(HIMC, DWORD, LPVOID, DWORD, LPVOID, DWORD))	GetProcAddress(mHImmDll, "ImmSetCompositionStringW");
		mImmSetCompositionFont  = (BOOL (WINAPI *)(HIMC, LPLOGFONTW))		GetProcAddress(mHImmDll, "ImmSetCompositionFontW");
		mImmSetCandidateWindow  = (BOOL (WINAPI *)(HIMC, LPCANDIDATEFORM))  GetProcAddress(mHImmDll, "ImmSetCandidateWindow");
		mImmNotifyIME			= (BOOL (WINAPI *)(HIMC, DWORD, DWORD, DWORD))	GetProcAddress(mHImmDll, "ImmNotifyIME");

		if (mImmIsIME == NULL ||
			mImmGetDefaultIMEWnd == NULL ||
			mImmGetContext == NULL ||
			mImmReleaseContext == NULL ||
			mImmGetOpenStatus == NULL ||
			mImmSetOpenStatus == NULL ||
			mImmGetConversionStatus == NULL ||
			mImmSetConversionStatus == NULL ||
			mImmGetCompostitionWindow == NULL ||
			mImmSetCompostitionWindow == NULL ||
			mImmGetCompositionString == NULL ||
			mImmSetCompositionString == NULL ||
			mImmSetCompositionFont == NULL ||
			mImmSetCandidateWindow == NULL ||
			mImmNotifyIME == NULL)
		{
			// If any of the above API entires are not found, we can't use IMM API.  
			// So, turn off the IMM support.  We should log some warning message in 
			// the case, since it is very unusual; these APIs are available from 
			// the beginning, and all versions of IMM32.DLL should have them all.  
			// Unfortunately, this code may be executed before initialization of 
			// the logging channel (LL_WARNS()), and we can't do it here...  Yes, this 
			// is one of disadvantages to use static constraction to DLL loading. 
			FreeLibrary(mHImmDll);
			mHImmDll = NULL;

			// If we unload the library, make sure all the function pointers are cleared
			mImmIsIME = NULL;
			mImmGetDefaultIMEWnd = NULL;
			mImmGetContext = NULL;
			mImmReleaseContext = NULL;
			mImmGetOpenStatus = NULL;
			mImmSetOpenStatus = NULL;
			mImmGetConversionStatus = NULL;
			mImmSetConversionStatus = NULL;
			mImmGetCompostitionWindow = NULL;
			mImmSetCompostitionWindow = NULL;
			mImmGetCompositionString = NULL;
			mImmSetCompositionString = NULL;
			mImmSetCompositionFont = NULL;
			mImmSetCandidateWindow = NULL;
			mImmNotifyIME = NULL;
		}
	}
}


// static 
BOOL	LLWinImm::isIME(HKL hkl)															
{ 
	if ( sTheInstance.mImmIsIME )
		return sTheInstance.mImmIsIME(hkl); 
	return FALSE;
}

// static 
HIMC		LLWinImm::getContext(HWND hwnd)
{
	if ( sTheInstance.mImmGetContext )
		return sTheInstance.mImmGetContext(hwnd); 
	return 0;
}

//static 
BOOL		LLWinImm::releaseContext(HWND hwnd, HIMC himc)
{ 
	if ( sTheInstance.mImmIsIME )
		return sTheInstance.mImmReleaseContext(hwnd, himc); 
	return FALSE;
}

// static 
BOOL		LLWinImm::getOpenStatus(HIMC himc)
{ 
	if ( sTheInstance.mImmGetOpenStatus )
		return sTheInstance.mImmGetOpenStatus(himc); 
	return FALSE;
}

// static 
BOOL		LLWinImm::setOpenStatus(HIMC himc, BOOL status)									
{ 
	if ( sTheInstance.mImmSetOpenStatus )
		return sTheInstance.mImmSetOpenStatus(himc, status); 
	return FALSE;
}

// static 
BOOL		LLWinImm::getConversionStatus(HIMC himc, LPDWORD conversion, LPDWORD sentence)	
{ 
	if ( sTheInstance.mImmGetConversionStatus )
		return sTheInstance.mImmGetConversionStatus(himc, conversion, sentence); 
	return FALSE;
}

// static 
BOOL		LLWinImm::setConversionStatus(HIMC himc, DWORD conversion, DWORD sentence)		
{ 
	if ( sTheInstance.mImmSetConversionStatus )
		return sTheInstance.mImmSetConversionStatus(himc, conversion, sentence); 
	return FALSE;
}

// static 
BOOL		LLWinImm::getCompositionWindow(HIMC himc, LPCOMPOSITIONFORM form)					
{ 
	if ( sTheInstance.mImmGetCompostitionWindow )
		return sTheInstance.mImmGetCompostitionWindow(himc, form);	
	return FALSE;
}

// static 
BOOL		LLWinImm::setCompositionWindow(HIMC himc, LPCOMPOSITIONFORM form)					
{ 
	if ( sTheInstance.mImmSetCompostitionWindow )
		return sTheInstance.mImmSetCompostitionWindow(himc, form);	
	return FALSE;
}


// static 
LONG		LLWinImm::getCompositionString(HIMC himc, DWORD index, LPVOID data, DWORD length)					
{ 
	if ( sTheInstance.mImmGetCompositionString )
		return sTheInstance.mImmGetCompositionString(himc, index, data, length);	
	return FALSE;
}


// static 
BOOL		LLWinImm::setCompositionString(HIMC himc, DWORD index, LPVOID pComp, DWORD compLength, LPVOID pRead, DWORD readLength)					
{ 
	if ( sTheInstance.mImmSetCompositionString )
		return sTheInstance.mImmSetCompositionString(himc, index, pComp, compLength, pRead, readLength);	
	return FALSE;
}

// static 
BOOL		LLWinImm::setCompositionFont(HIMC himc, LPLOGFONTW pFont)					
{ 
	if ( sTheInstance.mImmSetCompositionFont )
		return sTheInstance.mImmSetCompositionFont(himc, pFont);	
	return FALSE;
}

// static 
BOOL		LLWinImm::setCandidateWindow(HIMC himc, LPCANDIDATEFORM form)					
{ 
	if ( sTheInstance.mImmSetCandidateWindow )
		return sTheInstance.mImmSetCandidateWindow(himc, form);	
	return FALSE;
}

// static 
BOOL		LLWinImm::notifyIME(HIMC himc, DWORD action, DWORD index, DWORD value)					
{ 
	if ( sTheInstance.mImmNotifyIME )
		return sTheInstance.mImmNotifyIME(himc, action, index, value);	
	return FALSE;
}




// ----------------------------------------------------------------------------------------
LLWinImm::~LLWinImm()
{
	if (mHImmDll != NULL)
	{
		FreeLibrary(mHImmDll);
		mHImmDll = NULL;
	}
}


LLWindowWin32::LLWindowWin32(LLWindowCallbacks* callbacks,
							 const std::string& title, const std::string& name, S32 x, S32 y, S32 width,
							 S32 height, U32 flags, 
							 BOOL fullscreen, BOOL clearBg,
							 BOOL disable_vsync, BOOL use_gl,
							 BOOL ignore_pixel_depth,
							 //U32 fsaa_samples)
							 U32 fsaa_samples,
							 BOOL useLegacyCursors) // <FS:LO> Legacy cursor setting from main program
	: LLWindow(callbacks, fullscreen, flags)
{
	
	//MAINT-516 -- force a load of opengl32.dll just in case windows went sideways 
	LoadLibrary(L"opengl32.dll");

	mFSAASamples = fsaa_samples;
	mIconResource = gIconResource;
	mOverrideAspectRatio = 0.f;
	mNativeAspectRatio = 0.f;
	mMousePositionModified = FALSE;
	mInputProcessingPaused = FALSE;
	mPreeditor = NULL;
	mKeyCharCode = 0;
	mKeyScanCode = 0;
	mKeyVirtualKey = 0;
	mhDC = NULL;
	mhRC = NULL;

	// Initialize the keyboard
	gKeyboard = new LLKeyboardWin32();
	gKeyboard->setCallbacks(callbacks);

	// Initialize the Drag and Drop functionality
	mDragDrop = new LLDragDropWin32;

	// Initialize (boot strap) the Language text input management,
	// based on the system's (user's) default settings.
	allowLanguageTextInput(mPreeditor, FALSE);

	WNDCLASS		wc;
	RECT			window_rect;

	// Set the window title
	if (title.empty())
	{
		mWindowTitle = new WCHAR[50];
		wsprintf(mWindowTitle, L"OpenGL Window");
	}
	else
	{
		mWindowTitle = new WCHAR[256]; // Assume title length < 255 chars.
		mbstowcs(mWindowTitle, title.c_str(), 255);
		mWindowTitle[255] = 0;
	}

	// Set the window class name
	if (name.empty())
	{
		mWindowClassName = new WCHAR[50];
		wsprintf(mWindowClassName, L"OpenGL Window");
	}
	else
	{
		mWindowClassName = new WCHAR[256]; // Assume title length < 255 chars.
		mbstowcs(mWindowClassName, name.c_str(), 255);
		mWindowClassName[255] = 0;
	}


	// We're not clipping yet
	SetRect( &mOldMouseClip, 0, 0, 0, 0 );

	// Make an instance of our window then define the window class
	mhInstance = GetModuleHandle(NULL);
	mWndProc = NULL;

	mSwapMethod = SWAP_METHOD_UNDEFINED;

	// No WPARAM yet.
	mLastSizeWParam = 0;

	// Windows GDI rects don't include rightmost pixel
	window_rect.left = (long) 0;
	window_rect.right = (long) width;
	window_rect.top = (long) 0;
	window_rect.bottom = (long) height;

	// Grab screen size to sanitize the window
	S32 window_border_y = GetSystemMetrics(SM_CYBORDER);
	S32 virtual_screen_x = GetSystemMetrics(SM_XVIRTUALSCREEN); 
	S32 virtual_screen_y = GetSystemMetrics(SM_YVIRTUALSCREEN); 
	S32 virtual_screen_width = GetSystemMetrics(SM_CXVIRTUALSCREEN);
	S32 virtual_screen_height = GetSystemMetrics(SM_CYVIRTUALSCREEN);

	if (x < virtual_screen_x) x = virtual_screen_x;
	if (y < virtual_screen_y - window_border_y) y = virtual_screen_y - window_border_y;

	if (x + width > virtual_screen_x + virtual_screen_width) x = virtual_screen_x + virtual_screen_width - width;
	if (y + height > virtual_screen_y + virtual_screen_height) y = virtual_screen_y + virtual_screen_height - height;

	if (!sIsClassRegistered)
	{
		// Force redraw when resized and create a private device context

		// Makes double click messages.
		wc.style = CS_HREDRAW | CS_VREDRAW | CS_OWNDC | CS_DBLCLKS;

		// Set message handler function
		wc.lpfnWndProc = (WNDPROC) mainWindowProc;

		// unused
		wc.cbClsExtra = 0;
		wc.cbWndExtra = 0;

		wc.hInstance = mhInstance;
		wc.hIcon = LoadIcon(mhInstance, mIconResource);

		// We will set the cursor ourselves
		wc.hCursor = NULL;

		// background color is not used
		if (clearBg)
		{
			wc.hbrBackground = (HBRUSH) GetStockObject(WHITE_BRUSH);
		}
		else
		{
			wc.hbrBackground = (HBRUSH) NULL;
		}

		// we don't use windows menus
		wc.lpszMenuName = NULL;

		wc.lpszClassName = mWindowClassName;

		if (!RegisterClass(&wc))
		{
			OSMessageBox(mCallbacks->translateString("MBRegClassFailed"), 
				mCallbacks->translateString("MBError"), OSMB_OK);
			return;
		}
		sIsClassRegistered = TRUE;
	}

	//-----------------------------------------------------------------------
	// Get the current refresh rate
	//-----------------------------------------------------------------------

	DEVMODE dev_mode;
	::ZeroMemory(&dev_mode, sizeof(DEVMODE));
	dev_mode.dmSize = sizeof(DEVMODE);
	DWORD current_refresh;
	if (EnumDisplaySettings(NULL, ENUM_CURRENT_SETTINGS, &dev_mode))
	{
		current_refresh = dev_mode.dmDisplayFrequency;
		mNativeAspectRatio = ((F32)dev_mode.dmPelsWidth) / ((F32)dev_mode.dmPelsHeight);
	}
	else
	{
		current_refresh = 60;
	}

	//-----------------------------------------------------------------------
	// Drop resolution and go fullscreen
	// use a display mode with our desired size and depth, with a refresh
	// rate as close at possible to the users' default
	//-----------------------------------------------------------------------
	if (mFullscreen)
	{
		BOOL success = FALSE;
		DWORD closest_refresh = 0;

		for (S32 mode_num = 0;; mode_num++)
		{
			if (!EnumDisplaySettings(NULL, mode_num, &dev_mode))
			{
				break;
			}

			if (dev_mode.dmPelsWidth == width &&
				dev_mode.dmPelsHeight == height &&
				dev_mode.dmBitsPerPel == BITS_PER_PIXEL)
			{
				success = TRUE;
				if ((dev_mode.dmDisplayFrequency - current_refresh)
					< (closest_refresh - current_refresh))
				{
					closest_refresh = dev_mode.dmDisplayFrequency;
				}
			}
		}

		if (closest_refresh == 0)
		{
			LL_WARNS("Window") << "Couldn't find display mode " << width << " by " << height << " at " << BITS_PER_PIXEL << " bits per pixel" << LL_ENDL;
			//success = FALSE;

			if (!EnumDisplaySettings(NULL, ENUM_CURRENT_SETTINGS, &dev_mode))
			{
				success = FALSE;
			}
			else
			{
				if (dev_mode.dmBitsPerPel == BITS_PER_PIXEL)
				{
					LL_WARNS("Window") << "Current BBP is OK falling back to that" << LL_ENDL;
					window_rect.right=width=dev_mode.dmPelsWidth;
					window_rect.bottom=height=dev_mode.dmPelsHeight;
					success = TRUE;
				}
				else
				{
					LL_WARNS("Window") << "Current BBP is BAD" << LL_ENDL;
					success = FALSE;
				}
			}
		}

		// If we found a good resolution, use it.
		if (success)
		{
			success = setDisplayResolution(width, height, BITS_PER_PIXEL, closest_refresh);
		}

		// Keep a copy of the actual current device mode in case we minimize 
		// and change the screen resolution.   JC
		EnumDisplaySettings(NULL, ENUM_CURRENT_SETTINGS, &dev_mode);

		// If it failed, we don't want to run fullscreen
		if (success)
		{
			mFullscreen = TRUE;
			mFullscreenWidth   = dev_mode.dmPelsWidth;
			mFullscreenHeight  = dev_mode.dmPelsHeight;
			mFullscreenBits    = dev_mode.dmBitsPerPel;
			mFullscreenRefresh = dev_mode.dmDisplayFrequency;

			LL_INFOS("Window") << "Running at " << dev_mode.dmPelsWidth
				<< "x"   << dev_mode.dmPelsHeight
				<< "x"   << dev_mode.dmBitsPerPel
				<< " @ " << dev_mode.dmDisplayFrequency
				<< LL_ENDL;
		}
		else
		{
			mFullscreen = FALSE;
			mFullscreenWidth   = -1;
			mFullscreenHeight  = -1;
			mFullscreenBits    = -1;
			mFullscreenRefresh = -1;

			std::map<std::string,std::string> args;
			args["[WIDTH]"] = llformat("%d", width);
			args["[HEIGHT]"] = llformat ("%d", height);
			OSMessageBox(mCallbacks->translateString("MBFullScreenErr", args),
				mCallbacks->translateString("MBError"), OSMB_OK);
		}
	}

	// TODO: add this after resolving _WIN32_WINNT issue
	//	if (!fullscreen)
	//	{
	//		TRACKMOUSEEVENT track_mouse_event;
	//		track_mouse_event.cbSize = sizeof( TRACKMOUSEEVENT );
	//		track_mouse_event.dwFlags = TME_LEAVE;
	//		track_mouse_event.hwndTrack = mWindowHandle;
	//		track_mouse_event.dwHoverTime = HOVER_DEFAULT;
	//		TrackMouseEvent( &track_mouse_event ); 
	//	}


	//-----------------------------------------------------------------------
	// Create GL drawing context
	//-----------------------------------------------------------------------
	LLCoordScreen windowPos(x,y);
	LLCoordScreen windowSize(window_rect.right - window_rect.left,
							 window_rect.bottom - window_rect.top);
	if (!switchContext(mFullscreen, windowSize, TRUE, &windowPos))
	{
		return;
	}
	
	//start with arrow cursor
	//initCursors();
	initCursors(useLegacyCursors); // <FS:LO> Legacy cursor setting from main program
	setCursor( UI_CURSOR_ARROW );

	// Initialize (boot strap) the Language text input management,
	// based on the system's (or user's) default settings.
	allowLanguageTextInput(NULL, FALSE);
}


LLWindowWin32::~LLWindowWin32()
{
	delete mDragDrop;

	delete [] mWindowTitle;
	mWindowTitle = NULL;

	delete [] mSupportedResolutions;
	mSupportedResolutions = NULL;

	delete [] mWindowClassName;
	mWindowClassName = NULL;
}

void LLWindowWin32::show()
{
	ShowWindow(mWindowHandle, SW_SHOW);
	SetForegroundWindow(mWindowHandle);
	SetFocus(mWindowHandle);
}

void LLWindowWin32::hide()
{
	setMouseClipping(FALSE);
	ShowWindow(mWindowHandle, SW_HIDE);
}

//virtual
void LLWindowWin32::minimize()
{
	setMouseClipping(FALSE);
	showCursor();
	ShowWindow(mWindowHandle, SW_MINIMIZE);
}

//virtual
void LLWindowWin32::restore()
{
	ShowWindow(mWindowHandle, SW_RESTORE);
	SetForegroundWindow(mWindowHandle);
	SetFocus(mWindowHandle);
}


// close() destroys all OS-specific code associated with a window.
// Usually called from LLWindowManager::destroyWindow()
void LLWindowWin32::close()
{
	LL_DEBUGS("Window") << "Closing LLWindowWin32" << LL_ENDL;
	// Is window is already closed?
	if (!mWindowHandle)
	{
		return;
	}

	mDragDrop->reset();

	// Make sure cursor is visible and we haven't mangled the clipping state.
	setMouseClipping(FALSE);
	showCursor();

	// Go back to screen mode written in the registry.
	if (mFullscreen)
	{
		resetDisplayResolution();
	}

	// Clean up remaining GL state
	LL_DEBUGS("Window") << "Shutting down GL" << LL_ENDL;
	gGLManager.shutdownGL();

	LL_DEBUGS("Window") << "Releasing Context" << LL_ENDL;
	if (mhRC)
	{
		if (!wglMakeCurrent(NULL, NULL))
		{
			LL_WARNS("Window") << "Release of DC and RC failed" << LL_ENDL;
		}

		if (!wglDeleteContext(mhRC))
		{
			LL_WARNS("Window") << "Release of rendering context failed" << LL_ENDL;
		}

		mhRC = NULL;
	}

	// Restore gamma to the system values.
	restoreGamma();

	if (mhDC && !ReleaseDC(mWindowHandle, mhDC))
	{
		LL_WARNS("Window") << "Release of ghDC failed" << LL_ENDL;
		mhDC = NULL;
	}

	LL_DEBUGS("Window") << "Destroying Window" << LL_ENDL;
	
	// Don't process events in our mainWindowProc any longer.
	// SetWindowLong(mWindowHandle, GWL_USERDATA, NULL);
	SetWindowLongPtr(mWindowHandle, GWLP_USERDATA, NULL);

	// Make sure we don't leave a blank toolbar button.
	ShowWindow(mWindowHandle, SW_HIDE);

	// This causes WM_DESTROY to be sent *immediately*
	if (!DestroyWindow(mWindowHandle))
	{
		OSMessageBox(mCallbacks->translateString("MBDestroyWinFailed"),
			mCallbacks->translateString("MBShutdownErr"),
			OSMB_OK);
	}

	mWindowHandle = NULL;
}

BOOL LLWindowWin32::isValid()
{
	return (mWindowHandle != NULL);
}

BOOL LLWindowWin32::getVisible()
{
	return (mWindowHandle && IsWindowVisible(mWindowHandle));
}

BOOL LLWindowWin32::getMinimized()
{
	return (mWindowHandle && IsIconic(mWindowHandle));
}

BOOL LLWindowWin32::getMaximized()
{
	return (mWindowHandle && IsZoomed(mWindowHandle));
}

BOOL LLWindowWin32::maximize()
{
	BOOL success = FALSE;
	if (!mWindowHandle) return success;

	WINDOWPLACEMENT placement;
	placement.length = sizeof(WINDOWPLACEMENT);

	success = GetWindowPlacement(mWindowHandle, &placement);
	if (!success) return success;

	placement.showCmd = SW_MAXIMIZE;

	success = SetWindowPlacement(mWindowHandle, &placement);
	return success;
}

BOOL LLWindowWin32::getFullscreen()
{
	return mFullscreen;
}

BOOL LLWindowWin32::getPosition(LLCoordScreen *position)
{
	RECT window_rect;

	if (!mWindowHandle ||
		!GetWindowRect(mWindowHandle, &window_rect) ||
		NULL == position)
	{
		return FALSE;
	}

	position->mX = window_rect.left;
	position->mY = window_rect.top;
	return TRUE;
}

BOOL LLWindowWin32::getSize(LLCoordScreen *size)
{
	RECT window_rect;

	if (!mWindowHandle ||
		!GetWindowRect(mWindowHandle, &window_rect) ||
		NULL == size)
	{
		return FALSE;
	}

	size->mX = window_rect.right - window_rect.left;
	size->mY = window_rect.bottom - window_rect.top;
	return TRUE;
}

BOOL LLWindowWin32::getSize(LLCoordWindow *size)
{
	RECT client_rect;

	if (!mWindowHandle ||
		!GetClientRect(mWindowHandle, &client_rect) ||
		NULL == size)
	{
		return FALSE;
	}

	size->mX = client_rect.right - client_rect.left;
	size->mY = client_rect.bottom - client_rect.top;
	return TRUE;
}

BOOL LLWindowWin32::setPosition(const LLCoordScreen position)
{
	LLCoordScreen size;

	if (!mWindowHandle)
	{
		return FALSE;
	}
	getSize(&size);
	moveWindow(position, size);
	return TRUE;
}

BOOL LLWindowWin32::setSizeImpl(const LLCoordScreen size)
{
	LLCoordScreen position;

	getPosition(&position);
	if (!mWindowHandle)
	{
		return FALSE;
	}

	WINDOWPLACEMENT placement;
	placement.length = sizeof(WINDOWPLACEMENT);

	if (!GetWindowPlacement(mWindowHandle, &placement)) return FALSE;

	placement.showCmd = SW_RESTORE;

	if (!SetWindowPlacement(mWindowHandle, &placement)) return FALSE;

	moveWindow(position, size);
	return TRUE;
}

BOOL LLWindowWin32::setSizeImpl(const LLCoordWindow size)
{
	RECT window_rect = {0, 0, size.mX, size.mY };
	DWORD dw_ex_style = WS_EX_APPWINDOW | WS_EX_WINDOWEDGE;
	DWORD dw_style = WS_OVERLAPPEDWINDOW;

	AdjustWindowRectEx(&window_rect, dw_style, FALSE, dw_ex_style);

	return setSizeImpl(LLCoordScreen(window_rect.right - window_rect.left, window_rect.bottom - window_rect.top));
}

// changing fullscreen resolution
BOOL LLWindowWin32::switchContext(BOOL fullscreen, const LLCoordScreen &size, BOOL disable_vsync, const LLCoordScreen * const posp)
{
	GLuint	pixel_format;
	DEVMODE dev_mode;
	::ZeroMemory(&dev_mode, sizeof(DEVMODE));
	dev_mode.dmSize = sizeof(DEVMODE);
	DWORD	current_refresh;
	DWORD	dw_ex_style;
	DWORD	dw_style;
	RECT	window_rect = {0, 0, 0, 0};
	S32 width = size.mX;
	S32 height = size.mY;
	BOOL auto_show = FALSE;

	if (mhRC)	
	{
		auto_show = TRUE;
		resetDisplayResolution();
	}

	if (EnumDisplaySettings(NULL, ENUM_CURRENT_SETTINGS, &dev_mode))
	{
		current_refresh = dev_mode.dmDisplayFrequency;
	}
	else
	{
		current_refresh = 60;
	}

	gGLManager.shutdownGL();
	//destroy gl context
	if (mhRC)
	{
		if (!wglMakeCurrent(NULL, NULL))
		{
			LL_WARNS("Window") << "Release of DC and RC failed" << LL_ENDL;
		}

		if (!wglDeleteContext(mhRC))
		{
			LL_WARNS("Window") << "Release of rendering context failed" << LL_ENDL;
		}

		mhRC = NULL;
	}

	if (fullscreen)
	{
		mFullscreen = TRUE;
		BOOL success = FALSE;
		DWORD closest_refresh = 0;

		for (S32 mode_num = 0;; mode_num++)
		{
			if (!EnumDisplaySettings(NULL, mode_num, &dev_mode))
			{
				break;
			}

			if (dev_mode.dmPelsWidth == width &&
				dev_mode.dmPelsHeight == height &&
				dev_mode.dmBitsPerPel == BITS_PER_PIXEL)
			{
				success = TRUE;
				if ((dev_mode.dmDisplayFrequency - current_refresh)
					< (closest_refresh - current_refresh))
				{
					closest_refresh = dev_mode.dmDisplayFrequency;
				}
			}
		}

		if (closest_refresh == 0)
		{
			LL_WARNS("Window") << "Couldn't find display mode " << width << " by " << height << " at " << BITS_PER_PIXEL << " bits per pixel" << LL_ENDL;
			return FALSE;
		}

		// If we found a good resolution, use it.
		if (success)
		{
			success = setDisplayResolution(width, height, BITS_PER_PIXEL, closest_refresh);
		}

		// Keep a copy of the actual current device mode in case we minimize 
		// and change the screen resolution.   JC
		EnumDisplaySettings(NULL, ENUM_CURRENT_SETTINGS, &dev_mode);

		if (success)
		{
			mFullscreen = TRUE;
			mFullscreenWidth   = dev_mode.dmPelsWidth;
			mFullscreenHeight  = dev_mode.dmPelsHeight;
			mFullscreenBits    = dev_mode.dmBitsPerPel;
			mFullscreenRefresh = dev_mode.dmDisplayFrequency;

			LL_INFOS("Window") << "Running at " << dev_mode.dmPelsWidth
				<< "x"   << dev_mode.dmPelsHeight
				<< "x"   << dev_mode.dmBitsPerPel
				<< " @ " << dev_mode.dmDisplayFrequency
				<< LL_ENDL;

			window_rect.left = (long) 0;
			window_rect.right = (long) width;			// Windows GDI rects don't include rightmost pixel
			window_rect.top = (long) 0;
			window_rect.bottom = (long) height;
			dw_ex_style = WS_EX_APPWINDOW;
			dw_style = WS_POPUP;

			// Move window borders out not to cover window contents.
			// This converts client rect to window rect, i.e. expands it by the window border size.
			AdjustWindowRectEx(&window_rect, dw_style, FALSE, dw_ex_style);
		}
		// If it failed, we don't want to run fullscreen
		else
		{
			mFullscreen = FALSE;
			mFullscreenWidth   = -1;
			mFullscreenHeight  = -1;
			mFullscreenBits    = -1;
			mFullscreenRefresh = -1;

			LL_INFOS("Window") << "Unable to run fullscreen at " << width << "x" << height << LL_ENDL;
			return FALSE;
		}
	}
	else
	{
		mFullscreen = FALSE;
		window_rect.left = (long) (posp ? posp->mX : 0);
		window_rect.right = (long) width + window_rect.left;			// Windows GDI rects don't include rightmost pixel
		window_rect.top = (long) (posp ? posp->mY : 0);
		window_rect.bottom = (long) height + window_rect.top;
		// Window with an edge
		dw_ex_style = WS_EX_APPWINDOW | WS_EX_WINDOWEDGE;
		dw_style = WS_OVERLAPPEDWINDOW;
	}


	// don't post quit messages when destroying old windows
	mPostQuit = FALSE;

	// create window
	DestroyWindow(mWindowHandle);
	mWindowHandle = CreateWindowEx(dw_ex_style,
		mWindowClassName,
		mWindowTitle,
		WS_CLIPSIBLINGS | WS_CLIPCHILDREN | dw_style,
		window_rect.left,								// x pos
		window_rect.top,								// y pos
		window_rect.right - window_rect.left,			// width
		window_rect.bottom - window_rect.top,			// height
		NULL,
		NULL,
		mhInstance,
		NULL);

	LL_INFOS("Window") << "window is created." << LL_ENDL ;

	//-----------------------------------------------------------------------
	// Create GL drawing context
	//-----------------------------------------------------------------------
	static PIXELFORMATDESCRIPTOR pfd =
	{
		sizeof(PIXELFORMATDESCRIPTOR), 
			1,
			PFD_DRAW_TO_WINDOW | PFD_SUPPORT_OPENGL | PFD_DOUBLEBUFFER, 
			PFD_TYPE_RGBA,
			BITS_PER_PIXEL,
			0, 0, 0, 0, 0, 0,	// RGB bits and shift, unused
			8,					// alpha bits
			0,					// alpha shift
			0,					// accum bits
			0, 0, 0, 0,			// accum RGBA
			24,					// depth bits
			8,					// stencil bits, avi added for stencil test
			0,
			PFD_MAIN_PLANE,
			0,
			0, 0, 0
	};

	if (!(mhDC = GetDC(mWindowHandle)))
	{
		close();
		OSMessageBox(mCallbacks->translateString("MBDevContextErr"),
			mCallbacks->translateString("MBError"), OSMB_OK);
		return FALSE;
	}

	LL_INFOS("Window") << "Device context retrieved." << LL_ENDL ;

	if (!(pixel_format = ChoosePixelFormat(mhDC, &pfd)))
	{
		close();
		OSMessageBox(mCallbacks->translateString("MBPixelFmtErr"),
			mCallbacks->translateString("MBError"), OSMB_OK);
		return FALSE;
	}

	LL_INFOS("Window") << "Pixel format chosen." << LL_ENDL ;

	// Verify what pixel format we actually received.
	if (!DescribePixelFormat(mhDC, pixel_format, sizeof(PIXELFORMATDESCRIPTOR),
		&pfd))
	{
		close();
		OSMessageBox(mCallbacks->translateString("MBPixelFmtDescErr"),
			mCallbacks->translateString("MBError"), OSMB_OK);
		return FALSE;
	}

	// (EXP-1765) dump pixel data to see if there is a pattern that leads to unreproducible crash
	LL_INFOS("Window") << "--- begin pixel format dump ---" << LL_ENDL ;
	LL_INFOS("Window") << "pixel_format is " << pixel_format << LL_ENDL ;
	LL_INFOS("Window") << "pfd.nSize:            " << pfd.nSize << LL_ENDL ;
	LL_INFOS("Window") << "pfd.nVersion:         " << pfd.nVersion << LL_ENDL ;
	LL_INFOS("Window") << "pfd.dwFlags:          0x" << std::hex << pfd.dwFlags << std::dec << LL_ENDL ;
	LL_INFOS("Window") << "pfd.iPixelType:       " << (int)pfd.iPixelType << LL_ENDL ;
	LL_INFOS("Window") << "pfd.cColorBits:       " << (int)pfd.cColorBits << LL_ENDL ;
	LL_INFOS("Window") << "pfd.cRedBits:         " << (int)pfd.cRedBits << LL_ENDL ;
	LL_INFOS("Window") << "pfd.cRedShift:        " << (int)pfd.cRedShift << LL_ENDL ;
	LL_INFOS("Window") << "pfd.cGreenBits:       " << (int)pfd.cGreenBits << LL_ENDL ;
	LL_INFOS("Window") << "pfd.cGreenShift:      " << (int)pfd.cGreenShift << LL_ENDL ;
	LL_INFOS("Window") << "pfd.cBlueBits:        " << (int)pfd.cBlueBits << LL_ENDL ;
	LL_INFOS("Window") << "pfd.cBlueShift:       " << (int)pfd.cBlueShift << LL_ENDL ;
	LL_INFOS("Window") << "pfd.cAlphaBits:       " << (int)pfd.cAlphaBits << LL_ENDL ;
	LL_INFOS("Window") << "pfd.cAlphaShift:      " << (int)pfd.cAlphaShift << LL_ENDL ;
	LL_INFOS("Window") << "pfd.cAccumBits:       " << (int)pfd.cAccumBits << LL_ENDL ;
	LL_INFOS("Window") << "pfd.cAccumRedBits:    " << (int)pfd.cAccumRedBits << LL_ENDL ;
	LL_INFOS("Window") << "pfd.cAccumGreenBits:  " << (int)pfd.cAccumGreenBits << LL_ENDL ;
	LL_INFOS("Window") << "pfd.cAccumBlueBits:   " << (int)pfd.cAccumBlueBits << LL_ENDL ;
	LL_INFOS("Window") << "pfd.cAccumAlphaBits:  " << (int)pfd.cAccumAlphaBits << LL_ENDL ;
	LL_INFOS("Window") << "pfd.cDepthBits:       " << (int)pfd.cDepthBits << LL_ENDL ;
	LL_INFOS("Window") << "pfd.cStencilBits:     " << (int)pfd.cStencilBits << LL_ENDL ;
	LL_INFOS("Window") << "pfd.cAuxBuffers:      " << (int)pfd.cAuxBuffers << LL_ENDL ;
	LL_INFOS("Window") << "pfd.iLayerType:       " << (int)pfd.iLayerType << LL_ENDL ;
	LL_INFOS("Window") << "pfd.bReserved:        " << (int)pfd.bReserved << LL_ENDL ;
	LL_INFOS("Window") << "pfd.dwLayerMask:      " << pfd.dwLayerMask << LL_ENDL ;
	LL_INFOS("Window") << "pfd.dwVisibleMask:    " << pfd.dwVisibleMask << LL_ENDL ;
	LL_INFOS("Window") << "pfd.dwDamageMask:     " << pfd.dwDamageMask << LL_ENDL ;
	LL_INFOS("Window") << "--- end pixel format dump ---" << LL_ENDL ;

	if (pfd.cColorBits < 32)
	{
		close();
		OSMessageBox(mCallbacks->translateString("MBTrueColorWindow"),
			mCallbacks->translateString("MBError"), OSMB_OK);
		return FALSE;
	}

	if (pfd.cAlphaBits < 8)
	{
		close();
		OSMessageBox(mCallbacks->translateString("MBAlpha"),
			mCallbacks->translateString("MBError"), OSMB_OK);
		return FALSE;
	}

	if (!SetPixelFormat(mhDC, pixel_format, &pfd))
	{
		close();
		OSMessageBox(mCallbacks->translateString("MBPixelFmtSetErr"),
			mCallbacks->translateString("MBError"), OSMB_OK);
		return FALSE;
	}


	if (!(mhRC = SafeCreateContext(mhDC)))
	{
		close();
		OSMessageBox(mCallbacks->translateString("MBGLContextErr"),
			mCallbacks->translateString("MBError"), OSMB_OK);
		return FALSE;
	}
		
	if (!wglMakeCurrent(mhDC, mhRC))
	{
		close();
		OSMessageBox(mCallbacks->translateString("MBGLContextActErr"),
			mCallbacks->translateString("MBError"), OSMB_OK);
		return FALSE;
	}

	LL_INFOS("Window") << "Drawing context is created." << LL_ENDL ;

	gGLManager.initWGL();
	
	if (wglChoosePixelFormatARB)
	{
		// OK, at this point, use the ARB wglChoosePixelFormatsARB function to see if we
		// can get exactly what we want.
		GLint attrib_list[256];
		S32 cur_attrib = 0;

		attrib_list[cur_attrib++] = WGL_DEPTH_BITS_ARB;
		attrib_list[cur_attrib++] = 24;

		attrib_list[cur_attrib++] = WGL_STENCIL_BITS_ARB;
		attrib_list[cur_attrib++] = 8;

		attrib_list[cur_attrib++] = WGL_DRAW_TO_WINDOW_ARB;
		attrib_list[cur_attrib++] = GL_TRUE;

		attrib_list[cur_attrib++] = WGL_ACCELERATION_ARB;
		attrib_list[cur_attrib++] = WGL_FULL_ACCELERATION_ARB;

		attrib_list[cur_attrib++] = WGL_SUPPORT_OPENGL_ARB;
		attrib_list[cur_attrib++] = GL_TRUE;

		attrib_list[cur_attrib++] = WGL_DOUBLE_BUFFER_ARB;
		attrib_list[cur_attrib++] = GL_TRUE;

		attrib_list[cur_attrib++] = WGL_COLOR_BITS_ARB;
		attrib_list[cur_attrib++] = 24;

		attrib_list[cur_attrib++] = WGL_ALPHA_BITS_ARB;
		attrib_list[cur_attrib++] = 8;

		U32 end_attrib = 0;
		if (mFSAASamples > 0)
		{
			end_attrib = cur_attrib;
			attrib_list[cur_attrib++] = WGL_SAMPLE_BUFFERS_ARB;
			attrib_list[cur_attrib++] = GL_TRUE;

			attrib_list[cur_attrib++] = WGL_SAMPLES_ARB;
			attrib_list[cur_attrib++] = mFSAASamples;
		}

		// End the list
		attrib_list[cur_attrib++] = 0;

		GLint pixel_formats[256];
		U32 num_formats = 0;

		// First we try and get a 32 bit depth pixel format
		BOOL result = wglChoosePixelFormatARB(mhDC, attrib_list, NULL, 256, pixel_formats, &num_formats);
		
		while(!result && mFSAASamples > 0) 
		{
			LL_WARNS() << "FSAASamples: " << mFSAASamples << " not supported." << LL_ENDL ;

			mFSAASamples /= 2 ; //try to decrease sample pixel number until to disable anti-aliasing
			if(mFSAASamples < 2)
			{
				mFSAASamples = 0 ;
			}

			if (mFSAASamples > 0)
			{
				attrib_list[end_attrib + 3] = mFSAASamples;
			}
			else
			{
				cur_attrib = end_attrib ;
				end_attrib = 0 ;
				attrib_list[cur_attrib++] = 0 ; //end
			}
			result = wglChoosePixelFormatARB(mhDC, attrib_list, NULL, 256, pixel_formats, &num_formats);

			if(result)
			{
				LL_WARNS() << "Only support FSAASamples: " << mFSAASamples << LL_ENDL ;
			}
		}

		if (!result)
		{
			LL_WARNS() << "mFSAASamples: " << mFSAASamples << LL_ENDL ;

			close();
			show_window_creation_error("Error after wglChoosePixelFormatARB 32-bit");
			return FALSE;
		}

		if (!num_formats)
		{
			if (end_attrib > 0)
			{
				LL_INFOS("Window") << "No valid pixel format for " << mFSAASamples << "x anti-aliasing." << LL_ENDL;
				attrib_list[end_attrib] = 0;

				BOOL result = wglChoosePixelFormatARB(mhDC, attrib_list, NULL, 256, pixel_formats, &num_formats);
				if (!result)
				{
					close();
					show_window_creation_error("Error after wglChoosePixelFormatARB 32-bit no AA");
					return FALSE;
				}
			}

			if (!num_formats)
			{
				LL_INFOS("Window") << "No 32 bit z-buffer, trying 24 bits instead" << LL_ENDL;
				// Try 24-bit format
				attrib_list[1] = 24;
				BOOL result = wglChoosePixelFormatARB(mhDC, attrib_list, NULL, 256, pixel_formats, &num_formats);
				if (!result)
				{
					close();
					show_window_creation_error("Error after wglChoosePixelFormatARB 24-bit");
					return FALSE;
				}

				if (!num_formats)
				{
					LL_WARNS("Window") << "Couldn't get 24 bit z-buffer,trying 16 bits instead!" << LL_ENDL;
					attrib_list[1] = 16;
					BOOL result = wglChoosePixelFormatARB(mhDC, attrib_list, NULL, 256, pixel_formats, &num_formats);
					if (!result || !num_formats)
					{
						close();
						show_window_creation_error("Error after wglChoosePixelFormatARB 16-bit");
						return FALSE;
					}
				}
			}

			LL_INFOS("Window") << "Choosing pixel formats: " << num_formats << " pixel formats returned" << LL_ENDL;
		}

		LL_INFOS("Window") << "pixel formats done." << LL_ENDL ;

		S32 swap_method = 0;
		S32 cur_format = num_formats-1;
		GLint swap_query = WGL_SWAP_METHOD_ARB;

		BOOL found_format = FALSE;

		while (!found_format && wglGetPixelFormatAttribivARB(mhDC, pixel_format, 0, 1, &swap_query, &swap_method))
		{
			if (swap_method == WGL_SWAP_UNDEFINED_ARB || cur_format <= 0)
			{
				found_format = TRUE;
			}
			else
			{
				--cur_format;
			}
		}
		
		pixel_format = pixel_formats[cur_format];
		
		if (mhDC != 0)											// Does The Window Have A Device Context?
		{
			wglMakeCurrent(mhDC, 0);							// Set The Current Active Rendering Context To Zero
			if (mhRC != 0)										// Does The Window Have A Rendering Context?
			{
				wglDeleteContext (mhRC);							// Release The Rendering Context
				mhRC = 0;										// Zero The Rendering Context

			}
			ReleaseDC (mWindowHandle, mhDC);						// Release The Device Context
			mhDC = 0;											// Zero The Device Context
		}
		DestroyWindow (mWindowHandle);									// Destroy The Window
		

		mWindowHandle = CreateWindowEx(dw_ex_style,
			mWindowClassName,
			mWindowTitle,
			WS_CLIPSIBLINGS | WS_CLIPCHILDREN | dw_style,
			window_rect.left,								// x pos
			window_rect.top,								// y pos
			window_rect.right - window_rect.left,			// width
			window_rect.bottom - window_rect.top,			// height
			NULL,
			NULL,
			mhInstance,
			NULL);

		LL_INFOS("Window") << "recreate window done." << LL_ENDL ;

		if (!(mhDC = GetDC(mWindowHandle)))
		{
			close();
			OSMessageBox(mCallbacks->translateString("MBDevContextErr"), mCallbacks->translateString("MBError"), OSMB_OK);
			return FALSE;
		}

		if (!SetPixelFormat(mhDC, pixel_format, &pfd))
		{
			close();
			OSMessageBox(mCallbacks->translateString("MBPixelFmtSetErr"),
				mCallbacks->translateString("MBError"), OSMB_OK);
			return FALSE;
		}

		if (wglGetPixelFormatAttribivARB(mhDC, pixel_format, 0, 1, &swap_query, &swap_method))
		{
			switch (swap_method)
			{
			case WGL_SWAP_EXCHANGE_ARB:
				mSwapMethod = SWAP_METHOD_EXCHANGE;
				LL_DEBUGS("Window") << "Swap Method: Exchange" << LL_ENDL;
				break;
			case WGL_SWAP_COPY_ARB:
				mSwapMethod = SWAP_METHOD_COPY;
				LL_DEBUGS("Window") << "Swap Method: Copy" << LL_ENDL;
				break;
			case WGL_SWAP_UNDEFINED_ARB:
				mSwapMethod = SWAP_METHOD_UNDEFINED;
				LL_DEBUGS("Window") << "Swap Method: Undefined" << LL_ENDL;
				break;
			default:
				mSwapMethod = SWAP_METHOD_UNDEFINED;
				LL_DEBUGS("Window") << "Swap Method: Unknown" << LL_ENDL;
				break;
			}
		}		
	}
	else
	{
		LL_WARNS("Window") << "No wgl_ARB_pixel_format extension, using default ChoosePixelFormat!" << LL_ENDL;
	}

	// Verify what pixel format we actually received.
	if (!DescribePixelFormat(mhDC, pixel_format, sizeof(PIXELFORMATDESCRIPTOR),
		&pfd))
	{
		close();
		OSMessageBox(mCallbacks->translateString("MBPixelFmtDescErr"), mCallbacks->translateString("MBError"), OSMB_OK);
		return FALSE;
	}

	LL_INFOS("Window") << "GL buffer: Color Bits " << S32(pfd.cColorBits) 
		<< " Alpha Bits " << S32(pfd.cAlphaBits)
		<< " Depth Bits " << S32(pfd.cDepthBits) 
		<< LL_ENDL;

	// make sure we have 32 bits per pixel
	if (pfd.cColorBits < 32 || GetDeviceCaps(mhDC, BITSPIXEL) < 32)
	{
		close();
		OSMessageBox(mCallbacks->translateString("MBTrueColorWindow"), mCallbacks->translateString("MBError"), OSMB_OK);
		return FALSE;
	}

	if (pfd.cAlphaBits < 8)
	{
		close();
		OSMessageBox(mCallbacks->translateString("MBAlpha"), mCallbacks->translateString("MBError"), OSMB_OK);
		return FALSE;
	}

	mhRC = 0;
	if (wglCreateContextAttribsARB)
	{ //attempt to create a specific versioned context
		S32 attribs[] = 
		{ //start at 4.2
			WGL_CONTEXT_MAJOR_VERSION_ARB, 4,
			WGL_CONTEXT_MINOR_VERSION_ARB, 2,
			WGL_CONTEXT_PROFILE_MASK_ARB,  LLRender::sGLCoreProfile ? WGL_CONTEXT_CORE_PROFILE_BIT_ARB : WGL_CONTEXT_COMPATIBILITY_PROFILE_BIT_ARB,
			WGL_CONTEXT_FLAGS_ARB, gDebugGL ? WGL_CONTEXT_DEBUG_BIT_ARB : 0,
			0
		};

		bool done = false;
		while (!done)
		{
			mhRC = wglCreateContextAttribsARB(mhDC, mhRC, attribs);

			if (!mhRC)
			{
				if (attribs[3] > 0)
				{ //decrement minor version
					attribs[3]--;
				}
				else if (attribs[1] > 3)
				{ //decrement major version and start minor version over at 3
					attribs[1]--;
					attribs[3] = 3;
				}
				else
				{ //we reached 3.0 and still failed, bail out
					done = true;
				}
			}
			else
			{
				LL_INFOS() << "Created OpenGL " << llformat("%d.%d", attribs[1], attribs[3]) << 
					(LLRender::sGLCoreProfile ? " core" : " compatibility") << " context." << LL_ENDL;
				done = true;

				if (LLRender::sGLCoreProfile)
				{
					LLGLSLShader::sNoFixedFunction = true;
				}
			}
		}
	}

	if (!mhRC && !(mhRC = wglCreateContext(mhDC)))
	{
		close();
		OSMessageBox(mCallbacks->translateString("MBGLContextErr"), mCallbacks->translateString("MBError"), OSMB_OK);
		return FALSE;
	}

	if (!wglMakeCurrent(mhDC, mhRC))
	{
		close();
		OSMessageBox(mCallbacks->translateString("MBGLContextActErr"), mCallbacks->translateString("MBError"), OSMB_OK);
		return FALSE;
	}

	if (!gGLManager.initGL())
	{
		close();
		OSMessageBox(mCallbacks->translateString("MBVideoDrvErr"), mCallbacks->translateString("MBError"), OSMB_OK);
		return FALSE;
	}
	
	// Disable vertical sync for swap
	if (disable_vsync && wglSwapIntervalEXT)
	{
		LL_DEBUGS("Window") << "Disabling vertical sync" << LL_ENDL;
		wglSwapIntervalEXT(0);
	}
	else
	{
		LL_DEBUGS("Window") << "Keeping vertical sync" << LL_ENDL;
	}

	SetWindowLongPtr(mWindowHandle, GWLP_USERDATA, (LONG_PTR)this);

	// register this window as handling drag/drop events from the OS
	DragAcceptFiles( mWindowHandle, TRUE );

	mDragDrop->init( mWindowHandle );
	
	//register joystick timer callback
	SetTimer( mWindowHandle, 0, 1000 / 30, NULL ); // 30 fps timer

	// ok to post quit messages now
	mPostQuit = TRUE;

	if (auto_show)
	{
		show();
		glClearColor(0.0f, 0.0f, 0.0f, 0.f);
		glClear(GL_COLOR_BUFFER_BIT);
		swapBuffers();
	}

	return TRUE;
}

void LLWindowWin32::moveWindow( const LLCoordScreen& position, const LLCoordScreen& size )
{
	if( mIsMouseClipping )
	{
		RECT client_rect_in_screen_space;
		if( getClientRectInScreenSpace( &client_rect_in_screen_space ) )
		{
			ClipCursor( &client_rect_in_screen_space );
		}
	}

	// if the window was already maximized, MoveWindow seems to still set the maximized flag even if
	// the window is smaller than maximized.
	// So we're going to do a restore first (which is a ShowWindow call) (SL-44655).

	// THIS CAUSES DEV-15484 and DEV-15949 
	//ShowWindow(mWindowHandle, SW_RESTORE);
	// NOW we can call MoveWindow
	MoveWindow(mWindowHandle, position.mX, position.mY, size.mX, size.mY, TRUE);
}

BOOL LLWindowWin32::setCursorPosition(const LLCoordWindow position)
{
	mMousePositionModified = TRUE;
	if (!mWindowHandle)
	{
		return FALSE;
	}


	// Inform the application of the new mouse position (needed for per-frame
	// hover/picking to function).
	mCallbacks->handleMouseMove(this, position.convert(), (MASK)0);
	
	// DEV-18951 VWR-8524 Camera moves wildly when alt-clicking.
	// Because we have preemptively notified the application of the new
	// mouse position via handleMouseMove() above, we need to clear out
	// any stale mouse move events.  RN/JC
	MSG msg;
	while (PeekMessage(&msg, NULL, WM_MOUSEMOVE, WM_MOUSEMOVE, PM_REMOVE))
	{ }

	LLCoordScreen screen_pos(position.convert());
	return ::SetCursorPos(screen_pos.mX, screen_pos.mY);
}

BOOL LLWindowWin32::getCursorPosition(LLCoordWindow *position)
{
	POINT cursor_point;

	if (!mWindowHandle 
		|| !GetCursorPos(&cursor_point)
		|| !position)
	{
		return FALSE;
	}

	*position = LLCoordScreen(cursor_point.x, cursor_point.y).convert();
	return TRUE;
}

void LLWindowWin32::hideCursor()
{
	while (ShowCursor(FALSE) >= 0)
	{
		// nothing, wait for cursor to push down
	}
	mCursorHidden = TRUE;
	mHideCursorPermanent = TRUE;
}

void LLWindowWin32::showCursor()
{
	// makes sure the cursor shows up
	while (ShowCursor(TRUE) < 0)
	{
		// do nothing, wait for cursor to pop out
	}
	mCursorHidden = FALSE;
	mHideCursorPermanent = FALSE;
}

void LLWindowWin32::showCursorFromMouseMove()
{
	if (!mHideCursorPermanent)
	{
		showCursor();
	}
}

void LLWindowWin32::hideCursorUntilMouseMove()
{
	if (!mHideCursorPermanent)
	{
		hideCursor();
		mHideCursorPermanent = FALSE;
	}
}

BOOL LLWindowWin32::isCursorHidden()
{
	return mCursorHidden;
}


HCURSOR LLWindowWin32::loadColorCursor(LPCTSTR name)
{
	return (HCURSOR)LoadImage(mhInstance,
							  name,
							  IMAGE_CURSOR,
							  0,	// default width
							  0,	// default height
							  LR_DEFAULTCOLOR);
}

//void LLWindowWin32::initCursors()
void LLWindowWin32::initCursors(BOOL useLegacyCursors) // <FS:LO> Legacy cursor setting from main program
{
	mCursor[ UI_CURSOR_ARROW ]		= LoadCursor(NULL, IDC_ARROW);
	mCursor[ UI_CURSOR_WAIT ]		= LoadCursor(NULL, IDC_WAIT);
	mCursor[ UI_CURSOR_HAND ]		= LoadCursor(NULL, IDC_HAND);
	mCursor[ UI_CURSOR_IBEAM ]		= LoadCursor(NULL, IDC_IBEAM);
	mCursor[ UI_CURSOR_CROSS ]		= LoadCursor(NULL, IDC_CROSS);
	mCursor[ UI_CURSOR_SIZENWSE ]	= LoadCursor(NULL, IDC_SIZENWSE);
	mCursor[ UI_CURSOR_SIZENESW ]	= LoadCursor(NULL, IDC_SIZENESW);
	mCursor[ UI_CURSOR_SIZEWE ]		= LoadCursor(NULL, IDC_SIZEWE);  
	mCursor[ UI_CURSOR_SIZENS ]		= LoadCursor(NULL, IDC_SIZENS);  
	mCursor[ UI_CURSOR_NO ]			= LoadCursor(NULL, IDC_NO);
	mCursor[ UI_CURSOR_WORKING ]	= LoadCursor(NULL, IDC_APPSTARTING); 

	HMODULE module = GetModuleHandle(NULL);
	mCursor[ UI_CURSOR_TOOLGRAB ]	= LoadCursor(module, TEXT("TOOLGRAB"));
	mCursor[ UI_CURSOR_TOOLLAND ]	= LoadCursor(module, TEXT("TOOLLAND"));
	mCursor[ UI_CURSOR_TOOLFOCUS ]	= LoadCursor(module, TEXT("TOOLFOCUS"));
	mCursor[ UI_CURSOR_TOOLCREATE ]	= LoadCursor(module, TEXT("TOOLCREATE"));
	mCursor[ UI_CURSOR_ARROWDRAG ]	= LoadCursor(module, TEXT("ARROWDRAG"));
	mCursor[ UI_CURSOR_ARROWCOPY ]	= LoadCursor(module, TEXT("ARROWCOPY"));
	mCursor[ UI_CURSOR_ARROWDRAGMULTI ]	= LoadCursor(module, TEXT("ARROWDRAGMULTI"));
	mCursor[ UI_CURSOR_ARROWCOPYMULTI ]	= LoadCursor(module, TEXT("ARROWCOPYMULTI"));
	mCursor[ UI_CURSOR_NOLOCKED ]	= LoadCursor(module, TEXT("NOLOCKED"));
	mCursor[ UI_CURSOR_ARROWLOCKED ]= LoadCursor(module, TEXT("ARROWLOCKED"));
	mCursor[ UI_CURSOR_GRABLOCKED ]	= LoadCursor(module, TEXT("GRABLOCKED"));
	mCursor[ UI_CURSOR_TOOLTRANSLATE ]	= LoadCursor(module, TEXT("TOOLTRANSLATE"));
	mCursor[ UI_CURSOR_TOOLROTATE ]	= LoadCursor(module, TEXT("TOOLROTATE")); 
	mCursor[ UI_CURSOR_TOOLSCALE ]	= LoadCursor(module, TEXT("TOOLSCALE"));
	mCursor[ UI_CURSOR_TOOLCAMERA ]	= LoadCursor(module, TEXT("TOOLCAMERA"));
	mCursor[ UI_CURSOR_TOOLPAN ]	= LoadCursor(module, TEXT("TOOLPAN"));
	mCursor[ UI_CURSOR_TOOLZOOMIN ] = LoadCursor(module, TEXT("TOOLZOOMIN"));
	mCursor[ UI_CURSOR_TOOLPICKOBJECT3 ] = LoadCursor(module, TEXT("TOOLPICKOBJECT3"));
	mCursor[ UI_CURSOR_PIPETTE ] = LoadCursor(module, TEXT("TOOLPIPETTE"));
	/*<FS:LO> Legacy cursor setting from main program
	mCursor[ UI_CURSOR_TOOLSIT ]	= LoadCursor(module, TEXT("TOOLSIT"));
	mCursor[ UI_CURSOR_TOOLBUY ]	= LoadCursor(module, TEXT("TOOLBUY"));
	mCursor[ UI_CURSOR_TOOLOPEN ]	= LoadCursor(module, TEXT("TOOLOPEN"));*/
	if (useLegacyCursors)
	{
		mCursor[ UI_CURSOR_TOOLSIT ]	= LoadCursor(module, TEXT("TOOLSIT-LEGACY"));
		mCursor[ UI_CURSOR_TOOLBUY ]	= LoadCursor(module, TEXT("TOOLBUY-LEGACY"));
		mCursor[ UI_CURSOR_TOOLOPEN ]	= LoadCursor(module, TEXT("TOOLOPEN-LEGACY"));
		mCursor[ UI_CURSOR_TOOLPAY ]	= LoadCursor(module, TEXT("TOOLPAY-LEGACY"));
	}
	else
	{
		mCursor[ UI_CURSOR_TOOLSIT ]	= LoadCursor(module, TEXT("TOOLSIT"));
		mCursor[ UI_CURSOR_TOOLBUY ]	= LoadCursor(module, TEXT("TOOLBUY"));
		mCursor[ UI_CURSOR_TOOLOPEN ]	= LoadCursor(module, TEXT("TOOLOPEN"));
		mCursor[ UI_CURSOR_TOOLPAY ]	= LoadCursor(module, TEXT("TOOLBUY"));
	}
	// </FS:LO>
	mCursor[ UI_CURSOR_TOOLPATHFINDING ]	= LoadCursor(module, TEXT("TOOLPATHFINDING"));
	mCursor[ UI_CURSOR_TOOLPATHFINDING_PATH_START_ADD ]	= LoadCursor(module, TEXT("TOOLPATHFINDINGPATHSTARTADD"));
	mCursor[ UI_CURSOR_TOOLPATHFINDING_PATH_START ]	= LoadCursor(module, TEXT("TOOLPATHFINDINGPATHSTART"));
	mCursor[ UI_CURSOR_TOOLPATHFINDING_PATH_END ]	= LoadCursor(module, TEXT("TOOLPATHFINDINGPATHEND"));
	mCursor[ UI_CURSOR_TOOLPATHFINDING_PATH_END_ADD ]	= LoadCursor(module, TEXT("TOOLPATHFINDINGPATHENDADD"));
	mCursor[ UI_CURSOR_TOOLNO ]	= LoadCursor(module, TEXT("TOOLNO"));

	// Color cursors
	mCursor[ UI_CURSOR_TOOLPLAY ]		= loadColorCursor(TEXT("TOOLPLAY"));
	mCursor[ UI_CURSOR_TOOLPAUSE ]		= loadColorCursor(TEXT("TOOLPAUSE"));
	mCursor[ UI_CURSOR_TOOLMEDIAOPEN ]	= loadColorCursor(TEXT("TOOLMEDIAOPEN"));

	// Note: custom cursors that are not found make LoadCursor() return NULL.
	for( S32 i = 0; i < UI_CURSOR_COUNT; i++ )
	{
		if( !mCursor[i] )
		{
			mCursor[i] = LoadCursor(NULL, IDC_ARROW);
		}
	}
}



void LLWindowWin32::updateCursor()
{
	if (mNextCursor == UI_CURSOR_ARROW
		&& mBusyCount > 0)
	{
		mNextCursor = UI_CURSOR_WORKING;
	}

	if( mCurrentCursor != mNextCursor )
	{
		mCurrentCursor = mNextCursor;
		SetCursor( mCursor[mNextCursor] );
	}
}

ECursorType LLWindowWin32::getCursor() const
{
	return mCurrentCursor;
}

void LLWindowWin32::captureMouse()
{
	SetCapture(mWindowHandle);
}

void LLWindowWin32::releaseMouse()
{
	// *NOTE:Mani ReleaseCapture will spawn new windows messages...
	// which will in turn call our MainWindowProc. It therefore requires
	// pausing *and more importantly resumption* of the mainlooptimeout...
	// just like DispatchMessage below.
	mCallbacks->handlePauseWatchdog(this);
	ReleaseCapture();
	mCallbacks->handleResumeWatchdog(this);
}


void LLWindowWin32::delayInputProcessing()
{
	mInputProcessingPaused = TRUE;
}

void LLWindowWin32::gatherInput()
{
	MSG		msg;
	int		msg_count = 0;

	while ((msg_count < MAX_MESSAGE_PER_UPDATE) && PeekMessage(&msg, NULL, 0, 0, PM_REMOVE))
	{
		mCallbacks->handlePingWatchdog(this, "Main:TranslateGatherInput");
		TranslateMessage(&msg);

		// turn watchdog off in here to not fail if windows is doing something wacky
		mCallbacks->handlePauseWatchdog(this);
		DispatchMessage(&msg);
		mCallbacks->handleResumeWatchdog(this);
		msg_count++;

		if ( mInputProcessingPaused )
		{
			break;
		}
		/* Attempted workaround for problem where typing fast and hitting
		   return would result in only part of the text being sent. JC

		BOOL key_posted = TranslateMessage(&msg);
		DispatchMessage(&msg);
		msg_count++;

		// If a key was translated, a WM_CHAR might have been posted to the end
		// of the event queue.  We need it immediately.
		if (key_posted && msg.message == WM_KEYDOWN)
		{
			if (PeekMessage(&msg, NULL, WM_CHAR, WM_CHAR, PM_REMOVE))
			{
				TranslateMessage(&msg);
				DispatchMessage(&msg);
				msg_count++;
			}
		}
		*/
		mCallbacks->handlePingWatchdog(this, "Main:AsyncCallbackGatherInput");
		// For async host by name support.  Really hacky.
		if (gAsyncMsgCallback && (LL_WM_HOST_RESOLVED == msg.message))
		{
			gAsyncMsgCallback(msg);
		}
	}

	mInputProcessingPaused = FALSE;

	updateCursor();

	// clear this once we've processed all mouse messages that might have occurred after
	// we slammed the mouse position
	mMousePositionModified = FALSE;
}

static LLTrace::BlockTimerStatHandle FTM_KEYHANDLER("Handle Keyboard");
static LLTrace::BlockTimerStatHandle FTM_MOUSEHANDLER("Handle Mouse");

LRESULT CALLBACK LLWindowWin32::mainWindowProc(HWND h_wnd, UINT u_msg, WPARAM w_param, LPARAM l_param)
{
	// Ignore clicks not originated in the client area, i.e. mouse-up events not preceded with a WM_LBUTTONDOWN.
	// This helps prevent avatar walking after maximizing the window by double-clicking the title bar.
	static bool sHandleLeftMouseUp = true;

	// Ignore the double click received right after activating app.
	// This is to avoid triggering double click teleport after returning focus (see MAINT-3786).
	static bool sHandleDoubleClick = true;

	LLWindowWin32 *window_imp = (LLWindowWin32 *)GetWindowLongPtr( h_wnd, GWLP_USERDATA );


	if (NULL != window_imp)
	{
		window_imp->mCallbacks->handleResumeWatchdog(window_imp);
		window_imp->mCallbacks->handlePingWatchdog(window_imp, "Main:StartWndProc");
		// Has user provided their own window callback?
		if (NULL != window_imp->mWndProc)
		{
			if (!window_imp->mWndProc(h_wnd, u_msg, w_param, l_param))
			{
				// user has handled window message
				return 0;
			}
		}

		window_imp->mCallbacks->handlePingWatchdog(window_imp, "Main:PreSwitchWndProc");
		
		// Juggle to make sure we can get negative positions for when
		// mouse is outside window.
		LLCoordWindow window_coord((S32)(S16)LOWORD(l_param), (S32)(S16)HIWORD(l_param));

		// This doesn't work, as LOWORD returns unsigned short.
		//LLCoordWindow window_coord(LOWORD(l_param), HIWORD(l_param));
		LLCoordGL gl_coord;

		// pass along extended flag in mask
		MASK mask = (l_param>>16 & KF_EXTENDED) ? MASK_EXTENDED : 0x0;
		BOOL eat_keystroke = TRUE;

		switch(u_msg)
		{
			RECT	update_rect;
			S32		update_width;
			S32		update_height;

		case WM_TIMER:
			window_imp->mCallbacks->handlePingWatchdog(window_imp, "Main:WM_TIMER");
			window_imp->mCallbacks->handleTimerEvent(window_imp);
			break;

		case WM_DEVICECHANGE:
			window_imp->mCallbacks->handlePingWatchdog(window_imp, "Main:WM_DEVICECHANGE");
			if (gDebugWindowProc)
			{
				LL_INFOS() << "  WM_DEVICECHANGE: wParam=" << w_param 
						<< "; lParam=" << l_param << LL_ENDL;
			}
			if (w_param == DBT_DEVNODES_CHANGED || w_param == DBT_DEVICEARRIVAL)
			{
				if (window_imp->mCallbacks->handleDeviceChange(window_imp))
				{
					return 0;
				}
			}
			break;

		case WM_PAINT:
			window_imp->mCallbacks->handlePingWatchdog(window_imp, "Main:WM_PAINT");
			GetUpdateRect(window_imp->mWindowHandle, &update_rect, FALSE);
			update_width = update_rect.right - update_rect.left + 1;
			update_height = update_rect.bottom - update_rect.top + 1;
			window_imp->mCallbacks->handlePaint(window_imp, update_rect.left, update_rect.top,
				update_width, update_height);
			break;
		case WM_PARENTNOTIFY:
			window_imp->mCallbacks->handlePingWatchdog(window_imp, "Main:WM_PARENTNOTIFY");
			u_msg = u_msg;
			break;

		case WM_SETCURSOR:
			// This message is sent whenever the cursor is moved in a window.
			// You need to set the appropriate cursor appearance.

			// Only take control of cursor over client region of window
			// This allows Windows(tm) to handle resize cursors, etc.
			window_imp->mCallbacks->handlePingWatchdog(window_imp, "Main:WM_SETCURSOR");
			if (LOWORD(l_param) == HTCLIENT)
			{
				SetCursor(window_imp->mCursor[ window_imp->mCurrentCursor] );
				return 0;
			}
			break;

		case WM_ENTERMENULOOP:
			window_imp->mCallbacks->handlePingWatchdog(window_imp, "Main:WM_ENTERMENULOOP");
			window_imp->mCallbacks->handleWindowBlock(window_imp);
			break;

		case WM_EXITMENULOOP:
			window_imp->mCallbacks->handlePingWatchdog(window_imp, "Main:WM_EXITMENULOOP");
			window_imp->mCallbacks->handleWindowUnblock(window_imp);
			break;

		case WM_ACTIVATEAPP:
			window_imp->mCallbacks->handlePingWatchdog(window_imp, "Main:WM_ACTIVATEAPP");
			{
				// This message should be sent whenever the app gains or loses focus.
				BOOL activating = (BOOL) w_param;
				BOOL minimized = window_imp->getMinimized();

				if (gDebugWindowProc)
				{
					LL_INFOS("Window") << "WINDOWPROC ActivateApp "
						<< " activating " << S32(activating)
						<< " minimized " << S32(minimized)
						<< " fullscreen " << S32(window_imp->mFullscreen)
						<< LL_ENDL;
				}

				if (window_imp->mFullscreen)
				{
					// When we run fullscreen, restoring or minimizing the app needs 
					// to switch the screen resolution
					if (activating)
					{
						window_imp->setFullscreenResolution();
						window_imp->restore();
					}
					else
					{
						window_imp->minimize();
						window_imp->resetDisplayResolution();
					}
				}

				if (!activating)
				{
					sHandleDoubleClick = false;
				}

				window_imp->mCallbacks->handleActivateApp(window_imp, activating);

				break;
			}

		case WM_ACTIVATE:
			window_imp->mCallbacks->handlePingWatchdog(window_imp, "Main:WM_ACTIVATE");
			{
				// Can be one of WA_ACTIVE, WA_CLICKACTIVE, or WA_INACTIVE
				BOOL activating = (LOWORD(w_param) != WA_INACTIVE);

				BOOL minimized = BOOL(HIWORD(w_param));

				if (!activating && LLWinImm::isAvailable() && window_imp->mPreeditor)
				{
					window_imp->interruptLanguageTextInput();
				}

				// JC - I'm not sure why, but if we don't report that we handled the 
				// WM_ACTIVATE message, the WM_ACTIVATEAPP messages don't work 
				// properly when we run fullscreen.
				if (gDebugWindowProc)
				{
					LL_INFOS("Window") << "WINDOWPROC Activate "
						<< " activating " << S32(activating) 
						<< " minimized " << S32(minimized)
						<< LL_ENDL;
				}

				// Don't handle this.
				break;
			}

		case WM_QUERYOPEN:
			// TODO: use this to return a nice icon
			break;

		case WM_SYSCOMMAND:
			window_imp->mCallbacks->handlePingWatchdog(window_imp, "Main:WM_SYSCOMMAND");
			switch(w_param)
			{
			case SC_KEYMENU: 
				// Disallow the ALT key from triggering the default system menu.
				return 0;		

			case SC_SCREENSAVE:
			case SC_MONITORPOWER:
				// eat screen save messages and prevent them!
				return 0;
			}
			break;

		case WM_CLOSE:
			window_imp->mCallbacks->handlePingWatchdog(window_imp, "Main:WM_CLOSE");
			// Will the app allow the window to close?
			if (window_imp->mCallbacks->handleCloseRequest(window_imp))
			{
				// Get the app to initiate cleanup.
				window_imp->mCallbacks->handleQuit(window_imp);
				// The app is responsible for calling destroyWindow when done with GL
			}
			return 0;

		case WM_DESTROY:
			window_imp->mCallbacks->handlePingWatchdog(window_imp, "Main:WM_DESTROY");
			if (window_imp->shouldPostQuit())
			{
				PostQuitMessage(0);  // Posts WM_QUIT with an exit code of 0
			}
			return 0;

		case WM_COMMAND:
			window_imp->mCallbacks->handlePingWatchdog(window_imp, "Main:WM_COMMAND");
			if (!HIWORD(w_param)) // this message is from a menu
			{
				window_imp->mCallbacks->handleMenuSelect(window_imp, LOWORD(w_param));
			}
			break;

		case WM_SYSKEYDOWN:
			window_imp->mCallbacks->handlePingWatchdog(window_imp, "Main:WM_SYSKEYDOWN");
			// allow system keys, such as ALT-F4 to be processed by Windows
			eat_keystroke = FALSE;
		case WM_KEYDOWN:
			window_imp->mKeyCharCode = 0; // don't know until wm_char comes in next
			window_imp->mKeyScanCode = ( l_param >> 16 ) & 0xff;
			window_imp->mKeyVirtualKey = w_param;
			window_imp->mRawMsg = u_msg;
			window_imp->mRawWParam = w_param;
			window_imp->mRawLParam = l_param;

			window_imp->mCallbacks->handlePingWatchdog(window_imp, "Main:WM_KEYDOWN");
			{
				if (gDebugWindowProc)
				{
					LL_INFOS("Window") << "Debug WindowProc WM_KEYDOWN "
						<< " key " << S32(w_param) 
						<< LL_ENDL;
				}
				if(gKeyboard->handleKeyDown(w_param, mask) && eat_keystroke)
				{
					return 0;
				}
				// pass on to windows if we didn't handle it
				break;
			}
		case WM_SYSKEYUP:
			eat_keystroke = FALSE;
		case WM_KEYUP:
		{
			window_imp->mKeyScanCode = ( l_param >> 16 ) & 0xff;
			window_imp->mKeyVirtualKey = w_param;
			window_imp->mRawMsg = u_msg;
			window_imp->mRawWParam = w_param;
			window_imp->mRawLParam = l_param;

			window_imp->mCallbacks->handlePingWatchdog(window_imp, "Main:WM_KEYUP");
			LL_RECORD_BLOCK_TIME(FTM_KEYHANDLER);

			if (gDebugWindowProc)
			{
				LL_INFOS("Window") << "Debug WindowProc WM_KEYUP "
					<< " key " << S32(w_param) 
					<< LL_ENDL;
			}
			if (gKeyboard->handleKeyUp(w_param, mask) && eat_keystroke)
			{
				return 0;
			}

			// pass on to windows
			break;
		}
		case WM_IME_SETCONTEXT:
			window_imp->mCallbacks->handlePingWatchdog(window_imp, "Main:WM_IME_SETCONTEXT");
			if (gDebugWindowProc)
			{
				LL_INFOS() << "WM_IME_SETCONTEXT" << LL_ENDL;
			}
			if (LLWinImm::isAvailable() && window_imp->mPreeditor)
			{
				l_param &= ~ISC_SHOWUICOMPOSITIONWINDOW;
				// Invoke DefWinProc with the modified LPARAM.
			}
			break;

		case WM_IME_STARTCOMPOSITION:
			window_imp->mCallbacks->handlePingWatchdog(window_imp, "Main:WM_IME_STARTCOMPOSITION");
			if (gDebugWindowProc)
			{
				LL_INFOS() << "WM_IME_STARTCOMPOSITION" << LL_ENDL;
			}
			if (LLWinImm::isAvailable() && window_imp->mPreeditor)
			{
				window_imp->handleStartCompositionMessage();
				return 0;
			}
			break;

		case WM_IME_ENDCOMPOSITION:
			window_imp->mCallbacks->handlePingWatchdog(window_imp, "Main:WM_IME_ENDCOMPOSITION");
			if (gDebugWindowProc)
			{
				LL_INFOS() << "WM_IME_ENDCOMPOSITION" << LL_ENDL;
			}
			if (LLWinImm::isAvailable() && window_imp->mPreeditor)
			{
				return 0;
			}
			break;

		case WM_IME_COMPOSITION:
			window_imp->mCallbacks->handlePingWatchdog(window_imp, "Main:WM_IME_COMPOSITION");
			if (gDebugWindowProc)
			{
				LL_INFOS() << "WM_IME_COMPOSITION" << LL_ENDL;
			}
			if (LLWinImm::isAvailable() && window_imp->mPreeditor)
			{
				window_imp->handleCompositionMessage(l_param);
				return 0;
			}
			break;

		case WM_IME_REQUEST:
			window_imp->mCallbacks->handlePingWatchdog(window_imp, "Main:WM_IME_REQUEST");
			if (gDebugWindowProc)
			{
				LL_INFOS() << "WM_IME_REQUEST" << LL_ENDL;
			}
			if (LLWinImm::isAvailable() && window_imp->mPreeditor)
			{
				LRESULT result = 0;
				if (window_imp->handleImeRequests(w_param, l_param, &result))
				{
					return result;
				}
			}
			break;

		case WM_CHAR:
			window_imp->mKeyCharCode = w_param;
			window_imp->mRawMsg = u_msg;
			window_imp->mRawWParam = w_param;
			window_imp->mRawLParam = l_param;

			// Should really use WM_UNICHAR eventually, but it requires a specific Windows version and I need
			// to figure out how that works. - Doug
			//
			// ... Well, I don't think so.
			// How it works is explained in Win32 API document, but WM_UNICHAR didn't work
			// as specified at least on Windows XP SP1 Japanese version.  I have never used
			// it since then, and I'm not sure whether it has been fixed now, but I don't think
			// it is worth trying.  The good old WM_CHAR works just fine even for supplementary
			// characters.  We just need to take care of surrogate pairs sent as two WM_CHAR's
			// by ourselves.  It is not that tough.  -- Alissa Sabre @ SL
			window_imp->mCallbacks->handlePingWatchdog(window_imp, "Main:WM_CHAR");
			if (gDebugWindowProc)
			{
				LL_INFOS("Window") << "Debug WindowProc WM_CHAR "
					<< " key " << S32(w_param) 
					<< LL_ENDL;
			}
			// Even if LLWindowCallbacks::handleUnicodeChar(llwchar, BOOL) returned FALSE,
			// we *did* processed the event, so I believe we should not pass it to DefWindowProc...
			window_imp->handleUnicodeUTF16((U16)w_param, gKeyboard->currentMask(FALSE));
			return 0;

		case WM_NCLBUTTONDOWN:
			{
				window_imp->mCallbacks->handlePingWatchdog(window_imp, "Main:WM_NCLBUTTONDOWN");
				// A click in a non-client area, e.g. title bar or window border.
				sHandleLeftMouseUp = false;
				sHandleDoubleClick = true;
			}
			break;

		case WM_LBUTTONDOWN:
			{
				window_imp->mCallbacks->handlePingWatchdog(window_imp, "Main:WM_LBUTTONDOWN");
				LL_RECORD_BLOCK_TIME(FTM_MOUSEHANDLER);
				sHandleLeftMouseUp = true;

				if (LLWinImm::isAvailable() && window_imp->mPreeditor)
				{
					window_imp->interruptLanguageTextInput();
				}

				// Because we move the cursor position in the app, we need to query
				// to find out where the cursor at the time the event is handled.
				// If we don't do this, many clicks could get buffered up, and if the
				// first click changes the cursor position, all subsequent clicks
				// will occur at the wrong location.  JC
				if (window_imp->mMousePositionModified)
				{
					LLCoordWindow cursor_coord_window;
					window_imp->getCursorPosition(&cursor_coord_window);
					gl_coord = cursor_coord_window.convert();
				}
				else
				{
					gl_coord = window_coord.convert();
				}
				MASK mask = gKeyboard->currentMask(TRUE);
				// generate move event to update mouse coordinates
				window_imp->mCallbacks->handleMouseMove(window_imp, gl_coord, mask);
				if (window_imp->mCallbacks->handleMouseDown(window_imp, gl_coord, mask))
				{
					return 0;
				}
			}
			break;

		case WM_LBUTTONDBLCLK:
		//RN: ignore right button double clicks for now
		//case WM_RBUTTONDBLCLK:
			{
				window_imp->mCallbacks->handlePingWatchdog(window_imp, "Main:WM_LBUTTONDBLCLK");

				if (!sHandleDoubleClick)
				{
					sHandleDoubleClick = true;
					break;
				}

				// Because we move the cursor position in the app, we need to query
				// to find out where the cursor at the time the event is handled.
				// If we don't do this, many clicks could get buffered up, and if the
				// first click changes the cursor position, all subsequent clicks
				// will occur at the wrong location.  JC
				if (window_imp->mMousePositionModified)
				{
					LLCoordWindow cursor_coord_window;
					window_imp->getCursorPosition(&cursor_coord_window);
					gl_coord = cursor_coord_window.convert();
				}
				else
				{
					gl_coord = window_coord.convert();
				}
				MASK mask = gKeyboard->currentMask(TRUE);
				// generate move event to update mouse coordinates
				window_imp->mCallbacks->handleMouseMove(window_imp, gl_coord, mask);
				if (window_imp->mCallbacks->handleDoubleClick(window_imp, gl_coord, mask) )
				{
					return 0;
				}
			}
			break;

		case WM_LBUTTONUP:
			{
				window_imp->mCallbacks->handlePingWatchdog(window_imp, "Main:WM_LBUTTONUP");
				LL_RECORD_BLOCK_TIME(FTM_MOUSEHANDLER);

				if (!sHandleLeftMouseUp)
				{
					sHandleLeftMouseUp = true;
					break;
				}
				sHandleDoubleClick = true;

				//if (gDebugClicks)
				//{
				//	LL_INFOS("Window") << "WndProc left button up" << LL_ENDL;
				//}
				// Because we move the cursor position in the app, we need to query
				// to find out where the cursor at the time the event is handled.
				// If we don't do this, many clicks could get buffered up, and if the
				// first click changes the cursor position, all subsequent clicks
				// will occur at the wrong location.  JC
				if (window_imp->mMousePositionModified)
				{
					LLCoordWindow cursor_coord_window;
					window_imp->getCursorPosition(&cursor_coord_window);
					gl_coord = cursor_coord_window.convert();
				}
				else
				{
					gl_coord = window_coord.convert();
				}
				MASK mask = gKeyboard->currentMask(TRUE);
				// generate move event to update mouse coordinates
				window_imp->mCallbacks->handleMouseMove(window_imp, gl_coord, mask);
				if (window_imp->mCallbacks->handleMouseUp(window_imp, gl_coord, mask))
				{
					return 0;
				}
			}
			break;

		case WM_RBUTTONDBLCLK:
		case WM_RBUTTONDOWN:
			{
				window_imp->mCallbacks->handlePingWatchdog(window_imp, "Main:WM_RBUTTONDOWN");
				LL_RECORD_BLOCK_TIME(FTM_MOUSEHANDLER);
				if (LLWinImm::isAvailable() && window_imp->mPreeditor)
				{
					window_imp->interruptLanguageTextInput();
				}

				// Because we move the cursor position in the llviewerapp, we need to query
				// to find out where the cursor at the time the event is handled.
				// If we don't do this, many clicks could get buffered up, and if the
				// first click changes the cursor position, all subsequent clicks
				// will occur at the wrong location.  JC
				if (window_imp->mMousePositionModified)
				{
					LLCoordWindow cursor_coord_window;
					window_imp->getCursorPosition(&cursor_coord_window);
					gl_coord = cursor_coord_window.convert();
				}
				else
				{
					gl_coord = window_coord.convert();
				}
				MASK mask = gKeyboard->currentMask(TRUE);
				// generate move event to update mouse coordinates
				window_imp->mCallbacks->handleMouseMove(window_imp, gl_coord, mask);
				if (window_imp->mCallbacks->handleRightMouseDown(window_imp, gl_coord, mask))
				{
					return 0;
				}
			}
			break;

		case WM_RBUTTONUP:
			{
				window_imp->mCallbacks->handlePingWatchdog(window_imp, "Main:WM_RBUTTONUP");
				LL_RECORD_BLOCK_TIME(FTM_MOUSEHANDLER);
				// Because we move the cursor position in the app, we need to query
				// to find out where the cursor at the time the event is handled.
				// If we don't do this, many clicks could get buffered up, and if the
				// first click changes the cursor position, all subsequent clicks
				// will occur at the wrong location.  JC
				if (window_imp->mMousePositionModified)
				{
					LLCoordWindow cursor_coord_window;
					window_imp->getCursorPosition(&cursor_coord_window);
					gl_coord = cursor_coord_window.convert();
				}
				else
				{
					gl_coord = window_coord.convert();
				}
				MASK mask = gKeyboard->currentMask(TRUE);
				// generate move event to update mouse coordinates
				window_imp->mCallbacks->handleMouseMove(window_imp, gl_coord, mask);
				if (window_imp->mCallbacks->handleRightMouseUp(window_imp, gl_coord, mask))
				{
					return 0;
				}
			}
			break;

		case WM_MBUTTONDOWN:
//		case WM_MBUTTONDBLCLK:
			{
				window_imp->mCallbacks->handlePingWatchdog(window_imp, "Main:WM_MBUTTONDOWN");
				LL_RECORD_BLOCK_TIME(FTM_MOUSEHANDLER);
				if (LLWinImm::isAvailable() && window_imp->mPreeditor)
				{
					window_imp->interruptLanguageTextInput();
				}

				// Because we move the cursor position in tllviewerhe app, we need to query
				// to find out where the cursor at the time the event is handled.
				// If we don't do this, many clicks could get buffered up, and if the
				// first click changes the cursor position, all subsequent clicks
				// will occur at the wrong location.  JC
				if (window_imp->mMousePositionModified)
				{
					LLCoordWindow cursor_coord_window;
					window_imp->getCursorPosition(&cursor_coord_window);
					gl_coord = cursor_coord_window.convert();
				}
				else
				{
					gl_coord = window_coord.convert();
				}
				MASK mask = gKeyboard->currentMask(TRUE);
				// generate move event to update mouse coordinates
				window_imp->mCallbacks->handleMouseMove(window_imp, gl_coord, mask);
				if (window_imp->mCallbacks->handleMiddleMouseDown(window_imp, gl_coord, mask))
				{
					return 0;
				}
			}
			break;

		case WM_MBUTTONUP:
			{
				window_imp->mCallbacks->handlePingWatchdog(window_imp, "Main:WM_MBUTTONUP");
				LL_RECORD_BLOCK_TIME(FTM_MOUSEHANDLER);
				// Because we move the cursor position in the llviewer app, we need to query
				// to find out where the cursor at the time the event is handled.
				// If we don't do this, many clicks could get buffered up, and if the
				// first click changes the cursor position, all subsequent clicks
				// will occur at the wrong location.  JC
				if (window_imp->mMousePositionModified)
				{
					LLCoordWindow cursor_coord_window;
					window_imp->getCursorPosition(&cursor_coord_window);
					gl_coord = cursor_coord_window.convert();
				}
				else
				{
					gl_coord = window_coord.convert();
				}
				MASK mask = gKeyboard->currentMask(TRUE);
				// generate move event to update mouse coordinates
				window_imp->mCallbacks->handleMouseMove(window_imp, gl_coord, mask);
				if (window_imp->mCallbacks->handleMiddleMouseUp(window_imp, gl_coord, mask))
				{
					return 0;
				}
			}
			break;

		case WM_MOUSEWHEEL:
			{
				window_imp->mCallbacks->handlePingWatchdog(window_imp, "Main:WM_MOUSEWHEEL");
				static short z_delta = 0;

				RECT	client_rect;

				// eat scroll events that occur outside our window, since we use mouse position to direct scroll
				// instead of keyboard focus
				// NOTE: mouse_coord is in *window* coordinates for scroll events
				POINT mouse_coord = {(S32)(S16)LOWORD(l_param), (S32)(S16)HIWORD(l_param)};

				if (ScreenToClient(window_imp->mWindowHandle, &mouse_coord)
					&& GetClientRect(window_imp->mWindowHandle, &client_rect))
				{
					// we have a valid mouse point and client rect
					if (mouse_coord.x < client_rect.left || client_rect.right < mouse_coord.x
						|| mouse_coord.y < client_rect.top || client_rect.bottom < mouse_coord.y)
					{
						// mouse is outside of client rect, so don't do anything
						return 0;
					}
				}

				S16 incoming_z_delta = HIWORD(w_param);
				z_delta += incoming_z_delta;
				// cout << "z_delta " << z_delta << endl;

				// current mouse wheels report changes in increments of zDelta (+120, -120)
				// Future, higher resolution mouse wheels may report smaller deltas.
				// So we sum the deltas and only act when we've exceeded WHEEL_DELTA
				//
				// If the user rapidly spins the wheel, we can get messages with
				// large deltas, like 480 or so.  Thus we need to scroll more quickly.
				if (z_delta <= -WHEEL_DELTA || WHEEL_DELTA <= z_delta)
				{
					window_imp->mCallbacks->handleScrollWheel(window_imp, -z_delta / WHEEL_DELTA);
					z_delta = 0;
				}
				return 0;
			}
			/*
			// TODO: add this after resolving _WIN32_WINNT issue
			case WM_MOUSELEAVE:
			{
			window_imp->mCallbacks->handleMouseLeave(window_imp);

			//				TRACKMOUSEEVENT track_mouse_event;
			//				track_mouse_event.cbSize = sizeof( TRACKMOUSEEVENT );
			//				track_mouse_event.dwFlags = TME_LEAVE;
			//				track_mouse_event.hwndTrack = h_wnd;
			//				track_mouse_event.dwHoverTime = HOVER_DEFAULT;
			//				TrackMouseEvent( &track_mouse_event ); 
			return 0;
			}
			*/
			// Handle mouse movement within the window
		case WM_MOUSEMOVE:
			{
				window_imp->mCallbacks->handlePingWatchdog(window_imp, "Main:WM_MOUSEMOVE");
				MASK mask = gKeyboard->currentMask(TRUE);
				window_imp->mCallbacks->handleMouseMove(window_imp, window_coord.convert(), mask);
				return 0;
			}

		case WM_GETMINMAXINFO:
			{
				LPMINMAXINFO min_max = (LPMINMAXINFO)l_param;
				min_max->ptMinTrackSize.x = window_imp->mMinWindowWidth;
				min_max->ptMinTrackSize.y = window_imp->mMinWindowHeight;
				return 0;
			}

		case WM_SIZE:
			{
				window_imp->mCallbacks->handlePingWatchdog(window_imp, "Main:WM_SIZE");
				S32 width = S32( LOWORD(l_param) );
				S32 height = S32( HIWORD(l_param) );

				if (gDebugWindowProc)
				{
					BOOL maximized = ( w_param == SIZE_MAXIMIZED );
					BOOL restored  = ( w_param == SIZE_RESTORED );
					BOOL minimized = ( w_param == SIZE_MINIMIZED );

					LL_INFOS("Window") << "WINDOWPROC Size "
						<< width << "x" << height
						<< " max " << S32(maximized)
						<< " min " << S32(minimized)
						<< " rest " << S32(restored)
						<< LL_ENDL;
				}

				// There's an odd behavior with WM_SIZE that I would call a bug. If 
				// the window is maximized, and you call MoveWindow() with a size smaller
				// than a maximized window, it ends up sending WM_SIZE with w_param set 
				// to SIZE_MAXIMIZED -- which isn't true. So the logic below doesn't work.
				// (SL-44655). Fixed it by calling ShowWindow(SW_RESTORE) first (see 
				// LLWindowWin32::moveWindow in this file). 

				// If we are now restored, but we weren't before, this
				// means that the window was un-minimized.
				if (w_param == SIZE_RESTORED && window_imp->mLastSizeWParam != SIZE_RESTORED)
				{
					window_imp->mCallbacks->handleActivate(window_imp, TRUE);
				}

				// handle case of window being maximized from fully minimized state
				if (w_param == SIZE_MAXIMIZED && window_imp->mLastSizeWParam != SIZE_MAXIMIZED)
				{
					window_imp->mCallbacks->handleActivate(window_imp, TRUE);
				}

				// Also handle the minimization case
				if (w_param == SIZE_MINIMIZED && window_imp->mLastSizeWParam != SIZE_MINIMIZED)
				{
					window_imp->mCallbacks->handleActivate(window_imp, FALSE);
				}

				// Actually resize all of our views
				if (w_param != SIZE_MINIMIZED)
				{
					// Ignore updates for minimizing and minimized "windows"
					window_imp->mCallbacks->handleResize(	window_imp, 
						LOWORD(l_param), 
						HIWORD(l_param) );
				}

				window_imp->mLastSizeWParam = w_param;

				return 0;
			}
        
		case WM_DPICHANGED:
			{
				LPRECT lprc_new_scale;
				F32 new_scale = F32(LOWORD(w_param)) / F32(USER_DEFAULT_SCREEN_DPI);
				lprc_new_scale = (LPRECT)l_param;
				S32 new_width = lprc_new_scale->right - lprc_new_scale->left;
				S32 new_height = lprc_new_scale->bottom - lprc_new_scale->top;
				if (window_imp->mCallbacks->handleDPIChanged(window_imp, new_scale, new_width, new_height))
				{
					SetWindowPos(h_wnd,
						HWND_TOP,
						lprc_new_scale->left,
						lprc_new_scale->top,
						new_width,
						new_height,
						SWP_NOZORDER | SWP_NOACTIVATE);
				}
				return 0;
			}

		case WM_SETFOCUS:
			window_imp->mCallbacks->handlePingWatchdog(window_imp, "Main:WM_SETFOCUS");
			if (gDebugWindowProc)
			{
				LL_INFOS("Window") << "WINDOWPROC SetFocus" << LL_ENDL;
			}

			// <FS:Ansariel> Stop flashing when we gain focus
			if (window_imp->mWindowHandle)
			{
				FLASHWINFO flash_info;

				flash_info.cbSize = sizeof(FLASHWINFO);
				flash_info.hwnd = window_imp->mWindowHandle;
				flash_info.dwFlags = FLASHW_STOP;
				FlashWindowEx(&flash_info);
			}
			// </FS:Ansariel>

			window_imp->mCallbacks->handleFocus(window_imp);
			return 0;

		case WM_KILLFOCUS:
			window_imp->mCallbacks->handlePingWatchdog(window_imp, "Main:WM_KILLFOCUS");
			if (gDebugWindowProc)
			{
				LL_INFOS("Window") << "WINDOWPROC KillFocus" << LL_ENDL;
			}
			window_imp->mCallbacks->handleFocusLost(window_imp);
			return 0;

		case WM_COPYDATA:
			{
				window_imp->mCallbacks->handlePingWatchdog(window_imp, "Main:WM_COPYDATA");
				// received a URL
				PCOPYDATASTRUCT myCDS = (PCOPYDATASTRUCT) l_param;
				window_imp->mCallbacks->handleDataCopy(window_imp, myCDS->dwData, myCDS->lpData);
			};
			return 0;			

			break;
		}

	window_imp->mCallbacks->handlePauseWatchdog(window_imp);	
	}


	// pass unhandled messages down to Windows
	return DefWindowProc(h_wnd, u_msg, w_param, l_param);
}

BOOL LLWindowWin32::convertCoords(LLCoordGL from, LLCoordWindow *to)
{
	S32		client_height;
	RECT	client_rect;
	LLCoordWindow window_position;

	if (!mWindowHandle ||
		!GetClientRect(mWindowHandle, &client_rect) ||
		NULL == to)
	{
		return FALSE;
	}

	to->mX = from.mX;
	client_height = client_rect.bottom - client_rect.top;
	to->mY = client_height - from.mY - 1;

	return TRUE;
}

BOOL LLWindowWin32::convertCoords(LLCoordWindow from, LLCoordGL* to)
{
	S32		client_height;
	RECT	client_rect;

	if (!mWindowHandle ||
		!GetClientRect(mWindowHandle, &client_rect) ||
		NULL == to)
	{
		return FALSE;
	}

	to->mX = from.mX;
	client_height = client_rect.bottom - client_rect.top;
	to->mY = client_height - from.mY - 1;

	return TRUE;
}

BOOL LLWindowWin32::convertCoords(LLCoordScreen from, LLCoordWindow* to)
{	
	POINT mouse_point;

	mouse_point.x = from.mX;
	mouse_point.y = from.mY;
	BOOL result = ScreenToClient(mWindowHandle, &mouse_point);

	if (result)
	{
		to->mX = mouse_point.x;
		to->mY = mouse_point.y;
	}

	return result;
}

BOOL LLWindowWin32::convertCoords(LLCoordWindow from, LLCoordScreen *to)
{
	POINT mouse_point;

	mouse_point.x = from.mX;
	mouse_point.y = from.mY;
	BOOL result = ClientToScreen(mWindowHandle, &mouse_point);

	if (result)
	{
		to->mX = mouse_point.x;
		to->mY = mouse_point.y;
	}

	return result;
}

BOOL LLWindowWin32::convertCoords(LLCoordScreen from, LLCoordGL *to)
{
	LLCoordWindow window_coord;

	if (!mWindowHandle || (NULL == to))
	{
		return FALSE;
	}

	convertCoords(from, &window_coord);
	convertCoords(window_coord, to);
	return TRUE;
}

BOOL LLWindowWin32::convertCoords(LLCoordGL from, LLCoordScreen *to)
{
	LLCoordWindow window_coord;

	if (!mWindowHandle || (NULL == to))
	{
		return FALSE;
	}

	convertCoords(from, &window_coord);
	convertCoords(window_coord, to);
	return TRUE;
}


BOOL LLWindowWin32::isClipboardTextAvailable()
{
	return IsClipboardFormatAvailable(CF_UNICODETEXT);
}


BOOL LLWindowWin32::pasteTextFromClipboard(LLWString &dst)
{
	BOOL success = FALSE;

	if (IsClipboardFormatAvailable(CF_UNICODETEXT))
	{
		if (OpenClipboard(mWindowHandle))
		{
			HGLOBAL h_data = GetClipboardData(CF_UNICODETEXT);
			if (h_data)
			{
				WCHAR *utf16str = (WCHAR*) GlobalLock(h_data);
				if (utf16str)
				{
					dst = utf16str_to_wstring(utf16str);
					LLWStringUtil::removeCRLF(dst);
					GlobalUnlock(h_data);
					success = TRUE;
				}
			}
			CloseClipboard();
		}
	}

	return success;
}


BOOL LLWindowWin32::copyTextToClipboard(const LLWString& wstr)
{
	BOOL success = FALSE;

	if (OpenClipboard(mWindowHandle))
	{
		EmptyClipboard();

		// Provide a copy of the data in Unicode format.
		LLWString sanitized_string(wstr);
		LLWStringUtil::addCRLF(sanitized_string);
		llutf16string out_utf16 = wstring_to_utf16str(sanitized_string);
		const size_t size_utf16 = (out_utf16.length() + 1) * sizeof(WCHAR);

		// Memory is allocated and then ownership of it is transfered to the system.
		HGLOBAL hglobal_copy_utf16 = GlobalAlloc(GMEM_MOVEABLE, size_utf16); 
		if (hglobal_copy_utf16)
		{
			WCHAR* copy_utf16 = (WCHAR*) GlobalLock(hglobal_copy_utf16);
			if (copy_utf16)
			{
				memcpy(copy_utf16, out_utf16.c_str(), size_utf16);	/* Flawfinder: ignore */
				GlobalUnlock(hglobal_copy_utf16);

				if (SetClipboardData(CF_UNICODETEXT, hglobal_copy_utf16))
				{
					success = TRUE;
				}
			}
		}

		CloseClipboard();
	}

	return success;
}

// Constrains the mouse to the window.
void LLWindowWin32::setMouseClipping( BOOL b )
{
	if( b != mIsMouseClipping )
	{
		BOOL success = FALSE;

		if( b )
		{
			GetClipCursor( &mOldMouseClip );

			RECT client_rect_in_screen_space;
			if( getClientRectInScreenSpace( &client_rect_in_screen_space ) )
			{
				success = ClipCursor( &client_rect_in_screen_space );
			}
		}
		else
		{
			// Must restore the old mouse clip, which may be set by another window.
			success = ClipCursor( &mOldMouseClip );
			SetRect( &mOldMouseClip, 0, 0, 0, 0 );
		}

		if( success )
		{
			mIsMouseClipping = b;
		}
	}
}

BOOL LLWindowWin32::getClientRectInScreenSpace( RECT* rectp )
{
	BOOL success = FALSE;

	RECT client_rect;
	if( mWindowHandle && GetClientRect(mWindowHandle, &client_rect) )
	{
		POINT top_left;
		top_left.x = client_rect.left;
		top_left.y = client_rect.top;
		ClientToScreen(mWindowHandle, &top_left); 

		POINT bottom_right;
		bottom_right.x = client_rect.right;
		bottom_right.y = client_rect.bottom;
		ClientToScreen(mWindowHandle, &bottom_right); 

		SetRect( rectp,
			top_left.x,
			top_left.y,
			bottom_right.x,
			bottom_right.y );

		success = TRUE;
	}

	return success;
}

void LLWindowWin32::flashIcon(F32 seconds)
{
	if (mWindowHandle && (GetFocus() != mWindowHandle || GetForegroundWindow() != mWindowHandle))
	{
		FLASHWINFO flash_info;

		flash_info.cbSize = sizeof(FLASHWINFO);
		flash_info.hwnd = mWindowHandle;
		flash_info.dwFlags = FLASHW_TRAY;
		flash_info.uCount = UINT(seconds / ICON_FLASH_TIME);
		flash_info.dwTimeout = DWORD(1000.f * ICON_FLASH_TIME); // milliseconds
		FlashWindowEx(&flash_info);
	}
}

F32 LLWindowWin32::getGamma()
{
	return mCurrentGamma;
}

BOOL LLWindowWin32::restoreGamma()
{
	return SetDeviceGammaRamp(mhDC, mPrevGammaRamp);
}

BOOL LLWindowWin32::setGamma(const F32 gamma)
{
	mCurrentGamma = gamma;

	LL_DEBUGS("Window") << "Setting gamma to " << gamma << LL_ENDL;

	for ( int i = 0; i < 256; ++i )
	{
		int mult = 256 - ( int ) ( ( gamma - 1.0f ) * 128.0f );

		int value = mult * i;

		if ( value > 0xffff )
			value = 0xffff;

		mCurrentGammaRamp [ 0 * 256 + i ] = 
			mCurrentGammaRamp [ 1 * 256 + i ] = 
				mCurrentGammaRamp [ 2 * 256 + i ] = ( WORD )value;
	};

	return SetDeviceGammaRamp ( mhDC, mCurrentGammaRamp );
}

void LLWindowWin32::setFSAASamples(const U32 fsaa_samples)
{
	mFSAASamples = fsaa_samples;
}

U32 LLWindowWin32::getFSAASamples()
{
	return mFSAASamples;
}

LLWindow::LLWindowResolution* LLWindowWin32::getSupportedResolutions(S32 &num_resolutions)
{
	if (!mSupportedResolutions)
	{
		mSupportedResolutions = new LLWindowResolution[MAX_NUM_RESOLUTIONS];
		DEVMODE dev_mode;
		::ZeroMemory(&dev_mode, sizeof(DEVMODE));
		dev_mode.dmSize = sizeof(DEVMODE);

		mNumSupportedResolutions = 0;
		for (S32 mode_num = 0; mNumSupportedResolutions < MAX_NUM_RESOLUTIONS; mode_num++)
		{
			if (!EnumDisplaySettings(NULL, mode_num, &dev_mode))
			{
				break;
			}

			if (dev_mode.dmBitsPerPel == BITS_PER_PIXEL &&
				dev_mode.dmPelsWidth >= 800 &&
				dev_mode.dmPelsHeight >= 600)
			{
				BOOL resolution_exists = FALSE;
				for(S32 i = 0; i < mNumSupportedResolutions; i++)
				{
					if (mSupportedResolutions[i].mWidth == dev_mode.dmPelsWidth &&
						mSupportedResolutions[i].mHeight == dev_mode.dmPelsHeight)
					{
						resolution_exists = TRUE;
					}
				}
				if (!resolution_exists)
				{
					mSupportedResolutions[mNumSupportedResolutions].mWidth = dev_mode.dmPelsWidth;
					mSupportedResolutions[mNumSupportedResolutions].mHeight = dev_mode.dmPelsHeight;
					mNumSupportedResolutions++;
				}
			}
		}
	}

	num_resolutions = mNumSupportedResolutions;
	return mSupportedResolutions;
}


F32 LLWindowWin32::getNativeAspectRatio()
{
	if (mOverrideAspectRatio > 0.f)
	{
		return mOverrideAspectRatio;
	}
	else if (mNativeAspectRatio > 0.f)
	{
		// we grabbed this value at startup, based on the user's desktop settings
		return mNativeAspectRatio;
	}
	// RN: this hack presumes that the largest supported resolution is monitor-limited
	// and that pixels in that mode are square, therefore defining the native aspect ratio
	// of the monitor...this seems to work to a close approximation for most CRTs/LCDs
	S32 num_resolutions;
	LLWindowResolution* resolutions = getSupportedResolutions(num_resolutions);

	return ((F32)resolutions[num_resolutions - 1].mWidth / (F32)resolutions[num_resolutions - 1].mHeight);
}

F32 LLWindowWin32::getPixelAspectRatio()
{
	F32 pixel_aspect = 1.f;
	if (getFullscreen())
	{
		LLCoordScreen screen_size;
		getSize(&screen_size);
		pixel_aspect = getNativeAspectRatio() * (F32)screen_size.mY / (F32)screen_size.mX;
	}

	return pixel_aspect;
}

// Change display resolution.  Returns true if successful.
// protected
BOOL LLWindowWin32::setDisplayResolution(S32 width, S32 height, S32 bits, S32 refresh)
{
	DEVMODE dev_mode;
	::ZeroMemory(&dev_mode, sizeof(DEVMODE));
	dev_mode.dmSize = sizeof(DEVMODE);
	BOOL success = FALSE;

	// Don't change anything if we don't have to
	if (EnumDisplaySettings(NULL, ENUM_CURRENT_SETTINGS, &dev_mode))
	{
		if (dev_mode.dmPelsWidth        == width &&
			dev_mode.dmPelsHeight       == height &&
			dev_mode.dmBitsPerPel       == bits &&
			dev_mode.dmDisplayFrequency == refresh )
		{
			// ...display mode identical, do nothing
			return TRUE;
		}
	}

	memset(&dev_mode, 0, sizeof(dev_mode));
	dev_mode.dmSize = sizeof(dev_mode);
	dev_mode.dmPelsWidth        = width;
	dev_mode.dmPelsHeight       = height;
	dev_mode.dmBitsPerPel       = bits;
	dev_mode.dmDisplayFrequency = refresh;
	dev_mode.dmFields = DM_BITSPERPEL | DM_PELSWIDTH | DM_PELSHEIGHT | DM_DISPLAYFREQUENCY;

	// CDS_FULLSCREEN indicates that this is a temporary change to the device mode.
	LONG cds_result = ChangeDisplaySettings(&dev_mode, CDS_FULLSCREEN);

	success = (DISP_CHANGE_SUCCESSFUL == cds_result);

	if (!success)
	{
		LL_WARNS("Window") << "setDisplayResolution failed, "
			<< width << "x" << height << "x" << bits << " @ " << refresh << LL_ENDL;
	}

	return success;
}

// protected
BOOL LLWindowWin32::setFullscreenResolution()
{
	if (mFullscreen)
	{
		return setDisplayResolution( mFullscreenWidth, mFullscreenHeight, mFullscreenBits, mFullscreenRefresh);
	}
	else
	{
		return FALSE;
	}
}

// protected
BOOL LLWindowWin32::resetDisplayResolution()
{
	LL_DEBUGS("Window") << "resetDisplayResolution START" << LL_ENDL;

	LONG cds_result = ChangeDisplaySettings(NULL, 0);

	BOOL success = (DISP_CHANGE_SUCCESSFUL == cds_result);

	if (!success)
	{
		LL_WARNS("Window") << "resetDisplayResolution failed" << LL_ENDL;
	}

	LL_DEBUGS("Window") << "resetDisplayResolution END" << LL_ENDL;

	return success;
}

void LLWindowWin32::swapBuffers()
{
	SwapBuffers(mhDC);
}

//-TT Window Title Access
void LLWindowWin32::setTitle(const std::string& win_title)
{
	// Set the window title
	if (win_title.empty())
	{
		wsprintf(mWindowTitle, L"OpenGL Window");
	}
	else
	{
		mbstowcs(mWindowTitle, win_title.c_str(), 255);
		mWindowTitle[255] = 0;
	}

	SetWindowText(mWindowHandle, mWindowTitle);
}
//-TT

//
// LLSplashScreenImp
//
LLSplashScreenWin32::LLSplashScreenWin32()
:	mWindow(NULL)
{
}

LLSplashScreenWin32::~LLSplashScreenWin32()
{
}

void LLSplashScreenWin32::showImpl()
{
	// This appears to work.  ???
	HINSTANCE hinst = GetModuleHandle(NULL);

	mWindow = CreateDialog(hinst, 
		TEXT("SPLASHSCREEN"), 
		NULL,	// no parent
		(DLGPROC) LLSplashScreenWin32::windowProc); 
	ShowWindow(mWindow, SW_SHOW);
}


void LLSplashScreenWin32::updateImpl(const std::string& mesg)
{
	if (!mWindow) return;

	int output_str_len = MultiByteToWideChar(CP_UTF8, 0, mesg.c_str(), mesg.length(), NULL, 0);
	if( output_str_len>1024 )
		return;

	WCHAR w_mesg[1025];//big enought to keep null terminatos

	MultiByteToWideChar (CP_UTF8, 0, mesg.c_str(), mesg.length(), w_mesg, output_str_len);

	//looks like MultiByteToWideChar didn't add null terminator to converted string, see EXT-4858
	w_mesg[output_str_len] = 0;

	SendDlgItemMessage(mWindow,
		666,		// HACK: text id
		WM_SETTEXT,
		FALSE,
		(LPARAM)w_mesg);
}


void LLSplashScreenWin32::hideImpl()
{
	if (mWindow)
	{
		DestroyWindow(mWindow);
		mWindow = NULL; 
	}
}


// static
LRESULT CALLBACK LLSplashScreenWin32::windowProc(HWND h_wnd, UINT u_msg,
											WPARAM w_param, LPARAM l_param)
{
	// Just give it to windows
	return DefWindowProc(h_wnd, u_msg, w_param, l_param);
}

//
// Helper Funcs
//

S32 OSMessageBoxWin32(const std::string& text, const std::string& caption, U32 type)
{
	UINT uType;

	switch(type)
	{
	case OSMB_OK:
		uType = MB_OK;
		break;
	case OSMB_OKCANCEL:
		uType = MB_OKCANCEL;
		break;
	case OSMB_YESNO:
		uType = MB_YESNO;
		break;
	default:
		uType = MB_OK;
		break;
	}

	// HACK! Doesn't properly handle wide strings!

	// <FS:ND> Convert to wchar_t, then use MessageBoxW

	// int retval_win = MessageBoxA(NULL, text.c_str(), caption.c_str(), uType);
	llutf16string textW = utf8str_to_utf16str( text );
	llutf16string captionW = utf8str_to_utf16str( caption );
	int retval_win = MessageBoxW(NULL, textW.c_str(), captionW.c_str(), uType);

	// </FS:ND>

	S32 retval;

	switch(retval_win)
	{
	case IDYES:
		retval = OSBTN_YES;
		break;
	case IDNO:
		retval = OSBTN_NO;
		break;
	case IDOK:
		retval = OSBTN_OK;
		break;
	case IDCANCEL:
		retval = OSBTN_CANCEL;
		break;
	default:
		retval = OSBTN_CANCEL;
		break;
	}

	return retval;
}
void LLWindowWin32::openFile(const std::string& file_name )
{
	LLWString url_wstring = utf8str_to_wstring( file_name );
	llutf16string url_utf16 = wstring_to_utf16str( url_wstring );
	
	SHELLEXECUTEINFO sei = { sizeof( sei ) };
	sei.fMask = SEE_MASK_FLAG_DDEWAIT;
	sei.nShow = SW_SHOWNORMAL;
	sei.lpVerb = L"open";
	sei.lpFile = url_utf16.c_str();
	ShellExecuteEx( &sei );
}
void LLWindowWin32::spawnWebBrowser(const std::string& escaped_url, bool async)
{
	bool found = false;
	S32 i;
	for (i = 0; i < gURLProtocolWhitelistCount; i++)
	{
		if (escaped_url.find(gURLProtocolWhitelist[i]) == 0)
		{
			found = true;
			break;
		}
	}

	if (!found)
	{
		LL_WARNS("Window") << "spawn_web_browser() called for url with protocol not on whitelist: " << escaped_url << LL_ENDL;
		return;
	}

	LL_INFOS("Window") << "Opening URL " << escaped_url << LL_ENDL;

	// replaced ShellExecute code with ShellExecuteEx since ShellExecute doesn't work
	// reliablly on Vista.

	// this is madness.. no, this is..
	LLWString url_wstring = utf8str_to_wstring( escaped_url );
	llutf16string url_utf16 = wstring_to_utf16str( url_wstring );

	// let the OS decide what to use to open the URL
	SHELLEXECUTEINFO sei = { sizeof( sei ) };
	// NOTE: this assumes that SL will stick around long enough to complete the DDE message exchange
	// necessary for ShellExecuteEx to complete
	if (async)
	{
		sei.fMask = SEE_MASK_ASYNCOK;
	}
	sei.nShow = SW_SHOWNORMAL;
	sei.lpVerb = L"open";
	sei.lpFile = url_utf16.c_str();
	ShellExecuteEx( &sei );
}

/*
	Make the raw keyboard data available - used to poke through to LLQtWebKit so
	that Qt/Webkit has access to the virtual keycodes etc. that it needs
*/
LLSD LLWindowWin32::getNativeKeyData()
{
	LLSD result = LLSD::emptyMap();

	result["scan_code"] = (S32)mKeyScanCode;
	result["virtual_key"] = (S32)mKeyVirtualKey;
	result["msg"] = ll_sd_from_U32(mRawMsg);
	result["w_param"] = ll_sd_from_U32(mRawWParam);
	result["l_param"] = ll_sd_from_U32(mRawLParam);

	return result;
}

BOOL LLWindowWin32::dialogColorPicker( F32 *r, F32 *g, F32 *b )
{
	BOOL retval = FALSE;

	static CHOOSECOLOR cc;
	static COLORREF crCustColors[16];
	cc.lStructSize = sizeof(CHOOSECOLOR);
	cc.hwndOwner = mWindowHandle;
	cc.hInstance = NULL;
	cc.rgbResult = RGB ((*r * 255.f),(*g *255.f),(*b * 255.f));
	//cc.rgbResult = RGB (0x80,0x80,0x80); 
	cc.lpCustColors = crCustColors;
	cc.Flags = CC_RGBINIT | CC_FULLOPEN;
	cc.lCustData = 0;
	cc.lpfnHook = NULL;
	cc.lpTemplateName = NULL;
 
	// This call is modal, so pause agent
	//send_agent_pause();	// this is in newview and we don't want to set up a dependency
	{
		retval = ChooseColor(&cc);
	}
	//send_agent_resume();	// this is in newview and we don't want to set up a dependency

	*b = ((F32)((cc.rgbResult >> 16) & 0xff)) / 255.f;

	*g = ((F32)((cc.rgbResult >> 8) & 0xff)) / 255.f;
	
	*r = ((F32)(cc.rgbResult & 0xff)) / 255.f;

	return (retval);
}

void *LLWindowWin32::getPlatformWindow()
{
	return (void*)mWindowHandle;
}

void LLWindowWin32::bringToFront()
{
	BringWindowToTop(mWindowHandle);
}

// set (OS) window focus back to the client
void LLWindowWin32::focusClient()
{
	SetFocus ( mWindowHandle );
}

void LLWindowWin32::allowLanguageTextInput(LLPreeditor *preeditor, BOOL b)
{
	if (b == sLanguageTextInputAllowed || !LLWinImm::isAvailable())
	{
		return;
	}

	if (preeditor != mPreeditor && !b)
	{
		// This condition may occur with a call to
		// setEnabled(BOOL) from LLTextEditor or LLLineEditor
		// when the control is not focused.
		// We need to silently ignore the case so that
		// the language input status of the focused control
		// is not disturbed.
		return;
	}

	// Take care of old and new preeditors.
	if (preeditor != mPreeditor || !b)
	{
		if (sLanguageTextInputAllowed)
		{
			interruptLanguageTextInput();
		}
		mPreeditor = (b ? preeditor : NULL);
	}

	sLanguageTextInputAllowed = b;

	if ( sLanguageTextInputAllowed )
	{
		// Allowing: Restore the previous IME status, so that the user has a feeling that the previous 
		// text input continues naturally.  Be careful, however, the IME status is meaningful only during the user keeps 
		// using same Input Locale (aka Keyboard Layout).
		if (sWinIMEOpened && GetKeyboardLayout(0) == sWinInputLocale)
		{
			HIMC himc = LLWinImm::getContext(mWindowHandle);
			LLWinImm::setOpenStatus(himc, TRUE);
			LLWinImm::setConversionStatus(himc, sWinIMEConversionMode, sWinIMESentenceMode);
			LLWinImm::releaseContext(mWindowHandle, himc);
		}
	}
	else
	{
		// Disallowing: Turn off the IME so that succeeding key events bypass IME and come to us directly.
		// However, do it after saving the current IME  status.  We need to restore the status when
		//   allowing language text input again.
		sWinInputLocale = GetKeyboardLayout(0);
		sWinIMEOpened = LLWinImm::isIME(sWinInputLocale);
		if (sWinIMEOpened)
		{
			HIMC himc = LLWinImm::getContext(mWindowHandle);
			sWinIMEOpened = LLWinImm::getOpenStatus(himc);
			if (sWinIMEOpened)
			{
				LLWinImm::getConversionStatus(himc, &sWinIMEConversionMode, &sWinIMESentenceMode);

				// We need both ImmSetConversionStatus and ImmSetOpenStatus here to surely disable IME's 
				// keyboard hooking, because Some IME reacts only on the former and some other on the latter...
				LLWinImm::setConversionStatus(himc, IME_CMODE_NOCONVERSION, sWinIMESentenceMode);
				LLWinImm::setOpenStatus(himc, FALSE);
			}
			LLWinImm::releaseContext(mWindowHandle, himc);
 		}
	}
}

void LLWindowWin32::fillCandidateForm(const LLCoordGL& caret, const LLRect& bounds, 
		CANDIDATEFORM *form)
{
	LLCoordWindow caret_coord, top_left, bottom_right;
	convertCoords(caret, &caret_coord);
	convertCoords(LLCoordGL(bounds.mLeft, bounds.mTop), &top_left);
	convertCoords(LLCoordGL(bounds.mRight, bounds.mBottom), &bottom_right);

	memset(form, 0, sizeof(CANDIDATEFORM));
	form->dwStyle = CFS_EXCLUDE;
	form->ptCurrentPos.x = caret_coord.mX;
	form->ptCurrentPos.y = caret_coord.mY;
	form->rcArea.left   = top_left.mX;
	form->rcArea.top    = top_left.mY;
	form->rcArea.right  = bottom_right.mX;
	form->rcArea.bottom = bottom_right.mY;
}


// Put the IME window at the right place (near current text input).   Point coordinates should be the top of the current text line.
void LLWindowWin32::setLanguageTextInput( const LLCoordGL & position )
{
	if (sLanguageTextInputAllowed && LLWinImm::isAvailable())
	{
		HIMC himc = LLWinImm::getContext(mWindowHandle);

		LLCoordWindow win_pos;
		convertCoords( position, &win_pos );

		if ( win_pos.mX >= 0 && win_pos.mY >= 0 && 
			(win_pos.mX != sWinIMEWindowPosition.mX) || (win_pos.mY != sWinIMEWindowPosition.mY) )
		{
			COMPOSITIONFORM ime_form;
			memset( &ime_form, 0, sizeof(ime_form) );
			ime_form.dwStyle = CFS_POINT;
			ime_form.ptCurrentPos.x = win_pos.mX;
			ime_form.ptCurrentPos.y = win_pos.mY;

			LLWinImm::setCompositionWindow( himc, &ime_form );

			sWinIMEWindowPosition = win_pos;
		}

		LLWinImm::releaseContext(mWindowHandle, himc);
	}
}


void LLWindowWin32::fillCharPosition(const LLCoordGL& caret, const LLRect& bounds, const LLRect& control,
		IMECHARPOSITION *char_position)
{
	LLCoordScreen caret_coord, top_left, bottom_right;
	convertCoords(caret, &caret_coord);
	convertCoords(LLCoordGL(bounds.mLeft, bounds.mTop), &top_left);
	convertCoords(LLCoordGL(bounds.mRight, bounds.mBottom), &bottom_right);

	char_position->pt.x = caret_coord.mX;
	char_position->pt.y = top_left.mY;	// Windows wants the coordinate of upper left corner of a character...
	char_position->cLineHeight = bottom_right.mY - top_left.mY;
	char_position->rcDocument.left   = top_left.mX;
	char_position->rcDocument.top    = top_left.mY;
	char_position->rcDocument.right  = bottom_right.mX;
	char_position->rcDocument.bottom = bottom_right.mY;
}

void LLWindowWin32::fillCompositionLogfont(LOGFONT *logfont)
{
	// Our font is a list of FreeType recognized font files that may
	// not have a corresponding ones in Windows' fonts.  Hence, we
	// can't simply tell Windows which font we are using.  We will
	// notify a _standard_ font for a current input locale instead.
	// We use a hard-coded knowledge about the Windows' standard
	// configuration to do so...

	memset(logfont, 0, sizeof(LOGFONT));

	const WORD lang_id = LOWORD(GetKeyboardLayout(0));
	switch (PRIMARYLANGID(lang_id))
	{
	case LANG_CHINESE:
		// We need to identify one of two Chinese fonts.
		switch (SUBLANGID(lang_id))
		{
		case SUBLANG_CHINESE_SIMPLIFIED:
		case SUBLANG_CHINESE_SINGAPORE:
			logfont->lfCharSet = GB2312_CHARSET;
			lstrcpy(logfont->lfFaceName, TEXT("SimHei"));
			break;
		case SUBLANG_CHINESE_TRADITIONAL:
		case SUBLANG_CHINESE_HONGKONG:
		case SUBLANG_CHINESE_MACAU:
		default:
			logfont->lfCharSet = CHINESEBIG5_CHARSET;
			lstrcpy(logfont->lfFaceName, TEXT("MingLiU"));
			break;			
		}
		break;
	case LANG_JAPANESE:
		logfont->lfCharSet = SHIFTJIS_CHARSET;
		lstrcpy(logfont->lfFaceName, TEXT("MS Gothic"));
		break;		
	case LANG_KOREAN:
		logfont->lfCharSet = HANGUL_CHARSET;
		lstrcpy(logfont->lfFaceName, TEXT("Gulim"));
		break;
	default:
		logfont->lfCharSet = ANSI_CHARSET;
		lstrcpy(logfont->lfFaceName, TEXT("Tahoma"));
		break;
	}
							
	logfont->lfHeight = mPreeditor->getPreeditFontSize();
	logfont->lfWeight = FW_NORMAL;
}	

U32 LLWindowWin32::fillReconvertString(const LLWString &text,
	S32 focus, S32 focus_length, RECONVERTSTRING *reconvert_string)
{
	const llutf16string text_utf16 = wstring_to_utf16str(text);
	const DWORD required_size = sizeof(RECONVERTSTRING) + (text_utf16.length() + 1) * sizeof(WCHAR);
	if (reconvert_string && reconvert_string->dwSize >= required_size)
	{
		const DWORD focus_utf16_at = wstring_utf16_length(text, 0, focus);
		const DWORD focus_utf16_length = wstring_utf16_length(text, focus, focus_length);

		reconvert_string->dwVersion = 0;
		reconvert_string->dwStrLen = text_utf16.length();
		reconvert_string->dwStrOffset = sizeof(RECONVERTSTRING);
		reconvert_string->dwCompStrLen = focus_utf16_length;
		reconvert_string->dwCompStrOffset = focus_utf16_at * sizeof(WCHAR);
		reconvert_string->dwTargetStrLen = 0;
		reconvert_string->dwTargetStrOffset = focus_utf16_at * sizeof(WCHAR);

		const LPWSTR text = (LPWSTR)((BYTE *)reconvert_string + sizeof(RECONVERTSTRING));
		memcpy(text, text_utf16.c_str(), (text_utf16.length() + 1) * sizeof(WCHAR));
	}
	return required_size;
}

void LLWindowWin32::updateLanguageTextInputArea()
{
	if (!mPreeditor || !LLWinImm::isAvailable())
	{
		return;
	}

	LLCoordGL caret_coord;
	LLRect preedit_bounds;
	if (mPreeditor->getPreeditLocation(-1, &caret_coord, &preedit_bounds, NULL))
	{
		mLanguageTextInputPointGL = caret_coord;
		mLanguageTextInputAreaGL = preedit_bounds;

		CANDIDATEFORM candidate_form;
		fillCandidateForm(caret_coord, preedit_bounds, &candidate_form);

		HIMC himc = LLWinImm::getContext(mWindowHandle);
		// Win32 document says there may be up to 4 candidate windows.
		// This magic number 4 appears only in the document, and
		// there are no constant/macro for the value...
		for (int i = 3; i >= 0; --i)
		{
			candidate_form.dwIndex = i;
			LLWinImm::setCandidateWindow(himc, &candidate_form);
		}
		LLWinImm::releaseContext(mWindowHandle, himc);
	}
}

void LLWindowWin32::interruptLanguageTextInput()
{
	if (mPreeditor && LLWinImm::isAvailable())
	{
		HIMC himc = LLWinImm::getContext(mWindowHandle);
		LLWinImm::notifyIME(himc, NI_COMPOSITIONSTR, CPS_COMPLETE, 0);
		LLWinImm::releaseContext(mWindowHandle, himc);
	}
}

void LLWindowWin32::handleStartCompositionMessage()
{
	// Let IME know the font to use in feedback UI.
	LOGFONT logfont;
	fillCompositionLogfont(&logfont);
	HIMC himc = LLWinImm::getContext(mWindowHandle);
	LLWinImm::setCompositionFont(himc, &logfont);
	LLWinImm::releaseContext(mWindowHandle, himc);
}

// Handle WM_IME_COMPOSITION message.

void LLWindowWin32::handleCompositionMessage(const U32 indexes)
{
	BOOL needs_update = FALSE;
	LLWString result_string;
	LLWString preedit_string;
	S32 preedit_string_utf16_length = 0;
	LLPreeditor::segment_lengths_t preedit_segment_lengths;
	LLPreeditor::standouts_t preedit_standouts;

	// Step I: Receive details of preedits from IME.

	HIMC himc = LLWinImm::getContext(mWindowHandle);

	if (indexes & GCS_RESULTSTR)
	{
		LONG size = LLWinImm::getCompositionString(himc, GCS_RESULTSTR, NULL, 0);
		if (size >= 0)
		{
			const LPWSTR data = new WCHAR[size / sizeof(WCHAR) + 1];
			size = LLWinImm::getCompositionString(himc, GCS_RESULTSTR, data, size);
			if (size > 0)
			{
				result_string = utf16str_to_wstring(llutf16string(data, size / sizeof(WCHAR)));
			}
			delete[] data;
			needs_update = TRUE;
		}
	}
	
	if (indexes & GCS_COMPSTR)
	{
		LONG size = LLWinImm::getCompositionString(himc, GCS_COMPSTR, NULL, 0);
		if (size >= 0)
		{
			const LPWSTR data = new WCHAR[size / sizeof(WCHAR) + 1];
			size = LLWinImm::getCompositionString(himc, GCS_COMPSTR, data, size);
			if (size > 0)
			{
				preedit_string_utf16_length = size / sizeof(WCHAR);
				preedit_string = utf16str_to_wstring(llutf16string(data, size / sizeof(WCHAR)));
			}
			delete[] data;
			needs_update = TRUE;
		}
	}

	if ((indexes & GCS_COMPCLAUSE) && preedit_string.length() > 0)
	{
		LONG size = LLWinImm::getCompositionString(himc, GCS_COMPCLAUSE, NULL, 0);
		if (size > 0)
		{
			const LPDWORD data = new DWORD[size / sizeof(DWORD)];
			size = LLWinImm::getCompositionString(himc, GCS_COMPCLAUSE, data, size);
			if (size >= sizeof(DWORD) * 2
				&& data[0] == 0 && data[size / sizeof(DWORD) - 1] == preedit_string_utf16_length)
			{
				preedit_segment_lengths.resize(size / sizeof(DWORD) - 1);
				S32 offset = 0;
				for (U32 i = 0; i < preedit_segment_lengths.size(); i++)
				{
					const S32 length = wstring_wstring_length_from_utf16_length(preedit_string, offset, data[i + 1] - data[i]);
					preedit_segment_lengths[i] = length;
					offset += length;
				}
			}
			delete[] data;
		}
	}

	if ((indexes & GCS_COMPATTR) && preedit_segment_lengths.size() > 1)
	{
		LONG size = LLWinImm::getCompositionString(himc, GCS_COMPATTR, NULL, 0);
		if (size > 0)
		{
			const LPBYTE data = new BYTE[size / sizeof(BYTE)];
			size = LLWinImm::getCompositionString(himc, GCS_COMPATTR, data, size);
			if (size == preedit_string_utf16_length)
			{
				preedit_standouts.assign(preedit_segment_lengths.size(), FALSE);
				S32 offset = 0;
				for (U32 i = 0; i < preedit_segment_lengths.size(); i++)
				{
					if (ATTR_TARGET_CONVERTED == data[offset] || ATTR_TARGET_NOTCONVERTED == data[offset])
					{
						preedit_standouts[i] = TRUE;
					}
					offset += wstring_utf16_length(preedit_string, offset, preedit_segment_lengths[i]);
				}
			}
			delete[] data;
		}
	}

	S32 caret_position = preedit_string.length();
	if (indexes & GCS_CURSORPOS)
	{
		const S32 caret_position_utf16 = LLWinImm::getCompositionString(himc, GCS_CURSORPOS, NULL, 0);
		if (caret_position_utf16 >= 0 && caret_position <= preedit_string_utf16_length)
		{
			caret_position = wstring_wstring_length_from_utf16_length(preedit_string, 0, caret_position_utf16);
		}
	}

	if (indexes == 0)
	{
		// I'm not sure this condition really happens, but
		// Windows SDK document says it is an indication
		// of "reset everything."
		needs_update = TRUE;
	}

	LLWinImm::releaseContext(mWindowHandle, himc);

	// Step II: Update the active preeditor.

	if (needs_update)
	{
		mPreeditor->resetPreedit();

		if (result_string.length() > 0)
		{
			for (LLWString::const_iterator i = result_string.begin(); i != result_string.end(); i++)
			{
				mPreeditor->handleUnicodeCharHere(*i);
			}
		}

		if (preedit_string.length() == 0)
 		{
			preedit_segment_lengths.clear();
			preedit_standouts.clear();
		}
		else
		{
			if (preedit_segment_lengths.size() == 0)
			{
				preedit_segment_lengths.assign(1, preedit_string.length());
			}
			if (preedit_standouts.size() == 0)
			{
				preedit_standouts.assign(preedit_segment_lengths.size(), FALSE);
			}
		}
		mPreeditor->updatePreedit(preedit_string, preedit_segment_lengths, preedit_standouts, caret_position);

		// Some IME doesn't query char position after WM_IME_COMPOSITION,
		// so we need to update them actively.
		updateLanguageTextInputArea();
	}
}

// Given a text and a focus range, find_context finds and returns a
// surrounding context of the focused subtext.  A variable pointed
// to by offset receives the offset in llwchars of the beginning of
// the returned context string in the given wtext.

static LLWString find_context(const LLWString & wtext, S32 focus, S32 focus_length, S32 *offset)
{
	static const S32 CONTEXT_EXCESS = 30;	// This value is by experiences.

	const S32 e = llmin((S32) wtext.length(), focus + focus_length + CONTEXT_EXCESS);
	S32 end = focus + focus_length;
	while (end < e && '\n' != wtext[end])
	{
		end++;
	}

	const S32 s = llmax(0, focus - CONTEXT_EXCESS);
	S32 start = focus;
	while (start > s && '\n' != wtext[start - 1])
	{
		--start;
	}

	*offset = start;
	return wtext.substr(start, end - start);
}

// final stage of handling drop requests - both from WM_DROPFILES message
// for files and via IDropTarget interface requests.
LLWindowCallbacks::DragNDropResult LLWindowWin32::completeDragNDropRequest( const LLCoordGL gl_coord, const MASK mask, LLWindowCallbacks::DragNDropAction action, const std::string url )
{
	return mCallbacks->handleDragNDrop( this, gl_coord, mask, action, url );
}

// Handle WM_IME_REQUEST message.
// If it handled the message, returns TRUE.  Otherwise, FALSE.
// When it handled the message, the value to be returned from
// the Window Procedure is set to *result.

<<<<<<< HEAD
// <FS:Ansariel> Unsafe Win64 code fix by Drake Arconis
//BOOL LLWindowWin32::handleImeRequests(U32 request, U32 param, LRESULT *result)
BOOL LLWindowWin32::handleImeRequests(WPARAM request, LPARAM param, LRESULT *result)
// </FS:Ansariel>
=======
BOOL LLWindowWin32::handleImeRequests(WPARAM request, LPARAM param, LRESULT *result)
>>>>>>> 2a5c47eb
{
	if ( mPreeditor )
	{
		switch (request)
		{
			case IMR_CANDIDATEWINDOW:		// http://msdn2.microsoft.com/en-us/library/ms776080.aspx
			{
				LLCoordGL caret_coord;
				LLRect preedit_bounds;
				mPreeditor->getPreeditLocation(-1, &caret_coord, &preedit_bounds, NULL);
				
				CANDIDATEFORM *const form = (CANDIDATEFORM *)param;
				DWORD const dwIndex = form->dwIndex;
				fillCandidateForm(caret_coord, preedit_bounds, form);
				form->dwIndex = dwIndex;

				*result = 1;
				return TRUE;
			}
			case IMR_QUERYCHARPOSITION:
			{
				IMECHARPOSITION *const char_position = (IMECHARPOSITION *)param;

				// char_position->dwCharPos counts in number of
				// WCHARs, i.e., UTF-16 encoding units, so we can't simply pass the
				// number to getPreeditLocation.  

				const LLWString & wtext = mPreeditor->getPreeditString();
				S32 preedit, preedit_length;
				mPreeditor->getPreeditRange(&preedit, &preedit_length);
				LLCoordGL caret_coord;
				LLRect preedit_bounds, text_control;
				const S32 position = wstring_wstring_length_from_utf16_length(wtext, preedit, char_position->dwCharPos);

				if (!mPreeditor->getPreeditLocation(position, &caret_coord, &preedit_bounds, &text_control))
				{
					LL_WARNS("Window") << "*** IMR_QUERYCHARPOSITON called but getPreeditLocation failed." << LL_ENDL;
					return FALSE;
				}
				fillCharPosition(caret_coord, preedit_bounds, text_control, char_position);

				*result = 1;
				return TRUE;
			}
			case IMR_COMPOSITIONFONT:
			{
				fillCompositionLogfont((LOGFONT *)param);

				*result = 1;
				return TRUE;
			}
			case IMR_RECONVERTSTRING:
			{
				mPreeditor->resetPreedit();
				const LLWString & wtext = mPreeditor->getPreeditString();
				S32 select, select_length;
				mPreeditor->getSelectionRange(&select, &select_length);

				S32 context_offset;
				const LLWString context = find_context(wtext, select, select_length, &context_offset);

				RECONVERTSTRING * const reconvert_string = (RECONVERTSTRING *)param;
				const U32 size = fillReconvertString(context, select - context_offset, select_length, reconvert_string);
				if (reconvert_string)
				{
					if (select_length == 0)
					{
						// Let the IME to decide the reconversion range, and
						// adjust the reconvert_string structure accordingly.
						HIMC himc = LLWinImm::getContext(mWindowHandle);
						const BOOL adjusted = LLWinImm::setCompositionString(himc,
									SCS_QUERYRECONVERTSTRING, reconvert_string, size, NULL, 0);
						LLWinImm::releaseContext(mWindowHandle, himc);
						if (adjusted)
						{
							const llutf16string & text_utf16 = wstring_to_utf16str(context);
							const S32 new_preedit_start = reconvert_string->dwCompStrOffset / sizeof(WCHAR);
							const S32 new_preedit_end = new_preedit_start + reconvert_string->dwCompStrLen;
							select = utf16str_wstring_length(text_utf16, new_preedit_start);
							select_length = utf16str_wstring_length(text_utf16, new_preedit_end) - select;
							select += context_offset;
						}
					}
					mPreeditor->markAsPreedit(select, select_length);
				}

				*result = size;
				return TRUE;
			}
			case IMR_CONFIRMRECONVERTSTRING:
			{
				*result = FALSE;
				return TRUE;
			}
			case IMR_DOCUMENTFEED:
			{
				const LLWString & wtext = mPreeditor->getPreeditString();
				S32 preedit, preedit_length;
				mPreeditor->getPreeditRange(&preedit, &preedit_length);
				
				S32 context_offset;
				LLWString context = find_context(wtext, preedit, preedit_length, &context_offset);
				preedit -= context_offset;
				if (preedit_length)
				{
					// IMR_DOCUMENTFEED may be called when we have an active preedit.
					// We should pass the context string *excluding* the preedit string.
					// Otherwise, some IME are confused.
					context.erase(preedit, preedit_length);
				}
				
				RECONVERTSTRING *reconvert_string = (RECONVERTSTRING *)param;
				*result = fillReconvertString(context, preedit, 0, reconvert_string);
				return TRUE;
			}
			default:
				return FALSE;
		}
	}

	return FALSE;
}

//static
void LLWindowWin32::setDPIAwareness()
{
	HMODULE hShcore = LoadLibrary(L"shcore.dll");
	if (hShcore != NULL)
	{
		SetProcessDpiAwarenessType pSPDA;
		pSPDA = (SetProcessDpiAwarenessType)GetProcAddress(hShcore, "SetProcessDpiAwareness");
		if (pSPDA)
		{
			
			HRESULT hr = pSPDA(PROCESS_PER_MONITOR_DPI_AWARE);
			if (hr != S_OK)
			{
				LL_WARNS() << "SetProcessDpiAwareness() function returned an error. Will use legacy DPI awareness API of Win XP/7" << LL_ENDL;
			}
		}
		FreeLibrary(hShcore);	
	}
	else
	{
		LL_WARNS() << "Could not load shcore.dll library (included by <ShellScalingAPI.h> from Win 8.1 SDK. Will use legacy DPI awareness API of Win XP/7" << LL_ENDL;
	}
}

F32 LLWindowWin32::getSystemUISize()
{
	// <FS:Ansariel> Type fix
	//float scale_value = 0;
	F32 scale_value = 0.f;
	HWND hWnd = (HWND)getPlatformWindow();
	HDC hdc = GetDC(hWnd);
	HMONITOR hMonitor;
	HANDLE hProcess = GetCurrentProcess();
	PROCESS_DPI_AWARENESS dpi_awareness;

	HMODULE hShcore = LoadLibrary(L"shcore.dll");

	if (hShcore != NULL)
	{
		GetProcessDpiAwarenessType pGPDA;
		pGPDA = (GetProcessDpiAwarenessType)GetProcAddress(hShcore, "GetProcessDpiAwareness");
		GetDpiForMonitorType pGDFM;
		pGDFM = (GetDpiForMonitorType)GetProcAddress(hShcore, "GetDpiForMonitor");
		if (pGPDA != NULL && pGDFM != NULL)
		{
			pGPDA(hProcess, &dpi_awareness);
			if (dpi_awareness == PROCESS_PER_MONITOR_DPI_AWARE)
			{
				POINT    pt;
				UINT     dpix = 0, dpiy = 0;
				HRESULT  hr = E_FAIL;
				RECT     rect;

				GetWindowRect(hWnd, &rect);
				// Get the DPI for the monitor, on which the center of window is displayed and set the scaling factor
				pt.x = (rect.left + rect.right) / 2;
				pt.y = (rect.top + rect.bottom) / 2;
				hMonitor = MonitorFromPoint(pt, MONITOR_DEFAULTTONEAREST);
				hr = pGDFM(hMonitor, MDT_EFFECTIVE_DPI, &dpix, &dpiy);
				if (hr == S_OK)
				{
					scale_value = F32(dpix) / F32(USER_DEFAULT_SCREEN_DPI);
				}
				else
				{
					LL_WARNS() << "Could not determine DPI for monitor. Setting scale to default 100 %" << LL_ENDL;
					scale_value = 1.0f;
				}
			}
			else
			{
				LL_WARNS() << "Process is not per-monitor DPI-aware. Setting scale to default 100 %" << LL_ENDL;
				scale_value = 1.0f;
			}
		}
		FreeLibrary(hShcore);
	}
	else
	{
		LL_WARNS() << "Could not load shcore.dll library (included by <ShellScalingAPI.h> from Win 8.1 SDK). Using legacy DPI awareness API of Win XP/7" << LL_ENDL;
		scale_value = F32(GetDeviceCaps(hdc, LOGPIXELSX)) / F32(USER_DEFAULT_SCREEN_DPI);
	}

	ReleaseDC(hWnd, hdc);
	return scale_value;
}

//static
std::vector<std::string> LLWindowWin32::getDynamicFallbackFontList()
{
	// Fonts previously in getFontListSans() have moved to fonts.xml.
	return std::vector<std::string>();
}

// <FS:ND> Allow to query for window chrome sizes.
void LLWindowWin32::getWindowChrome( U32 &aChromeW, U32 &aChromeH )
{
	LLWindow::getWindowChrome( aChromeW, aChromeH );

	RECT oClient, oWindow;

	if( !::GetClientRect( mWindowHandle, &oClient ) || !::GetWindowRect( mWindowHandle, &oWindow ) )
		return;

	U32 nHeight = oWindow.bottom - oWindow.top;
	U32 nWidth = oWindow.right - oWindow.left;
	U32 nCHeight = oClient.bottom - oClient.top;
	U32 nCWidth = oClient.right - oClient.left;

	aChromeW = nWidth - nCWidth;
	aChromeH = nHeight - nCHeight;
}
// </FS:ND>

#endif // LL_WINDOWS<|MERGE_RESOLUTION|>--- conflicted
+++ resolved
@@ -3872,14 +3872,7 @@
 // When it handled the message, the value to be returned from
 // the Window Procedure is set to *result.
 
-<<<<<<< HEAD
-// <FS:Ansariel> Unsafe Win64 code fix by Drake Arconis
-//BOOL LLWindowWin32::handleImeRequests(U32 request, U32 param, LRESULT *result)
 BOOL LLWindowWin32::handleImeRequests(WPARAM request, LPARAM param, LRESULT *result)
-// </FS:Ansariel>
-=======
-BOOL LLWindowWin32::handleImeRequests(WPARAM request, LPARAM param, LRESULT *result)
->>>>>>> 2a5c47eb
 {
 	if ( mPreeditor )
 	{
