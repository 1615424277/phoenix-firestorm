/** 
 * @file llwindowsdl.cpp
 * @brief SDL implementation of LLWindow class
 * @author This module has many fathers, and it shows.
 *
 * $LicenseInfo:firstyear=2001&license=viewerlgpl$
 * Second Life Viewer Source Code
 * Copyright (C) 2010, Linden Research, Inc.
 * 
 * This library is free software; you can redistribute it and/or
 * modify it under the terms of the GNU Lesser General Public
 * License as published by the Free Software Foundation;
 * version 2.1 of the License only.
 * 
 * This library is distributed in the hope that it will be useful,
 * but WITHOUT ANY WARRANTY; without even the implied warranty of
 * MERCHANTABILITY or FITNESS FOR A PARTICULAR PURPOSE.  See the GNU
 * Lesser General Public License for more details.
 * 
 * You should have received a copy of the GNU Lesser General Public
 * License along with this library; if not, write to the Free Software
 * Foundation, Inc., 51 Franklin Street, Fifth Floor, Boston, MA  02110-1301  USA
 * 
 * Linden Research, Inc., 945 Battery Street, San Francisco, CA  94111  USA
 * $/LicenseInfo$
 */

#if LL_SDL

#include "linden_common.h"

#include "llwindowsdl.h"

#include "llwindowcallbacks.h"
#include "llkeyboardsdl.h"

#include "llerror.h"
#include "llgl.h"
#include "llstring.h"
#include "lldir.h"
#include "llfindlocale.h"

#if LL_GTK
extern "C" {
# include "gtk/gtk.h"
#include <gdk/gdkx.h>
}
#include <locale.h>
#endif // LL_GTK

extern "C" {
# include "fontconfig/fontconfig.h"
}

#if LL_LINUX || LL_SOLARIS
// not necessarily available on random SDL platforms, so #if LL_LINUX
// for execv(), waitpid(), fork()
# include <unistd.h>
# include <sys/types.h>
# include <sys/wait.h>
# include <stdio.h>
#endif // LL_LINUX || LL_SOLARIS

extern BOOL gDebugWindowProc;

const S32 MAX_NUM_RESOLUTIONS = 200;

// static variable for ATI mouse cursor crash work-around:
static bool ATIbug = false; 

//
// LLWindowSDL
//

#if LL_X11
# include <X11/Xutil.h>
#endif //LL_X11

// TOFU HACK -- (*exactly* the same hack as LLWindowMacOSX for a similar
// set of reasons): Stash a pointer to the LLWindowSDL object here and
// maintain in the constructor and destructor.  This assumes that there will
// be only one object of this class at any time.  Currently this is true.
static LLWindowSDL *gWindowImplementation = NULL;


void maybe_lock_display(void)
{
	if (gWindowImplementation && gWindowImplementation->Lock_Display) {
		gWindowImplementation->Lock_Display();
	}
}


void maybe_unlock_display(void)
{
	if (gWindowImplementation && gWindowImplementation->Unlock_Display) {
		gWindowImplementation->Unlock_Display();
	}
}


#if LL_GTK
// Lazily initialize and check the runtime GTK version for goodness.
// static
bool LLWindowSDL::ll_try_gtk_init(void)
{
	static BOOL done_gtk_diag = FALSE;
	static BOOL gtk_is_good = FALSE;
	static BOOL done_setlocale = FALSE;
	static BOOL tried_gtk_init = FALSE;

	if (!done_setlocale)
	{
		LL_INFOS() << "Starting GTK Initialization." << LL_ENDL;
		maybe_lock_display();
		gtk_disable_setlocale();
		maybe_unlock_display();
		done_setlocale = TRUE;
	}
	
	if (!tried_gtk_init)
	{
		tried_gtk_init = TRUE;
		maybe_lock_display();
		gtk_is_good = gtk_init_check(NULL, NULL);
		maybe_unlock_display();
		if (!gtk_is_good)
			LL_WARNS() << "GTK Initialization failed." << LL_ENDL;
	}

	if (gtk_is_good && !done_gtk_diag)
	{
		LL_INFOS() << "GTK Initialized." << LL_ENDL;
		LL_INFOS() << "- Compiled against GTK version "
			<< GTK_MAJOR_VERSION << "."
			<< GTK_MINOR_VERSION << "."
			<< GTK_MICRO_VERSION << LL_ENDL;
		LL_INFOS() << "- Running against GTK version "
			<< gtk_major_version << "."
			<< gtk_minor_version << "."
			<< gtk_micro_version << LL_ENDL;
		maybe_lock_display();
		const gchar* gtk_warning = gtk_check_version(
			GTK_MAJOR_VERSION,
			GTK_MINOR_VERSION,
			GTK_MICRO_VERSION);
		maybe_unlock_display();
		if (gtk_warning)
		{
			LL_WARNS() << "- GTK COMPATIBILITY WARNING: " <<
				gtk_warning << LL_ENDL;
			gtk_is_good = FALSE;
		} else {
			LL_INFOS() << "- GTK version is good." << LL_ENDL;
		}

		done_gtk_diag = TRUE;
	}

	return gtk_is_good;
}
#endif // LL_GTK


#if LL_X11
// static
Window LLWindowSDL::get_SDL_XWindowID(void)
{
	if (gWindowImplementation) {
		return gWindowImplementation->mSDL_XWindowID;
	}
	return None;
}

//static
Display* LLWindowSDL::get_SDL_Display(void)
{
	if (gWindowImplementation) {
		return gWindowImplementation->mSDL_Display;
	}
	return NULL;
}
#endif // LL_X11


LLWindowSDL::LLWindowSDL(LLWindowCallbacks* callbacks,
			 const std::string& title, S32 x, S32 y, S32 width,
			 S32 height, U32 flags,
			 BOOL fullscreen, BOOL clearBg,
			 BOOL disable_vsync, BOOL use_gl,
			 // <FS:LO> Legacy cursor setting from main program
			 //BOOL ignore_pixel_depth, U32 fsaa_samples,)
			 BOOL ignore_pixel_depth, U32 fsaa_samples, BOOL useLegacyCursors)
	: LLWindow(callbacks, fullscreen, flags),
	  Lock_Display(NULL),
	  //Unlock_Display(NULL), mGamma(1.0f)
	  Unlock_Display(NULL), mGamma(1.0f),
	  mUseLegacyCursors(useLegacyCursors) // </FS:LO>
{
	// Initialize the keyboard
	gKeyboard = new LLKeyboardSDL();
	gKeyboard->setCallbacks(callbacks);
	// Note that we can't set up key-repeat until after SDL has init'd video

	// Ignore use_gl for now, only used for drones on PC
	mWindow = NULL;
	mContext = {};
	mNeedsResize = FALSE;
	mOverrideAspectRatio = 0.f;
	mGrabbyKeyFlags = 0;
	mReallyCapturedCount = 0;
	mHaveInputFocus = -1;
	mIsMinimized = -1;
	mFSAASamples = fsaa_samples;

#if LL_X11
	mSDL_XWindowID = None;
	mSDL_Display = NULL;
#endif // LL_X11

#if LL_GTK
	// We MUST be the first to initialize GTK so that GTK doesn't get badly
	// initialized with a non-C locale and cause lots of serious random
	// weirdness.
	ll_try_gtk_init();
#endif // LL_GTK

	// Assume 4:3 aspect ratio until we know better
	mOriginalAspectRatio = 1024.0 / 768.0;

	if (title.empty())
		mWindowTitle = "SDL Window";  // *FIX: (?)
	else
		mWindowTitle = title;

	// Create the GL context and set it up for windowed or fullscreen, as appropriate.
	if(createContext(x, y, width, height, 32, fullscreen, disable_vsync))
	{
		gGLManager.initGL();

		//start with arrow cursor
		initCursors(useLegacyCursors); // <FS:LO> Legacy cursor setting from main program
		setCursor( UI_CURSOR_ARROW );
	}

	stop_glerror();

	// Stash an object pointer for OSMessageBox()
	gWindowImplementation = this;

#if LL_X11
	mFlashing = FALSE;
#endif // LL_X11

	mKeyVirtualKey = 0;
	mKeyModifiers = KMOD_NONE;
}

static SDL_Surface *Load_BMP_Resource(const char *basename)
{
	const int PATH_BUFFER_SIZE=1000;
	char path_buffer[PATH_BUFFER_SIZE];	/* Flawfinder: ignore */
	
	// Figure out where our BMP is living on the disk
	snprintf(path_buffer, PATH_BUFFER_SIZE-1, "%s%sres-sdl%s%s",	
		 gDirUtilp->getAppRODataDir().c_str(),
		 gDirUtilp->getDirDelimiter().c_str(),
		 gDirUtilp->getDirDelimiter().c_str(),
		 basename);
	path_buffer[PATH_BUFFER_SIZE-1] = '\0';
	
	return SDL_LoadBMP(path_buffer);
}

#if LL_X11
// This is an XFree86/XOrg-specific hack for detecting the amount of Video RAM
// on this machine.  It works by searching /var/log/var/log/Xorg.?.log or
// /var/log/XFree86.?.log for a ': (VideoRAM ?|Memory): (%d+) kB' regex, where
// '?' is the X11 display number derived from $DISPLAY
static int x11_detect_VRAM_kb_fp(FILE *fp, const char *prefix_str)
{
	const int line_buf_size = 1000;
	char line_buf[line_buf_size];
	while (fgets(line_buf, line_buf_size, fp))
	{
		//LL_DEBUGS() << "XLOG: " << line_buf << LL_ENDL;

		// Why the ad-hoc parser instead of using a regex?  Our
		// favourite regex implementation - libboost_regex - is
		// quite a heavy and troublesome dependency for the client, so
		// it seems a shame to introduce it for such a simple task.
		// *FIXME: libboost_regex is a dependency now anyway, so we may
		// as well use it instead of this hand-rolled nonsense.
		const char *part1_template = prefix_str;
		const char part2_template[] = " kB";
		char *part1 = strstr(line_buf, part1_template);
		if (part1) // found start of matching line
		{
			part1 = &part1[strlen(part1_template)]; // -> after
			char *part2 = strstr(part1, part2_template);
			if (part2) // found end of matching line
			{
				// now everything between part1 and part2 is
				// supposed to be numeric, describing the
				// number of kB of Video RAM supported
				int rtn = 0;
				for (; part1 < part2; ++part1)
				{
					if (*part1 < '0' || *part1 > '9')
					{
						// unexpected char, abort parse
						rtn = 0;
						break;
					}
					rtn *= 10;
					rtn += (*part1) - '0';
				}
				if (rtn > 0)
				{
					// got the kB number.  return it now.
					return rtn;
				}
			}
		}
	}
	return 0; // 'could not detect'
}

static int x11_detect_VRAM_kb()
{
	std::string x_log_location("/var/log/");
	std::string fname;
	int rtn = 0; // 'could not detect'
	int display_num = 0;
	FILE *fp;
	char *display_env = getenv("DISPLAY"); // e.g. :0 or :0.0 or :1.0 etc
	// parse DISPLAY number so we can go grab the right log file
	if (display_env[0] == ':' &&
	    display_env[1] >= '0' && display_env[1] <= '9')
	{
		display_num = display_env[1] - '0';
	}

	// *TODO: we could be smarter and see which of Xorg/XFree86 has the
	// freshest time-stamp.

	// Try Xorg log first
	fname = x_log_location;
	fname += "Xorg.";
	fname += ('0' + display_num);
	fname += ".log";
	fp = fopen(fname.c_str(), "r");
	if (fp)
	{
		LL_INFOS() << "Looking in " << fname
			<< " for VRAM info..." << LL_ENDL;
		rtn = x11_detect_VRAM_kb_fp(fp, ": VideoRAM: ");
		fclose(fp);
		if (0 == rtn)
		{
			fp = fopen(fname.c_str(), "r");
			if (fp)
			{
				rtn = x11_detect_VRAM_kb_fp(fp, ": Video RAM: ");
				fclose(fp);
				if (0 == rtn)
				{
					fp = fopen(fname.c_str(), "r");
					if (fp)
					{
						rtn = x11_detect_VRAM_kb_fp(fp, ": Memory: ");
						fclose(fp);
					}
				}
			}
		}
	}
	else
	{
		LL_INFOS() << "Could not open " << fname
			<< " - skipped." << LL_ENDL;	
		// Try old XFree86 log otherwise
		fname = x_log_location;
		fname += "XFree86.";
		fname += ('0' + display_num);
		fname += ".log";
		fp = fopen(fname.c_str(), "r");
		if (fp)
		{
			LL_INFOS() << "Looking in " << fname
				<< " for VRAM info..." << LL_ENDL;
			rtn = x11_detect_VRAM_kb_fp(fp, ": VideoRAM: ");
			fclose(fp);
			if (0 == rtn)
			{
				fp = fopen(fname.c_str(), "r");
				if (fp)
				{
					rtn = x11_detect_VRAM_kb_fp(fp, ": Memory: ");
					fclose(fp);
				}
			}
		}
		else
		{
			LL_INFOS() << "Could not open " << fname
				<< " - skipped." << LL_ENDL;
		}
	}
	return rtn;
}
#endif // LL_X11

void LLWindowSDL::setTitle(const std::string &title)
{
	// SDL_WM_SetCaption(title.c_str(), title.c_str());
}

void LLWindowSDL::tryFindFullscreenSize( int &width, int &height )
{
	LL_INFOS() << "createContext: setting up fullscreen " << width << "x" << height << LL_ENDL;
	
	// If the requested width or height is 0, find the best default for the monitor.
	if((width == 0) || (height == 0))
	{
		// Scan through the list of modes, looking for one which has:
		//		height between 700 and 800
		//		aspect ratio closest to the user's original mode
		S32 resolutionCount = 0;
		LLWindowResolution *resolutionList = getSupportedResolutions(resolutionCount);

		if(resolutionList != NULL)
		{
			F32 closestAspect = 0;
			U32 closestHeight = 0;
			U32 closestWidth = 0;
			int i;

			LL_INFOS() << "createContext: searching for a display mode, original aspect is " << mOriginalAspectRatio << LL_ENDL;
			
			for(i=0; i < resolutionCount; i++)
			{
				F32 aspect = (F32)resolutionList[i].mWidth / (F32)resolutionList[i].mHeight;
				
				LL_INFOS() << "createContext: width " << resolutionList[i].mWidth << " height " << resolutionList[i].mHeight << " aspect " << aspect << LL_ENDL;
				
				if( (resolutionList[i].mHeight >= 700) && (resolutionList[i].mHeight <= 800) &&
					(fabs(aspect - mOriginalAspectRatio) < fabs(closestAspect - mOriginalAspectRatio)))
				{
					LL_INFOS() << " (new closest mode) " << LL_ENDL;
					
					// This is the closest mode we've seen yet.
					closestWidth = resolutionList[i].mWidth;
					closestHeight = resolutionList[i].mHeight;
					closestAspect = aspect;
				}
			}
			
			width = closestWidth;
			height = closestHeight;
		}
	}

	if((width == 0) || (height == 0))
	{
		// Mode search failed for some reason.  Use the old-school default.
		width = 1024;
		height = 768;
	}
}

BOOL LLWindowSDL::createContext(int x, int y, int width, int height, int bits, BOOL fullscreen, BOOL disable_vsync)
{
	//bool			glneedsinit = false;

	LL_INFOS() << "createContext, fullscreen=" << fullscreen <<
	    " size=" << width << "x" << height << LL_ENDL;

	// captures don't survive contexts
	mGrabbyKeyFlags = 0;
	mReallyCapturedCount = 0;
	
	if (SDL_Init(SDL_INIT_VIDEO) < 0)
	{
		LL_INFOS() << "sdl_init() failed! " << SDL_GetError() << LL_ENDL;
		setupFailure("sdl_init() failure,  window creation error", "error", OSMB_OK);
		return false;
	}

	SDL_version c_sdl_version;
	SDL_VERSION(&c_sdl_version);
	LL_INFOS() << "Compiled against SDL "
		<< int(c_sdl_version.major) << "."
		<< int(c_sdl_version.minor) << "."
		<< int(c_sdl_version.patch) << LL_ENDL;
	SDL_version r_sdl_version;
	SDL_GetVersion(&r_sdl_version);
	LL_INFOS() << " Running against SDL "
		<< int(r_sdl_version.major) << "."
		<< int(r_sdl_version.minor) << "."
		<< int(r_sdl_version.patch) << LL_ENDL;

	if (width == 0)
		width = 1024;
	if (height == 0)
		width = 768;

	mFullscreen = fullscreen;

	int sdlflags = SDL_WINDOW_OPENGL | SDL_WINDOW_RESIZABLE;

	if( mFullscreen )
	{
		sdlflags |= SDL_WINDOW_FULLSCREEN;
		tryFindFullscreenSize( width, height );
	}
	
	mSDLFlags = sdlflags;

	GLint redBits{8}, greenBits{8}, blueBits{8}, alphaBits{8};
	
	GLint depthBits{(bits <= 16) ? 16 : 24}, stencilBits{8};

	if (getenv("LL_GL_NO_STENCIL"))
		stencilBits = 0;
	
	SDL_GL_SetAttribute(SDL_GL_ALPHA_SIZE, alphaBits);
	SDL_GL_SetAttribute(SDL_GL_RED_SIZE,   redBits);
	SDL_GL_SetAttribute(SDL_GL_GREEN_SIZE, greenBits);
	SDL_GL_SetAttribute(SDL_GL_BLUE_SIZE,  blueBits);
	SDL_GL_SetAttribute(SDL_GL_DEPTH_SIZE, depthBits );

	// We need stencil support for a few (minor) things.
	if (stencilBits)
		SDL_GL_SetAttribute(SDL_GL_STENCIL_SIZE, stencilBits);

	// *FIX: try to toggle vsync here?

	SDL_GL_SetAttribute(SDL_GL_DOUBLEBUFFER, 1);

	if (mFSAASamples > 0)
	{
		SDL_GL_SetAttribute(SDL_GL_MULTISAMPLEBUFFERS, 1);
		SDL_GL_SetAttribute(SDL_GL_MULTISAMPLESAMPLES, mFSAASamples);
	}
	
	mWindow = SDL_CreateWindow( mWindowTitle.c_str(), SDL_WINDOWPOS_UNDEFINED, SDL_WINDOWPOS_UNDEFINED, width, height, mSDLFlags );

	if( mWindow )
	{
		mContext = SDL_GL_CreateContext( mWindow );

		if( mContext == 0 )
		{
			LL_WARNS() << "Cannot create GL context " << SDL_GetError() << LL_ENDL;
			setupFailure("GL Context creation error creation error", "Error", OSMB_OK);
			return FALSE;
		}
		// SDL_GL_SetSwapInterval(1);
		mSurface = SDL_GetWindowSurface( mWindow );
	}


	if( mFullscreen )
	{
		if (mSurface)
		{
			mFullscreen = TRUE;
			mFullscreenWidth = mSurface->w;
			mFullscreenHeight = mSurface->h;
			mFullscreenBits    = mSurface->format->BitsPerPixel;
			mFullscreenRefresh = -1;

			LL_INFOS() << "Running at " << mFullscreenWidth
				<< "x"   << mFullscreenHeight
				<< "x"   << mFullscreenBits
				<< " @ " << mFullscreenRefresh
				<< LL_ENDL;
		}
		else
		{
			LL_WARNS() << "createContext: fullscreen creation failure. SDL: " << SDL_GetError() << LL_ENDL;
			// No fullscreen support
			mFullscreen = FALSE;
			mFullscreenWidth   = -1;
			mFullscreenHeight  = -1;
			mFullscreenBits    = -1;
			mFullscreenRefresh = -1;

			std::string error = llformat("Unable to run fullscreen at %d x %d.\nRunning in window.", width, height);	
			OSMessageBox(error, "Error", OSMB_OK);
			return FALSE;
		}
	}
	else
	{
		if (!mWindow)
		{
			LL_WARNS() << "createContext: window creation failure. SDL: " << SDL_GetError() << LL_ENDL;
			setupFailure("Window creation error", "Error", OSMB_OK);
			return FALSE;
		}
	}
	
	// Set the application icon.
	SDL_Surface *bmpsurface;
	bmpsurface = Load_BMP_Resource("firestorm_icon.BMP");
	if (bmpsurface)
	{
		SDL_SetWindowIcon(mWindow, bmpsurface);
		SDL_FreeSurface(bmpsurface);
		bmpsurface = NULL;
	}

	// Detect video memory size.
# if LL_X11
	gGLManager.mVRAM = x11_detect_VRAM_kb() / 1024;
	if (gGLManager.mVRAM != 0)
	{
		LL_INFOS() << "X11 log-parser detected " << gGLManager.mVRAM << "MB VRAM." << LL_ENDL;
	} else
# endif // LL_X11
	{
		// fallback to letting SDL detect VRAM.
		// note: I've not seen SDL's detection ever actually find
		// VRAM != 0, but if SDL *does* detect it then that's a bonus.
		gGLManager.mVRAM = 0;
		if (gGLManager.mVRAM != 0)
		{
			LL_INFOS() << "SDL detected " << gGLManager.mVRAM << "MB VRAM." << LL_ENDL;
		}
	}
	// If VRAM is not detected, that is handled later

	// *TODO: Now would be an appropriate time to check for some
	// explicitly unsupported cards.
	//const char* RENDERER = (const char*) glGetString(GL_RENDERER);

	SDL_GL_GetAttribute(SDL_GL_RED_SIZE, &redBits);
	SDL_GL_GetAttribute(SDL_GL_GREEN_SIZE, &greenBits);
	SDL_GL_GetAttribute(SDL_GL_BLUE_SIZE, &blueBits);
	SDL_GL_GetAttribute(SDL_GL_ALPHA_SIZE, &alphaBits);
	SDL_GL_GetAttribute(SDL_GL_DEPTH_SIZE, &depthBits);
	SDL_GL_GetAttribute(SDL_GL_STENCIL_SIZE, &stencilBits);
	
	LL_INFOS() << "GL buffer:" << LL_ENDL;
	LL_INFOS() << "  Red Bits " << S32(redBits) << LL_ENDL;
	LL_INFOS() << "  Green Bits " << S32(greenBits) << LL_ENDL;
	LL_INFOS() << "  Blue Bits " << S32(blueBits) << LL_ENDL;
	LL_INFOS() << "  Alpha Bits " << S32(alphaBits) << LL_ENDL;
	LL_INFOS() << "  Depth Bits " << S32(depthBits) << LL_ENDL;
	LL_INFOS() << "  Stencil Bits " << S32(stencilBits) << LL_ENDL;

	GLint colorBits = redBits + greenBits + blueBits + alphaBits;
	// fixme: actually, it's REALLY important for picking that we get at
	// least 8 bits each of red,green,blue.  Alpha we can be a bit more
	// relaxed about if we have to.
	if (colorBits < 32)
	{
		close();
		setupFailure(
			"Second Life requires True Color (32-bit) to run in a window.\n"
			"Please go to Control Panels -> Display -> Settings and\n"
			"set the screen to 32-bit color.\n"
			"Alternately, if you choose to run fullscreen, Second Life\n"
			"will automatically adjust the screen each time it runs.",
			"Error",
			OSMB_OK);
		return FALSE;
	}

#if LL_X11
	/* Grab the window manager specific information */
	SDL_SysWMinfo info;
	SDL_VERSION(&info.version);
	if ( SDL_GetWindowWMInfo(mWindow, &info) )
	{
		/* Save the information for later use */
		if ( info.subsystem == SDL_SYSWM_X11 )
		{
			mSDL_Display = info.info.x11.display;
			mSDL_XWindowID = info.info.x11.window;
		}
		else
		{
			LL_WARNS() << "We're not running under X11?  Wild."
				<< LL_ENDL;
		}
	}
	else
	{
		LL_WARNS() << "We're not running under any known WM.  Wild."
			<< LL_ENDL;
	}
#endif // LL_X11


	SDL_StartTextInput();
	//make sure multisampling is disabled by default
	glDisable(GL_MULTISAMPLE_ARB);
	
	// Don't need to get the current gamma, since there's a call that restores it to the system defaults.
	return TRUE;
}


// changing fullscreen resolution, or switching between windowed and fullscreen mode.
BOOL LLWindowSDL::switchContext(BOOL fullscreen, const LLCoordScreen &size, BOOL disable_vsync, const LLCoordScreen * const posp)
{
	const BOOL needsRebuild = TRUE;  // Just nuke the context and start over.
	BOOL result = true;

	LL_INFOS() << "switchContext, fullscreen=" << fullscreen << LL_ENDL;
	stop_glerror();
	if(needsRebuild)
	{
		destroyContext();
		result = createContext(0, 0, size.mX, size.mY, 0, fullscreen, disable_vsync);
		if (result)
		{
			gGLManager.initGL();

			//start with arrow cursor
			initCursors(mUseLegacyCursors); // <FS:LO> Legacy cursor setting from main program
			setCursor( UI_CURSOR_ARROW );
		}
	}

	stop_glerror();

	return result;
}

void LLWindowSDL::destroyContext()
{
	LL_INFOS() << "destroyContext begins" << LL_ENDL;

	SDL_StopTextInput();
#if LL_X11
	mSDL_Display = NULL;
	mSDL_XWindowID = None;
	Lock_Display = NULL;
	Unlock_Display = NULL;
#endif // LL_X11

	// Clean up remaining GL state before blowing away window
	LL_INFOS() << "shutdownGL begins" << LL_ENDL;
	gGLManager.shutdownGL();
	LL_INFOS() << "SDL_QuitSS/VID begins" << LL_ENDL;
	SDL_QuitSubSystem(SDL_INIT_VIDEO);  // *FIX: this might be risky...

	mWindow = NULL;
}

LLWindowSDL::~LLWindowSDL()
{
	quitCursors();
	destroyContext();

	if(mSupportedResolutions != NULL)
	{
		delete []mSupportedResolutions;
	}

	gWindowImplementation = NULL;
}


void LLWindowSDL::show()
{
    // *FIX: What to do with SDL?
}

void LLWindowSDL::hide()
{
    // *FIX: What to do with SDL?
}

//virtual
void LLWindowSDL::minimize()
{
    // *FIX: What to do with SDL?
}

//virtual
void LLWindowSDL::restore()
{
    // *FIX: What to do with SDL?
}


// close() destroys all OS-specific code associated with a window.
// Usually called from LLWindowManager::destroyWindow()
void LLWindowSDL::close()
{
	// Is window is already closed?
	//	if (!mWindow)
	//	{
	//		return;
	//	}

	// Make sure cursor is visible and we haven't mangled the clipping state.
	setMouseClipping(FALSE);
	showCursor();

	destroyContext();
}

BOOL LLWindowSDL::isValid()
{
	return (mWindow != NULL);
}

BOOL LLWindowSDL::getVisible()
{
	BOOL result = FALSE;

    // *FIX: This isn't really right...
	// Then what is?
	if (mWindow)
	{
		result = TRUE;
	}

	return(result);
}

BOOL LLWindowSDL::getMinimized()
{
	BOOL result = FALSE;

	if (mWindow && (1 == mIsMinimized))
	{
		result = TRUE;
	}
	return(result);
}

BOOL LLWindowSDL::getMaximized()
{
	BOOL result = FALSE;

	if (mWindow)
	{
		// TODO
	}

	return(result);
}

BOOL LLWindowSDL::maximize()
{
	// TODO
	return FALSE;
}

BOOL LLWindowSDL::getFullscreen()
{
	return mFullscreen;
}

BOOL LLWindowSDL::getPosition(LLCoordScreen *position)
{
    // *FIX: can anything be done with this?
	position->mX = 0;
	position->mY = 0;
    return TRUE;
}

BOOL LLWindowSDL::getSize(LLCoordScreen *size)
{
    if (mSurface)
    {
        size->mX = mSurface->w;
        size->mY = mSurface->h;
		return (TRUE);
    }

    return (FALSE);
}

BOOL LLWindowSDL::getSize(LLCoordWindow *size)
{
    if (mSurface)
    {
        size->mX = mSurface->w;
        size->mY = mSurface->h;
		return (TRUE);
    }

    return (FALSE);
}

BOOL LLWindowSDL::setPosition(const LLCoordScreen position)
{
	if(mWindow)
	{
        // *FIX: (?)
		//MacMoveWindow(mWindow, position.mX, position.mY, false);
	}

	return TRUE;
}

template< typename T > bool setSizeImpl( const T& newSize, SDL_Window *pWin )
{
	if( !pWin )
		return false;

	auto nFlags = SDL_GetWindowFlags( pWin );

	if( nFlags & SDL_WINDOW_MAXIMIZED )
		SDL_RestoreWindow( pWin );


	SDL_SetWindowSize( pWin, newSize.mX, newSize.mY );
	SDL_Event event;
	event.type = SDL_WINDOWEVENT;
	event.window.event = SDL_WINDOWEVENT_RESIZED;
	event.window.windowID = SDL_GetWindowID( pWin );
	event.window.data1 = newSize.mX;
	event.window.data2 = newSize.mY;
	SDL_PushEvent( &event );

	return true;
}

BOOL LLWindowSDL::setSizeImpl(const LLCoordScreen size)
{
	return ::setSizeImpl( size, mWindow );
}

BOOL LLWindowSDL::setSizeImpl(const LLCoordWindow size)
{
	return ::setSizeImpl( size, mWindow );
}


void LLWindowSDL::swapBuffers()
{
	if (mWindow)
	{
		SDL_GL_SwapWindow( mWindow );
	}
}

U32 LLWindowSDL::getFSAASamples()
{
	return mFSAASamples;
}

void LLWindowSDL::setFSAASamples(const U32 samples)
{
	mFSAASamples = samples;
}

F32 LLWindowSDL::getGamma()
{
	return 1/mGamma;
}

BOOL LLWindowSDL::restoreGamma()
{
	//CGDisplayRestoreColorSyncSettings();
    // SDL_SetGamma(1.0f, 1.0f, 1.0f);
	return true;
}

BOOL LLWindowSDL::setGamma(const F32 gamma)
{
	mGamma = gamma;
	if (mGamma == 0) mGamma = 0.1f;
	mGamma = 1/mGamma;
	// SDL_SetGamma(mGamma, mGamma, mGamma);
	return true;
}

BOOL LLWindowSDL::isCursorHidden()
{
	return mCursorHidden;
}



// Constrains the mouse to the window.
void LLWindowSDL::setMouseClipping( BOOL b )
{
    //SDL_WM_GrabInput(b ? SDL_GRAB_ON : SDL_GRAB_OFF);
}

// virtual
void LLWindowSDL::setMinSize(U32 min_width, U32 min_height, bool enforce_immediately)
{
	LLWindow::setMinSize(min_width, min_height, enforce_immediately);

#if LL_X11
	// Set the minimum size limits for X11 window
	// so the window manager doesn't allow resizing below those limits.
	XSizeHints* hints = XAllocSizeHints();
	hints->flags |= PMinSize;
	hints->min_width = mMinWindowWidth;
	hints->min_height = mMinWindowHeight;

	XSetWMNormalHints(mSDL_Display, mSDL_XWindowID, hints);

	XFree(hints);
#endif
}

BOOL LLWindowSDL::setCursorPosition(const LLCoordWindow position)
{
	BOOL result = TRUE;
	LLCoordScreen screen_pos;

	if (!convertCoords(position, &screen_pos))
	{
		return FALSE;
	}

	//LL_INFOS() << "setCursorPosition(" << screen_pos.mX << ", " << screen_pos.mY << ")" << LL_ENDL;

	// do the actual forced cursor move.
	SDL_WarpMouseInWindow(mWindow, screen_pos.mX, screen_pos.mY);
	
	//LL_INFOS() << llformat("llcw %d,%d -> scr %d,%d", position.mX, position.mY, screen_pos.mX, screen_pos.mY) << LL_ENDL;

	return result;
}

BOOL LLWindowSDL::getCursorPosition(LLCoordWindow *position)
{
	//Point cursor_point;
	LLCoordScreen screen_pos;

	//GetMouse(&cursor_point);
    int x, y;
    SDL_GetMouseState(&x, &y);

	screen_pos.mX = x;
	screen_pos.mY = y;

	return convertCoords(screen_pos, position);
}


F32 LLWindowSDL::getNativeAspectRatio()
{
#if 0
	// RN: this hack presumes that the largest supported resolution is monitor-limited
	// and that pixels in that mode are square, therefore defining the native aspect ratio
	// of the monitor...this seems to work to a close approximation for most CRTs/LCDs
	S32 num_resolutions;
	LLWindowResolution* resolutions = getSupportedResolutions(num_resolutions);


	return ((F32)resolutions[num_resolutions - 1].mWidth / (F32)resolutions[num_resolutions - 1].mHeight);
	//rn: AC
#endif

	// MBW -- there are a couple of bad assumptions here.  One is that the display list won't include
	//		ridiculous resolutions nobody would ever use.  The other is that the list is in order.

	// New assumptions:
	// - pixels are square (the only reasonable choice, really)
	// - The user runs their display at a native resolution, so the resolution of the display
	//    when the app is launched has an aspect ratio that matches the monitor.

	//RN: actually, the assumption that there are no ridiculous resolutions (above the display's native capabilities) has 
	// been born out in my experience.  
	// Pixels are often not square (just ask the people who run their LCDs at 1024x768 or 800x600 when running fullscreen, like me)
	// The ordering of display list is a blind assumption though, so we should check for max values
	// Things might be different on the Mac though, so I'll defer to MBW

	// The constructor for this class grabs the aspect ratio of the monitor before doing any resolution
	// switching, and stashes it in mOriginalAspectRatio.  Here, we just return it.

	if (mOverrideAspectRatio > 0.f)
	{
		return mOverrideAspectRatio;
	}

	return mOriginalAspectRatio;
}

F32 LLWindowSDL::getPixelAspectRatio()
{
	F32 pixel_aspect = 1.f;
	if (getFullscreen())
	{
		LLCoordScreen screen_size;
		if (getSize(&screen_size))
		{
			pixel_aspect = getNativeAspectRatio() * (F32)screen_size.mY / (F32)screen_size.mX;
		}
	}

	return pixel_aspect;
}


// This is to support 'temporarily windowed' mode so that
// dialogs are still usable in fullscreen.
void LLWindowSDL::beforeDialog()
{
	bool running_x11 = false;
#if LL_X11
	running_x11 = (mSDL_XWindowID != None);
#endif //LL_X11

	LL_INFOS() << "LLWindowSDL::beforeDialog()" << LL_ENDL;

	if (SDLReallyCaptureInput(FALSE)) // must ungrab input so popup works!
	{
		if (mFullscreen)
		{
			// need to temporarily go non-fullscreen; bless SDL
			// for providing a SDL_WM_ToggleFullScreen() - though
			// it only works in X11
			if (running_x11 && mWindow)
			{
				SDL_SetWindowFullscreen( mWindow, 0 );
			}
		}
	}

#if LL_X11
	if (mSDL_Display)
	{
		// Everything that we/SDL asked for should happen before we
		// potentially hand control over to GTK.
		maybe_lock_display();
		XSync(mSDL_Display, False);
		maybe_unlock_display();
	}
#endif // LL_X11

#if LL_GTK
	// this is a good time to grab some GTK version information for
	// diagnostics, if not already done.
	ll_try_gtk_init();
#endif // LL_GTK

	maybe_lock_display();
}

void LLWindowSDL::afterDialog()
{
	bool running_x11 = false;
#if LL_X11
	running_x11 = (mSDL_XWindowID != None);
#endif //LL_X11

	LL_INFOS() << "LLWindowSDL::afterDialog()" << LL_ENDL;

	maybe_unlock_display();

	if (mFullscreen)
	{
		// need to restore fullscreen mode after dialog - only works
		// in X11
		if (running_x11 && mWindow)
		{
			SDL_SetWindowFullscreen( mWindow, 0 );
		}
	}
}


#if LL_X11
// set/reset the XWMHints flag for 'urgency' that usually makes the icon flash
void LLWindowSDL::x11_set_urgent(BOOL urgent)
{
	if (mSDL_Display && !mFullscreen)
	{
		XWMHints *wm_hints;
		
		LL_INFOS() << "X11 hint for urgency, " << urgent << LL_ENDL;

		maybe_lock_display();
		wm_hints = XGetWMHints(mSDL_Display, mSDL_XWindowID);
		if (!wm_hints)
			wm_hints = XAllocWMHints();

		if (urgent)
			wm_hints->flags |= XUrgencyHint;
		else
			wm_hints->flags &= ~XUrgencyHint;

		XSetWMHints(mSDL_Display, mSDL_XWindowID, wm_hints);
		XFree(wm_hints);
		XSync(mSDL_Display, False);
		maybe_unlock_display();
	}
}
#endif // LL_X11

void LLWindowSDL::flashIcon(F32 seconds)
{
	if (getMinimized())	// <FS:CR> Moved this here from llviewermessage.cpp
	{
#if !LL_X11
		LL_INFOS() << "Stub LLWindowSDL::flashIcon(" << seconds << ")" << LL_ENDL;
#else	
		LL_INFOS() << "X11 LLWindowSDL::flashIcon(" << seconds << ")" << LL_ENDL;
	
		F32 remaining_time = mFlashTimer.getRemainingTimeF32();
		if (remaining_time < seconds)
			remaining_time = seconds;
		mFlashTimer.reset();
		mFlashTimer.setTimerExpirySec(remaining_time);

		x11_set_urgent(TRUE);
		mFlashing = TRUE;
#endif // LL_X11
	}
}


#if LL_GTK
BOOL LLWindowSDL::isClipboardTextAvailable()
{
	if (ll_try_gtk_init())
	{
		GtkClipboard * const clipboard =
			gtk_clipboard_get(GDK_NONE);
		return gtk_clipboard_wait_is_text_available(clipboard) ?
			TRUE : FALSE;
	}
	return FALSE; // failure
}

BOOL LLWindowSDL::pasteTextFromClipboard(LLWString &text)
{
	if (ll_try_gtk_init())
	{
		GtkClipboard * const clipboard =
			gtk_clipboard_get(GDK_NONE);
		gchar * const data = gtk_clipboard_wait_for_text(clipboard);
		if (data)
		{
			text = LLWString(utf8str_to_wstring(data));
			g_free(data);
			return TRUE;
		}
	}
	return FALSE; // failure
}

BOOL LLWindowSDL::copyTextToClipboard(const LLWString &text)
{
	if (ll_try_gtk_init())
	{
		const std::string utf8 = wstring_to_utf8str(text);
		GtkClipboard * const clipboard =
			gtk_clipboard_get(GDK_NONE);
		gtk_clipboard_set_text(clipboard, utf8.c_str(), utf8.length());
		return TRUE;
	}
	return FALSE; // failure
}


BOOL LLWindowSDL::isPrimaryTextAvailable()
{
	if (ll_try_gtk_init())
	{
		GtkClipboard * const clipboard =
			gtk_clipboard_get(GDK_SELECTION_PRIMARY);
		return gtk_clipboard_wait_is_text_available(clipboard) ?
			TRUE : FALSE;
	}
	return FALSE; // failure
}

BOOL LLWindowSDL::pasteTextFromPrimary(LLWString &text)
{
	if (ll_try_gtk_init())
	{
		GtkClipboard * const clipboard =
			gtk_clipboard_get(GDK_SELECTION_PRIMARY);
		gchar * const data = gtk_clipboard_wait_for_text(clipboard);
		if (data)
		{
			text = LLWString(utf8str_to_wstring(data));
			g_free(data);
			return TRUE;
		}
	}
	return FALSE; // failure
}

BOOL LLWindowSDL::copyTextToPrimary(const LLWString &text)
{
	if (ll_try_gtk_init())
	{
		const std::string utf8 = wstring_to_utf8str(text);
		GtkClipboard * const clipboard =
			gtk_clipboard_get(GDK_SELECTION_PRIMARY);
		gtk_clipboard_set_text(clipboard, utf8.c_str(), utf8.length());
		return TRUE;
	}
	return FALSE; // failure
}

#else

BOOL LLWindowSDL::isClipboardTextAvailable()
{
	return FALSE; // unsupported
}

BOOL LLWindowSDL::pasteTextFromClipboard(LLWString &dst)
{
	return FALSE; // unsupported
}

BOOL LLWindowSDL::copyTextToClipboard(const LLWString &s)
{
	return FALSE;  // unsupported
}

BOOL LLWindowSDL::isPrimaryTextAvailable()
{
	return FALSE; // unsupported
}

BOOL LLWindowSDL::pasteTextFromPrimary(LLWString &dst)
{
	return FALSE; // unsupported
}

BOOL LLWindowSDL::copyTextToPrimary(const LLWString &s)
{
	return FALSE;  // unsupported
}

#endif // LL_GTK

LLWindow::LLWindowResolution* LLWindowSDL::getSupportedResolutions(S32 &num_resolutions)
{
	if (!mSupportedResolutions)
	{
		mSupportedResolutions = new LLWindowResolution[MAX_NUM_RESOLUTIONS];
		mNumSupportedResolutions = 0;

		// <FS:ND> Use display no from mWindow/mSurface here?
		int max = SDL_GetNumDisplayModes(0);
		max = llclamp( max, 0, MAX_NUM_RESOLUTIONS );

		for( int i =0; i < max; ++i )
		{
			SDL_DisplayMode mode = { SDL_PIXELFORMAT_UNKNOWN, 0, 0, 0, 0 };
			if (SDL_GetDisplayMode( 0 , i, &mode) != 0)
			{
				continue;
			}

			int w = mode.w;
			int h = mode.h;
			if ((w >= 800) && (h >= 600))
			{
				// make sure we don't add the same resolution multiple times!
				if ( (mNumSupportedResolutions == 0) ||
					 ((mSupportedResolutions[mNumSupportedResolutions-1].mWidth != w) &&
					  (mSupportedResolutions[mNumSupportedResolutions-1].mHeight != h)) )
				{
					mSupportedResolutions[mNumSupportedResolutions].mWidth = w;
					mSupportedResolutions[mNumSupportedResolutions].mHeight = h;
					mNumSupportedResolutions++;
				}
			}
    	}
	}

	num_resolutions = mNumSupportedResolutions;
	return mSupportedResolutions;
}

BOOL LLWindowSDL::convertCoords(LLCoordGL from, LLCoordWindow *to)
{
    if (!to)
        return FALSE;

    to->mX = from.mX;
    to->mY = mSurface->h - from.mY - 1;

    return TRUE;
}

BOOL LLWindowSDL::convertCoords(LLCoordWindow from, LLCoordGL* to)
{
    if (!to)
        return FALSE;

    to->mX = from.mX;
    to->mY = mSurface->h - from.mY - 1;

    return TRUE;
}

BOOL LLWindowSDL::convertCoords(LLCoordScreen from, LLCoordWindow* to)
{
    if (!to)
        return FALSE;

    // In the fullscreen case, window and screen coordinates are the same.
    to->mX = from.mX;
    to->mY = from.mY;
    return (TRUE);
}

BOOL LLWindowSDL::convertCoords(LLCoordWindow from, LLCoordScreen *to)
{
    if (!to)
        return FALSE;

    // In the fullscreen case, window and screen coordinates are the same.
    to->mX = from.mX;
    to->mY = from.mY;
    return (TRUE);
}

BOOL LLWindowSDL::convertCoords(LLCoordScreen from, LLCoordGL *to)
{
	LLCoordWindow window_coord;

	return(convertCoords(from, &window_coord) && convertCoords(window_coord, to));
}

BOOL LLWindowSDL::convertCoords(LLCoordGL from, LLCoordScreen *to)
{
	LLCoordWindow window_coord;

	return(convertCoords(from, &window_coord) && convertCoords(window_coord, to));
}




void LLWindowSDL::setupFailure(const std::string& text, const std::string& caption, U32 type)
{
	destroyContext();

	OSMessageBox(text, caption, type);
}

BOOL LLWindowSDL::SDLReallyCaptureInput(BOOL capture)
{
	// note: this used to be safe to call nestedly, but in the
	// end that's not really a wise usage pattern, so don't.

	if (capture)
		mReallyCapturedCount = 1;
	else
		mReallyCapturedCount = 0;
	
	bool wantGrab;
	if (mReallyCapturedCount <= 0) // uncapture
	{
		wantGrab = false;
	} else // capture
	{
		wantGrab = true;
	}
	
	if (mReallyCapturedCount < 0) // yuck, imbalance.
	{
		mReallyCapturedCount = 0;
		LL_WARNS() << "ReallyCapture count was < 0" << LL_ENDL;
	}

	bool newGrab = wantGrab;
	
#if LL_X11
	if (!mFullscreen) /* only bother if we're windowed anyway */
	{
		if (mSDL_Display)
		{
			/* we dirtily mix raw X11 with SDL so that our pointer
			   isn't (as often) constrained to the limits of the
			   window while grabbed, which feels nicer and
			   hopefully eliminates some reported 'sticky pointer'
			   problems.  We use raw X11 instead of
			   SDL_WM_GrabInput() because the latter constrains
			   the pointer to the window and also steals all
			   *keyboard* input from the window manager, which was
			   frustrating users. */
			int result;
			if (wantGrab == true)
			{
				maybe_lock_display();
				result = XGrabPointer(mSDL_Display, mSDL_XWindowID,
						      True, 0, GrabModeAsync,
						      GrabModeAsync,
						      None, None, CurrentTime);
				maybe_unlock_display();
				if (GrabSuccess == result)
					newGrab = true;
				else
					newGrab = false;
<<<<<<< HEAD
			} else if (wantGrab == false)
=======
			}
			else
>>>>>>> 9a8d5210
			{
				newGrab = false;
				
				maybe_lock_display();
				XUngrabPointer(mSDL_Display, CurrentTime);
				// Make sure the ungrab happens RIGHT NOW.
				XSync(mSDL_Display, False);
				maybe_unlock_display();
<<<<<<< HEAD
			} else // not actually running on X11, for some reason
				newGrab = wantGrab;
=======
			}
>>>>>>> 9a8d5210
		}
	}
#endif // LL_X11
	// return boolean success for whether we ended up in the desired state
<<<<<<< HEAD
	return (capture && newGrab) || (!capture && !newGrab);
=======
	return capture == newGrab;
>>>>>>> 9a8d5210
}

U32 LLWindowSDL::SDLCheckGrabbyKeys(U32 keysym, BOOL gain)
{
	/* part of the fix for SL-13243: Some popular window managers like
	   to totally eat alt-drag for the purposes of moving windows.  We
	   spoil their day by acquiring the exclusive X11 mouse lock for as
	   long as ALT is held down, so the window manager can't easily
	   see what's happening.  Tested successfully with Metacity.
	   And... do the same with CTRL, for other darn WMs.  We don't
	   care about other metakeys as SL doesn't use them with dragging
	   (for now). */

	/* We maintain a bitmap of critical keys which are up and down
	   instead of simply key-counting, because SDL sometimes reports
	   misbalanced keyup/keydown event pairs to us for whatever reason. */

	U32 mask = 0;
	switch (keysym)
	{
	case SDLK_LALT:
		mask = 1U << 0; break;
	case SDLK_RALT:
		mask = 1U << 1; break;
	case SDLK_LCTRL:
		mask = 1U << 2; break;
	case SDLK_RCTRL:
		mask = 1U << 3; break;
	default:
		break;
	}

	if (gain)
		mGrabbyKeyFlags |= mask;
	else
		mGrabbyKeyFlags &= ~mask;

	//LL_INFOS() << "mGrabbyKeyFlags=" << mGrabbyKeyFlags << LL_ENDL;

	/* 0 means we don't need to mousegrab, otherwise grab. */
	return mGrabbyKeyFlags;
}


void check_vm_bloat()
{
#if LL_LINUX
	// watch our own VM and RSS sizes, warn if we bloated rapidly
	static const std::string STATS_FILE = "/proc/self/stat";
	FILE *fp = fopen(STATS_FILE.c_str(), "r");
	if (fp)
	{
		static long long last_vm_size = 0;
		static long long last_rss_size = 0;
		const long long significant_vm_difference = 250 * 1024*1024;
		const long long significant_rss_difference = 50 * 1024*1024;
		long long this_vm_size = 0;
		long long this_rss_size = 0;

		ssize_t res;
		size_t dummy;
		char *ptr = NULL;
		for (int i=0; i<22; ++i) // parse past the values we don't want
		{
			res = getdelim(&ptr, &dummy, ' ', fp);
			if (-1 == res)
			{
				LL_WARNS() << "Unable to parse " << STATS_FILE << LL_ENDL;
				goto finally;
			}
			free(ptr);
			ptr = NULL;
		}
		// 23rd space-delimited entry is vsize
		res = getdelim(&ptr, &dummy, ' ', fp);
		llassert(ptr);
		if (-1 == res)
		{
			LL_WARNS() << "Unable to parse " << STATS_FILE << LL_ENDL;
			goto finally;
		}
		this_vm_size = atoll(ptr);
		free(ptr);
		ptr = NULL;
		// 24th space-delimited entry is RSS
		res = getdelim(&ptr, &dummy, ' ', fp);
		llassert(ptr);
		if (-1 == res)
		{
			LL_WARNS() << "Unable to parse " << STATS_FILE << LL_ENDL;
			goto finally;
		}
		this_rss_size = getpagesize() * atoll(ptr);
		free(ptr);
		ptr = NULL;

		LL_INFOS() << "VM SIZE IS NOW " << (this_vm_size/(1024*1024)) << " MB, RSS SIZE IS NOW " << (this_rss_size/(1024*1024)) << " MB" << LL_ENDL;

		if (llabs(last_vm_size - this_vm_size) >
		    significant_vm_difference)
		{
			if (this_vm_size > last_vm_size)
			{
				LL_WARNS() << "VM size grew by " << (this_vm_size - last_vm_size)/(1024*1024) << " MB in last frame" << LL_ENDL;
			}
			else
			{
				LL_INFOS() << "VM size shrank by " << (last_vm_size - this_vm_size)/(1024*1024) << " MB in last frame" << LL_ENDL;
			}
		}

		if (llabs(last_rss_size - this_rss_size) >
		    significant_rss_difference)
		{
			if (this_rss_size > last_rss_size)
			{
				LL_WARNS() << "RSS size grew by " << (this_rss_size - last_rss_size)/(1024*1024) << " MB in last frame" << LL_ENDL;
			}
			else
			{
				LL_INFOS() << "RSS size shrank by " << (last_rss_size - this_rss_size)/(1024*1024) << " MB in last frame" << LL_ENDL;
			}
		}

		last_rss_size = this_rss_size;
		last_vm_size = this_vm_size;

finally:
		if (NULL != ptr)
		{
			free(ptr);
			ptr = NULL;
		}
		fclose(fp);
	}
#endif // LL_LINUX
}


// virtual
void LLWindowSDL::processMiscNativeEvents()
{
#if LL_GTK
	// Pump GTK events to avoid starvation for:
	// * DBUS servicing
	// * Anything else which quietly hooks into the default glib/GTK loop
    if (ll_try_gtk_init())
    {
	    // Yuck, Mozilla's GTK callbacks play with the locale - push/pop
	    // the locale to protect it, as exotic/non-C locales
	    // causes our code lots of general critical weirdness
	    // and crashness. (SL-35450)
	    static std::string saved_locale;
	    saved_locale = ll_safe_string(setlocale(LC_ALL, NULL));

	    // Pump until we've nothing left to do or passed 1/15th of a
	    // second pumping for this frame.
	    static LLTimer pump_timer;
	    pump_timer.reset();
	    pump_timer.setTimerExpirySec(1.0f / 15.0f);
	    do {
		     // Always do at least one non-blocking pump
		    gtk_main_iteration_do(FALSE);
	    } while (gtk_events_pending() &&
		     !pump_timer.hasExpired());

	    setlocale(LC_ALL, saved_locale.c_str() );
    }
#endif // LL_GTK

    // hack - doesn't belong here - but this is just for debugging
    if (getenv("LL_DEBUG_BLOAT"))
    {
	    check_vm_bloat();
    }
}

void LLWindowSDL::gatherInput()
{
    const Uint32 CLICK_THRESHOLD = 300;  // milliseconds
    static int leftClick = 0;
    static int rightClick = 0;
    static Uint32 lastLeftDown = 0;
    static Uint32 lastRightDown = 0;
    SDL_Event event;

    // Handle all outstanding SDL events
    while (SDL_PollEvent(&event))
    {
        switch (event.type)
        {
			case SDL_MOUSEWHEEL:
				if( event.wheel.y != 0 )
<<<<<<< HEAD
					mCallbacks->handleScrollWheel(this, event.wheel.y);
=======
					mCallbacks->handleScrollWheel(this, -event.wheel.y);
>>>>>>> 9a8d5210
				break;
				
            case SDL_MOUSEMOTION:
            {
                LLCoordWindow winCoord(event.button.x, event.button.y);
                LLCoordGL openGlCoord;
                convertCoords(winCoord, &openGlCoord);
				MASK mask = gKeyboard->currentMask(TRUE);
				mCallbacks->handleMouseMove(this, openGlCoord, mask);
                break;
            }

			case SDL_TEXTINPUT:
			{
				auto string = utf8str_to_utf16str( event.text.text );
				for( auto key: string )
				{
					mKeyVirtualKey = string[0];
					mKeyModifiers = SDL_GetModState();
					handleUnicodeUTF16( key, mKeyModifiers );
				}
				break;
			}
			
            case SDL_KEYDOWN:
				mKeyVirtualKey = event.key.keysym.sym;
				mKeyModifiers = event.key.keysym.mod;

				gKeyboard->handleKeyDown(mKeyVirtualKey, mKeyModifiers );

				// <FS:ND> Slightly hacky :| To make the viewer honor enter (eg to accept form input) we've to not only send handleKeyDown but also send a
				// invoke handleUnicodeUTF16 in case the user hits return.
				// Note that we cannot blindly use handleUnicodeUTF16 for each SDL_KEYDOWN. Doing so will create bogus keyboard input (like % for cursor left).
				if( mKeyVirtualKey == SDLK_RETURN )
					handleUnicodeUTF16( mKeyVirtualKey, mKeyModifiers );

				// part of the fix for SL-13243
				if (SDLCheckGrabbyKeys(event.key.keysym.sym, TRUE) != 0)
					SDLReallyCaptureInput(TRUE);

				break;

            case SDL_KEYUP:
				mKeyVirtualKey = event.key.keysym.sym;
				mKeyModifiers = event.key.keysym.mod;

				if (SDLCheckGrabbyKeys(mKeyVirtualKey, FALSE) == 0)
					SDLReallyCaptureInput(FALSE); // part of the fix for SL-13243

				gKeyboard->handleKeyUp(mKeyVirtualKey,mKeyModifiers);
				break;

            case SDL_MOUSEBUTTONDOWN:
            {
                bool isDoubleClick = false;
                LLCoordWindow winCoord(event.button.x, event.button.y);
                LLCoordGL openGlCoord;
                convertCoords(winCoord, &openGlCoord);
				MASK mask = gKeyboard->currentMask(TRUE);

                if (event.button.button == SDL_BUTTON_LEFT)   // SDL doesn't manage double clicking...
                {
                    Uint32 now = SDL_GetTicks();
                    if ((now - lastLeftDown) > CLICK_THRESHOLD)
                        leftClick = 1;
                    else
                    {
                        if (++leftClick >= 2)
                        {
                            leftClick = 0;
							isDoubleClick = true;
                        }
                    }
                    lastLeftDown = now;
                }
                else if (event.button.button == SDL_BUTTON_RIGHT)
                {
                    Uint32 now = SDL_GetTicks();
                    if ((now - lastRightDown) > CLICK_THRESHOLD)
                        rightClick = 1;
                    else
                    {
                        if (++rightClick >= 2)
                        {
                            rightClick = 0;
    					    isDoubleClick = true;
                        }
                    }
                    lastRightDown = now;
                }

                if (event.button.button == SDL_BUTTON_LEFT)  // left
                {
                    if (isDoubleClick)
				        mCallbacks->handleDoubleClick(this, openGlCoord, mask);
                    else
    				    mCallbacks->handleMouseDown(this, openGlCoord, mask);
                }

                else if (event.button.button == SDL_BUTTON_RIGHT)  // right
                {
					mCallbacks->handleRightMouseDown(this, openGlCoord, mask);
                }

                else if (event.button.button == SDL_BUTTON_MIDDLE)  // middle
				{
				    mCallbacks->handleMiddleMouseDown(this, openGlCoord, mask);
				}
                else if (event.button.button == 4)  // mousewheel up...thanks to X11 for making SDL consider these "buttons".
					mCallbacks->handleScrollWheel(this, -1);
                else if (event.button.button == 5)  // mousewheel down...thanks to X11 for making SDL consider these "buttons".
					mCallbacks->handleScrollWheel(this, 1);

                break;
            }

            case SDL_MOUSEBUTTONUP:
            {
                LLCoordWindow winCoord(event.button.x, event.button.y);
                LLCoordGL openGlCoord;
                convertCoords(winCoord, &openGlCoord);
				MASK mask = gKeyboard->currentMask(TRUE);

                if (event.button.button == SDL_BUTTON_LEFT)  // left
					mCallbacks->handleMouseUp(this, openGlCoord, mask);
                else if (event.button.button == SDL_BUTTON_RIGHT)  // right
					mCallbacks->handleRightMouseUp(this, openGlCoord, mask);
                else if (event.button.button == SDL_BUTTON_MIDDLE)  // middle
					mCallbacks->handleMiddleMouseUp(this, openGlCoord, mask);
                // don't handle mousewheel here...

                break;
            }

            case SDL_WINDOWEVENT:  // *FIX: handle this?
            {
				if( event.window.event == SDL_WINDOWEVENT_RESIZED
					/* || event.window.event == SDL_WINDOWEVENT_SIZE_CHANGED*/ ) // <FS:ND> SDL_WINDOWEVENT_SIZE_CHANGED is followed by SDL_WINDOWEVENT_RESIZED, so handling one shall be enough
				{
					LL_INFOS() << "Handling a resize event: " << event.window.data1 << "x" << event.window.data2 << LL_ENDL;
				
					S32 width = llmax(event.window.data1, (S32)mMinWindowWidth);
					S32 height = llmax(event.window.data2, (S32)mMinWindowHeight);
					mSurface = SDL_GetWindowSurface( mWindow );
				
					// *FIX: I'm not sure this is necessary!
					// <FS:ND> I think is is not
					// SDL_SetWindowSize(mWindow, width, height);
					//
					
					mCallbacks->handleResize(this, width, height);
				}
				else if( event.window.event == SDL_WINDOWEVENT_FOCUS_GAINED ) // <FS:ND> What about SDL_WINDOWEVENT_ENTER (mouse focus)
				{
					// We have to do our own state massaging because SDL
					// can send us two unfocus events in a row for example,
					// which confuses the focus code [SL-24071].
					mHaveInputFocus = true;
			
					mCallbacks->handleFocus(this);
				}
				else if( event.window.event == SDL_WINDOWEVENT_FOCUS_LOST ) // <FS:ND> What about SDL_WINDOWEVENT_LEAVE (mouse focus)
				{
					// We have to do our own state massaging because SDL
					// can send us two unfocus events in a row for example,
					// which confuses the focus code [SL-24071].
					mHaveInputFocus = false;
			
					mCallbacks->handleFocusLost(this);
				}
				else if( event.window.event == SDL_WINDOWEVENT_MINIMIZED ||
						 event.window.event == SDL_WINDOWEVENT_MAXIMIZED ||
						 event.window.event == SDL_WINDOWEVENT_RESTORED)
				{
					mIsMinimized = (event.window.event == SDL_WINDOWEVENT_MINIMIZED);
			
					mCallbacks->handleActivate(this, !mIsMinimized);
					LL_INFOS() << "SDL deiconification state switched to " << mIsMinimized << LL_ENDL;
				}

				break;
			}
            case SDL_QUIT:
			    if(mCallbacks->handleCloseRequest(this))
    			{
    				// Get the app to initiate cleanup.
    				mCallbacks->handleQuit(this);
    				// The app is responsible for calling destroyWindow when done with GL
    			}
                break;
			default:
				//LL_INFOS() << "Unhandled SDL event type " << event.type << LL_ENDL;
				break;
        }
    }
	
	updateCursor();

#if LL_X11
    // This is a good time to stop flashing the icon if our mFlashTimer has
    // expired.
    if (mFlashing && mFlashTimer.hasExpired())
    {
	    x11_set_urgent(FALSE);
	    mFlashing = FALSE;
    }
#endif // LL_X11
}

static SDL_Cursor *makeSDLCursorFromBMP(const char *filename, int hotx, int hoty)
{
	SDL_Cursor *sdlcursor = NULL;
	SDL_Surface *bmpsurface;

	// Load cursor pixel data from BMP file
	bmpsurface = Load_BMP_Resource(filename);
	if (bmpsurface && bmpsurface->w%8==0)
	{
		SDL_Surface *cursurface;
		LL_DEBUGS() << "Loaded cursor file " << filename << " "
					<< bmpsurface->w << "x" << bmpsurface->h << LL_ENDL;
		cursurface = SDL_CreateRGBSurface (SDL_SWSURFACE,
										   bmpsurface->w,
										   bmpsurface->h,
										   32,
										   SDL_SwapLE32(0xFFU),
										   SDL_SwapLE32(0xFF00U),
										   SDL_SwapLE32(0xFF0000U),
										   SDL_SwapLE32(0xFF000000U));
		SDL_FillRect(cursurface, NULL, SDL_SwapLE32(0x00000000U));

		// Blit the cursor pixel data onto a 32-bit RGBA surface so we
		// only have to cope with processing one type of pixel format.
		if (0 == SDL_BlitSurface(bmpsurface, NULL,
								 cursurface, NULL))
		{
			// n.b. we already checked that width is a multiple of 8.
			const int bitmap_bytes = (cursurface->w * cursurface->h) / 8;
			unsigned char *cursor_data = new unsigned char[bitmap_bytes];
			unsigned char *cursor_mask = new unsigned char[bitmap_bytes];
			memset(cursor_data, 0, bitmap_bytes);
			memset(cursor_mask, 0, bitmap_bytes);
			int i,j;
			// Walk the RGBA cursor pixel data, extracting both data and
			// mask to build SDL-friendly cursor bitmaps from.  The mask
			// is inferred by color-keying against 200,200,200
			for (i=0; i<cursurface->h; ++i) {
				for (j=0; j<cursurface->w; ++j) {
					U8 *pixelp =
						((U8*)cursurface->pixels)
						+ cursurface->pitch * i
						+ j*cursurface->format->BytesPerPixel;
					U8 srcred = pixelp[0];
					U8 srcgreen = pixelp[1];
					U8 srcblue = pixelp[2];
					BOOL mask_bit = (srcred != 200)
						|| (srcgreen != 200)
						|| (srcblue != 200);
					BOOL data_bit = mask_bit && (srcgreen <= 80);//not 0x80
					unsigned char bit_offset = (cursurface->w/8) * i
						+ j/8;
					cursor_data[bit_offset]	|= (data_bit) << (7 - (j&7));
					cursor_mask[bit_offset]	|= (mask_bit) << (7 - (j&7));
				}
			}
			sdlcursor = SDL_CreateCursor((Uint8*)cursor_data,
										 (Uint8*)cursor_mask,
										 cursurface->w, cursurface->h,
										 hotx, hoty);
			delete[] cursor_data;
			delete[] cursor_mask;
		} else {
			LL_WARNS() << "CURSOR BLIT FAILURE, cursurface: " << cursurface << LL_ENDL;
		}
		SDL_FreeSurface(cursurface);
		SDL_FreeSurface(bmpsurface);
	} else {
		LL_WARNS() << "CURSOR LOAD FAILURE " << filename << LL_ENDL;
	}

	return sdlcursor;
}

void LLWindowSDL::updateCursor()
{
	if (ATIbug) {
		// cursor-updating is very flaky when this bug is
		// present; do nothing.
		return;
	}

	if (mCurrentCursor != mNextCursor)
	{
		if (mNextCursor < UI_CURSOR_COUNT)
		{
			SDL_Cursor *sdlcursor = mSDLCursors[mNextCursor];
			// Try to default to the arrow for any cursors that
			// did not load correctly.
			if (!sdlcursor && mSDLCursors[UI_CURSOR_ARROW])
				sdlcursor = mSDLCursors[UI_CURSOR_ARROW];
			if (sdlcursor)
				SDL_SetCursor(sdlcursor);
		} else {
			LL_WARNS() << "Tried to set invalid cursor number " << mNextCursor << LL_ENDL;
		}
		mCurrentCursor = mNextCursor;
	}
}

//void LLWindowSDL::initCursors()
void LLWindowSDL::initCursors(BOOL useLegacyCursors) // <FS:LO> Legacy cursor setting from main program
{
	int i;
	// Blank the cursor pointer array for those we may miss.
	for (i=0; i<UI_CURSOR_COUNT; ++i)
	{
		mSDLCursors[i] = NULL;
	}
	// Pre-make an SDL cursor for each of the known cursor types.
	// We hardcode the hotspots - to avoid that we'd have to write
	// a .cur file loader.
	// NOTE: SDL doesn't load RLE-compressed BMP files.
	mSDLCursors[UI_CURSOR_ARROW] = makeSDLCursorFromBMP("llarrow.BMP",0,0);
	mSDLCursors[UI_CURSOR_WAIT] = makeSDLCursorFromBMP("wait.BMP",12,15);
	mSDLCursors[UI_CURSOR_HAND] = makeSDLCursorFromBMP("hand.BMP",7,10);
	mSDLCursors[UI_CURSOR_IBEAM] = makeSDLCursorFromBMP("ibeam.BMP",15,16);
	mSDLCursors[UI_CURSOR_CROSS] = makeSDLCursorFromBMP("cross.BMP",16,14);
	mSDLCursors[UI_CURSOR_SIZENWSE] = makeSDLCursorFromBMP("sizenwse.BMP",14,17);
	mSDLCursors[UI_CURSOR_SIZENESW] = makeSDLCursorFromBMP("sizenesw.BMP",17,17);
	mSDLCursors[UI_CURSOR_SIZEWE] = makeSDLCursorFromBMP("sizewe.BMP",16,14);
	mSDLCursors[UI_CURSOR_SIZENS] = makeSDLCursorFromBMP("sizens.BMP",17,16);
	mSDLCursors[UI_CURSOR_NO] = makeSDLCursorFromBMP("llno.BMP",8,8);
	mSDLCursors[UI_CURSOR_WORKING] = makeSDLCursorFromBMP("working.BMP",12,15);
	mSDLCursors[UI_CURSOR_TOOLGRAB] = makeSDLCursorFromBMP("lltoolgrab.BMP",2,13);
	mSDLCursors[UI_CURSOR_TOOLLAND] = makeSDLCursorFromBMP("lltoolland.BMP",1,6);
	mSDLCursors[UI_CURSOR_TOOLFOCUS] = makeSDLCursorFromBMP("lltoolfocus.BMP",8,5);
	mSDLCursors[UI_CURSOR_TOOLCREATE] = makeSDLCursorFromBMP("lltoolcreate.BMP",7,7);
	mSDLCursors[UI_CURSOR_ARROWDRAG] = makeSDLCursorFromBMP("arrowdrag.BMP",0,0);
	mSDLCursors[UI_CURSOR_ARROWCOPY] = makeSDLCursorFromBMP("arrowcop.BMP",0,0);
	mSDLCursors[UI_CURSOR_ARROWDRAGMULTI] = makeSDLCursorFromBMP("llarrowdragmulti.BMP",0,0);
	mSDLCursors[UI_CURSOR_ARROWCOPYMULTI] = makeSDLCursorFromBMP("arrowcopmulti.BMP",0,0);
	mSDLCursors[UI_CURSOR_NOLOCKED] = makeSDLCursorFromBMP("llnolocked.BMP",8,8);
	mSDLCursors[UI_CURSOR_ARROWLOCKED] = makeSDLCursorFromBMP("llarrowlocked.BMP",0,0);
	mSDLCursors[UI_CURSOR_GRABLOCKED] = makeSDLCursorFromBMP("llgrablocked.BMP",2,13);
	mSDLCursors[UI_CURSOR_TOOLTRANSLATE] = makeSDLCursorFromBMP("lltooltranslate.BMP",0,0);
	mSDLCursors[UI_CURSOR_TOOLROTATE] = makeSDLCursorFromBMP("lltoolrotate.BMP",0,0);
	mSDLCursors[UI_CURSOR_TOOLSCALE] = makeSDLCursorFromBMP("lltoolscale.BMP",0,0);
	mSDLCursors[UI_CURSOR_TOOLCAMERA] = makeSDLCursorFromBMP("lltoolcamera.BMP",7,5);
	mSDLCursors[UI_CURSOR_TOOLPAN] = makeSDLCursorFromBMP("lltoolpan.BMP",7,5);
	mSDLCursors[UI_CURSOR_TOOLZOOMIN] = makeSDLCursorFromBMP("lltoolzoomin.BMP",7,5);
	mSDLCursors[UI_CURSOR_TOOLPICKOBJECT3] = makeSDLCursorFromBMP("toolpickobject3.BMP",0,0);
	mSDLCursors[UI_CURSOR_TOOLPLAY] = makeSDLCursorFromBMP("toolplay.BMP",0,0);
	mSDLCursors[UI_CURSOR_TOOLPAUSE] = makeSDLCursorFromBMP("toolpause.BMP",0,0);
	mSDLCursors[UI_CURSOR_TOOLMEDIAOPEN] = makeSDLCursorFromBMP("toolmediaopen.BMP",0,0);
	mSDLCursors[UI_CURSOR_PIPETTE] = makeSDLCursorFromBMP("lltoolpipette.BMP",2,28);
	/* <FS:LO> Legacy cursor setting from main program
	mSDLCursors[UI_CURSOR_TOOLSIT] = makeSDLCursorFromBMP("toolsit.BMP",20,15);
	mSDLCursors[UI_CURSOR_TOOLBUY] = makeSDLCursorFromBMP("toolbuy.BMP",20,15);
	mSDLCursors[UI_CURSOR_TOOLOPEN] = makeSDLCursorFromBMP("toolopen.BMP",20,15);*/
	if (useLegacyCursors) {
		mSDLCursors[UI_CURSOR_TOOLSIT] = makeSDLCursorFromBMP("toolsit-legacy.BMP",0,0);
		mSDLCursors[UI_CURSOR_TOOLBUY] = makeSDLCursorFromBMP("toolbuy-legacy.BMP",0,0);
		mSDLCursors[UI_CURSOR_TOOLOPEN] = makeSDLCursorFromBMP("toolopen-legacy.BMP",0,0);
		mSDLCursors[UI_CURSOR_TOOLPAY] = makeSDLCursorFromBMP("toolpay-legacy.BMP",0,0);
	}
	else
	{
		mSDLCursors[UI_CURSOR_TOOLSIT] = makeSDLCursorFromBMP("toolsit.BMP",20,15);
		mSDLCursors[UI_CURSOR_TOOLBUY] = makeSDLCursorFromBMP("toolbuy.BMP",20,15);
		mSDLCursors[UI_CURSOR_TOOLOPEN] = makeSDLCursorFromBMP("toolopen.BMP",20,15);
		mSDLCursors[UI_CURSOR_TOOLPAY] = makeSDLCursorFromBMP("toolbuy.BMP",20,15);
	}
	// </FS:LO>
	mSDLCursors[UI_CURSOR_TOOLPATHFINDING] = makeSDLCursorFromBMP("lltoolpathfinding.BMP", 16, 16);
	mSDLCursors[UI_CURSOR_TOOLPATHFINDING_PATH_START] = makeSDLCursorFromBMP("lltoolpathfindingpathstart.BMP", 16, 16);
	mSDLCursors[UI_CURSOR_TOOLPATHFINDING_PATH_START_ADD] = makeSDLCursorFromBMP("lltoolpathfindingpathstartadd.BMP", 16, 16);
	mSDLCursors[UI_CURSOR_TOOLPATHFINDING_PATH_END] = makeSDLCursorFromBMP("lltoolpathfindingpathend.BMP", 16, 16);
	mSDLCursors[UI_CURSOR_TOOLPATHFINDING_PATH_END_ADD] = makeSDLCursorFromBMP("lltoolpathfindingpathendadd.BMP", 16, 16);
	mSDLCursors[UI_CURSOR_TOOLNO] = makeSDLCursorFromBMP("llno.BMP",8,8);

	if (getenv("LL_ATI_MOUSE_CURSOR_BUG") != NULL) {
		LL_INFOS() << "Disabling cursor updating due to LL_ATI_MOUSE_CURSOR_BUG" << LL_ENDL;
		ATIbug = true;
	}
}

void LLWindowSDL::quitCursors()
{
	int i;
	if (mWindow)
	{
		for (i=0; i<UI_CURSOR_COUNT; ++i)
		{
			if (mSDLCursors[i])
			{
				SDL_FreeCursor(mSDLCursors[i]);
				mSDLCursors[i] = NULL;
			}
		}
	} else {
		// SDL doesn't refcount cursors, so if the window has
		// already been destroyed then the cursors have gone with it.
		LL_INFOS() << "Skipping quitCursors: mWindow already gone." << LL_ENDL;
		for (i=0; i<UI_CURSOR_COUNT; ++i)
			mSDLCursors[i] = NULL;
	}
}

void LLWindowSDL::captureMouse()
{
	// SDL already enforces the semantics that captureMouse is
	// used for, i.e. that we continue to get mouse events as long
	// as a button is down regardless of whether we left the
	// window, and in a less obnoxious way than SDL_WM_GrabInput	
	// which would confine the cursor to the window too.

	LL_DEBUGS() << "LLWindowSDL::captureMouse" << LL_ENDL;
}

void LLWindowSDL::releaseMouse()
{
	// see LWindowSDL::captureMouse()
	
	LL_DEBUGS() << "LLWindowSDL::releaseMouse" << LL_ENDL;
}

void LLWindowSDL::hideCursor()
{
	if(!mCursorHidden)
	{
		// LL_INFOS() << "hideCursor: hiding" << LL_ENDL;
		mCursorHidden = TRUE;
		mHideCursorPermanent = TRUE;
		SDL_ShowCursor(0);
	}
	else
	{
		// LL_INFOS() << "hideCursor: already hidden" << LL_ENDL;
	}
}

void LLWindowSDL::showCursor()
{
	if(mCursorHidden)
	{
		// LL_INFOS() << "showCursor: showing" << LL_ENDL;
		mCursorHidden = FALSE;
		mHideCursorPermanent = FALSE;
		SDL_ShowCursor(1);
	}
	else
	{
		// LL_INFOS() << "showCursor: already visible" << LL_ENDL;
	}
}

void LLWindowSDL::showCursorFromMouseMove()
{
	if (!mHideCursorPermanent)
	{
		showCursor();
	}
}

void LLWindowSDL::hideCursorUntilMouseMove()
{
	if (!mHideCursorPermanent)
	{
		hideCursor();
		mHideCursorPermanent = FALSE;
	}
}



//
// LLSplashScreenSDL - I don't think we'll bother to implement this; it's
// fairly obsolete at this point.
//
LLSplashScreenSDL::LLSplashScreenSDL()
{
}

LLSplashScreenSDL::~LLSplashScreenSDL()
{
}

void LLSplashScreenSDL::showImpl()
{
}

void LLSplashScreenSDL::updateImpl(const std::string& mesg)
{
}

void LLSplashScreenSDL::hideImpl()
{
}



#if LL_GTK
static void response_callback (GtkDialog *dialog,
			       gint       arg1,
			       gpointer   user_data)
{
	gint *response = (gint*)user_data;
	*response = arg1;
	gtk_widget_destroy(GTK_WIDGET(dialog));
	gtk_main_quit();
}

S32 OSMessageBoxSDL(const std::string& text, const std::string& caption, U32 type)
{
	S32 rtn = OSBTN_CANCEL;

	if(gWindowImplementation != NULL)
		gWindowImplementation->beforeDialog();

	if (LLWindowSDL::ll_try_gtk_init())
	{
		GtkWidget *win = NULL;

		LL_INFOS() << "Creating a dialog because we're in windowed mode and GTK is happy." << LL_ENDL;
		
		GtkDialogFlags flags = GTK_DIALOG_MODAL;
		GtkMessageType messagetype;
		GtkButtonsType buttons;
		switch (type)
		{
		default:
		case OSMB_OK:
			messagetype = GTK_MESSAGE_WARNING;
			buttons = GTK_BUTTONS_OK;
			break;
		case OSMB_OKCANCEL:
			messagetype = GTK_MESSAGE_QUESTION;
			buttons = GTK_BUTTONS_OK_CANCEL;
			break;
		case OSMB_YESNO:
			messagetype = GTK_MESSAGE_QUESTION;
			buttons = GTK_BUTTONS_YES_NO;
			break;
		}
		win = gtk_message_dialog_new(NULL, flags, messagetype, buttons, "%s",
									 text.c_str());

# if LL_X11
		// Make GTK tell the window manager to associate this
		// dialog with our non-GTK SDL window, which should try
		// to keep it on top etc.
		if (gWindowImplementation &&
		    gWindowImplementation->mSDL_XWindowID != None)
		{
			gtk_widget_realize(GTK_WIDGET(win)); // so we can get its gdkwin
			GdkWindow *gdkwin = gdk_x11_window_foreign_new_for_display (gdk_display_get_default(), gWindowImplementation->mSDL_XWindowID);
			gdk_window_set_transient_for(gtk_widget_get_window(GTK_WIDGET(win)), gdkwin);
		}
# endif //LL_X11

		gtk_window_set_position(GTK_WINDOW(win),
					GTK_WIN_POS_CENTER_ON_PARENT);

		gtk_window_set_type_hint(GTK_WINDOW(win),
					 GDK_WINDOW_TYPE_HINT_DIALOG);

		if (!caption.empty())
			gtk_window_set_title(GTK_WINDOW(win), caption.c_str());

		gint response = GTK_RESPONSE_NONE;
		g_signal_connect (win,
				  "response", 
				  G_CALLBACK (response_callback),
				  &response);

		// we should be able to use a gtk_dialog_run(), but it's
		// apparently not written to exist in a world without a higher
		// gtk_main(), so we manage its signal/destruction outselves.
		gtk_widget_show_all (win);
		gtk_main();

		//LL_INFOS() << "response: " << response << LL_ENDL;
		switch (response)
		{
		case GTK_RESPONSE_OK:     rtn = OSBTN_OK; break;
		case GTK_RESPONSE_YES:    rtn = OSBTN_YES; break;
		case GTK_RESPONSE_NO:     rtn = OSBTN_NO; break;
		case GTK_RESPONSE_APPLY:  rtn = OSBTN_OK; break;
		case GTK_RESPONSE_NONE:
		case GTK_RESPONSE_CANCEL:
		case GTK_RESPONSE_CLOSE:
		case GTK_RESPONSE_DELETE_EVENT:
		default: rtn = OSBTN_CANCEL;
		}
	}
	else
	{
		LL_INFOS() << "MSGBOX: " << caption << ": " << text << LL_ENDL;
		LL_INFOS() << "Skipping dialog because we're in fullscreen mode or GTK is not happy." << LL_ENDL;
		rtn = OSBTN_OK;
	}

	if(gWindowImplementation != NULL)
		gWindowImplementation->afterDialog();

	return rtn;
}

	


/*
        Make the raw keyboard data available - used to poke through to LLQtWebKit so
        that Qt/Webkit has access to the virtual keycodes etc. that it needs
*/
LLSD LLWindowSDL::getNativeKeyData()
{
	LLSD result = LLSD::emptyMap();

	U32 modifiers = 0; // pretend-native modifiers... oh what a tangled web we weave!

	// we go through so many levels of device abstraction that I can't really guess
	// what a plugin under GDK under Qt under SL under SDL under X11 considers
	// a 'native' modifier mask.  this has been sort of reverse-engineered... they *appear*
	// to match GDK consts, but that may be co-incidence.
	modifiers |= (mKeyModifiers & KMOD_LSHIFT) ? 0x0001 : 0;
	modifiers |= (mKeyModifiers & KMOD_RSHIFT) ? 0x0001 : 0;// munge these into the same shift
	modifiers |= (mKeyModifiers & KMOD_CAPS)   ? 0x0002 : 0;
	modifiers |= (mKeyModifiers & KMOD_LCTRL)  ? 0x0004 : 0;
	modifiers |= (mKeyModifiers & KMOD_RCTRL)  ? 0x0004 : 0;// munge these into the same ctrl
	modifiers |= (mKeyModifiers & KMOD_LALT)   ? 0x0008 : 0;// untested
	modifiers |= (mKeyModifiers & KMOD_RALT)   ? 0x0008 : 0;// untested
	// *todo: test ALTs - I don't have a case for testing these.  Do you?
	// *todo: NUM? - I don't care enough right now (and it's not a GDK modifier).

	result["virtual_key"] = (S32)mKeyVirtualKey;
	result["virtual_key_win"] = (S32)LLKeyboardSDL::mapSDL2toWin( mKeyVirtualKey );
	result["modifiers"] = (S32)modifiers;
	
	return result;
}


BOOL LLWindowSDL::dialogColorPicker( F32 *r, F32 *g, F32 *b)
{
	return FALSE;
}
#else
S32 OSMessageBoxSDL(const std::string& text, const std::string& caption, U32 type)
{
	LL_INFOS() << "MSGBOX: " << caption << ": " << text << LL_ENDL;
	return 0;
}

BOOL LLWindowSDL::dialogColorPicker( F32 *r, F32 *g, F32 *b)
{
	return (FALSE);
}
#endif // LL_GTK

#if LL_LINUX || LL_SOLARIS
// extracted from spawnWebBrowser for clarity and to eliminate
//  compiler confusion regarding close(int fd) vs. LLWindow::close()
void exec_cmd(const std::string& cmd, const std::string& arg)
{
	char* const argv[] = {(char*)cmd.c_str(), (char*)arg.c_str(), NULL};
	fflush(NULL);
	pid_t pid = fork();
	if (pid == 0)
	{ // child
		// disconnect from stdin/stdout/stderr, or child will
		// keep our output pipe undesirably alive if it outlives us.
		// close(0);
		// close(1);
		// close(2);
		// <FS:TS> Reopen stdin, stdout, and stderr to /dev/null.
		//         It's good practice to always have those file
		//         descriptors open to something, lest the exec'd
		//         program actually try to use them.
		FILE *result;
		result = freopen("/dev/null","r",stdin);
		if (result == NULL)
		{
		        LL_WARNS() << "Error reopening stdin for web browser: "
		                << strerror(errno) << LL_ENDL;
                }
		result = freopen("/dev/null","w",stdout);
		if (result == NULL)
		{
		        LL_WARNS() << "Error reopening stdout for web browser: "
		                << strerror(errno) << LL_ENDL;
                }
		result = freopen("/dev/null","w",stderr);
		if (result == NULL)
		{
		        LL_WARNS() << "Error reopening stderr for web browser: "
		                << strerror(errno) << LL_ENDL;
                }
		// end ourself by running the command
		execv(cmd.c_str(), argv);	/* Flawfinder: ignore */
		// if execv returns at all, there was a problem.
		LL_WARNS() << "execv failure when trying to start " << cmd << LL_ENDL;
		_exit(1); // _exit because we don't want atexit() clean-up!
	} else {
		if (pid > 0)
		{
			// parent - wait for child to die
			int childExitStatus;
			waitpid(pid, &childExitStatus, 0);
		} else {
			LL_WARNS() << "fork failure." << LL_ENDL;
		}
	}
}
#endif

// Open a URL with the user's default web browser.
// Must begin with protocol identifier.
void LLWindowSDL::spawnWebBrowser(const std::string& escaped_url, bool async)
{
	bool found = false;
	S32 i;
	for (i = 0; i < gURLProtocolWhitelistCount; i++)
	{
		if (escaped_url.find(gURLProtocolWhitelist[i]) != std::string::npos)
		{
			found = true;
			break;
		}
	}

	if (!found)
	{
		LL_WARNS() << "spawn_web_browser called for url with protocol not on whitelist: " << escaped_url << LL_ENDL;
		return;
	}

	LL_INFOS() << "spawn_web_browser: " << escaped_url << LL_ENDL;
	
#if LL_LINUX || LL_SOLARIS
# if LL_X11
	if (mSDL_Display)
	{
		maybe_lock_display();
		// Just in case - before forking.
		XSync(mSDL_Display, False);
		maybe_unlock_display();
	}
# endif // LL_X11

	std::string cmd, arg;
	cmd  = gDirUtilp->getAppRODataDir();
	cmd += gDirUtilp->getDirDelimiter();
	cmd += "etc";
	cmd += gDirUtilp->getDirDelimiter();
	cmd += "launch_url.sh";
	arg = escaped_url;
	exec_cmd(cmd, arg);
#endif // LL_LINUX || LL_SOLARIS

	LL_INFOS() << "spawn_web_browser returning." << LL_ENDL;
}

void LLWindowSDL::openFile(const std::string& file_name)
{
	spawnWebBrowser("file://"+file_name,TRUE);
}

void *LLWindowSDL::getPlatformWindow()
{
#if LL_GTK && LL_LLMOZLIB_ENABLED
	if (LLWindowSDL::ll_try_gtk_init())
	{
		maybe_lock_display();

		GtkWidget *owin = gtk_window_new(GTK_WINDOW_POPUP);
		// Why a layout widget?  A MozContainer would be ideal, but
		// it involves exposing Mozilla headers to mozlib-using apps.
		// A layout widget with a GtkWindow parent has the desired
		// properties of being plain GTK, having a window, and being
		// derived from a GtkContainer.
		GtkWidget *rtnw = gtk_layout_new(NULL, NULL);
		gtk_container_add(GTK_CONTAINER(owin), rtnw);
		gtk_widget_realize(rtnw);
		GTK_WIDGET_UNSET_FLAGS(GTK_WIDGET(rtnw), GTK_NO_WINDOW);
		
		maybe_unlock_display();
		
		return rtnw;
	}
#endif // LL_GTK && LL_LLMOZLIB_ENABLED
	// Unixoid mozilla really needs GTK.
	return NULL;
}

void LLWindowSDL::bringToFront()
{
	// This is currently used when we are 'launched' to a specific
	// map position externally.
	LL_INFOS() << "bringToFront" << LL_ENDL;
#if LL_X11
	if (mSDL_Display && !mFullscreen)
	{
		maybe_lock_display();
		XRaiseWindow(mSDL_Display, mSDL_XWindowID);
		XSync(mSDL_Display, False);
		maybe_unlock_display();
	}
#endif // LL_X11
}

//static
std::vector<std::string> LLWindowSDL::getDynamicFallbackFontList()
{
	// Use libfontconfig to find us a nice ordered list of fallback fonts
	// specific to this system.
	std::string final_fallback("/usr/share/fonts/truetype/kochi/kochi-gothic.ttf");
	const int max_font_count_cutoff = 40; // fonts are expensive in the current system, don't enumerate an arbitrary number of them
	// Our 'ideal' font properties which define the sorting results.
	// slant=0 means Roman, index=0 means the first face in a font file
	// (the one we actually use), weight=80 means medium weight,
	// spacing=0 means proportional spacing.
	std::string sort_order("slant=0:index=0:weight=80:spacing=0");
	// elide_unicode_coverage removes fonts from the list whose unicode
	// range is covered by fonts earlier in the list.  This usually
	// removes ~90% of the fonts as redundant (which is great because
	// the font list can be huge), but might unnecessarily reduce the
	// renderable range if for some reason our FreeType actually fails
	// to use some of the fonts we want it to.
	const bool elide_unicode_coverage = true;
	std::vector<std::string> rtns;
	FcFontSet *fs = NULL;
	FcPattern *sortpat = NULL;

	LL_INFOS() << "Getting system font list from FontConfig..." << LL_ENDL;

	// If the user has a system-wide language preference, then favor
	// fonts from that language group.  This doesn't affect the types
	// of languages that can be displayed, but ensures that their
	// preferred language is rendered from a single consistent font where
	// possible.
	FL_Locale *locale = NULL;
	FL_Success success = FL_FindLocale(&locale, FL_MESSAGES);
	if (success != 0)
	{
		if (success >= 2 && locale->lang) // confident!
		{
			LL_INFOS("AppInit") << "Language " << locale->lang << LL_ENDL;
			LL_INFOS("AppInit") << "Location " << locale->country << LL_ENDL;
			LL_INFOS("AppInit") << "Variant " << locale->variant << LL_ENDL;

			LL_INFOS() << "Preferring fonts of language: "
				<< locale->lang
				<< LL_ENDL;
			sort_order = "lang=" + std::string(locale->lang) + ":"
				+ sort_order;
		}
	}
	FL_FreeLocale(&locale);

	if (!FcInit())
	{
		LL_WARNS() << "FontConfig failed to initialize." << LL_ENDL;
		rtns.push_back(final_fallback);
		return rtns;
	}

	sortpat = FcNameParse((FcChar8*) sort_order.c_str());
	if (sortpat)
	{
		// Sort the list of system fonts from most-to-least-desirable.
		FcResult result;
		fs = FcFontSort(NULL, sortpat, elide_unicode_coverage,
				NULL, &result);
		FcPatternDestroy(sortpat);
	}

	int found_font_count = 0;
	if (fs)
	{
		// Get the full pathnames to the fonts, where available,
		// which is what we really want.
		found_font_count = fs->nfont;
		for (int i=0; i<fs->nfont; ++i)
		{
			FcChar8 *filename;
			if (FcResultMatch == FcPatternGetString(fs->fonts[i],
								FC_FILE, 0,
								&filename)
			    && filename)
			{
				rtns.push_back(std::string((const char*)filename));
				if (rtns.size() >= max_font_count_cutoff)
					break; // hit limit
			}
		}
		FcFontSetDestroy (fs);
	}

	LL_DEBUGS() << "Using font list: " << LL_ENDL;
	for (std::vector<std::string>::iterator it = rtns.begin();
		 it != rtns.end();
		 ++it)
	{
		LL_DEBUGS() << "  file: " << *it << LL_ENDL;
	}
	LL_INFOS() << "Using " << rtns.size() << "/" << found_font_count << " system fonts." << LL_ENDL;

	rtns.push_back(final_fallback);
	return rtns;
}

#endif // LL_SDL<|MERGE_RESOLUTION|>--- conflicted
+++ resolved
@@ -1498,12 +1498,8 @@
 					newGrab = true;
 				else
 					newGrab = false;
-<<<<<<< HEAD
-			} else if (wantGrab == false)
-=======
 			}
 			else
->>>>>>> 9a8d5210
 			{
 				newGrab = false;
 				
@@ -1512,21 +1508,12 @@
 				// Make sure the ungrab happens RIGHT NOW.
 				XSync(mSDL_Display, False);
 				maybe_unlock_display();
-<<<<<<< HEAD
-			} else // not actually running on X11, for some reason
-				newGrab = wantGrab;
-=======
 			}
->>>>>>> 9a8d5210
 		}
 	}
 #endif // LL_X11
 	// return boolean success for whether we ended up in the desired state
-<<<<<<< HEAD
-	return (capture && newGrab) || (!capture && !newGrab);
-=======
 	return capture == newGrab;
->>>>>>> 9a8d5210
 }
 
 U32 LLWindowSDL::SDLCheckGrabbyKeys(U32 keysym, BOOL gain)
@@ -1720,11 +1707,7 @@
         {
 			case SDL_MOUSEWHEEL:
 				if( event.wheel.y != 0 )
-<<<<<<< HEAD
-					mCallbacks->handleScrollWheel(this, event.wheel.y);
-=======
 					mCallbacks->handleScrollWheel(this, -event.wheel.y);
->>>>>>> 9a8d5210
 				break;
 				
             case SDL_MOUSEMOTION:
