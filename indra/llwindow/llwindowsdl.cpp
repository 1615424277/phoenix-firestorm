/** 
 * @file llwindowsdl.cpp
 * @brief SDL implementation of LLWindow class
 * @author This module has many fathers, and it shows.
 *
 * $LicenseInfo:firstyear=2001&license=viewerlgpl$
 * Second Life Viewer Source Code
 * Copyright (C) 2010, Linden Research, Inc.
 * 
 * This library is free software; you can redistribute it and/or
 * modify it under the terms of the GNU Lesser General Public
 * License as published by the Free Software Foundation;
 * version 2.1 of the License only.
 * 
 * This library is distributed in the hope that it will be useful,
 * but WITHOUT ANY WARRANTY; without even the implied warranty of
 * MERCHANTABILITY or FITNESS FOR A PARTICULAR PURPOSE.  See the GNU
 * Lesser General Public License for more details.
 * 
 * You should have received a copy of the GNU Lesser General Public
 * License along with this library; if not, write to the Free Software
 * Foundation, Inc., 51 Franklin Street, Fifth Floor, Boston, MA  02110-1301  USA
 * 
 * Linden Research, Inc., 945 Battery Street, San Francisco, CA  94111  USA
 * $/LicenseInfo$
 */

#if LL_SDL

#include "linden_common.h"

#include "llwindowsdl.h"

#include "llwindowcallbacks.h"
#include "llkeyboardsdl.h"

#include "llerror.h"
#include "llgl.h"
#include "llstring.h"
#include "lldir.h"
#include "llfindlocale.h"

#if LL_GTK
extern "C" {
# include "gtk/gtk.h"
}
#include <locale.h>
#endif // LL_GTK

extern "C" {
# include "fontconfig/fontconfig.h"
}

#if LL_LINUX
// not necessarily available on random SDL platforms, so #if LL_LINUX
// for execv(), waitpid(), fork()
# include <unistd.h>
# include <sys/types.h>
# include <sys/wait.h>
<<<<<<< HEAD
# include <stdio.h>
#endif // LL_LINUX || LL_SOLARIS
=======
#endif // LL_LINUX
>>>>>>> c73fbe30

extern BOOL gDebugWindowProc;

const S32 MAX_NUM_RESOLUTIONS = 200;

// static variable for ATI mouse cursor crash work-around:
static bool ATIbug = false; 

//
// LLWindowSDL
//

#if LL_X11
# include <X11/Xutil.h>
#endif //LL_X11

// TOFU HACK -- (*exactly* the same hack as LLWindowMacOSX for a similar
// set of reasons): Stash a pointer to the LLWindowSDL object here and
// maintain in the constructor and destructor.  This assumes that there will
// be only one object of this class at any time.  Currently this is true.
static LLWindowSDL *gWindowImplementation = NULL;


void maybe_lock_display(void)
{
	if (gWindowImplementation && gWindowImplementation->Lock_Display) {
		gWindowImplementation->Lock_Display();
	}
}


void maybe_unlock_display(void)
{
	if (gWindowImplementation && gWindowImplementation->Unlock_Display) {
		gWindowImplementation->Unlock_Display();
	}
}


#if LL_GTK
// Lazily initialize and check the runtime GTK version for goodness.
// static
bool LLWindowSDL::ll_try_gtk_init(void)
{
	static BOOL done_gtk_diag = FALSE;
	static BOOL gtk_is_good = FALSE;
	static BOOL done_setlocale = FALSE;
	static BOOL tried_gtk_init = FALSE;

	if (!done_setlocale)
	{
		LL_INFOS() << "Starting GTK Initialization." << LL_ENDL;
		maybe_lock_display();
		gtk_disable_setlocale();
		maybe_unlock_display();
		done_setlocale = TRUE;
	}
	
	if (!tried_gtk_init)
	{
		tried_gtk_init = TRUE;

#if ( !defined(GLIB_MAJOR_VERSION) && !defined(GLIB_MINOR_VERSION) ) || ( GLIB_MAJOR_VERSION < 2 ) || ( GLIB_MAJOR_VERSION == 2 && GLIB_MINOR_VERSION < 32 )
		if (!g_thread_supported ()) g_thread_init (NULL);
#endif

		maybe_lock_display();
		gtk_is_good = gtk_init_check(NULL, NULL);
		maybe_unlock_display();
		if (!gtk_is_good)
			LL_WARNS() << "GTK Initialization failed." << LL_ENDL;
	}

	if (gtk_is_good && !done_gtk_diag)
	{
		LL_INFOS() << "GTK Initialized." << LL_ENDL;
		LL_INFOS() << "- Compiled against GTK version "
			<< GTK_MAJOR_VERSION << "."
			<< GTK_MINOR_VERSION << "."
			<< GTK_MICRO_VERSION << LL_ENDL;
		LL_INFOS() << "- Running against GTK version "
			<< gtk_major_version << "."
			<< gtk_minor_version << "."
			<< gtk_micro_version << LL_ENDL;
		maybe_lock_display();
		const gchar* gtk_warning = gtk_check_version(
			GTK_MAJOR_VERSION,
			GTK_MINOR_VERSION,
			GTK_MICRO_VERSION);
		maybe_unlock_display();
		if (gtk_warning)
		{
			LL_WARNS() << "- GTK COMPATIBILITY WARNING: " <<
				gtk_warning << LL_ENDL;
			gtk_is_good = FALSE;
		} else {
			LL_INFOS() << "- GTK version is good." << LL_ENDL;
		}

		done_gtk_diag = TRUE;
	}

	return gtk_is_good;
}
#endif // LL_GTK


#if LL_X11
// static
Window LLWindowSDL::get_SDL_XWindowID(void)
{
	if (gWindowImplementation) {
		return gWindowImplementation->mSDL_XWindowID;
	}
	return None;
}

//static
Display* LLWindowSDL::get_SDL_Display(void)
{
	if (gWindowImplementation) {
		return gWindowImplementation->mSDL_Display;
	}
	return NULL;
}
#endif // LL_X11


LLWindowSDL::LLWindowSDL(LLWindowCallbacks* callbacks,
			 const std::string& title, S32 x, S32 y, S32 width,
			 S32 height, U32 flags,
			 BOOL fullscreen, BOOL clearBg,
			 BOOL disable_vsync, BOOL use_gl,
			 // <FS:LO> Legacy cursor setting from main program
			 //BOOL ignore_pixel_depth, U32 fsaa_samples,)
			 BOOL ignore_pixel_depth, U32 fsaa_samples, BOOL useLegacyCursors)
	: LLWindow(callbacks, fullscreen, flags),
	  Lock_Display(NULL),
	  //Unlock_Display(NULL), mGamma(1.0f)
	  Unlock_Display(NULL), mGamma(1.0f),
	  mUseLegacyCursors(useLegacyCursors) // </FS:LO>
{
	// Initialize the keyboard
	gKeyboard = new LLKeyboardSDL();
	gKeyboard->setCallbacks(callbacks);
	// Note that we can't set up key-repeat until after SDL has init'd video

	// Ignore use_gl for now, only used for drones on PC
	mWindow = NULL;
	mNeedsResize = FALSE;
	mOverrideAspectRatio = 0.f;
	mGrabbyKeyFlags = 0;
	mReallyCapturedCount = 0;
	mHaveInputFocus = -1;
	mIsMinimized = -1;
	mFSAASamples = fsaa_samples;

#if LL_X11
	mSDL_XWindowID = None;
	mSDL_Display = NULL;
#endif // LL_X11

#if LL_GTK
	// We MUST be the first to initialize GTK so that GTK doesn't get badly
	// initialized with a non-C locale and cause lots of serious random
	// weirdness.
	ll_try_gtk_init();
#endif // LL_GTK

	// Assume 4:3 aspect ratio until we know better
	mOriginalAspectRatio = 1024.0 / 768.0;

	if (title.empty())
		mWindowTitle = "SDL Window";  // *FIX: (?)
	else
		mWindowTitle = title;

	// Create the GL context and set it up for windowed or fullscreen, as appropriate.
	if(createContext(x, y, width, height, 32, fullscreen, disable_vsync))
	{
		gGLManager.initGL();

		//start with arrow cursor
		initCursors(useLegacyCursors); // <FS:LO> Legacy cursor setting from main program
		setCursor( UI_CURSOR_ARROW );
	}

	stop_glerror();

	// Stash an object pointer for OSMessageBox()
	gWindowImplementation = this;

#if LL_X11
	mFlashing = FALSE;
#endif // LL_X11

	mKeyScanCode = 0;
	mKeyVirtualKey = 0;
	mKeyModifiers = KMOD_NONE;
}

static SDL_Surface *Load_BMP_Resource(const char *basename)
{
	const int PATH_BUFFER_SIZE=1000;
	char path_buffer[PATH_BUFFER_SIZE];	/* Flawfinder: ignore */
	
	// Figure out where our BMP is living on the disk
	snprintf(path_buffer, PATH_BUFFER_SIZE-1, "%s%sres-sdl%s%s",	
		 gDirUtilp->getAppRODataDir().c_str(),
		 gDirUtilp->getDirDelimiter().c_str(),
		 gDirUtilp->getDirDelimiter().c_str(),
		 basename);
	path_buffer[PATH_BUFFER_SIZE-1] = '\0';
	
	return SDL_LoadBMP(path_buffer);
}

#if LL_X11
// This is an XFree86/XOrg-specific hack for detecting the amount of Video RAM
// on this machine.  It works by searching /var/log/var/log/Xorg.?.log or
// /var/log/XFree86.?.log for a ': (VideoRAM ?|Memory): (%d+) kB' regex, where
// '?' is the X11 display number derived from $DISPLAY
static int x11_detect_VRAM_kb_fp(FILE *fp, const char *prefix_str)
{
	const int line_buf_size = 1000;
	char line_buf[line_buf_size];
	while (fgets(line_buf, line_buf_size, fp))
	{
		//LL_DEBUGS() << "XLOG: " << line_buf << LL_ENDL;

		// Why the ad-hoc parser instead of using a regex?  Our
		// favourite regex implementation - libboost_regex - is
		// quite a heavy and troublesome dependency for the client, so
		// it seems a shame to introduce it for such a simple task.
		// *FIXME: libboost_regex is a dependency now anyway, so we may
		// as well use it instead of this hand-rolled nonsense.
		const char *part1_template = prefix_str;
		const char part2_template[] = " kB";
		char *part1 = strstr(line_buf, part1_template);
		if (part1) // found start of matching line
		{
			part1 = &part1[strlen(part1_template)]; // -> after
			char *part2 = strstr(part1, part2_template);
			if (part2) // found end of matching line
			{
				// now everything between part1 and part2 is
				// supposed to be numeric, describing the
				// number of kB of Video RAM supported
				int rtn = 0;
				for (; part1 < part2; ++part1)
				{
					if (*part1 < '0' || *part1 > '9')
					{
						// unexpected char, abort parse
						rtn = 0;
						break;
					}
					rtn *= 10;
					rtn += (*part1) - '0';
				}
				if (rtn > 0)
				{
					// got the kB number.  return it now.
					return rtn;
				}
			}
		}
	}
	return 0; // 'could not detect'
}

static int x11_detect_VRAM_kb()
{
	std::string x_log_location("/var/log/");
	std::string fname;
	int rtn = 0; // 'could not detect'
	int display_num = 0;
	FILE *fp;
	char *display_env = getenv("DISPLAY"); // e.g. :0 or :0.0 or :1.0 etc
	// parse DISPLAY number so we can go grab the right log file
	if (display_env[0] == ':' &&
	    display_env[1] >= '0' && display_env[1] <= '9')
	{
		display_num = display_env[1] - '0';
	}

	// *TODO: we could be smarter and see which of Xorg/XFree86 has the
	// freshest time-stamp.

	// Try Xorg log first
	fname = x_log_location;
	fname += "Xorg.";
	fname += ('0' + display_num);
	fname += ".log";
	fp = fopen(fname.c_str(), "r");
	if (fp)
	{
		LL_INFOS() << "Looking in " << fname
			<< " for VRAM info..." << LL_ENDL;
		rtn = x11_detect_VRAM_kb_fp(fp, ": VideoRAM: ");
		fclose(fp);
		if (0 == rtn)
		{
			fp = fopen(fname.c_str(), "r");
			if (fp)
			{
				rtn = x11_detect_VRAM_kb_fp(fp, ": Video RAM: ");
				fclose(fp);
				if (0 == rtn)
				{
					fp = fopen(fname.c_str(), "r");
					if (fp)
					{
						rtn = x11_detect_VRAM_kb_fp(fp, ": Memory: ");
						fclose(fp);
					}
				}
			}
		}
	}
	else
	{
		LL_INFOS() << "Could not open " << fname
			<< " - skipped." << LL_ENDL;	
		// Try old XFree86 log otherwise
		fname = x_log_location;
		fname += "XFree86.";
		fname += ('0' + display_num);
		fname += ".log";
		fp = fopen(fname.c_str(), "r");
		if (fp)
		{
			LL_INFOS() << "Looking in " << fname
				<< " for VRAM info..." << LL_ENDL;
			rtn = x11_detect_VRAM_kb_fp(fp, ": VideoRAM: ");
			fclose(fp);
			if (0 == rtn)
			{
				fp = fopen(fname.c_str(), "r");
				if (fp)
				{
					rtn = x11_detect_VRAM_kb_fp(fp, ": Memory: ");
					fclose(fp);
				}
			}
		}
		else
		{
			LL_INFOS() << "Could not open " << fname
				<< " - skipped." << LL_ENDL;
		}
	}
	return rtn;
}
#endif // LL_X11

void LLWindowSDL::setTitle(const std::string &title)
{
	SDL_WM_SetCaption(title.c_str(), title.c_str());
}

BOOL LLWindowSDL::createContext(int x, int y, int width, int height, int bits, BOOL fullscreen, BOOL disable_vsync)
{
	//bool			glneedsinit = false;

	LL_INFOS() << "createContext, fullscreen=" << fullscreen <<
	    " size=" << width << "x" << height << LL_ENDL;

	// captures don't survive contexts
	mGrabbyKeyFlags = 0;
	mReallyCapturedCount = 0;
	
	if (SDL_Init(SDL_INIT_VIDEO) < 0)
	{
		LL_INFOS() << "sdl_init() failed! " << SDL_GetError() << LL_ENDL;
		setupFailure("sdl_init() failure,  window creation error", "error", OSMB_OK);
		return false;
	}

	SDL_version c_sdl_version;
	SDL_VERSION(&c_sdl_version);
	LL_INFOS() << "Compiled against SDL "
		<< int(c_sdl_version.major) << "."
		<< int(c_sdl_version.minor) << "."
		<< int(c_sdl_version.patch) << LL_ENDL;
	const SDL_version *r_sdl_version;
	r_sdl_version = SDL_Linked_Version();
	LL_INFOS() << " Running against SDL "
		<< int(r_sdl_version->major) << "."
		<< int(r_sdl_version->minor) << "."
		<< int(r_sdl_version->patch) << LL_ENDL;

	const SDL_VideoInfo *video_info = SDL_GetVideoInfo( );
	if (!video_info)
	{
		LL_INFOS() << "SDL_GetVideoInfo() failed! " << SDL_GetError() << LL_ENDL;
		setupFailure("SDL_GetVideoInfo() failed, Window creation error", "Error", OSMB_OK);
		return FALSE;
	}

	if (video_info->current_h > 0)
	{
		mOriginalAspectRatio = (float)video_info->current_w / (float)video_info->current_h;

		// <FS:Zi> FIRE-8825 - Try to work around an issue with Fullscreen and dual monitors
		// assume two equal width monitors if aspect ratio exceeds 2.0
		// if someone can find out how to read a monitor's native resolution in OpenGL, please change this
		// SDL1.2 doesn't offer any way to do it, apparently SDL 1.3 does
		if(mOriginalAspectRatio>2.0f)
			mOriginalAspectRatio=mOriginalAspectRatio/2.0f;
		// </FS:Zi>

		LL_INFOS() << "Original aspect ratio was " << video_info->current_w << ":" << video_info->current_h << "=" << mOriginalAspectRatio << LL_ENDL;
	}

	SDL_EnableUNICODE(1);
	SDL_WM_SetCaption(mWindowTitle.c_str(), mWindowTitle.c_str());

	// Set the application icon.
	SDL_Surface *bmpsurface;
	bmpsurface = Load_BMP_Resource("firestorm_icon.BMP");
	if (bmpsurface)
	{
		// This attempts to give a black-keyed mask to the icon.
		SDL_SetColorKey(bmpsurface,
				SDL_SRCCOLORKEY,
				SDL_MapRGB(bmpsurface->format, 0,0,0) );
		SDL_WM_SetIcon(bmpsurface, NULL);
		// The SDL examples cheerfully avoid freeing the icon
		// surface, but I'm betting that's leaky.
		SDL_FreeSurface(bmpsurface);
		bmpsurface = NULL;
	}

	// note: these SetAttributes make Tom's 9600-on-AMD64 fail to
	// get a visual, but it's broken anyway when it does, and without
	// these SetAttributes we might easily get an avoidable substandard
	// visual to work with on most other machines.
	SDL_GL_SetAttribute(SDL_GL_RED_SIZE,  8);
	SDL_GL_SetAttribute(SDL_GL_GREEN_SIZE,8);
	SDL_GL_SetAttribute(SDL_GL_BLUE_SIZE, 8);
    SDL_GL_SetAttribute(SDL_GL_DEPTH_SIZE, (bits <= 16) ? 16 : 24);
	// We need stencil support for a few (minor) things.
	if (!getenv("LL_GL_NO_STENCIL"))
		SDL_GL_SetAttribute(SDL_GL_STENCIL_SIZE, 8);
        SDL_GL_SetAttribute(SDL_GL_ALPHA_SIZE, (bits <= 16) ? 1 : 8);

        // *FIX: try to toggle vsync here?

	mFullscreen = fullscreen;

	int sdlflags = SDL_OPENGL | SDL_RESIZABLE | SDL_ANYFORMAT;

	SDL_GL_SetAttribute(SDL_GL_DOUBLEBUFFER, 1);

	if (mFSAASamples > 0)
	{
		SDL_GL_SetAttribute(SDL_GL_MULTISAMPLEBUFFERS, 1);
		SDL_GL_SetAttribute(SDL_GL_MULTISAMPLESAMPLES, mFSAASamples);
	}
	
    	mSDLFlags = sdlflags;

	if (mFullscreen)
	{
		LL_INFOS() << "createContext: setting up fullscreen " << width << "x" << height << LL_ENDL;

		// If the requested width or height is 0, find the best default for the monitor.
		if((width == 0) || (height == 0))
		{
			// Scan through the list of modes, looking for one which has:
			//		height between 700 and 800
			//		aspect ratio closest to the user's original mode
			S32 resolutionCount = 0;
			LLWindowResolution *resolutionList = getSupportedResolutions(resolutionCount);

			if(resolutionList != NULL)
			{
				F32 closestAspect = 0;
				U32 closestHeight = 0;
				U32 closestWidth = 0;
				int i;

				LL_INFOS() << "createContext: searching for a display mode, original aspect is " << mOriginalAspectRatio << LL_ENDL;

				for(i=0; i < resolutionCount; i++)
				{
					F32 aspect = (F32)resolutionList[i].mWidth / (F32)resolutionList[i].mHeight;

					LL_INFOS() << "createContext: width " << resolutionList[i].mWidth << " height " << resolutionList[i].mHeight << " aspect " << aspect << LL_ENDL;

					if( (resolutionList[i].mHeight >= 700) && (resolutionList[i].mHeight <= 800) &&
						(fabs(aspect - mOriginalAspectRatio) < fabs(closestAspect - mOriginalAspectRatio)))
					{
						LL_INFOS() << " (new closest mode) " << LL_ENDL;

						// This is the closest mode we've seen yet.
						closestWidth = resolutionList[i].mWidth;
						closestHeight = resolutionList[i].mHeight;
						closestAspect = aspect;
					}
				}

				width = closestWidth;
				height = closestHeight;
			}
		}

		if((width == 0) || (height == 0))
		{
			// Mode search failed for some reason.  Use the old-school default.
			width = 1024;
			height = 768;
		}

		mWindow = SDL_SetVideoMode(width, height, bits, sdlflags | SDL_FULLSCREEN);
		if (!mWindow && bits > 16)
		{
			SDL_GL_SetAttribute(SDL_GL_DEPTH_SIZE, 16);
			mWindow = SDL_SetVideoMode(width, height, bits, sdlflags | SDL_FULLSCREEN);
		}

		if (mWindow)
		{
			mFullscreen = TRUE;
			mFullscreenWidth   = mWindow->w;
			mFullscreenHeight  = mWindow->h;
			mFullscreenBits    = mWindow->format->BitsPerPixel;
			mFullscreenRefresh = -1;

			LL_INFOS() << "Running at " << mFullscreenWidth
				<< "x"   << mFullscreenHeight
				<< "x"   << mFullscreenBits
				<< " @ " << mFullscreenRefresh
				<< LL_ENDL;
		}
		else
		{
			LL_WARNS() << "createContext: fullscreen creation failure. SDL: " << SDL_GetError() << LL_ENDL;
			// No fullscreen support
			mFullscreen = FALSE;
			mFullscreenWidth   = -1;
			mFullscreenHeight  = -1;
			mFullscreenBits    = -1;
			mFullscreenRefresh = -1;

			std::string error = llformat("Unable to run fullscreen at %d x %d.\nRunning in window.", width, height);	
			OSMessageBox(error, "Error", OSMB_OK);
		}
	}

	if(!mFullscreen && (mWindow == NULL))
	{
		if (width == 0)
		    width = 1024;
		if (height == 0)
		    width = 768;

		LL_INFOS() << "createContext: creating window " << width << "x" << height << "x" << bits << LL_ENDL;
		mWindow = SDL_SetVideoMode(width, height, bits, sdlflags);
		if (!mWindow && bits > 16)
		{
			SDL_GL_SetAttribute(SDL_GL_DEPTH_SIZE, 16);
			mWindow = SDL_SetVideoMode(width, height, bits, sdlflags);
		}

		if (!mWindow)
		{
			LL_WARNS() << "createContext: window creation failure. SDL: " << SDL_GetError() << LL_ENDL;
			setupFailure("Window creation error", "Error", OSMB_OK);
			return FALSE;
		}
	} else if (!mFullscreen && (mWindow != NULL))
	{
		LL_INFOS() << "createContext: SKIPPING - !fullscreen, but +mWindow " << width << "x" << height << "x" << bits << LL_ENDL;
	}
	
	// Detect video memory size.
# if LL_X11
	gGLManager.mVRAM = x11_detect_VRAM_kb() / 1024;
	if (gGLManager.mVRAM != 0)
	{
		LL_INFOS() << "X11 log-parser detected " << gGLManager.mVRAM << "MB VRAM." << LL_ENDL;
	} else
# endif // LL_X11
	{
		// fallback to letting SDL detect VRAM.
		// note: I've not seen SDL's detection ever actually find
		// VRAM != 0, but if SDL *does* detect it then that's a bonus.
		gGLManager.mVRAM = video_info->video_mem / 1024;
		if (gGLManager.mVRAM != 0)
		{
			LL_INFOS() << "SDL detected " << gGLManager.mVRAM << "MB VRAM." << LL_ENDL;
		}
	}
	// If VRAM is not detected, that is handled later

	// *TODO: Now would be an appropriate time to check for some
	// explicitly unsupported cards.
	//const char* RENDERER = (const char*) glGetString(GL_RENDERER);

	GLint depthBits, stencilBits, redBits, greenBits, blueBits, alphaBits;

	glGetIntegerv(GL_RED_BITS, &redBits);
	glGetIntegerv(GL_GREEN_BITS, &greenBits);
	glGetIntegerv(GL_BLUE_BITS, &blueBits);
	glGetIntegerv(GL_ALPHA_BITS, &alphaBits);
	glGetIntegerv(GL_DEPTH_BITS, &depthBits);
	glGetIntegerv(GL_STENCIL_BITS, &stencilBits);
	
	LL_INFOS() << "GL buffer:" << LL_ENDL;
        LL_INFOS() << "  Red Bits " << S32(redBits) << LL_ENDL;
        LL_INFOS() << "  Green Bits " << S32(greenBits) << LL_ENDL;
        LL_INFOS() << "  Blue Bits " << S32(blueBits) << LL_ENDL;
	LL_INFOS()	<< "  Alpha Bits " << S32(alphaBits) << LL_ENDL;
	LL_INFOS()	<< "  Depth Bits " << S32(depthBits) << LL_ENDL;
	LL_INFOS()	<< "  Stencil Bits " << S32(stencilBits) << LL_ENDL;

	GLint colorBits = redBits + greenBits + blueBits + alphaBits;
	// fixme: actually, it's REALLY important for picking that we get at
	// least 8 bits each of red,green,blue.  Alpha we can be a bit more
	// relaxed about if we have to.
	if (colorBits < 32)
	{
		close();
		setupFailure(
			"Second Life requires True Color (32-bit) to run in a window.\n"
			"Please go to Control Panels -> Display -> Settings and\n"
			"set the screen to 32-bit color.\n"
			"Alternately, if you choose to run fullscreen, Second Life\n"
			"will automatically adjust the screen each time it runs.",
			"Error",
			OSMB_OK);
		return FALSE;
	}

#if 0  // *FIX: we're going to brave it for now...
	if (alphaBits < 8)
	{
		close();
		setupFailure(
			"Second Life is unable to run because it can't get an 8 bit alpha\n"
			"channel.  Usually this is due to video card driver issues.\n"
			"Please make sure you have the latest video card drivers installed.\n"
			"Also be sure your monitor is set to True Color (32-bit) in\n"
			"Control Panels -> Display -> Settings.\n"
			"If you continue to receive this message, contact customer service.",
			"Error",
			OSMB_OK);
		return FALSE;
	}
#endif

#if LL_X11
	/* Grab the window manager specific information */
	SDL_SysWMinfo info;
	SDL_VERSION(&info.version);
	if ( SDL_GetWMInfo(&info) )
	{
		/* Save the information for later use */
		if ( info.subsystem == SDL_SYSWM_X11 )
		{
			mSDL_Display = info.info.x11.display;
			mSDL_XWindowID = info.info.x11.wmwindow;
			Lock_Display = info.info.x11.lock_func;
			Unlock_Display = info.info.x11.unlock_func;
		}
		else
		{
			LL_WARNS() << "We're not running under X11?  Wild."
				<< LL_ENDL;
		}
	}
	else
	{
		LL_WARNS() << "We're not running under any known WM.  Wild."
			<< LL_ENDL;
	}
#endif // LL_X11


	//make sure multisampling is disabled by default
	glDisable(GL_MULTISAMPLE_ARB);
	
	// We need to do this here, once video is init'd
	if (-1 == SDL_EnableKeyRepeat(SDL_DEFAULT_REPEAT_DELAY,
				      SDL_DEFAULT_REPEAT_INTERVAL))
	    LL_WARNS() << "Couldn't enable key-repeat: " << SDL_GetError() <<LL_ENDL;

	// Don't need to get the current gamma, since there's a call that restores it to the system defaults.
	return TRUE;
}


// changing fullscreen resolution, or switching between windowed and fullscreen mode.
BOOL LLWindowSDL::switchContext(BOOL fullscreen, const LLCoordScreen &size, BOOL disable_vsync, const LLCoordScreen * const posp)
{
	const BOOL needsRebuild = TRUE;  // Just nuke the context and start over.
	BOOL result = true;

	LL_INFOS() << "switchContext, fullscreen=" << fullscreen << LL_ENDL;
	stop_glerror();
	if(needsRebuild)
	{
		destroyContext();
		result = createContext(0, 0, size.mX, size.mY, 0, fullscreen, disable_vsync);
		if (result)
		{
			gGLManager.initGL();

			//start with arrow cursor
			initCursors(mUseLegacyCursors); // <FS:LO> Legacy cursor setting from main program
			setCursor( UI_CURSOR_ARROW );
		}
	}

	stop_glerror();

	return result;
}

void LLWindowSDL::destroyContext()
{
	LL_INFOS() << "destroyContext begins" << LL_ENDL;

#if LL_X11
	mSDL_Display = NULL;
	mSDL_XWindowID = None;
	Lock_Display = NULL;
	Unlock_Display = NULL;
#endif // LL_X11

	// Clean up remaining GL state before blowing away window
	LL_INFOS() << "shutdownGL begins" << LL_ENDL;
	gGLManager.shutdownGL();
	LL_INFOS() << "SDL_QuitSS/VID begins" << LL_ENDL;
	SDL_QuitSubSystem(SDL_INIT_VIDEO);  // *FIX: this might be risky...

	mWindow = NULL;
}

LLWindowSDL::~LLWindowSDL()
{
	quitCursors();
	destroyContext();

	if(mSupportedResolutions != NULL)
	{
		delete []mSupportedResolutions;
	}

	gWindowImplementation = NULL;
}


void LLWindowSDL::show()
{
    // *FIX: What to do with SDL?
}

void LLWindowSDL::hide()
{
    // *FIX: What to do with SDL?
}

//virtual
void LLWindowSDL::minimize()
{
    // *FIX: What to do with SDL?
}

//virtual
void LLWindowSDL::restore()
{
    // *FIX: What to do with SDL?
}


// close() destroys all OS-specific code associated with a window.
// Usually called from LLWindowManager::destroyWindow()
void LLWindowSDL::close()
{
	// Is window is already closed?
	//	if (!mWindow)
	//	{
	//		return;
	//	}

	// Make sure cursor is visible and we haven't mangled the clipping state.
	setMouseClipping(FALSE);
	showCursor();

	destroyContext();
}

BOOL LLWindowSDL::isValid()
{
	return (mWindow != NULL);
}

BOOL LLWindowSDL::getVisible()
{
	BOOL result = FALSE;

    // *FIX: This isn't really right...
	// Then what is?
	if (mWindow)
	{
		result = TRUE;
	}

	return(result);
}

BOOL LLWindowSDL::getMinimized()
{
	BOOL result = FALSE;

	if (mWindow && (1 == mIsMinimized))
	{
		result = TRUE;
	}
	return(result);
}

BOOL LLWindowSDL::getMaximized()
{
	BOOL result = FALSE;

	if (mWindow)
	{
		// TODO
	}

	return(result);
}

BOOL LLWindowSDL::maximize()
{
	// TODO
	return FALSE;
}

BOOL LLWindowSDL::getFullscreen()
{
	return mFullscreen;
}

BOOL LLWindowSDL::getPosition(LLCoordScreen *position)
{
    // *FIX: can anything be done with this?
	position->mX = 0;
	position->mY = 0;
    return TRUE;
}

BOOL LLWindowSDL::getSize(LLCoordScreen *size)
{
    if (mWindow)
    {
        size->mX = mWindow->w;
        size->mY = mWindow->h;
	return (TRUE);
    }

    return (FALSE);
}

BOOL LLWindowSDL::getSize(LLCoordWindow *size)
{
    if (mWindow)
    {
        size->mX = mWindow->w;
        size->mY = mWindow->h;
	return (TRUE);
    }

    return (FALSE);
}

BOOL LLWindowSDL::setPosition(const LLCoordScreen position)
{
	if(mWindow)
	{
        // *FIX: (?)
		//MacMoveWindow(mWindow, position.mX, position.mY, false);
	}

	return TRUE;
}

BOOL LLWindowSDL::setSizeImpl(const LLCoordScreen size)
{
	if(mWindow)
	{
		// Push a resize event onto SDL's queue - we'll handle it
		// when it comes out again.
		SDL_Event event;
		event.type = SDL_VIDEORESIZE;
		event.resize.w = size.mX;
		event.resize.h = size.mY;
		SDL_PushEvent(&event); // copied into queue

		return TRUE;
	}
		
	return FALSE;
}

BOOL LLWindowSDL::setSizeImpl(const LLCoordWindow size)
{
	if(mWindow)
	{
		// Push a resize event onto SDL's queue - we'll handle it
		// when it comes out again.
		SDL_Event event;
		event.type = SDL_VIDEORESIZE;
		event.resize.w = size.mX;
		event.resize.h = size.mY;
		SDL_PushEvent(&event); // copied into queue

		return TRUE;
	}

	return FALSE;
}


void LLWindowSDL::swapBuffers()
{
	if (mWindow)
	{	
		SDL_GL_SwapBuffers();
	}
}

U32 LLWindowSDL::getFSAASamples()
{
	return mFSAASamples;
}

void LLWindowSDL::setFSAASamples(const U32 samples)
{
	mFSAASamples = samples;
}

F32 LLWindowSDL::getGamma()
{
	return 1/mGamma;
}

BOOL LLWindowSDL::restoreGamma()
{
	//CGDisplayRestoreColorSyncSettings();
    SDL_SetGamma(1.0f, 1.0f, 1.0f);
	return true;
}

BOOL LLWindowSDL::setGamma(const F32 gamma)
{
	mGamma = gamma;
	if (mGamma == 0) mGamma = 0.1f;
	mGamma = 1/mGamma;
	SDL_SetGamma(mGamma, mGamma, mGamma);
	return true;
}

BOOL LLWindowSDL::isCursorHidden()
{
	return mCursorHidden;
}



// Constrains the mouse to the window.
void LLWindowSDL::setMouseClipping( BOOL b )
{
    //SDL_WM_GrabInput(b ? SDL_GRAB_ON : SDL_GRAB_OFF);
}

// virtual
void LLWindowSDL::setMinSize(U32 min_width, U32 min_height, bool enforce_immediately)
{
	LLWindow::setMinSize(min_width, min_height, enforce_immediately);

#if LL_X11
	// Set the minimum size limits for X11 window
	// so the window manager doesn't allow resizing below those limits.
	XSizeHints* hints = XAllocSizeHints();
	hints->flags |= PMinSize;
	hints->min_width = mMinWindowWidth;
	hints->min_height = mMinWindowHeight;

	XSetWMNormalHints(mSDL_Display, mSDL_XWindowID, hints);

	XFree(hints);
#endif
}

BOOL LLWindowSDL::setCursorPosition(const LLCoordWindow position)
{
	BOOL result = TRUE;
	LLCoordScreen screen_pos;

	if (!convertCoords(position, &screen_pos))
	{
		return FALSE;
	}

	//LL_INFOS() << "setCursorPosition(" << screen_pos.mX << ", " << screen_pos.mY << ")" << LL_ENDL;

	// do the actual forced cursor move.
	SDL_WarpMouse(screen_pos.mX, screen_pos.mY);
	
	//LL_INFOS() << llformat("llcw %d,%d -> scr %d,%d", position.mX, position.mY, screen_pos.mX, screen_pos.mY) << LL_ENDL;

	return result;
}

BOOL LLWindowSDL::getCursorPosition(LLCoordWindow *position)
{
	//Point cursor_point;
	LLCoordScreen screen_pos;

	//GetMouse(&cursor_point);
    int x, y;
    SDL_GetMouseState(&x, &y);

	screen_pos.mX = x;
	screen_pos.mY = y;

	return convertCoords(screen_pos, position);
}


F32 LLWindowSDL::getNativeAspectRatio()
{
#if 0
	// RN: this hack presumes that the largest supported resolution is monitor-limited
	// and that pixels in that mode are square, therefore defining the native aspect ratio
	// of the monitor...this seems to work to a close approximation for most CRTs/LCDs
	S32 num_resolutions;
	LLWindowResolution* resolutions = getSupportedResolutions(num_resolutions);


	return ((F32)resolutions[num_resolutions - 1].mWidth / (F32)resolutions[num_resolutions - 1].mHeight);
	//rn: AC
#endif

	// MBW -- there are a couple of bad assumptions here.  One is that the display list won't include
	//		ridiculous resolutions nobody would ever use.  The other is that the list is in order.

	// New assumptions:
	// - pixels are square (the only reasonable choice, really)
	// - The user runs their display at a native resolution, so the resolution of the display
	//    when the app is launched has an aspect ratio that matches the monitor.

	//RN: actually, the assumption that there are no ridiculous resolutions (above the display's native capabilities) has 
	// been born out in my experience.  
	// Pixels are often not square (just ask the people who run their LCDs at 1024x768 or 800x600 when running fullscreen, like me)
	// The ordering of display list is a blind assumption though, so we should check for max values
	// Things might be different on the Mac though, so I'll defer to MBW

	// The constructor for this class grabs the aspect ratio of the monitor before doing any resolution
	// switching, and stashes it in mOriginalAspectRatio.  Here, we just return it.

	if (mOverrideAspectRatio > 0.f)
	{
		return mOverrideAspectRatio;
	}

	return mOriginalAspectRatio;
}

F32 LLWindowSDL::getPixelAspectRatio()
{
	F32 pixel_aspect = 1.f;
	if (getFullscreen())
	{
		LLCoordScreen screen_size;
		if (getSize(&screen_size))
		{
			pixel_aspect = getNativeAspectRatio() * (F32)screen_size.mY / (F32)screen_size.mX;
		}
	}

	return pixel_aspect;
}


// This is to support 'temporarily windowed' mode so that
// dialogs are still usable in fullscreen.
void LLWindowSDL::beforeDialog()
{
	bool running_x11 = false;
#if LL_X11
	running_x11 = (mSDL_XWindowID != None);
#endif //LL_X11

	LL_INFOS() << "LLWindowSDL::beforeDialog()" << LL_ENDL;

	if (SDLReallyCaptureInput(FALSE)) // must ungrab input so popup works!
	{
		if (mFullscreen)
		{
			// need to temporarily go non-fullscreen; bless SDL
			// for providing a SDL_WM_ToggleFullScreen() - though
			// it only works in X11
			if (running_x11 && mWindow)
			{
				SDL_WM_ToggleFullScreen(mWindow);
			}
		}
	}

#if LL_X11
	if (mSDL_Display)
	{
		// Everything that we/SDL asked for should happen before we
		// potentially hand control over to GTK.
		maybe_lock_display();
		XSync(mSDL_Display, False);
		maybe_unlock_display();
	}
#endif // LL_X11

#if LL_GTK
	// this is a good time to grab some GTK version information for
	// diagnostics, if not already done.
	ll_try_gtk_init();
#endif // LL_GTK

	maybe_lock_display();
}

void LLWindowSDL::afterDialog()
{
	bool running_x11 = false;
#if LL_X11
	running_x11 = (mSDL_XWindowID != None);
#endif //LL_X11

	LL_INFOS() << "LLWindowSDL::afterDialog()" << LL_ENDL;

	maybe_unlock_display();

	if (mFullscreen)
	{
		// need to restore fullscreen mode after dialog - only works
		// in X11
		if (running_x11 && mWindow)
		{
			SDL_WM_ToggleFullScreen(mWindow);
		}
	}
}


#if LL_X11
// set/reset the XWMHints flag for 'urgency' that usually makes the icon flash
void LLWindowSDL::x11_set_urgent(BOOL urgent)
{
	if (mSDL_Display && !mFullscreen)
	{
		XWMHints *wm_hints;
		
		LL_INFOS() << "X11 hint for urgency, " << urgent << LL_ENDL;

		maybe_lock_display();
		wm_hints = XGetWMHints(mSDL_Display, mSDL_XWindowID);
		if (!wm_hints)
			wm_hints = XAllocWMHints();

		if (urgent)
			wm_hints->flags |= XUrgencyHint;
		else
			wm_hints->flags &= ~XUrgencyHint;

		XSetWMHints(mSDL_Display, mSDL_XWindowID, wm_hints);
		XFree(wm_hints);
		XSync(mSDL_Display, False);
		maybe_unlock_display();
	}
}
#endif // LL_X11

void LLWindowSDL::flashIcon(F32 seconds)
{
	if (getMinimized())	// <FS:CR> Moved this here from llviewermessage.cpp
	{
#if !LL_X11
		LL_INFOS() << "Stub LLWindowSDL::flashIcon(" << seconds << ")" << LL_ENDL;
#else	
		LL_INFOS() << "X11 LLWindowSDL::flashIcon(" << seconds << ")" << LL_ENDL;
	
		F32 remaining_time = mFlashTimer.getRemainingTimeF32();
		if (remaining_time < seconds)
			remaining_time = seconds;
		mFlashTimer.reset();
		mFlashTimer.setTimerExpirySec(remaining_time);

		x11_set_urgent(TRUE);
		mFlashing = TRUE;
#endif // LL_X11
	}
}


#if LL_GTK
BOOL LLWindowSDL::isClipboardTextAvailable()
{
	if (ll_try_gtk_init())
	{
		GtkClipboard * const clipboard =
			gtk_clipboard_get(GDK_NONE);
		return gtk_clipboard_wait_is_text_available(clipboard) ?
			TRUE : FALSE;
	}
	return FALSE; // failure
}

BOOL LLWindowSDL::pasteTextFromClipboard(LLWString &text)
{
	if (ll_try_gtk_init())
	{
		GtkClipboard * const clipboard =
			gtk_clipboard_get(GDK_NONE);
		gchar * const data = gtk_clipboard_wait_for_text(clipboard);
		if (data)
		{
			text = LLWString(utf8str_to_wstring(data));
			g_free(data);
			return TRUE;
		}
	}
	return FALSE; // failure
}

BOOL LLWindowSDL::copyTextToClipboard(const LLWString &text)
{
	if (ll_try_gtk_init())
	{
		const std::string utf8 = wstring_to_utf8str(text);
		GtkClipboard * const clipboard =
			gtk_clipboard_get(GDK_NONE);
		gtk_clipboard_set_text(clipboard, utf8.c_str(), utf8.length());
		return TRUE;
	}
	return FALSE; // failure
}


BOOL LLWindowSDL::isPrimaryTextAvailable()
{
	if (ll_try_gtk_init())
	{
		GtkClipboard * const clipboard =
			gtk_clipboard_get(GDK_SELECTION_PRIMARY);
		return gtk_clipboard_wait_is_text_available(clipboard) ?
			TRUE : FALSE;
	}
	return FALSE; // failure
}

BOOL LLWindowSDL::pasteTextFromPrimary(LLWString &text)
{
	if (ll_try_gtk_init())
	{
		GtkClipboard * const clipboard =
			gtk_clipboard_get(GDK_SELECTION_PRIMARY);
		gchar * const data = gtk_clipboard_wait_for_text(clipboard);
		if (data)
		{
			text = LLWString(utf8str_to_wstring(data));
			g_free(data);
			return TRUE;
		}
	}
	return FALSE; // failure
}

BOOL LLWindowSDL::copyTextToPrimary(const LLWString &text)
{
	if (ll_try_gtk_init())
	{
		const std::string utf8 = wstring_to_utf8str(text);
		GtkClipboard * const clipboard =
			gtk_clipboard_get(GDK_SELECTION_PRIMARY);
		gtk_clipboard_set_text(clipboard, utf8.c_str(), utf8.length());
		return TRUE;
	}
	return FALSE; // failure
}

#else

BOOL LLWindowSDL::isClipboardTextAvailable()
{
	return FALSE; // unsupported
}

BOOL LLWindowSDL::pasteTextFromClipboard(LLWString &dst)
{
	return FALSE; // unsupported
}

BOOL LLWindowSDL::copyTextToClipboard(const LLWString &s)
{
	return FALSE;  // unsupported
}

BOOL LLWindowSDL::isPrimaryTextAvailable()
{
	return FALSE; // unsupported
}

BOOL LLWindowSDL::pasteTextFromPrimary(LLWString &dst)
{
	return FALSE; // unsupported
}

BOOL LLWindowSDL::copyTextToPrimary(const LLWString &s)
{
	return FALSE;  // unsupported
}

#endif // LL_GTK

LLWindow::LLWindowResolution* LLWindowSDL::getSupportedResolutions(S32 &num_resolutions)
{
	if (!mSupportedResolutions)
	{
		mSupportedResolutions = new LLWindowResolution[MAX_NUM_RESOLUTIONS];
		mNumSupportedResolutions = 0;

        SDL_Rect **modes = SDL_ListModes(NULL, SDL_OPENGL | SDL_FULLSCREEN);
        if ( (modes != NULL) && (modes != ((SDL_Rect **) -1)) )
        {
            int count = 0;
            while (*modes && count<MAX_NUM_RESOLUTIONS)  // they're sorted biggest to smallest, so find end...
            {
                modes++;
                count++;
            }

            while (count--)
            {
                modes--;
                SDL_Rect *r = *modes;
                int w = r->w;
                int h = r->h;
                if ((w >= 800) && (h >= 600))
                {
                    // make sure we don't add the same resolution multiple times!
                    if ( (mNumSupportedResolutions == 0) ||
                         ((mSupportedResolutions[mNumSupportedResolutions-1].mWidth != w) &&
                          (mSupportedResolutions[mNumSupportedResolutions-1].mHeight != h)) )
                    {
                        mSupportedResolutions[mNumSupportedResolutions].mWidth = w;
                        mSupportedResolutions[mNumSupportedResolutions].mHeight = h;
                        mNumSupportedResolutions++;
                    }
                }
            }
        }
	}

	num_resolutions = mNumSupportedResolutions;
	return mSupportedResolutions;
}

BOOL LLWindowSDL::convertCoords(LLCoordGL from, LLCoordWindow *to)
{
    if (!to)
        return FALSE;

    to->mX = from.mX;
    to->mY = mWindow->h - from.mY - 1;

    return TRUE;
}

BOOL LLWindowSDL::convertCoords(LLCoordWindow from, LLCoordGL* to)
{
    if (!to)
        return FALSE;

    to->mX = from.mX;
    to->mY = mWindow->h - from.mY - 1;

    return TRUE;
}

BOOL LLWindowSDL::convertCoords(LLCoordScreen from, LLCoordWindow* to)
{
    if (!to)
        return FALSE;

    // In the fullscreen case, window and screen coordinates are the same.
    to->mX = from.mX;
    to->mY = from.mY;
    return (TRUE);
}

BOOL LLWindowSDL::convertCoords(LLCoordWindow from, LLCoordScreen *to)
{
    if (!to)
        return FALSE;

    // In the fullscreen case, window and screen coordinates are the same.
    to->mX = from.mX;
    to->mY = from.mY;
    return (TRUE);
}

BOOL LLWindowSDL::convertCoords(LLCoordScreen from, LLCoordGL *to)
{
	LLCoordWindow window_coord;

	return(convertCoords(from, &window_coord) && convertCoords(window_coord, to));
}

BOOL LLWindowSDL::convertCoords(LLCoordGL from, LLCoordScreen *to)
{
	LLCoordWindow window_coord;

	return(convertCoords(from, &window_coord) && convertCoords(window_coord, to));
}




void LLWindowSDL::setupFailure(const std::string& text, const std::string& caption, U32 type)
{
	destroyContext();

	OSMessageBox(text, caption, type);
}

BOOL LLWindowSDL::SDLReallyCaptureInput(BOOL capture)
{
	// note: this used to be safe to call nestedly, but in the
	// end that's not really a wise usage pattern, so don't.

	if (capture)
		mReallyCapturedCount = 1;
	else
		mReallyCapturedCount = 0;
	
	SDL_GrabMode wantmode, newmode;
	if (mReallyCapturedCount <= 0) // uncapture
	{
		wantmode = SDL_GRAB_OFF;
	} else // capture
	{
		wantmode = SDL_GRAB_ON;
	}
	
	if (mReallyCapturedCount < 0) // yuck, imbalance.
	{
		mReallyCapturedCount = 0;
		LL_WARNS() << "ReallyCapture count was < 0" << LL_ENDL;
	}

	if (!mFullscreen) /* only bother if we're windowed anyway */
	{
#if LL_X11
		if (mSDL_Display)
		{
			/* we dirtily mix raw X11 with SDL so that our pointer
			   isn't (as often) constrained to the limits of the
			   window while grabbed, which feels nicer and
			   hopefully eliminates some reported 'sticky pointer'
			   problems.  We use raw X11 instead of
			   SDL_WM_GrabInput() because the latter constrains
			   the pointer to the window and also steals all
			   *keyboard* input from the window manager, which was
			   frustrating users. */
			int result;
			if (wantmode == SDL_GRAB_ON)
			{
				//LL_INFOS() << "X11 POINTER GRABBY" << LL_ENDL;
				//newmode = SDL_WM_GrabInput(wantmode);
				maybe_lock_display();
				result = XGrabPointer(mSDL_Display, mSDL_XWindowID,
						      True, 0, GrabModeAsync,
						      GrabModeAsync,
						      None, None, CurrentTime);
				maybe_unlock_display();
				if (GrabSuccess == result)
					newmode = SDL_GRAB_ON;
				else
					newmode = SDL_GRAB_OFF;
			} else if (wantmode == SDL_GRAB_OFF)
			{
				//LL_INFOS() << "X11 POINTER UNGRABBY" << LL_ENDL;
				newmode = SDL_GRAB_OFF;
				//newmode = SDL_WM_GrabInput(SDL_GRAB_OFF);
				
				maybe_lock_display();
				XUngrabPointer(mSDL_Display, CurrentTime);
				// Make sure the ungrab happens RIGHT NOW.
				XSync(mSDL_Display, False);
				maybe_unlock_display();
			} else
			{
				newmode = SDL_GRAB_QUERY; // neutral
			}
		} else // not actually running on X11, for some reason
			newmode = wantmode;
#endif // LL_X11
	} else {
		// pretend we got what we wanted, when really we don't care.
		newmode = wantmode;
	}
	
	// return boolean success for whether we ended up in the desired state
	return (capture && SDL_GRAB_ON==newmode) ||
		(!capture && SDL_GRAB_OFF==newmode);
}

U32 LLWindowSDL::SDLCheckGrabbyKeys(SDLKey keysym, BOOL gain)
{
	/* part of the fix for SL-13243: Some popular window managers like
	   to totally eat alt-drag for the purposes of moving windows.  We
	   spoil their day by acquiring the exclusive X11 mouse lock for as
	   long as ALT is held down, so the window manager can't easily
	   see what's happening.  Tested successfully with Metacity.
	   And... do the same with CTRL, for other darn WMs.  We don't
	   care about other metakeys as SL doesn't use them with dragging
	   (for now). */

	/* We maintain a bitmap of critical keys which are up and down
	   instead of simply key-counting, because SDL sometimes reports
	   misbalanced keyup/keydown event pairs to us for whatever reason. */

	U32 mask = 0;
	switch (keysym)
	{
	case SDLK_LALT:
		mask = 1U << 0; break;
	case SDLK_RALT:
		mask = 1U << 1; break;
	case SDLK_LCTRL:
		mask = 1U << 2; break;
	case SDLK_RCTRL:
		mask = 1U << 3; break;
	default:
		break;
	}

	if (gain)
		mGrabbyKeyFlags |= mask;
	else
		mGrabbyKeyFlags &= ~mask;

	//LL_INFOS() << "mGrabbyKeyFlags=" << mGrabbyKeyFlags << LL_ENDL;

	/* 0 means we don't need to mousegrab, otherwise grab. */
	return mGrabbyKeyFlags;
}


void check_vm_bloat()
{
#if LL_LINUX
	// watch our own VM and RSS sizes, warn if we bloated rapidly
	static const std::string STATS_FILE = "/proc/self/stat";
	FILE *fp = fopen(STATS_FILE.c_str(), "r");
	if (fp)
	{
		static long long last_vm_size = 0;
		static long long last_rss_size = 0;
		const long long significant_vm_difference = 250 * 1024*1024;
		const long long significant_rss_difference = 50 * 1024*1024;
		long long this_vm_size = 0;
		long long this_rss_size = 0;

		ssize_t res;
		size_t dummy;
		char *ptr = NULL;
		for (int i=0; i<22; ++i) // parse past the values we don't want
		{
			res = getdelim(&ptr, &dummy, ' ', fp);
			if (-1 == res)
			{
				LL_WARNS() << "Unable to parse " << STATS_FILE << LL_ENDL;
				goto finally;
			}
			free(ptr);
			ptr = NULL;
		}
		// 23rd space-delimited entry is vsize
		res = getdelim(&ptr, &dummy, ' ', fp);
		llassert(ptr);
		if (-1 == res)
		{
			LL_WARNS() << "Unable to parse " << STATS_FILE << LL_ENDL;
			goto finally;
		}
		this_vm_size = atoll(ptr);
		free(ptr);
		ptr = NULL;
		// 24th space-delimited entry is RSS
		res = getdelim(&ptr, &dummy, ' ', fp);
		llassert(ptr);
		if (-1 == res)
		{
			LL_WARNS() << "Unable to parse " << STATS_FILE << LL_ENDL;
			goto finally;
		}
		this_rss_size = getpagesize() * atoll(ptr);
		free(ptr);
		ptr = NULL;

		LL_INFOS() << "VM SIZE IS NOW " << (this_vm_size/(1024*1024)) << " MB, RSS SIZE IS NOW " << (this_rss_size/(1024*1024)) << " MB" << LL_ENDL;

		if (llabs(last_vm_size - this_vm_size) >
		    significant_vm_difference)
		{
			if (this_vm_size > last_vm_size)
			{
				LL_WARNS() << "VM size grew by " << (this_vm_size - last_vm_size)/(1024*1024) << " MB in last frame" << LL_ENDL;
			}
			else
			{
				LL_INFOS() << "VM size shrank by " << (last_vm_size - this_vm_size)/(1024*1024) << " MB in last frame" << LL_ENDL;
			}
		}

		if (llabs(last_rss_size - this_rss_size) >
		    significant_rss_difference)
		{
			if (this_rss_size > last_rss_size)
			{
				LL_WARNS() << "RSS size grew by " << (this_rss_size - last_rss_size)/(1024*1024) << " MB in last frame" << LL_ENDL;
			}
			else
			{
				LL_INFOS() << "RSS size shrank by " << (last_rss_size - this_rss_size)/(1024*1024) << " MB in last frame" << LL_ENDL;
			}
		}

		last_rss_size = this_rss_size;
		last_vm_size = this_vm_size;

finally:
		if (NULL != ptr)
		{
			free(ptr);
			ptr = NULL;
		}
		fclose(fp);
	}
#endif // LL_LINUX
}


// virtual
void LLWindowSDL::processMiscNativeEvents()
{
#if LL_GTK
	// Pump GTK events to avoid starvation for:
	// * DBUS servicing
	// * Anything else which quietly hooks into the default glib/GTK loop
    if (ll_try_gtk_init())
    {
	    // Yuck, Mozilla's GTK callbacks play with the locale - push/pop
	    // the locale to protect it, as exotic/non-C locales
	    // causes our code lots of general critical weirdness
	    // and crashness. (SL-35450)
	    static std::string saved_locale;
	    saved_locale = ll_safe_string(setlocale(LC_ALL, NULL));

	    // Pump until we've nothing left to do or passed 1/15th of a
	    // second pumping for this frame.
	    static LLTimer pump_timer;
	    pump_timer.reset();
	    pump_timer.setTimerExpirySec(1.0f / 15.0f);
	    do {
		     // Always do at least one non-blocking pump
		    gtk_main_iteration_do(FALSE);
	    } while (gtk_events_pending() &&
		     !pump_timer.hasExpired());

	    setlocale(LC_ALL, saved_locale.c_str() );
    }
#endif // LL_GTK

    // hack - doesn't belong here - but this is just for debugging
    if (getenv("LL_DEBUG_BLOAT"))
    {
	    check_vm_bloat();
    }
}

void LLWindowSDL::gatherInput()
{
    const Uint32 CLICK_THRESHOLD = 300;  // milliseconds
    static int leftClick = 0;
    static int rightClick = 0;
    static Uint32 lastLeftDown = 0;
    static Uint32 lastRightDown = 0;
    SDL_Event event;

    // Handle all outstanding SDL events
    while (SDL_PollEvent(&event))
    {
        switch (event.type)
        {
            case SDL_MOUSEMOTION:
            {
                LLCoordWindow winCoord(event.button.x, event.button.y);
                LLCoordGL openGlCoord;
                convertCoords(winCoord, &openGlCoord);
				MASK mask = gKeyboard->currentMask(TRUE);
				mCallbacks->handleMouseMove(this, openGlCoord, mask);
                break;
            }

            case SDL_KEYDOWN:
		    mKeyScanCode = event.key.keysym.scancode;
		    mKeyVirtualKey = event.key.keysym.unicode;
		    mKeyModifiers = event.key.keysym.mod;
			mSDLSym = event.key.keysym.sym;  // <FS:ND/> Store the SDL Keysym too.
			
		    gKeyboard->handleKeyDown(event.key.keysym.sym, event.key.keysym.mod);
		    // part of the fix for SL-13243
		    if (SDLCheckGrabbyKeys(event.key.keysym.sym, TRUE) != 0)
			    SDLReallyCaptureInput(TRUE);

		    if (event.key.keysym.unicode)
		    {
			    handleUnicodeUTF16(event.key.keysym.unicode,
					       gKeyboard->currentMask(FALSE));
		    }
                break;

            case SDL_KEYUP:
		    mKeyScanCode = event.key.keysym.scancode;
		    mKeyVirtualKey = event.key.keysym.unicode;
		    mKeyModifiers = event.key.keysym.mod;
			mSDLSym = event.key.keysym.sym;  // <FS:ND/> Store the SDL Keysym too.

		    if (SDLCheckGrabbyKeys(event.key.keysym.sym, FALSE) == 0)
			    SDLReallyCaptureInput(FALSE); // part of the fix for SL-13243

		    gKeyboard->handleKeyUp(event.key.keysym.sym, event.key.keysym.mod);
		    break;

            case SDL_MOUSEBUTTONDOWN:
            {
                bool isDoubleClick = false;
                LLCoordWindow winCoord(event.button.x, event.button.y);
                LLCoordGL openGlCoord;
                convertCoords(winCoord, &openGlCoord);
		MASK mask = gKeyboard->currentMask(TRUE);

                if (event.button.button == SDL_BUTTON_LEFT)   // SDL doesn't manage double clicking...
                {
                    Uint32 now = SDL_GetTicks();
                    if ((now - lastLeftDown) > CLICK_THRESHOLD)
                        leftClick = 1;
                    else
                    {
                        if (++leftClick >= 2)
                        {
                            leftClick = 0;
			    isDoubleClick = true;
                        }
                    }
                    lastLeftDown = now;
                }
                else if (event.button.button == SDL_BUTTON_RIGHT)
                {
                    Uint32 now = SDL_GetTicks();
                    if ((now - lastRightDown) > CLICK_THRESHOLD)
                        rightClick = 1;
                    else
                    {
                        if (++rightClick >= 2)
                        {
                            rightClick = 0;
    					    isDoubleClick = true;
                        }
                    }
                    lastRightDown = now;
                }

                if (event.button.button == SDL_BUTTON_LEFT)  // left
                {
                    if (isDoubleClick)
				        mCallbacks->handleDoubleClick(this, openGlCoord, mask);
                    else
    				    mCallbacks->handleMouseDown(this, openGlCoord, mask);
                }

                else if (event.button.button == SDL_BUTTON_RIGHT)  // right
                {
			mCallbacks->handleRightMouseDown(this, openGlCoord, mask);
                }

                else if (event.button.button == SDL_BUTTON_MIDDLE)  // middle
				{
				    mCallbacks->handleMiddleMouseDown(this, openGlCoord, mask);
				}
                else if (event.button.button == 4)  // mousewheel up...thanks to X11 for making SDL consider these "buttons".
					mCallbacks->handleScrollWheel(this, -1);
                else if (event.button.button == 5)  // mousewheel down...thanks to X11 for making SDL consider these "buttons".
					mCallbacks->handleScrollWheel(this, 1);

                break;
            }

            case SDL_MOUSEBUTTONUP:
            {
                LLCoordWindow winCoord(event.button.x, event.button.y);
                LLCoordGL openGlCoord;
                convertCoords(winCoord, &openGlCoord);
		MASK mask = gKeyboard->currentMask(TRUE);

                if (event.button.button == SDL_BUTTON_LEFT)  // left
			mCallbacks->handleMouseUp(this, openGlCoord, mask);
                else if (event.button.button == SDL_BUTTON_RIGHT)  // right
			mCallbacks->handleRightMouseUp(this, openGlCoord, mask);
                else if (event.button.button == SDL_BUTTON_MIDDLE)  // middle
			mCallbacks->handleMiddleMouseUp(this, openGlCoord, mask);
                // don't handle mousewheel here...

                break;
            }

            case SDL_VIDEOEXPOSE:  // VIDEOEXPOSE doesn't specify the damage, but hey, it's OpenGL...repaint the whole thing!
			    mCallbacks->handlePaint(this, 0, 0, mWindow->w, mWindow->h);
                break;

            case SDL_VIDEORESIZE:  // *FIX: handle this?
            {
		LL_INFOS() << "Handling a resize event: " << event.resize.w <<
			"x" << event.resize.h << LL_ENDL;

		S32 width = llmax(event.resize.w, (S32)mMinWindowWidth);
		S32 height = llmax(event.resize.h, (S32)mMinWindowHeight);

		// *FIX: I'm not sure this is necessary!
		mWindow = SDL_SetVideoMode(width, height, 32, mSDLFlags);
		if (!mWindow)
		{
			// *FIX: More informative dialog?
			LL_INFOS() << "Could not recreate context after resize! Quitting..." << LL_ENDL;
			if(mCallbacks->handleCloseRequest(this))
    			{
    				// Get the app to initiate cleanup.
    				mCallbacks->handleQuit(this);
    				// The app is responsible for calling destroyWindow when done with GL
    			}
                break;
		}

		mCallbacks->handleResize(this, width, height);
                break;
            }
            case SDL_ACTIVEEVENT:
                if (event.active.state & SDL_APPINPUTFOCUS)
                {
			// Note that for SDL (particularly on X11), keyboard
			// and mouse focus are independent things.  Here we are
			// tracking keyboard focus state changes.

			// We have to do our own state massaging because SDL
			// can send us two unfocus events in a row for example,
			// which confuses the focus code [SL-24071].
			if (event.active.gain != mHaveInputFocus)
			{
				mHaveInputFocus = !!event.active.gain;

				if (mHaveInputFocus)
					mCallbacks->handleFocus(this);
				else
					mCallbacks->handleFocusLost(this);
			}
                }
                if (event.active.state & SDL_APPACTIVE)
                {
			// Change in iconification/minimization state.
			if ((!event.active.gain) != mIsMinimized)
			{
				mIsMinimized = (!event.active.gain);

				mCallbacks->handleActivate(this, !mIsMinimized);
				LL_INFOS() << "SDL deiconification state switched to " << BOOL(event.active.gain) << LL_ENDL;
			}
			else
			{
				LL_INFOS() << "Ignored bogus redundant SDL deiconification state switch to " << BOOL(event.active.gain) << LL_ENDL;
			}
                }
                break;

            case SDL_QUIT:
			    if(mCallbacks->handleCloseRequest(this))
    			{
    				// Get the app to initiate cleanup.
    				mCallbacks->handleQuit(this);
    				// The app is responsible for calling destroyWindow when done with GL
    			}
                break;
	default:
		//LL_INFOS() << "Unhandled SDL event type " << event.type << LL_ENDL;
		break;
        }
    }
	
	updateCursor();

#if LL_X11
    // This is a good time to stop flashing the icon if our mFlashTimer has
    // expired.
    if (mFlashing && mFlashTimer.hasExpired())
    {
	    x11_set_urgent(FALSE);
	    mFlashing = FALSE;
    }
#endif // LL_X11
}

static SDL_Cursor *makeSDLCursorFromBMP(const char *filename, int hotx, int hoty)
{
	SDL_Cursor *sdlcursor = NULL;
	SDL_Surface *bmpsurface;

	// Load cursor pixel data from BMP file
	bmpsurface = Load_BMP_Resource(filename);
	if (bmpsurface && bmpsurface->w%8==0)
	{
		SDL_Surface *cursurface;
		LL_DEBUGS() << "Loaded cursor file " << filename << " "
			 << bmpsurface->w << "x" << bmpsurface->h << LL_ENDL;
		cursurface = SDL_CreateRGBSurface (SDL_SWSURFACE,
						   bmpsurface->w,
						   bmpsurface->h,
						   32,
						   SDL_SwapLE32(0xFFU),
						   SDL_SwapLE32(0xFF00U),
						   SDL_SwapLE32(0xFF0000U),
						   SDL_SwapLE32(0xFF000000U));
		SDL_FillRect(cursurface, NULL, SDL_SwapLE32(0x00000000U));

		// Blit the cursor pixel data onto a 32-bit RGBA surface so we
		// only have to cope with processing one type of pixel format.
		if (0 == SDL_BlitSurface(bmpsurface, NULL,
					 cursurface, NULL))
		{
			// n.b. we already checked that width is a multiple of 8.
			const int bitmap_bytes = (cursurface->w * cursurface->h) / 8;
			unsigned char *cursor_data = new unsigned char[bitmap_bytes];
			unsigned char *cursor_mask = new unsigned char[bitmap_bytes];
			memset(cursor_data, 0, bitmap_bytes);
			memset(cursor_mask, 0, bitmap_bytes);
			int i,j;
			// Walk the RGBA cursor pixel data, extracting both data and
			// mask to build SDL-friendly cursor bitmaps from.  The mask
			// is inferred by color-keying against 200,200,200
			for (i=0; i<cursurface->h; ++i) {
				for (j=0; j<cursurface->w; ++j) {
					U8 *pixelp =
						((U8*)cursurface->pixels)
						+ cursurface->pitch * i
						+ j*cursurface->format->BytesPerPixel;
					U8 srcred = pixelp[0];
					U8 srcgreen = pixelp[1];
					U8 srcblue = pixelp[2];
					BOOL mask_bit = (srcred != 200)
						|| (srcgreen != 200)
						|| (srcblue != 200);
					BOOL data_bit = mask_bit && (srcgreen <= 80);//not 0x80
					unsigned char bit_offset = (cursurface->w/8) * i
						+ j/8;
					cursor_data[bit_offset]	|= (data_bit) << (7 - (j&7));
					cursor_mask[bit_offset]	|= (mask_bit) << (7 - (j&7));
				}
			}
			sdlcursor = SDL_CreateCursor((Uint8*)cursor_data,
						     (Uint8*)cursor_mask,
						     cursurface->w, cursurface->h,
						     hotx, hoty);
			delete[] cursor_data;
			delete[] cursor_mask;
		} else {
			LL_WARNS() << "CURSOR BLIT FAILURE, cursurface: " << cursurface << LL_ENDL;
		}
		SDL_FreeSurface(cursurface);
		SDL_FreeSurface(bmpsurface);
	} else {
		LL_WARNS() << "CURSOR LOAD FAILURE " << filename << LL_ENDL;
	}

	return sdlcursor;
}

void LLWindowSDL::updateCursor()
{
	if (ATIbug) {
		// cursor-updating is very flaky when this bug is
		// present; do nothing.
		return;
	}

	if (mCurrentCursor != mNextCursor)
	{
		if (mNextCursor < UI_CURSOR_COUNT)
		{
			SDL_Cursor *sdlcursor = mSDLCursors[mNextCursor];
			// Try to default to the arrow for any cursors that
			// did not load correctly.
			if (!sdlcursor && mSDLCursors[UI_CURSOR_ARROW])
				sdlcursor = mSDLCursors[UI_CURSOR_ARROW];
			if (sdlcursor)
				SDL_SetCursor(sdlcursor);
		} else {
			LL_WARNS() << "Tried to set invalid cursor number " << mNextCursor << LL_ENDL;
		}
		mCurrentCursor = mNextCursor;
	}
}

//void LLWindowSDL::initCursors()
void LLWindowSDL::initCursors(BOOL useLegacyCursors) // <FS:LO> Legacy cursor setting from main program
{
	int i;
	// Blank the cursor pointer array for those we may miss.
	for (i=0; i<UI_CURSOR_COUNT; ++i)
	{
		mSDLCursors[i] = NULL;
	}
	// Pre-make an SDL cursor for each of the known cursor types.
	// We hardcode the hotspots - to avoid that we'd have to write
	// a .cur file loader.
	// NOTE: SDL doesn't load RLE-compressed BMP files.
	mSDLCursors[UI_CURSOR_ARROW] = makeSDLCursorFromBMP("llarrow.BMP",0,0);
	mSDLCursors[UI_CURSOR_WAIT] = makeSDLCursorFromBMP("wait.BMP",12,15);
	mSDLCursors[UI_CURSOR_HAND] = makeSDLCursorFromBMP("hand.BMP",7,10);
	mSDLCursors[UI_CURSOR_IBEAM] = makeSDLCursorFromBMP("ibeam.BMP",15,16);
	mSDLCursors[UI_CURSOR_CROSS] = makeSDLCursorFromBMP("cross.BMP",16,14);
	mSDLCursors[UI_CURSOR_SIZENWSE] = makeSDLCursorFromBMP("sizenwse.BMP",14,17);
	mSDLCursors[UI_CURSOR_SIZENESW] = makeSDLCursorFromBMP("sizenesw.BMP",17,17);
	mSDLCursors[UI_CURSOR_SIZEWE] = makeSDLCursorFromBMP("sizewe.BMP",16,14);
	mSDLCursors[UI_CURSOR_SIZENS] = makeSDLCursorFromBMP("sizens.BMP",17,16);
	mSDLCursors[UI_CURSOR_NO] = makeSDLCursorFromBMP("llno.BMP",8,8);
	mSDLCursors[UI_CURSOR_WORKING] = makeSDLCursorFromBMP("working.BMP",12,15);
	mSDLCursors[UI_CURSOR_TOOLGRAB] = makeSDLCursorFromBMP("lltoolgrab.BMP",2,13);
	mSDLCursors[UI_CURSOR_TOOLLAND] = makeSDLCursorFromBMP("lltoolland.BMP",1,6);
	mSDLCursors[UI_CURSOR_TOOLFOCUS] = makeSDLCursorFromBMP("lltoolfocus.BMP",8,5);
	mSDLCursors[UI_CURSOR_TOOLCREATE] = makeSDLCursorFromBMP("lltoolcreate.BMP",7,7);
	mSDLCursors[UI_CURSOR_ARROWDRAG] = makeSDLCursorFromBMP("arrowdrag.BMP",0,0);
	mSDLCursors[UI_CURSOR_ARROWCOPY] = makeSDLCursorFromBMP("arrowcop.BMP",0,0);
	mSDLCursors[UI_CURSOR_ARROWDRAGMULTI] = makeSDLCursorFromBMP("llarrowdragmulti.BMP",0,0);
	mSDLCursors[UI_CURSOR_ARROWCOPYMULTI] = makeSDLCursorFromBMP("arrowcopmulti.BMP",0,0);
	mSDLCursors[UI_CURSOR_NOLOCKED] = makeSDLCursorFromBMP("llnolocked.BMP",8,8);
	mSDLCursors[UI_CURSOR_ARROWLOCKED] = makeSDLCursorFromBMP("llarrowlocked.BMP",0,0);
	mSDLCursors[UI_CURSOR_GRABLOCKED] = makeSDLCursorFromBMP("llgrablocked.BMP",2,13);
	mSDLCursors[UI_CURSOR_TOOLTRANSLATE] = makeSDLCursorFromBMP("lltooltranslate.BMP",0,0);
	mSDLCursors[UI_CURSOR_TOOLROTATE] = makeSDLCursorFromBMP("lltoolrotate.BMP",0,0);
	mSDLCursors[UI_CURSOR_TOOLSCALE] = makeSDLCursorFromBMP("lltoolscale.BMP",0,0);
	mSDLCursors[UI_CURSOR_TOOLCAMERA] = makeSDLCursorFromBMP("lltoolcamera.BMP",7,5);
	mSDLCursors[UI_CURSOR_TOOLPAN] = makeSDLCursorFromBMP("lltoolpan.BMP",7,5);
	mSDLCursors[UI_CURSOR_TOOLZOOMIN] = makeSDLCursorFromBMP("lltoolzoomin.BMP",7,5);
	mSDLCursors[UI_CURSOR_TOOLPICKOBJECT3] = makeSDLCursorFromBMP("toolpickobject3.BMP",0,0);
	mSDLCursors[UI_CURSOR_TOOLPLAY] = makeSDLCursorFromBMP("toolplay.BMP",0,0);
	mSDLCursors[UI_CURSOR_TOOLPAUSE] = makeSDLCursorFromBMP("toolpause.BMP",0,0);
	mSDLCursors[UI_CURSOR_TOOLMEDIAOPEN] = makeSDLCursorFromBMP("toolmediaopen.BMP",0,0);
	mSDLCursors[UI_CURSOR_PIPETTE] = makeSDLCursorFromBMP("lltoolpipette.BMP",2,28);
	/* <FS:LO> Legacy cursor setting from main program
	mSDLCursors[UI_CURSOR_TOOLSIT] = makeSDLCursorFromBMP("toolsit.BMP",20,15);
	mSDLCursors[UI_CURSOR_TOOLBUY] = makeSDLCursorFromBMP("toolbuy.BMP",20,15);
	mSDLCursors[UI_CURSOR_TOOLOPEN] = makeSDLCursorFromBMP("toolopen.BMP",20,15);*/
	if (useLegacyCursors) {
		mSDLCursors[UI_CURSOR_TOOLSIT] = makeSDLCursorFromBMP("toolsit-legacy.BMP",0,0);
		mSDLCursors[UI_CURSOR_TOOLBUY] = makeSDLCursorFromBMP("toolbuy-legacy.BMP",0,0);
		mSDLCursors[UI_CURSOR_TOOLOPEN] = makeSDLCursorFromBMP("toolopen-legacy.BMP",0,0);
		mSDLCursors[UI_CURSOR_TOOLPAY] = makeSDLCursorFromBMP("toolpay-legacy.BMP",0,0);
	}
	else
	{
		mSDLCursors[UI_CURSOR_TOOLSIT] = makeSDLCursorFromBMP("toolsit.BMP",20,15);
		mSDLCursors[UI_CURSOR_TOOLBUY] = makeSDLCursorFromBMP("toolbuy.BMP",20,15);
		mSDLCursors[UI_CURSOR_TOOLOPEN] = makeSDLCursorFromBMP("toolopen.BMP",20,15);
		mSDLCursors[UI_CURSOR_TOOLPAY] = makeSDLCursorFromBMP("toolbuy.BMP",20,15);
	}
	// </FS:LO>
	mSDLCursors[UI_CURSOR_TOOLPATHFINDING] = makeSDLCursorFromBMP("lltoolpathfinding.BMP", 16, 16);
	mSDLCursors[UI_CURSOR_TOOLPATHFINDING_PATH_START] = makeSDLCursorFromBMP("lltoolpathfindingpathstart.BMP", 16, 16);
	mSDLCursors[UI_CURSOR_TOOLPATHFINDING_PATH_START_ADD] = makeSDLCursorFromBMP("lltoolpathfindingpathstartadd.BMP", 16, 16);
	mSDLCursors[UI_CURSOR_TOOLPATHFINDING_PATH_END] = makeSDLCursorFromBMP("lltoolpathfindingpathend.BMP", 16, 16);
	mSDLCursors[UI_CURSOR_TOOLPATHFINDING_PATH_END_ADD] = makeSDLCursorFromBMP("lltoolpathfindingpathendadd.BMP", 16, 16);
	mSDLCursors[UI_CURSOR_TOOLNO] = makeSDLCursorFromBMP("llno.BMP",8,8);

	if (getenv("LL_ATI_MOUSE_CURSOR_BUG") != NULL) {
		LL_INFOS() << "Disabling cursor updating due to LL_ATI_MOUSE_CURSOR_BUG" << LL_ENDL;
		ATIbug = true;
	}
}

void LLWindowSDL::quitCursors()
{
	int i;
	if (mWindow)
	{
		for (i=0; i<UI_CURSOR_COUNT; ++i)
		{
			if (mSDLCursors[i])
			{
				SDL_FreeCursor(mSDLCursors[i]);
				mSDLCursors[i] = NULL;
			}
		}
	} else {
		// SDL doesn't refcount cursors, so if the window has
		// already been destroyed then the cursors have gone with it.
		LL_INFOS() << "Skipping quitCursors: mWindow already gone." << LL_ENDL;
		for (i=0; i<UI_CURSOR_COUNT; ++i)
			mSDLCursors[i] = NULL;
	}
}

void LLWindowSDL::captureMouse()
{
	// SDL already enforces the semantics that captureMouse is
	// used for, i.e. that we continue to get mouse events as long
	// as a button is down regardless of whether we left the
	// window, and in a less obnoxious way than SDL_WM_GrabInput	
	// which would confine the cursor to the window too.

	LL_DEBUGS() << "LLWindowSDL::captureMouse" << LL_ENDL;
}

void LLWindowSDL::releaseMouse()
{
	// see LWindowSDL::captureMouse()
	
	LL_DEBUGS() << "LLWindowSDL::releaseMouse" << LL_ENDL;
}

void LLWindowSDL::hideCursor()
{
	if(!mCursorHidden)
	{
		// LL_INFOS() << "hideCursor: hiding" << LL_ENDL;
		mCursorHidden = TRUE;
		mHideCursorPermanent = TRUE;
		SDL_ShowCursor(0);
	}
	else
	{
		// LL_INFOS() << "hideCursor: already hidden" << LL_ENDL;
	}
}

void LLWindowSDL::showCursor()
{
	if(mCursorHidden)
	{
		// LL_INFOS() << "showCursor: showing" << LL_ENDL;
		mCursorHidden = FALSE;
		mHideCursorPermanent = FALSE;
		SDL_ShowCursor(1);
	}
	else
	{
		// LL_INFOS() << "showCursor: already visible" << LL_ENDL;
	}
}

void LLWindowSDL::showCursorFromMouseMove()
{
	if (!mHideCursorPermanent)
	{
		showCursor();
	}
}

void LLWindowSDL::hideCursorUntilMouseMove()
{
	if (!mHideCursorPermanent)
	{
		hideCursor();
		mHideCursorPermanent = FALSE;
	}
}



//
// LLSplashScreenSDL - I don't think we'll bother to implement this; it's
// fairly obsolete at this point.
//
LLSplashScreenSDL::LLSplashScreenSDL()
{
}

LLSplashScreenSDL::~LLSplashScreenSDL()
{
}

void LLSplashScreenSDL::showImpl()
{
}

void LLSplashScreenSDL::updateImpl(const std::string& mesg)
{
}

void LLSplashScreenSDL::hideImpl()
{
}



#if LL_GTK
static void response_callback (GtkDialog *dialog,
			       gint       arg1,
			       gpointer   user_data)
{
	gint *response = (gint*)user_data;
	*response = arg1;
	gtk_widget_destroy(GTK_WIDGET(dialog));
	gtk_main_quit();
}

S32 OSMessageBoxSDL(const std::string& text, const std::string& caption, U32 type)
{
	S32 rtn = OSBTN_CANCEL;

	if(gWindowImplementation != NULL)
		gWindowImplementation->beforeDialog();

	if (LLWindowSDL::ll_try_gtk_init())
	{
		GtkWidget *win = NULL;

		LL_INFOS() << "Creating a dialog because we're in windowed mode and GTK is happy." << LL_ENDL;
		
		GtkDialogFlags flags = GTK_DIALOG_MODAL;
		GtkMessageType messagetype;
		GtkButtonsType buttons;
		switch (type)
		{
		default:
		case OSMB_OK:
			messagetype = GTK_MESSAGE_WARNING;
			buttons = GTK_BUTTONS_OK;
			break;
		case OSMB_OKCANCEL:
			messagetype = GTK_MESSAGE_QUESTION;
			buttons = GTK_BUTTONS_OK_CANCEL;
			break;
		case OSMB_YESNO:
			messagetype = GTK_MESSAGE_QUESTION;
			buttons = GTK_BUTTONS_YES_NO;
			break;
		}
		win = gtk_message_dialog_new(NULL, flags, messagetype, buttons, "%s",
									 text.c_str());

# if LL_X11
		// Make GTK tell the window manager to associate this
		// dialog with our non-GTK SDL window, which should try
		// to keep it on top etc.
		if (gWindowImplementation &&
		    gWindowImplementation->mSDL_XWindowID != None)
		{
			gtk_widget_realize(GTK_WIDGET(win)); // so we can get its gdkwin
			GdkWindow *gdkwin = gdk_window_foreign_new(gWindowImplementation->mSDL_XWindowID);
			gdk_window_set_transient_for(GTK_WIDGET(win)->window,
						     gdkwin);
		}
# endif //LL_X11

		gtk_window_set_position(GTK_WINDOW(win),
					GTK_WIN_POS_CENTER_ON_PARENT);

		gtk_window_set_type_hint(GTK_WINDOW(win),
					 GDK_WINDOW_TYPE_HINT_DIALOG);

		if (!caption.empty())
			gtk_window_set_title(GTK_WINDOW(win), caption.c_str());

		gint response = GTK_RESPONSE_NONE;
		g_signal_connect (win,
				  "response", 
				  G_CALLBACK (response_callback),
				  &response);

		// we should be able to use a gtk_dialog_run(), but it's
		// apparently not written to exist in a world without a higher
		// gtk_main(), so we manage its signal/destruction outselves.
		gtk_widget_show_all (win);
		gtk_main();

		//LL_INFOS() << "response: " << response << LL_ENDL;
		switch (response)
		{
		case GTK_RESPONSE_OK:     rtn = OSBTN_OK; break;
		case GTK_RESPONSE_YES:    rtn = OSBTN_YES; break;
		case GTK_RESPONSE_NO:     rtn = OSBTN_NO; break;
		case GTK_RESPONSE_APPLY:  rtn = OSBTN_OK; break;
		case GTK_RESPONSE_NONE:
		case GTK_RESPONSE_CANCEL:
		case GTK_RESPONSE_CLOSE:
		case GTK_RESPONSE_DELETE_EVENT:
		default: rtn = OSBTN_CANCEL;
		}
	}
	else
	{
		LL_INFOS() << "MSGBOX: " << caption << ": " << text << LL_ENDL;
		LL_INFOS() << "Skipping dialog because we're in fullscreen mode or GTK is not happy." << LL_ENDL;
		rtn = OSBTN_OK;
	}

	if(gWindowImplementation != NULL)
		gWindowImplementation->afterDialog();

	return rtn;
}

static void color_changed_callback(GtkWidget *widget,
				   gpointer user_data)
{
	GtkColorSelection *colorsel = GTK_COLOR_SELECTION(widget);
	GdkColor *colorp = (GdkColor*)user_data;
	
	gtk_color_selection_get_current_color(colorsel, colorp);
}


/*
        Make the raw keyboard data available - used to poke through to LLQtWebKit so
        that Qt/Webkit has access to the virtual keycodes etc. that it needs
*/
LLSD LLWindowSDL::getNativeKeyData()
{
        LLSD result = LLSD::emptyMap();

	U32 modifiers = 0; // pretend-native modifiers... oh what a tangled web we weave!

	// we go through so many levels of device abstraction that I can't really guess
	// what a plugin under GDK under Qt under SL under SDL under X11 considers
	// a 'native' modifier mask.  this has been sort of reverse-engineered... they *appear*
	// to match GDK consts, but that may be co-incidence.
	modifiers |= (mKeyModifiers & KMOD_LSHIFT) ? 0x0001 : 0;
	modifiers |= (mKeyModifiers & KMOD_RSHIFT) ? 0x0001 : 0;// munge these into the same shift
	modifiers |= (mKeyModifiers & KMOD_CAPS)   ? 0x0002 : 0;
	modifiers |= (mKeyModifiers & KMOD_LCTRL)  ? 0x0004 : 0;
	modifiers |= (mKeyModifiers & KMOD_RCTRL)  ? 0x0004 : 0;// munge these into the same ctrl
	modifiers |= (mKeyModifiers & KMOD_LALT)   ? 0x0008 : 0;// untested
	modifiers |= (mKeyModifiers & KMOD_RALT)   ? 0x0008 : 0;// untested
	// *todo: test ALTs - I don't have a case for testing these.  Do you?
	// *todo: NUM? - I don't care enough right now (and it's not a GDK modifier).

        result["scan_code"] = (S32)mKeyScanCode;
        result["virtual_key"] = (S32)mKeyVirtualKey;
	result["modifiers"] = (S32)modifiers;
	result[ "sdl_sym" ] = (S32)mSDLSym;  // <FS:ND/> Store the SDL Keysym too.
        return result;
}


BOOL LLWindowSDL::dialogColorPicker( F32 *r, F32 *g, F32 *b)
{
	BOOL rtn = FALSE;

	beforeDialog();

	if (ll_try_gtk_init())
	{
		GtkWidget *win = NULL;

		win = gtk_color_selection_dialog_new(NULL);

# if LL_X11
		// Get GTK to tell the window manager to associate this
		// dialog with our non-GTK SDL window, which should try
		// to keep it on top etc.
		if (mSDL_XWindowID != None)
		{
			gtk_widget_realize(GTK_WIDGET(win)); // so we can get its gdkwin
			GdkWindow *gdkwin = gdk_window_foreign_new(mSDL_XWindowID);
			gdk_window_set_transient_for(GTK_WIDGET(win)->window,
						     gdkwin);
		}
# endif //LL_X11

		GtkColorSelection *colorsel = GTK_COLOR_SELECTION (GTK_COLOR_SELECTION_DIALOG(win)->colorsel);

		GdkColor color, orig_color;
		orig_color.pixel = 0;
		orig_color.red = guint16(65535 * *r);
		orig_color.green= guint16(65535 * *g);
		orig_color.blue = guint16(65535 * *b);
		color = orig_color;

		gtk_color_selection_set_previous_color (colorsel, &color);
		gtk_color_selection_set_current_color (colorsel, &color);
		gtk_color_selection_set_has_palette (colorsel, TRUE);
		gtk_color_selection_set_has_opacity_control(colorsel, FALSE);

		gint response = GTK_RESPONSE_NONE;
		g_signal_connect (win,
				  "response", 
				  G_CALLBACK (response_callback),
				  &response);

		g_signal_connect (G_OBJECT (colorsel), "color_changed",
				  G_CALLBACK (color_changed_callback),
				  &color);

		gtk_window_set_modal(GTK_WINDOW(win), TRUE);
		gtk_widget_show_all(win);
		// hide the help button - we don't service it.
		gtk_widget_hide(GTK_COLOR_SELECTION_DIALOG(win)->help_button);
		gtk_main();

		if (response == GTK_RESPONSE_OK &&
		    (orig_color.red != color.red
		     || orig_color.green != color.green
		     || orig_color.blue != color.blue) )
		{
			*r = color.red / 65535.0f;
			*g = color.green / 65535.0f;
			*b = color.blue / 65535.0f;
			rtn = TRUE;
		}
	}

	afterDialog();

	return rtn;
}
#else
S32 OSMessageBoxSDL(const std::string& text, const std::string& caption, U32 type)
{
	LL_INFOS() << "MSGBOX: " << caption << ": " << text << LL_ENDL;
	return 0;
}

BOOL LLWindowSDL::dialogColorPicker( F32 *r, F32 *g, F32 *b)
{
	return (FALSE);
}
#endif // LL_GTK

#if LL_LINUX
// extracted from spawnWebBrowser for clarity and to eliminate
//  compiler confusion regarding close(int fd) vs. LLWindow::close()
void exec_cmd(const std::string& cmd, const std::string& arg)
{
	char* const argv[] = {(char*)cmd.c_str(), (char*)arg.c_str(), NULL};
	fflush(NULL);
	pid_t pid = fork();
	if (pid == 0)
	{ // child
		// disconnect from stdin/stdout/stderr, or child will
		// keep our output pipe undesirably alive if it outlives us.
		// close(0);
		// close(1);
		// close(2);
		// <FS:TS> Reopen stdin, stdout, and stderr to /dev/null.
		//         It's good practice to always have those file
		//         descriptors open to something, lest the exec'd
		//         program actually try to use them.
		FILE *result;
		result = freopen("/dev/null","r",stdin);
		if (result == NULL)
		{
		        LL_WARNS() << "Error reopening stdin for web browser: "
		                << strerror(errno) << LL_ENDL;
                }
		result = freopen("/dev/null","w",stdout);
		if (result == NULL)
		{
		        LL_WARNS() << "Error reopening stdout for web browser: "
		                << strerror(errno) << LL_ENDL;
                }
		result = freopen("/dev/null","w",stderr);
		if (result == NULL)
		{
		        LL_WARNS() << "Error reopening stderr for web browser: "
		                << strerror(errno) << LL_ENDL;
                }
		// end ourself by running the command
		execv(cmd.c_str(), argv);	/* Flawfinder: ignore */
		// if execv returns at all, there was a problem.
		LL_WARNS() << "execv failure when trying to start " << cmd << LL_ENDL;
		_exit(1); // _exit because we don't want atexit() clean-up!
	} else {
		if (pid > 0)
		{
			// parent - wait for child to die
			int childExitStatus;
			waitpid(pid, &childExitStatus, 0);
		} else {
			LL_WARNS() << "fork failure." << LL_ENDL;
		}
	}
}
#endif

// Open a URL with the user's default web browser.
// Must begin with protocol identifier.
void LLWindowSDL::spawnWebBrowser(const std::string& escaped_url, bool async)
{
	bool found = false;
	S32 i;
	for (i = 0; i < gURLProtocolWhitelistCount; i++)
	{
		if (escaped_url.find(gURLProtocolWhitelist[i]) != std::string::npos)
		{
			found = true;
			break;
		}
	}

	if (!found)
	{
		LL_WARNS() << "spawn_web_browser called for url with protocol not on whitelist: " << escaped_url << LL_ENDL;
		return;
	}

	LL_INFOS() << "spawn_web_browser: " << escaped_url << LL_ENDL;
	
#if LL_LINUX
# if LL_X11
	if (mSDL_Display)
	{
		maybe_lock_display();
		// Just in case - before forking.
		XSync(mSDL_Display, False);
		maybe_unlock_display();
	}
# endif // LL_X11

	std::string cmd, arg;
	cmd  = gDirUtilp->getAppRODataDir();
	cmd += gDirUtilp->getDirDelimiter();
	cmd += "etc";
	cmd += gDirUtilp->getDirDelimiter();
	cmd += "launch_url.sh";
	arg = escaped_url;
	exec_cmd(cmd, arg);
#endif // LL_LINUX

	LL_INFOS() << "spawn_web_browser returning." << LL_ENDL;
}

void LLWindowSDL::openFile(const std::string& file_name)
{
	spawnWebBrowser("file://"+file_name,TRUE);
}

void *LLWindowSDL::getPlatformWindow()
{
#if LL_GTK && LL_LLMOZLIB_ENABLED
	if (LLWindowSDL::ll_try_gtk_init())
	{
		maybe_lock_display();

		GtkWidget *owin = gtk_window_new(GTK_WINDOW_POPUP);
		// Why a layout widget?  A MozContainer would be ideal, but
		// it involves exposing Mozilla headers to mozlib-using apps.
		// A layout widget with a GtkWindow parent has the desired
		// properties of being plain GTK, having a window, and being
		// derived from a GtkContainer.
		GtkWidget *rtnw = gtk_layout_new(NULL, NULL);
		gtk_container_add(GTK_CONTAINER(owin), rtnw);
		gtk_widget_realize(rtnw);
		GTK_WIDGET_UNSET_FLAGS(GTK_WIDGET(rtnw), GTK_NO_WINDOW);
		
		maybe_unlock_display();
		
		return rtnw;
	}
#endif // LL_GTK && LL_LLMOZLIB_ENABLED
	// Unixoid mozilla really needs GTK.
	return NULL;
}

void LLWindowSDL::bringToFront()
{
	// This is currently used when we are 'launched' to a specific
	// map position externally.
	LL_INFOS() << "bringToFront" << LL_ENDL;
#if LL_X11
	if (mSDL_Display && !mFullscreen)
	{
		maybe_lock_display();
		XRaiseWindow(mSDL_Display, mSDL_XWindowID);
		XSync(mSDL_Display, False);
		maybe_unlock_display();
	}
#endif // LL_X11
}

//static
std::vector<std::string> LLWindowSDL::getDynamicFallbackFontList()
{
	// Use libfontconfig to find us a nice ordered list of fallback fonts
	// specific to this system.
	std::string final_fallback("/usr/share/fonts/truetype/kochi/kochi-gothic.ttf");
	const int max_font_count_cutoff = 40; // fonts are expensive in the current system, don't enumerate an arbitrary number of them
	// Our 'ideal' font properties which define the sorting results.
	// slant=0 means Roman, index=0 means the first face in a font file
	// (the one we actually use), weight=80 means medium weight,
	// spacing=0 means proportional spacing.
	std::string sort_order("slant=0:index=0:weight=80:spacing=0");
	// elide_unicode_coverage removes fonts from the list whose unicode
	// range is covered by fonts earlier in the list.  This usually
	// removes ~90% of the fonts as redundant (which is great because
	// the font list can be huge), but might unnecessarily reduce the
	// renderable range if for some reason our FreeType actually fails
	// to use some of the fonts we want it to.
	const bool elide_unicode_coverage = true;
	std::vector<std::string> rtns;
	FcFontSet *fs = NULL;
	FcPattern *sortpat = NULL;

	LL_INFOS() << "Getting system font list from FontConfig..." << LL_ENDL;

	// If the user has a system-wide language preference, then favor
	// fonts from that language group.  This doesn't affect the types
	// of languages that can be displayed, but ensures that their
	// preferred language is rendered from a single consistent font where
	// possible.
	FL_Locale *locale = NULL;
	FL_Success success = FL_FindLocale(&locale, FL_MESSAGES);
	if (success != 0)
	{
		if (success >= 2 && locale->lang) // confident!
		{
			LL_INFOS("AppInit") << "Language " << locale->lang << LL_ENDL;
			LL_INFOS("AppInit") << "Location " << locale->country << LL_ENDL;
			LL_INFOS("AppInit") << "Variant " << locale->variant << LL_ENDL;

			LL_INFOS() << "Preferring fonts of language: "
				<< locale->lang
				<< LL_ENDL;
			sort_order = "lang=" + std::string(locale->lang) + ":"
				+ sort_order;
		}
	}
	FL_FreeLocale(&locale);

	if (!FcInit())
	{
		LL_WARNS() << "FontConfig failed to initialize." << LL_ENDL;
		rtns.push_back(final_fallback);
		return rtns;
	}

	sortpat = FcNameParse((FcChar8*) sort_order.c_str());
	if (sortpat)
	{
		// Sort the list of system fonts from most-to-least-desirable.
		FcResult result;
		fs = FcFontSort(NULL, sortpat, elide_unicode_coverage,
				NULL, &result);
		FcPatternDestroy(sortpat);
	}

	int found_font_count = 0;
	if (fs)
	{
		// Get the full pathnames to the fonts, where available,
		// which is what we really want.
		found_font_count = fs->nfont;
		for (int i=0; i<fs->nfont; ++i)
		{
			FcChar8 *filename;
			if (FcResultMatch == FcPatternGetString(fs->fonts[i],
								FC_FILE, 0,
								&filename)
			    && filename)
			{
				rtns.push_back(std::string((const char*)filename));
				if (rtns.size() >= max_font_count_cutoff)
					break; // hit limit
			}
		}
		FcFontSetDestroy (fs);
	}

	LL_DEBUGS() << "Using font list: " << LL_ENDL;
	for (std::vector<std::string>::iterator it = rtns.begin();
		 it != rtns.end();
		 ++it)
	{
		LL_DEBUGS() << "  file: " << *it << LL_ENDL;
	}
	LL_INFOS() << "Using " << rtns.size() << "/" << found_font_count << " system fonts." << LL_ENDL;

	rtns.push_back(final_fallback);
	return rtns;
}

#endif // LL_SDL<|MERGE_RESOLUTION|>--- conflicted
+++ resolved
@@ -57,12 +57,8 @@
 # include <unistd.h>
 # include <sys/types.h>
 # include <sys/wait.h>
-<<<<<<< HEAD
 # include <stdio.h>
-#endif // LL_LINUX || LL_SOLARIS
-=======
 #endif // LL_LINUX
->>>>>>> c73fbe30
 
 extern BOOL gDebugWindowProc;
 
