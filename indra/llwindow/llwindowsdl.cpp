--- conflicted
+++ resolved
@@ -124,13 +124,9 @@
 	
 	if (!tried_gtk_init)
 	{
-<<<<<<< HEAD
-		tried_gtk_init = TRUE;
+		tried_gtk_init = true;
 
 #if ( !defined(GLIB_MAJOR_VERSION) && !defined(GLIB_MINOR_VERSION) ) || ( GLIB_MAJOR_VERSION < 2 ) || ( GLIB_MAJOR_VERSION == 2 && GLIB_MINOR_VERSION < 32 )
-=======
-		tried_gtk_init = true;
->>>>>>> 2817d6c6
 		if (!g_thread_supported ()) g_thread_init (NULL);
 #endif
 
@@ -440,17 +436,11 @@
 LLWindowSDL::LLWindowSDL(LLWindowCallbacks* callbacks,
 			 const std::string& title, S32 x, S32 y, S32 width,
 			 S32 height, U32 flags,
-<<<<<<< HEAD
-			 BOOL fullscreen, BOOL clearBg,
-			 BOOL enable_vsync, BOOL use_gl,
+			 bool fullscreen, bool clearBg,
+			 bool enable_vsync, bool use_gl,
 			 // <FS:LO> Legacy cursor setting from main program
-			 //BOOL ignore_pixel_depth, U32 fsaa_samples,)
-			 BOOL ignore_pixel_depth, U32 fsaa_samples, U32 max_vram, bool useLegacyCursors)
-=======
-			 bool fullscreen, bool clearBg,
-			 bool disable_vsync, bool use_gl,
-			 bool ignore_pixel_depth, U32 fsaa_samples)
->>>>>>> 2817d6c6
+			 //bool ignore_pixel_depth, U32 fsaa_samples,)
+			 bool ignore_pixel_depth, U32 fsaa_samples, U32 max_vram, bool useLegacyCursors)
 	: LLWindow(callbacks, fullscreen, flags),
 	  Lock_Display(NULL),
 	  //Unlock_Display(NULL), mGamma(1.0f)
@@ -508,12 +498,8 @@
 	gWindowImplementation = this;
 
 #if LL_X11
-<<<<<<< HEAD
-	mFlashing = FALSE;
+	mFlashing = false;
 	initialiseX11Clipboard();
-=======
-	mFlashing = false;
->>>>>>> 2817d6c6
 #endif // LL_X11
 
 	mKeyScanCode = 0;
@@ -676,16 +662,12 @@
 }
 #endif // LL_X11
 
-<<<<<<< HEAD
 void LLWindowSDL::setTitle(const std::string &title)
 {
 	SDL_WM_SetCaption(title.c_str(), title.c_str());
 }
 
-BOOL LLWindowSDL::createContext(int x, int y, int width, int height, int bits, BOOL fullscreen, BOOL enable_vsync)
-=======
-bool LLWindowSDL::createContext(int x, int y, int width, int height, int bits, bool fullscreen, bool disable_vsync)
->>>>>>> 2817d6c6
+bool LLWindowSDL::createContext(int x, int y, int width, int height, int bits, bool fullscreen, bool enable_vsync)
 {
 	//bool			glneedsinit = false;
 
@@ -1019,11 +1001,7 @@
 
 
 // changing fullscreen resolution, or switching between windowed and fullscreen mode.
-<<<<<<< HEAD
-BOOL LLWindowSDL::switchContext(BOOL fullscreen, const LLCoordScreen &size, BOOL enable_vsync, const LLCoordScreen * const posp)
-=======
-bool LLWindowSDL::switchContext(bool fullscreen, const LLCoordScreen &size, bool disable_vsync, const LLCoordScreen * const posp)
->>>>>>> 2817d6c6
+bool LLWindowSDL::switchContext(bool fullscreen, const LLCoordScreen &size, bool enable_vsync, const LLCoordScreen * const posp)
 {
 	const bool needsRebuild = true;  // Just nuke the context and start over.
 	bool result = true;
@@ -1523,25 +1501,14 @@
 #else	
 		LL_INFOS() << "X11 LLWindowSDL::flashIcon(" << seconds << ")" << LL_ENDL;
 	
-<<<<<<< HEAD
 		F32 remaining_time = mFlashTimer.getRemainingTimeF32();
 		if (remaining_time < seconds)
 			remaining_time = seconds;
 		mFlashTimer.reset();
 		mFlashTimer.setTimerExpirySec(remaining_time);
 
-		x11_set_urgent(TRUE);
-		mFlashing = TRUE;
-=======
-	F32 remaining_time = mFlashTimer.getRemainingTimeF32();
-	if (remaining_time < seconds)
-		remaining_time = seconds;
-	mFlashTimer.reset();
-	mFlashTimer.setTimerExpirySec(remaining_time);
-
-	x11_set_urgent(true);
-	mFlashing = true;
->>>>>>> 2817d6c6
+		x11_set_urgent(true);
+		mFlashing = true;
 #endif // LL_X11
 	}
 }
@@ -1635,61 +1602,35 @@
 
 #else
 
-<<<<<<< HEAD
-BOOL LLWindowSDL::isClipboardTextAvailable()
+bool LLWindowSDL::isClipboardTextAvailable()
 {	
 	return mSDL_Display && XGetSelectionOwner(mSDL_Display, XA_CLIPBOARD) != None;
-=======
-bool LLWindowSDL::isClipboardTextAvailable()
-{
-	return false; // unsupported
->>>>>>> 2817d6c6
 }
 
 bool LLWindowSDL::pasteTextFromClipboard(LLWString &dst)
 {
-<<<<<<< HEAD
 	return getSelectionText(XA_CLIPBOARD, dst);
-=======
-	return false; // unsupported
->>>>>>> 2817d6c6
 }
 
 bool LLWindowSDL::copyTextToClipboard(const LLWString &s)
 {
-<<<<<<< HEAD
 	return setSelectionText(XA_CLIPBOARD, s);
-=======
-	return false;  // unsupported
->>>>>>> 2817d6c6
 }
 
 bool LLWindowSDL::isPrimaryTextAvailable()
 {
-<<<<<<< HEAD
    	LLWString text;
 	return getSelectionText(XA_PRIMARY, text) && !text.empty();
-=======
-	return false; // unsupported
->>>>>>> 2817d6c6
 }
 
 bool LLWindowSDL::pasteTextFromPrimary(LLWString &dst)
 {
-<<<<<<< HEAD
 	return getSelectionText(XA_PRIMARY, dst);
-=======
-	return false; // unsupported
->>>>>>> 2817d6c6
 }
 
 bool LLWindowSDL::copyTextToPrimary(const LLWString &s)
 {
-<<<<<<< HEAD
 	return setSelectionText(XA_PRIMARY, s);
-=======
-	return false;  // unsupported
->>>>>>> 2817d6c6
 }
 
 #endif // LL_GTK
@@ -1745,11 +1686,7 @@
     to->mX = from.mX;
     to->mY = mWindow->h - from.mY - 1;
 
-<<<<<<< HEAD
-    return TRUE;
-=======
-	return true;
->>>>>>> 2817d6c6
+    return true;
 }
 
 bool LLWindowSDL::convertCoords(LLCoordWindow from, LLCoordGL* to)
@@ -1760,51 +1697,29 @@
     to->mX = from.mX;
     to->mY = mWindow->h - from.mY - 1;
 
-<<<<<<< HEAD
-    return TRUE;
-=======
-	return true;
->>>>>>> 2817d6c6
+    return true;
 }
 
 bool LLWindowSDL::convertCoords(LLCoordScreen from, LLCoordWindow* to)
 {
     if (!to)
-<<<<<<< HEAD
-        return FALSE;
+        return false;
 
     // In the fullscreen case, window and screen coordinates are the same.
     to->mX = from.mX;
     to->mY = from.mY;
-    return (TRUE);
-=======
-		return false;
-
-	// In the fullscreen case, window and screen coordinates are the same.
-	to->mX = from.mX;
-	to->mY = from.mY;
     return (true);
->>>>>>> 2817d6c6
 }
 
 bool LLWindowSDL::convertCoords(LLCoordWindow from, LLCoordScreen *to)
 {
     if (!to)
-<<<<<<< HEAD
-        return FALSE;
+        return false;
 
     // In the fullscreen case, window and screen coordinates are the same.
     to->mX = from.mX;
     to->mY = from.mY;
-    return (TRUE);
-=======
-		return false;
-
-	// In the fullscreen case, window and screen coordinates are the same.
-	to->mX = from.mX;
-	to->mY = from.mY;
     return (true);
->>>>>>> 2817d6c6
 }
 
 bool LLWindowSDL::convertCoords(LLCoordScreen from, LLCoordGL *to)
@@ -2742,44 +2657,7 @@
 	gtk_color_selection_get_current_color(colorsel, colorp);
 }
 
-<<<<<<< HEAD
-BOOL LLWindowSDL::dialogColorPicker( F32 *r, F32 *g, F32 *b)
-=======
-
-/*
-        Make the raw keyboard data available - used to poke through to LLQtWebKit so
-        that Qt/Webkit has access to the virtual keycodes etc. that it needs
-*/
-LLSD LLWindowSDL::getNativeKeyData()
-{
-        LLSD result = LLSD::emptyMap();
-
-	U32 modifiers = 0; // pretend-native modifiers... oh what a tangled web we weave!
-
-	// we go through so many levels of device abstraction that I can't really guess
-	// what a plugin under GDK under Qt under SL under SDL under X11 considers
-	// a 'native' modifier mask.  this has been sort of reverse-engineered... they *appear*
-	// to match GDK consts, but that may be co-incidence.
-	modifiers |= (mKeyModifiers & KMOD_LSHIFT) ? 0x0001 : 0;
-	modifiers |= (mKeyModifiers & KMOD_RSHIFT) ? 0x0001 : 0;// munge these into the same shift
-	modifiers |= (mKeyModifiers & KMOD_CAPS)   ? 0x0002 : 0;
-	modifiers |= (mKeyModifiers & KMOD_LCTRL)  ? 0x0004 : 0;
-	modifiers |= (mKeyModifiers & KMOD_RCTRL)  ? 0x0004 : 0;// munge these into the same ctrl
-	modifiers |= (mKeyModifiers & KMOD_LALT)   ? 0x0008 : 0;// untested
-	modifiers |= (mKeyModifiers & KMOD_RALT)   ? 0x0008 : 0;// untested
-	// *todo: test ALTs - I don't have a case for testing these.  Do you?
-	// *todo: NUM? - I don't care enough right now (and it's not a GDK modifier).
-
-        result["scan_code"] = (S32)mKeyScanCode;
-        result["virtual_key"] = (S32)mKeyVirtualKey;
-	result["modifiers"] = (S32)modifiers;
-
-        return result;
-}
-
-
 bool LLWindowSDL::dialogColorPicker( F32 *r, F32 *g, F32 *b)
->>>>>>> 2817d6c6
 {
 	bool rtn = false;
 
