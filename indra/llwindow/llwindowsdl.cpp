/** 
 * @file llwindowsdl.cpp
 * @brief SDL implementation of LLWindow class
 * @author This module has many fathers, and it shows.
 *
 * $LicenseInfo:firstyear=2001&license=viewerlgpl$
 * Second Life Viewer Source Code
 * Copyright (C) 2010, Linden Research, Inc.
 * 
 * This library is free software; you can redistribute it and/or
 * modify it under the terms of the GNU Lesser General Public
 * License as published by the Free Software Foundation;
 * version 2.1 of the License only.
 * 
 * This library is distributed in the hope that it will be useful,
 * but WITHOUT ANY WARRANTY; without even the implied warranty of
 * MERCHANTABILITY or FITNESS FOR A PARTICULAR PURPOSE.  See the GNU
 * Lesser General Public License for more details.
 * 
 * You should have received a copy of the GNU Lesser General Public
 * License along with this library; if not, write to the Free Software
 * Foundation, Inc., 51 Franklin Street, Fifth Floor, Boston, MA  02110-1301  USA
 * 
 * Linden Research, Inc., 945 Battery Street, San Francisco, CA  94111  USA
 * $/LicenseInfo$
 */

#if LL_SDL

#include "linden_common.h"

#include "llwindowsdl.h"

#include "llwindowcallbacks.h"
#include "llkeyboardsdl.h"

#include "llerror.h"
#include "llgl.h"
#include "llstring.h"
#include "lldir.h"
#include "llfindlocale.h"

#if LL_GTK
extern "C" {
# include "gtk/gtk.h"
}
#include <locale.h>
#endif // LL_GTK

extern "C" {
# include "fontconfig/fontconfig.h"
}

#if LL_LINUX || LL_SOLARIS
// not necessarily available on random SDL platforms, so #if LL_LINUX
// for execv(), waitpid(), fork()
# include <unistd.h>
# include <sys/types.h>
# include <sys/wait.h>
# include <stdio.h>
#endif // LL_LINUX || LL_SOLARIS

extern BOOL gDebugWindowProc;

const S32 MAX_NUM_RESOLUTIONS = 200;

// static variable for ATI mouse cursor crash work-around:
static bool ATIbug = false; 

//
// LLWindowSDL
//

#if LL_X11
# include <X11/Xutil.h>
#endif //LL_X11

// TOFU HACK -- (*exactly* the same hack as LLWindowMacOSX for a similar
// set of reasons): Stash a pointer to the LLWindowSDL object here and
// maintain in the constructor and destructor.  This assumes that there will
// be only one object of this class at any time.  Currently this is true.
static LLWindowSDL *gWindowImplementation = NULL;


void maybe_lock_display(void)
{
	if (gWindowImplementation && gWindowImplementation->Lock_Display) {
		gWindowImplementation->Lock_Display();
	}
}


void maybe_unlock_display(void)
{
	if (gWindowImplementation && gWindowImplementation->Unlock_Display) {
		gWindowImplementation->Unlock_Display();
	}
}


#if LL_GTK
// Lazily initialize and check the runtime GTK version for goodness.
// static
bool LLWindowSDL::ll_try_gtk_init(void)
{
	static BOOL done_gtk_diag = FALSE;
	static BOOL gtk_is_good = FALSE;
	static BOOL done_setlocale = FALSE;
	static BOOL tried_gtk_init = FALSE;

	if (!done_setlocale)
	{
		LL_INFOS() << "Starting GTK Initialization." << LL_ENDL;
		maybe_lock_display();
		gtk_disable_setlocale();
		maybe_unlock_display();
		done_setlocale = TRUE;
	}
	
	if (!tried_gtk_init)
	{
		tried_gtk_init = TRUE;

#if ( !defined(GLIB_MAJOR_VERSION) && !defined(GLIB_MINOR_VERSION) ) || ( GLIB_MAJOR_VERSION < 2 ) || ( GLIB_MAJOR_VERSION == 2 && GLIB_MINOR_VERSION < 32 )
		if (!g_thread_supported ()) g_thread_init (NULL);
#endif

		maybe_lock_display();
		gtk_is_good = gtk_init_check(NULL, NULL);
		maybe_unlock_display();
		if (!gtk_is_good)
			LL_WARNS() << "GTK Initialization failed." << LL_ENDL;
	}

	if (gtk_is_good && !done_gtk_diag)
	{
		LL_INFOS() << "GTK Initialized." << LL_ENDL;
		LL_INFOS() << "- Compiled against GTK version "
			<< GTK_MAJOR_VERSION << "."
			<< GTK_MINOR_VERSION << "."
			<< GTK_MICRO_VERSION << LL_ENDL;
		LL_INFOS() << "- Running against GTK version "
			<< gtk_major_version << "."
			<< gtk_minor_version << "."
			<< gtk_micro_version << LL_ENDL;
		maybe_lock_display();
		const gchar* gtk_warning = gtk_check_version(
			GTK_MAJOR_VERSION,
			GTK_MINOR_VERSION,
			GTK_MICRO_VERSION);
		maybe_unlock_display();
		if (gtk_warning)
		{
			LL_WARNS() << "- GTK COMPATIBILITY WARNING: " <<
				gtk_warning << LL_ENDL;
			gtk_is_good = FALSE;
		} else {
			LL_INFOS() << "- GTK version is good." << LL_ENDL;
		}

		done_gtk_diag = TRUE;
	}

	return gtk_is_good;
}
#endif // LL_GTK


#if LL_X11
// static
Window LLWindowSDL::get_SDL_XWindowID(void)
{
	if (gWindowImplementation) {
		return gWindowImplementation->mSDL_XWindowID;
	}
	return None;
}

//static
Display* LLWindowSDL::get_SDL_Display(void)
{
	if (gWindowImplementation) {
		return gWindowImplementation->mSDL_Display;
	}
	return NULL;
}
#endif // LL_X11


LLWindowSDL::LLWindowSDL(LLWindowCallbacks* callbacks,
			 const std::string& title, S32 x, S32 y, S32 width,
			 S32 height, U32 flags,
			 BOOL fullscreen, BOOL clearBg,
			 BOOL disable_vsync, BOOL use_gl,
			 // <FS:LO> Legacy cursor setting from main program
			 //BOOL ignore_pixel_depth, U32 fsaa_samples,)
			 BOOL ignore_pixel_depth, U32 fsaa_samples, BOOL useLegacyCursors)
	: LLWindow(callbacks, fullscreen, flags),
	  Lock_Display(NULL),
	  //Unlock_Display(NULL), mGamma(1.0f)
	  Unlock_Display(NULL), mGamma(1.0f),
	  mUseLegacyCursors(useLegacyCursors) // </FS:LO>
{
	// Initialize the keyboard
	gKeyboard = new LLKeyboardSDL();
	gKeyboard->setCallbacks(callbacks);
	// Note that we can't set up key-repeat until after SDL has init'd video

	// Ignore use_gl for now, only used for drones on PC
	mWindow = NULL;
	mNeedsResize = FALSE;
	mOverrideAspectRatio = 0.f;
	mGrabbyKeyFlags = 0;
	mReallyCapturedCount = 0;
	mHaveInputFocus = -1;
	mIsMinimized = -1;
	mFSAASamples = fsaa_samples;

#if LL_X11
	mSDL_XWindowID = None;
	mSDL_Display = NULL;
#endif // LL_X11

#if LL_GTK
	// We MUST be the first to initialize GTK so that GTK doesn't get badly
	// initialized with a non-C locale and cause lots of serious random
	// weirdness.
	ll_try_gtk_init();
#endif // LL_GTK

	// Assume 4:3 aspect ratio until we know better
	mOriginalAspectRatio = 1024.0 / 768.0;

	if (title.empty())
		mWindowTitle = "SDL Window";  // *FIX: (?)
	else
		mWindowTitle = title;

	// Create the GL context and set it up for windowed or fullscreen, as appropriate.
	if(createContext(x, y, width, height, 32, fullscreen, disable_vsync))
	{
		gGLManager.initGL();

		//start with arrow cursor
		initCursors(useLegacyCursors); // <FS:LO> Legacy cursor setting from main program
		setCursor( UI_CURSOR_ARROW );
	}

	stop_glerror();

	// Stash an object pointer for OSMessageBox()
	gWindowImplementation = this;

#if LL_X11
	mFlashing = FALSE;
#endif // LL_X11

	mKeyScanCode = 0;
	mKeyVirtualKey = 0;
	mKeyModifiers = KMOD_NONE;
}

static SDL_Surface *Load_BMP_Resource(const char *basename)
{
	const int PATH_BUFFER_SIZE=1000;
	char path_buffer[PATH_BUFFER_SIZE];	/* Flawfinder: ignore */
	
	// Figure out where our BMP is living on the disk
	snprintf(path_buffer, PATH_BUFFER_SIZE-1, "%s%sres-sdl%s%s",	
		 gDirUtilp->getAppRODataDir().c_str(),
		 gDirUtilp->getDirDelimiter().c_str(),
		 gDirUtilp->getDirDelimiter().c_str(),
		 basename);
	path_buffer[PATH_BUFFER_SIZE-1] = '\0';
	
	return SDL_LoadBMP(path_buffer);
}

#if LL_X11
// This is an XFree86/XOrg-specific hack for detecting the amount of Video RAM
// on this machine.  It works by searching /var/log/var/log/Xorg.?.log or
// /var/log/XFree86.?.log for a ': (VideoRAM ?|Memory): (%d+) kB' regex, where
// '?' is the X11 display number derived from $DISPLAY
static int x11_detect_VRAM_kb_fp(FILE *fp, const char *prefix_str)
{
	const int line_buf_size = 1000;
	char line_buf[line_buf_size];
	while (fgets(line_buf, line_buf_size, fp))
	{
		//LL_DEBUGS() << "XLOG: " << line_buf << LL_ENDL;

		// Why the ad-hoc parser instead of using a regex?  Our
		// favourite regex implementation - libboost_regex - is
		// quite a heavy and troublesome dependency for the client, so
		// it seems a shame to introduce it for such a simple task.
		// *FIXME: libboost_regex is a dependency now anyway, so we may
		// as well use it instead of this hand-rolled nonsense.
		const char *part1_template = prefix_str;
		const char part2_template[] = " kB";
		char *part1 = strstr(line_buf, part1_template);
		if (part1) // found start of matching line
		{
			part1 = &part1[strlen(part1_template)]; // -> after
			char *part2 = strstr(part1, part2_template);
			if (part2) // found end of matching line
			{
				// now everything between part1 and part2 is
				// supposed to be numeric, describing the
				// number of kB of Video RAM supported
				int rtn = 0;
				for (; part1 < part2; ++part1)
				{
					if (*part1 < '0' || *part1 > '9')
					{
						// unexpected char, abort parse
						rtn = 0;
						break;
					}
					rtn *= 10;
					rtn += (*part1) - '0';
				}
				if (rtn > 0)
				{
					// got the kB number.  return it now.
					return rtn;
				}
			}
		}
	}
	return 0; // 'could not detect'
}

static int x11_detect_VRAM_kb()
{
#if LL_SOLARIS && defined(__sparc)
      //  NOTE: there's no Xorg server on SPARC so just return 0
      //        and allow SDL to attempt to get the amount of VRAM
      return(0);
#else

	std::string x_log_location("/var/log/");
	std::string fname;
	int rtn = 0; // 'could not detect'
	int display_num = 0;
	FILE *fp;
	char *display_env = getenv("DISPLAY"); // e.g. :0 or :0.0 or :1.0 etc
	// parse DISPLAY number so we can go grab the right log file
	if (display_env[0] == ':' &&
	    display_env[1] >= '0' && display_env[1] <= '9')
	{
		display_num = display_env[1] - '0';
	}

	// *TODO: we could be smarter and see which of Xorg/XFree86 has the
	// freshest time-stamp.

	// Try Xorg log first
	fname = x_log_location;
	fname += "Xorg.";
	fname += ('0' + display_num);
	fname += ".log";
	fp = fopen(fname.c_str(), "r");
	if (fp)
	{
		LL_INFOS() << "Looking in " << fname
			<< " for VRAM info..." << LL_ENDL;
		rtn = x11_detect_VRAM_kb_fp(fp, ": VideoRAM: ");
		fclose(fp);
		if (0 == rtn)
		{
			fp = fopen(fname.c_str(), "r");
			if (fp)
			{
				rtn = x11_detect_VRAM_kb_fp(fp, ": Video RAM: ");
				fclose(fp);
				if (0 == rtn)
				{
					fp = fopen(fname.c_str(), "r");
					if (fp)
					{
						rtn = x11_detect_VRAM_kb_fp(fp, ": Memory: ");
						fclose(fp);
					}
				}
			}
		}
	}
	else
	{
		LL_INFOS() << "Could not open " << fname
			<< " - skipped." << LL_ENDL;	
		// Try old XFree86 log otherwise
		fname = x_log_location;
		fname += "XFree86.";
		fname += ('0' + display_num);
		fname += ".log";
		fp = fopen(fname.c_str(), "r");
		if (fp)
		{
			LL_INFOS() << "Looking in " << fname
				<< " for VRAM info..." << LL_ENDL;
			rtn = x11_detect_VRAM_kb_fp(fp, ": VideoRAM: ");
			fclose(fp);
			if (0 == rtn)
			{
				fp = fopen(fname.c_str(), "r");
				if (fp)
				{
					rtn = x11_detect_VRAM_kb_fp(fp, ": Memory: ");
					fclose(fp);
				}
			}
		}
		else
		{
			LL_INFOS() << "Could not open " << fname
				<< " - skipped." << LL_ENDL;
		}
	}
	return rtn;
#endif // LL_SOLARIS
}
#endif // LL_X11

void LLWindowSDL::setTitle(const std::string &title)
{
	SDL_WM_SetCaption(title.c_str(), title.c_str());
}

BOOL LLWindowSDL::createContext(int x, int y, int width, int height, int bits, BOOL fullscreen, BOOL disable_vsync)
{
	//bool			glneedsinit = false;

	LL_INFOS() << "createContext, fullscreen=" << fullscreen <<
	    " size=" << width << "x" << height << LL_ENDL;

	// captures don't survive contexts
	mGrabbyKeyFlags = 0;
	mReallyCapturedCount = 0;
	
	if (SDL_Init(SDL_INIT_VIDEO) < 0)
	{
		LL_INFOS() << "sdl_init() failed! " << SDL_GetError() << LL_ENDL;
		setupFailure("sdl_init() failure,  window creation error", "error", OSMB_OK);
		return false;
	}

	SDL_version c_sdl_version;
	SDL_VERSION(&c_sdl_version);
	LL_INFOS() << "Compiled against SDL "
		<< int(c_sdl_version.major) << "."
		<< int(c_sdl_version.minor) << "."
		<< int(c_sdl_version.patch) << LL_ENDL;
	const SDL_version *r_sdl_version;
	r_sdl_version = SDL_Linked_Version();
	LL_INFOS() << " Running against SDL "
		<< int(r_sdl_version->major) << "."
		<< int(r_sdl_version->minor) << "."
		<< int(r_sdl_version->patch) << LL_ENDL;

	const SDL_VideoInfo *video_info = SDL_GetVideoInfo( );
	if (!video_info)
	{
		LL_INFOS() << "SDL_GetVideoInfo() failed! " << SDL_GetError() << LL_ENDL;
		setupFailure("SDL_GetVideoInfo() failed, Window creation error", "Error", OSMB_OK);
		return FALSE;
	}

	if (video_info->current_h > 0)
	{
		mOriginalAspectRatio = (float)video_info->current_w / (float)video_info->current_h;

		// <FS:Zi> FIRE-8825 - Try to work around an issue with Fullscreen and dual monitors
		// assume two equal width monitors if aspect ratio exceeds 2.0
		// if someone can find out how to read a monitor's native resolution in OpenGL, please change this
		// SDL1.2 doesn't offer any way to do it, apparently SDL 1.3 does
		if(mOriginalAspectRatio>2.0f)
			mOriginalAspectRatio=mOriginalAspectRatio/2.0f;
		// </FS:Zi>

		LL_INFOS() << "Original aspect ratio was " << video_info->current_w << ":" << video_info->current_h << "=" << mOriginalAspectRatio << LL_ENDL;
	}

	SDL_EnableUNICODE(1);
	SDL_WM_SetCaption(mWindowTitle.c_str(), mWindowTitle.c_str());

	// Set the application icon.
	SDL_Surface *bmpsurface;
	bmpsurface = Load_BMP_Resource("firestorm_icon.BMP");
	if (bmpsurface)
	{
		// This attempts to give a black-keyed mask to the icon.
		SDL_SetColorKey(bmpsurface,
				SDL_SRCCOLORKEY,
				SDL_MapRGB(bmpsurface->format, 0,0,0) );
		SDL_WM_SetIcon(bmpsurface, NULL);
		// The SDL examples cheerfully avoid freeing the icon
		// surface, but I'm betting that's leaky.
		SDL_FreeSurface(bmpsurface);
		bmpsurface = NULL;
	}

	// note: these SetAttributes make Tom's 9600-on-AMD64 fail to
	// get a visual, but it's broken anyway when it does, and without
	// these SetAttributes we might easily get an avoidable substandard
	// visual to work with on most other machines.
	SDL_GL_SetAttribute(SDL_GL_RED_SIZE,  8);
	SDL_GL_SetAttribute(SDL_GL_GREEN_SIZE,8);
	SDL_GL_SetAttribute(SDL_GL_BLUE_SIZE, 8);
#if !LL_SOLARIS
        SDL_GL_SetAttribute(SDL_GL_DEPTH_SIZE, (bits <= 16) ? 16 : 24);
	// We need stencil support for a few (minor) things.
	if (!getenv("LL_GL_NO_STENCIL"))
		SDL_GL_SetAttribute(SDL_GL_STENCIL_SIZE, 8);
#else
	// NOTE- use smaller Z-buffer to enable more graphics cards
        //     - This should not affect better GPUs and has been proven
        //	 to provide 24-bit z-buffers when available.
	//
        // As the API states: 
	//
        // GLX_DEPTH_SIZE    Must be followed by a nonnegative
        //                   minimum size specification.  If this
        //                   value is zero, visuals with no depth
        //                   buffer are preferred.  Otherwise, the
        //                   largest available depth buffer of at
        //                   least the minimum size is preferred.

        SDL_GL_SetAttribute(SDL_GL_DEPTH_SIZE, 16);
#endif
        SDL_GL_SetAttribute(SDL_GL_ALPHA_SIZE, (bits <= 16) ? 1 : 8);

        // *FIX: try to toggle vsync here?

	mFullscreen = fullscreen;

	int sdlflags = SDL_OPENGL | SDL_RESIZABLE | SDL_ANYFORMAT;

	SDL_GL_SetAttribute(SDL_GL_DOUBLEBUFFER, 1);

	if (mFSAASamples > 0)
	{
		SDL_GL_SetAttribute(SDL_GL_MULTISAMPLEBUFFERS, 1);
		SDL_GL_SetAttribute(SDL_GL_MULTISAMPLESAMPLES, mFSAASamples);
	}
	
    	mSDLFlags = sdlflags;

	if (mFullscreen)
	{
		LL_INFOS() << "createContext: setting up fullscreen " << width << "x" << height << LL_ENDL;

		// If the requested width or height is 0, find the best default for the monitor.
		if((width == 0) || (height == 0))
		{
			// Scan through the list of modes, looking for one which has:
			//		height between 700 and 800
			//		aspect ratio closest to the user's original mode
			S32 resolutionCount = 0;
			LLWindowResolution *resolutionList = getSupportedResolutions(resolutionCount);

			if(resolutionList != NULL)
			{
				F32 closestAspect = 0;
				U32 closestHeight = 0;
				U32 closestWidth = 0;
				int i;

				LL_INFOS() << "createContext: searching for a display mode, original aspect is " << mOriginalAspectRatio << LL_ENDL;

				for(i=0; i < resolutionCount; i++)
				{
					F32 aspect = (F32)resolutionList[i].mWidth / (F32)resolutionList[i].mHeight;

					LL_INFOS() << "createContext: width " << resolutionList[i].mWidth << " height " << resolutionList[i].mHeight << " aspect " << aspect << LL_ENDL;

					if( (resolutionList[i].mHeight >= 700) && (resolutionList[i].mHeight <= 800) &&
						(fabs(aspect - mOriginalAspectRatio) < fabs(closestAspect - mOriginalAspectRatio)))
					{
						LL_INFOS() << " (new closest mode) " << LL_ENDL;

						// This is the closest mode we've seen yet.
						closestWidth = resolutionList[i].mWidth;
						closestHeight = resolutionList[i].mHeight;
						closestAspect = aspect;
					}
				}

				width = closestWidth;
				height = closestHeight;
			}
		}

		if((width == 0) || (height == 0))
		{
			// Mode search failed for some reason.  Use the old-school default.
			width = 1024;
			height = 768;
		}

		mWindow = SDL_SetVideoMode(width, height, bits, sdlflags | SDL_FULLSCREEN);
		if (!mWindow && bits > 16)
		{
			SDL_GL_SetAttribute(SDL_GL_DEPTH_SIZE, 16);
			mWindow = SDL_SetVideoMode(width, height, bits, sdlflags | SDL_FULLSCREEN);
		}

		if (mWindow)
		{
			mFullscreen = TRUE;
			mFullscreenWidth   = mWindow->w;
			mFullscreenHeight  = mWindow->h;
			mFullscreenBits    = mWindow->format->BitsPerPixel;
			mFullscreenRefresh = -1;

			LL_INFOS() << "Running at " << mFullscreenWidth
				<< "x"   << mFullscreenHeight
				<< "x"   << mFullscreenBits
				<< " @ " << mFullscreenRefresh
				<< LL_ENDL;
		}
		else
		{
			LL_WARNS() << "createContext: fullscreen creation failure. SDL: " << SDL_GetError() << LL_ENDL;
			// No fullscreen support
			mFullscreen = FALSE;
			mFullscreenWidth   = -1;
			mFullscreenHeight  = -1;
			mFullscreenBits    = -1;
			mFullscreenRefresh = -1;

			std::string error = llformat("Unable to run fullscreen at %d x %d.\nRunning in window.", width, height);	
			OSMessageBox(error, "Error", OSMB_OK);
		}
	}

	if(!mFullscreen && (mWindow == NULL))
	{
		if (width == 0)
		    width = 1024;
		if (height == 0)
		    width = 768;

		LL_INFOS() << "createContext: creating window " << width << "x" << height << "x" << bits << LL_ENDL;
		mWindow = SDL_SetVideoMode(width, height, bits, sdlflags);
		if (!mWindow && bits > 16)
		{
			SDL_GL_SetAttribute(SDL_GL_DEPTH_SIZE, 16);
			mWindow = SDL_SetVideoMode(width, height, bits, sdlflags);
		}

		if (!mWindow)
		{
			LL_WARNS() << "createContext: window creation failure. SDL: " << SDL_GetError() << LL_ENDL;
			setupFailure("Window creation error", "Error", OSMB_OK);
			return FALSE;
		}
	} else if (!mFullscreen && (mWindow != NULL))
	{
		LL_INFOS() << "createContext: SKIPPING - !fullscreen, but +mWindow " << width << "x" << height << "x" << bits << LL_ENDL;
	}
	
	// Detect video memory size.
# if LL_X11
	gGLManager.mVRAM = x11_detect_VRAM_kb() / 1024;
	if (gGLManager.mVRAM != 0)
	{
		LL_INFOS() << "X11 log-parser detected " << gGLManager.mVRAM << "MB VRAM." << LL_ENDL;
	} else
# endif // LL_X11
	{
		// fallback to letting SDL detect VRAM.
		// note: I've not seen SDL's detection ever actually find
		// VRAM != 0, but if SDL *does* detect it then that's a bonus.
		gGLManager.mVRAM = video_info->video_mem / 1024;
		if (gGLManager.mVRAM != 0)
		{
			LL_INFOS() << "SDL detected " << gGLManager.mVRAM << "MB VRAM." << LL_ENDL;
		}
	}
	// If VRAM is not detected, that is handled later

	// *TODO: Now would be an appropriate time to check for some
	// explicitly unsupported cards.
	//const char* RENDERER = (const char*) glGetString(GL_RENDERER);

	GLint depthBits, stencilBits, redBits, greenBits, blueBits, alphaBits;

	glGetIntegerv(GL_RED_BITS, &redBits);
	glGetIntegerv(GL_GREEN_BITS, &greenBits);
	glGetIntegerv(GL_BLUE_BITS, &blueBits);
	glGetIntegerv(GL_ALPHA_BITS, &alphaBits);
	glGetIntegerv(GL_DEPTH_BITS, &depthBits);
	glGetIntegerv(GL_STENCIL_BITS, &stencilBits);
	
	LL_INFOS() << "GL buffer:" << LL_ENDL;
        LL_INFOS() << "  Red Bits " << S32(redBits) << LL_ENDL;
        LL_INFOS() << "  Green Bits " << S32(greenBits) << LL_ENDL;
        LL_INFOS() << "  Blue Bits " << S32(blueBits) << LL_ENDL;
	LL_INFOS()	<< "  Alpha Bits " << S32(alphaBits) << LL_ENDL;
	LL_INFOS()	<< "  Depth Bits " << S32(depthBits) << LL_ENDL;
	LL_INFOS()	<< "  Stencil Bits " << S32(stencilBits) << LL_ENDL;

	GLint colorBits = redBits + greenBits + blueBits + alphaBits;
	// fixme: actually, it's REALLY important for picking that we get at
	// least 8 bits each of red,green,blue.  Alpha we can be a bit more
	// relaxed about if we have to.
#if LL_SOLARIS && defined(__sparc)
//  again the __sparc required because Xsun support, 32bit are very pricey on SPARC
	if(colorBits < 24)		//HACK:  on SPARC allow 24-bit color
#else
	if (colorBits < 32)
#endif
	{
		close();
		setupFailure(
#if LL_SOLARIS && defined(__sparc)
			"Second Life requires at least 24-bit color on SPARC to run in a window.\n"
			"Please use fbconfig to set your default color depth to 24 bits.\n"
			"You may also need to adjust the X11 setting in SMF.  To do so use\n"
			"  'svccfg -s svc:/application/x11/x11-server setprop options/default_depth=24'\n"
#else
			"Second Life requires True Color (32-bit) to run in a window.\n"
			"Please go to Control Panels -> Display -> Settings and\n"
			"set the screen to 32-bit color.\n"
#endif
			"Alternately, if you choose to run fullscreen, Second Life\n"
			"will automatically adjust the screen each time it runs.",
			"Error",
			OSMB_OK);
		return FALSE;
	}

#if 0  // *FIX: we're going to brave it for now...
	if (alphaBits < 8)
	{
		close();
		setupFailure(
			"Second Life is unable to run because it can't get an 8 bit alpha\n"
			"channel.  Usually this is due to video card driver issues.\n"
			"Please make sure you have the latest video card drivers installed.\n"
			"Also be sure your monitor is set to True Color (32-bit) in\n"
			"Control Panels -> Display -> Settings.\n"
			"If you continue to receive this message, contact customer service.",
			"Error",
			OSMB_OK);
		return FALSE;
	}
#endif

#if LL_X11
	/* Grab the window manager specific information */
	SDL_SysWMinfo info;
	SDL_VERSION(&info.version);
	if ( SDL_GetWMInfo(&info) )
	{
		/* Save the information for later use */
		if ( info.subsystem == SDL_SYSWM_X11 )
		{
			mSDL_Display = info.info.x11.display;
			mSDL_XWindowID = info.info.x11.wmwindow;
			Lock_Display = info.info.x11.lock_func;
			Unlock_Display = info.info.x11.unlock_func;
		}
		else
		{
			LL_WARNS() << "We're not running under X11?  Wild."
				<< LL_ENDL;
		}
	}
	else
	{
		LL_WARNS() << "We're not running under any known WM.  Wild."
			<< LL_ENDL;
	}
#endif // LL_X11


	//make sure multisampling is disabled by default
	glDisable(GL_MULTISAMPLE_ARB);
	
	// We need to do this here, once video is init'd
	if (-1 == SDL_EnableKeyRepeat(SDL_DEFAULT_REPEAT_DELAY,
				      SDL_DEFAULT_REPEAT_INTERVAL))
	    LL_WARNS() << "Couldn't enable key-repeat: " << SDL_GetError() <<LL_ENDL;

	// Don't need to get the current gamma, since there's a call that restores it to the system defaults.
	return TRUE;
}


// changing fullscreen resolution, or switching between windowed and fullscreen mode.
BOOL LLWindowSDL::switchContext(BOOL fullscreen, const LLCoordScreen &size, BOOL disable_vsync, const LLCoordScreen * const posp)
{
	const BOOL needsRebuild = TRUE;  // Just nuke the context and start over.
	BOOL result = true;

	LL_INFOS() << "switchContext, fullscreen=" << fullscreen << LL_ENDL;
	stop_glerror();
	if(needsRebuild)
	{
		destroyContext();
		result = createContext(0, 0, size.mX, size.mY, 0, fullscreen, disable_vsync);
		if (result)
		{
			gGLManager.initGL();

			//start with arrow cursor
			initCursors(mUseLegacyCursors); // <FS:LO> Legacy cursor setting from main program
			setCursor( UI_CURSOR_ARROW );
		}
	}

	stop_glerror();

	return result;
}

void LLWindowSDL::destroyContext()
{
	LL_INFOS() << "destroyContext begins" << LL_ENDL;

#if LL_X11
	mSDL_Display = NULL;
	mSDL_XWindowID = None;
	Lock_Display = NULL;
	Unlock_Display = NULL;
#endif // LL_X11

	// Clean up remaining GL state before blowing away window
	LL_INFOS() << "shutdownGL begins" << LL_ENDL;
	gGLManager.shutdownGL();
	LL_INFOS() << "SDL_QuitSS/VID begins" << LL_ENDL;
	SDL_QuitSubSystem(SDL_INIT_VIDEO);  // *FIX: this might be risky...

	mWindow = NULL;
}

LLWindowSDL::~LLWindowSDL()
{
	quitCursors();
	destroyContext();

	if(mSupportedResolutions != NULL)
	{
		delete []mSupportedResolutions;
	}

	gWindowImplementation = NULL;
}


void LLWindowSDL::show()
{
    // *FIX: What to do with SDL?
}

void LLWindowSDL::hide()
{
    // *FIX: What to do with SDL?
}

//virtual
void LLWindowSDL::minimize()
{
    // *FIX: What to do with SDL?
}

//virtual
void LLWindowSDL::restore()
{
    // *FIX: What to do with SDL?
}


// close() destroys all OS-specific code associated with a window.
// Usually called from LLWindowManager::destroyWindow()
void LLWindowSDL::close()
{
	// Is window is already closed?
	//	if (!mWindow)
	//	{
	//		return;
	//	}

	// Make sure cursor is visible and we haven't mangled the clipping state.
	setMouseClipping(FALSE);
	showCursor();

	destroyContext();
}

BOOL LLWindowSDL::isValid()
{
	return (mWindow != NULL);
}

BOOL LLWindowSDL::getVisible()
{
	BOOL result = FALSE;

    // *FIX: This isn't really right...
	// Then what is?
	if (mWindow)
	{
		result = TRUE;
	}

	return(result);
}

BOOL LLWindowSDL::getMinimized()
{
	BOOL result = FALSE;

	if (mWindow && (1 == mIsMinimized))
	{
		result = TRUE;
	}
	return(result);
}

BOOL LLWindowSDL::getMaximized()
{
	BOOL result = FALSE;

	if (mWindow)
	{
		// TODO
	}

	return(result);
}

BOOL LLWindowSDL::maximize()
{
	// TODO
	return FALSE;
}

BOOL LLWindowSDL::getFullscreen()
{
	return mFullscreen;
}

BOOL LLWindowSDL::getPosition(LLCoordScreen *position)
{
    // *FIX: can anything be done with this?
	position->mX = 0;
	position->mY = 0;
    return TRUE;
}

BOOL LLWindowSDL::getSize(LLCoordScreen *size)
{
    if (mWindow)
    {
        size->mX = mWindow->w;
        size->mY = mWindow->h;
	return (TRUE);
    }

    return (FALSE);
}

BOOL LLWindowSDL::getSize(LLCoordWindow *size)
{
    if (mWindow)
    {
        size->mX = mWindow->w;
        size->mY = mWindow->h;
	return (TRUE);
    }

    return (FALSE);
}

BOOL LLWindowSDL::setPosition(const LLCoordScreen position)
{
	if(mWindow)
	{
        // *FIX: (?)
		//MacMoveWindow(mWindow, position.mX, position.mY, false);
	}

	return TRUE;
}

BOOL LLWindowSDL::setSizeImpl(const LLCoordScreen size)
{
	if(mWindow)
	{
		// Push a resize event onto SDL's queue - we'll handle it
		// when it comes out again.
		SDL_Event event;
		event.type = SDL_VIDEORESIZE;
		event.resize.w = size.mX;
		event.resize.h = size.mY;
		SDL_PushEvent(&event); // copied into queue

		return TRUE;
	}
		
	return FALSE;
}

BOOL LLWindowSDL::setSizeImpl(const LLCoordWindow size)
{
	if(mWindow)
	{
		// Push a resize event onto SDL's queue - we'll handle it
		// when it comes out again.
		SDL_Event event;
		event.type = SDL_VIDEORESIZE;
		event.resize.w = size.mX;
		event.resize.h = size.mY;
		SDL_PushEvent(&event); // copied into queue

		return TRUE;
	}

	return FALSE;
}


void LLWindowSDL::swapBuffers()
{
	if (mWindow)
	{	
		SDL_GL_SwapBuffers();
	}
}

U32 LLWindowSDL::getFSAASamples()
{
	return mFSAASamples;
}

void LLWindowSDL::setFSAASamples(const U32 samples)
{
	mFSAASamples = samples;
}

F32 LLWindowSDL::getGamma()
{
	return 1/mGamma;
}

BOOL LLWindowSDL::restoreGamma()
{
	//CGDisplayRestoreColorSyncSettings();
    SDL_SetGamma(1.0f, 1.0f, 1.0f);
	return true;
}

BOOL LLWindowSDL::setGamma(const F32 gamma)
{
	mGamma = gamma;
	if (mGamma == 0) mGamma = 0.1f;
	mGamma = 1/mGamma;
	SDL_SetGamma(mGamma, mGamma, mGamma);
	return true;
}

BOOL LLWindowSDL::isCursorHidden()
{
	return mCursorHidden;
}



// Constrains the mouse to the window.
void LLWindowSDL::setMouseClipping( BOOL b )
{
    //SDL_WM_GrabInput(b ? SDL_GRAB_ON : SDL_GRAB_OFF);
}

// virtual
void LLWindowSDL::setMinSize(U32 min_width, U32 min_height, bool enforce_immediately)
{
	LLWindow::setMinSize(min_width, min_height, enforce_immediately);

#if LL_X11
	// Set the minimum size limits for X11 window
	// so the window manager doesn't allow resizing below those limits.
	XSizeHints* hints = XAllocSizeHints();
	hints->flags |= PMinSize;
	hints->min_width = mMinWindowWidth;
	hints->min_height = mMinWindowHeight;

	XSetWMNormalHints(mSDL_Display, mSDL_XWindowID, hints);

	XFree(hints);
#endif
}

BOOL LLWindowSDL::setCursorPosition(const LLCoordWindow position)
{
	BOOL result = TRUE;
	LLCoordScreen screen_pos;

	if (!convertCoords(position, &screen_pos))
	{
		return FALSE;
	}

	//LL_INFOS() << "setCursorPosition(" << screen_pos.mX << ", " << screen_pos.mY << ")" << LL_ENDL;

	// do the actual forced cursor move.
	SDL_WarpMouse(screen_pos.mX, screen_pos.mY);
	
	//LL_INFOS() << llformat("llcw %d,%d -> scr %d,%d", position.mX, position.mY, screen_pos.mX, screen_pos.mY) << LL_ENDL;

	return result;
}

BOOL LLWindowSDL::getCursorPosition(LLCoordWindow *position)
{
	//Point cursor_point;
	LLCoordScreen screen_pos;

	//GetMouse(&cursor_point);
    int x, y;
    SDL_GetMouseState(&x, &y);

	screen_pos.mX = x;
	screen_pos.mY = y;

	return convertCoords(screen_pos, position);
}


F32 LLWindowSDL::getNativeAspectRatio()
{
#if 0
	// RN: this hack presumes that the largest supported resolution is monitor-limited
	// and that pixels in that mode are square, therefore defining the native aspect ratio
	// of the monitor...this seems to work to a close approximation for most CRTs/LCDs
	S32 num_resolutions;
	LLWindowResolution* resolutions = getSupportedResolutions(num_resolutions);


	return ((F32)resolutions[num_resolutions - 1].mWidth / (F32)resolutions[num_resolutions - 1].mHeight);
	//rn: AC
#endif

	// MBW -- there are a couple of bad assumptions here.  One is that the display list won't include
	//		ridiculous resolutions nobody would ever use.  The other is that the list is in order.

	// New assumptions:
	// - pixels are square (the only reasonable choice, really)
	// - The user runs their display at a native resolution, so the resolution of the display
	//    when the app is launched has an aspect ratio that matches the monitor.

	//RN: actually, the assumption that there are no ridiculous resolutions (above the display's native capabilities) has 
	// been born out in my experience.  
	// Pixels are often not square (just ask the people who run their LCDs at 1024x768 or 800x600 when running fullscreen, like me)
	// The ordering of display list is a blind assumption though, so we should check for max values
	// Things might be different on the Mac though, so I'll defer to MBW

	// The constructor for this class grabs the aspect ratio of the monitor before doing any resolution
	// switching, and stashes it in mOriginalAspectRatio.  Here, we just return it.

	if (mOverrideAspectRatio > 0.f)
	{
		return mOverrideAspectRatio;
	}

	return mOriginalAspectRatio;
}

F32 LLWindowSDL::getPixelAspectRatio()
{
	F32 pixel_aspect = 1.f;
	if (getFullscreen())
	{
		LLCoordScreen screen_size;
		if (getSize(&screen_size))
		{
			pixel_aspect = getNativeAspectRatio() * (F32)screen_size.mY / (F32)screen_size.mX;
		}
	}

	return pixel_aspect;
}


// This is to support 'temporarily windowed' mode so that
// dialogs are still usable in fullscreen.
void LLWindowSDL::beforeDialog()
{
	bool running_x11 = false;
#if LL_X11
	running_x11 = (mSDL_XWindowID != None);
#endif //LL_X11

	LL_INFOS() << "LLWindowSDL::beforeDialog()" << LL_ENDL;

	if (SDLReallyCaptureInput(FALSE)) // must ungrab input so popup works!
	{
		if (mFullscreen)
		{
			// need to temporarily go non-fullscreen; bless SDL
			// for providing a SDL_WM_ToggleFullScreen() - though
			// it only works in X11
			if (running_x11 && mWindow)
			{
				SDL_WM_ToggleFullScreen(mWindow);
			}
		}
	}

#if LL_X11
	if (mSDL_Display)
	{
		// Everything that we/SDL asked for should happen before we
		// potentially hand control over to GTK.
		maybe_lock_display();
		XSync(mSDL_Display, False);
		maybe_unlock_display();
	}
#endif // LL_X11

#if LL_GTK
	// this is a good time to grab some GTK version information for
	// diagnostics, if not already done.
	ll_try_gtk_init();
#endif // LL_GTK

	maybe_lock_display();
}

void LLWindowSDL::afterDialog()
{
	bool running_x11 = false;
#if LL_X11
	running_x11 = (mSDL_XWindowID != None);
#endif //LL_X11

	LL_INFOS() << "LLWindowSDL::afterDialog()" << LL_ENDL;

	maybe_unlock_display();

	if (mFullscreen)
	{
		// need to restore fullscreen mode after dialog - only works
		// in X11
		if (running_x11 && mWindow)
		{
			SDL_WM_ToggleFullScreen(mWindow);
		}
	}
}


#if LL_X11
// set/reset the XWMHints flag for 'urgency' that usually makes the icon flash
void LLWindowSDL::x11_set_urgent(BOOL urgent)
{
	if (mSDL_Display && !mFullscreen)
	{
		XWMHints *wm_hints;
		
		LL_INFOS() << "X11 hint for urgency, " << urgent << LL_ENDL;

		maybe_lock_display();
		wm_hints = XGetWMHints(mSDL_Display, mSDL_XWindowID);
		if (!wm_hints)
			wm_hints = XAllocWMHints();

		if (urgent)
			wm_hints->flags |= XUrgencyHint;
		else
			wm_hints->flags &= ~XUrgencyHint;

		XSetWMHints(mSDL_Display, mSDL_XWindowID, wm_hints);
		XFree(wm_hints);
		XSync(mSDL_Display, False);
		maybe_unlock_display();
	}
}
#endif // LL_X11

void LLWindowSDL::flashIcon(F32 seconds)
{
	if (getMinimized())	// <FS:CR> Moved this here from llviewermessage.cpp
	{
#if !LL_X11
		LL_INFOS() << "Stub LLWindowSDL::flashIcon(" << seconds << ")" << LL_ENDL;
#else	
		LL_INFOS() << "X11 LLWindowSDL::flashIcon(" << seconds << ")" << LL_ENDL;
	
		F32 remaining_time = mFlashTimer.getRemainingTimeF32();
		if (remaining_time < seconds)
			remaining_time = seconds;
		mFlashTimer.reset();
		mFlashTimer.setTimerExpirySec(remaining_time);

		x11_set_urgent(TRUE);
		mFlashing = TRUE;
#endif // LL_X11
	}
}


#if LL_GTK
BOOL LLWindowSDL::isClipboardTextAvailable()
{
	if (ll_try_gtk_init())
	{
		GtkClipboard * const clipboard =
			gtk_clipboard_get(GDK_NONE);
		return gtk_clipboard_wait_is_text_available(clipboard) ?
			TRUE : FALSE;
	}
	return FALSE; // failure
}

BOOL LLWindowSDL::pasteTextFromClipboard(LLWString &text)
{
	if (ll_try_gtk_init())
	{
		GtkClipboard * const clipboard =
			gtk_clipboard_get(GDK_NONE);
		gchar * const data = gtk_clipboard_wait_for_text(clipboard);
		if (data)
		{
			text = LLWString(utf8str_to_wstring(data));
			g_free(data);
			return TRUE;
		}
	}
	return FALSE; // failure
}

BOOL LLWindowSDL::copyTextToClipboard(const LLWString &text)
{
	if (ll_try_gtk_init())
	{
		const std::string utf8 = wstring_to_utf8str(text);
		GtkClipboard * const clipboard =
			gtk_clipboard_get(GDK_NONE);
		gtk_clipboard_set_text(clipboard, utf8.c_str(), utf8.length());
		return TRUE;
	}
	return FALSE; // failure
}


BOOL LLWindowSDL::isPrimaryTextAvailable()
{
	if (ll_try_gtk_init())
	{
		GtkClipboard * const clipboard =
			gtk_clipboard_get(GDK_SELECTION_PRIMARY);
		return gtk_clipboard_wait_is_text_available(clipboard) ?
			TRUE : FALSE;
	}
	return FALSE; // failure
}

BOOL LLWindowSDL::pasteTextFromPrimary(LLWString &text)
{
	if (ll_try_gtk_init())
	{
		GtkClipboard * const clipboard =
			gtk_clipboard_get(GDK_SELECTION_PRIMARY);
		gchar * const data = gtk_clipboard_wait_for_text(clipboard);
		if (data)
		{
			text = LLWString(utf8str_to_wstring(data));
			g_free(data);
			return TRUE;
		}
	}
	return FALSE; // failure
}

BOOL LLWindowSDL::copyTextToPrimary(const LLWString &text)
{
	if (ll_try_gtk_init())
	{
		const std::string utf8 = wstring_to_utf8str(text);
		GtkClipboard * const clipboard =
			gtk_clipboard_get(GDK_SELECTION_PRIMARY);
		gtk_clipboard_set_text(clipboard, utf8.c_str(), utf8.length());
		return TRUE;
	}
	return FALSE; // failure
}

#else

BOOL LLWindowSDL::isClipboardTextAvailable()
{
	return FALSE; // unsupported
}

BOOL LLWindowSDL::pasteTextFromClipboard(LLWString &dst)
{
	return FALSE; // unsupported
}

BOOL LLWindowSDL::copyTextToClipboard(const LLWString &s)
{
	return FALSE;  // unsupported
}

BOOL LLWindowSDL::isPrimaryTextAvailable()
{
	return FALSE; // unsupported
}

BOOL LLWindowSDL::pasteTextFromPrimary(LLWString &dst)
{
	return FALSE; // unsupported
}

BOOL LLWindowSDL::copyTextToPrimary(const LLWString &s)
{
	return FALSE;  // unsupported
}

#endif // LL_GTK

LLWindow::LLWindowResolution* LLWindowSDL::getSupportedResolutions(S32 &num_resolutions)
{
	if (!mSupportedResolutions)
	{
		mSupportedResolutions = new LLWindowResolution[MAX_NUM_RESOLUTIONS];
		mNumSupportedResolutions = 0;

        SDL_Rect **modes = SDL_ListModes(NULL, SDL_OPENGL | SDL_FULLSCREEN);
        if ( (modes != NULL) && (modes != ((SDL_Rect **) -1)) )
        {
            int count = 0;
            while (*modes && count<MAX_NUM_RESOLUTIONS)  // they're sorted biggest to smallest, so find end...
            {
                modes++;
                count++;
            }

            while (count--)
            {
                modes--;
                SDL_Rect *r = *modes;
                int w = r->w;
                int h = r->h;
                if ((w >= 800) && (h >= 600))
                {
                    // make sure we don't add the same resolution multiple times!
                    if ( (mNumSupportedResolutions == 0) ||
                         ((mSupportedResolutions[mNumSupportedResolutions-1].mWidth != w) &&
                          (mSupportedResolutions[mNumSupportedResolutions-1].mHeight != h)) )
                    {
                        mSupportedResolutions[mNumSupportedResolutions].mWidth = w;
                        mSupportedResolutions[mNumSupportedResolutions].mHeight = h;
                        mNumSupportedResolutions++;
                    }
                }
            }
        }
	}

	num_resolutions = mNumSupportedResolutions;
	return mSupportedResolutions;
}

BOOL LLWindowSDL::convertCoords(LLCoordGL from, LLCoordWindow *to)
{
    if (!to)
        return FALSE;

    to->mX = from.mX;
    to->mY = mWindow->h - from.mY - 1;

    return TRUE;
}

BOOL LLWindowSDL::convertCoords(LLCoordWindow from, LLCoordGL* to)
{
    if (!to)
        return FALSE;

    to->mX = from.mX;
    to->mY = mWindow->h - from.mY - 1;

    return TRUE;
}

BOOL LLWindowSDL::convertCoords(LLCoordScreen from, LLCoordWindow* to)
{
    if (!to)
        return FALSE;

    // In the fullscreen case, window and screen coordinates are the same.
    to->mX = from.mX;
    to->mY = from.mY;
    return (TRUE);
}

BOOL LLWindowSDL::convertCoords(LLCoordWindow from, LLCoordScreen *to)
{
    if (!to)
        return FALSE;

    // In the fullscreen case, window and screen coordinates are the same.
    to->mX = from.mX;
    to->mY = from.mY;
    return (TRUE);
}

BOOL LLWindowSDL::convertCoords(LLCoordScreen from, LLCoordGL *to)
{
	LLCoordWindow window_coord;

	return(convertCoords(from, &window_coord) && convertCoords(window_coord, to));
}

BOOL LLWindowSDL::convertCoords(LLCoordGL from, LLCoordScreen *to)
{
	LLCoordWindow window_coord;

	return(convertCoords(from, &window_coord) && convertCoords(window_coord, to));
}




void LLWindowSDL::setupFailure(const std::string& text, const std::string& caption, U32 type)
{
	destroyContext();

	OSMessageBox(text, caption, type);
}

BOOL LLWindowSDL::SDLReallyCaptureInput(BOOL capture)
{
	// note: this used to be safe to call nestedly, but in the
	// end that's not really a wise usage pattern, so don't.

	if (capture)
		mReallyCapturedCount = 1;
	else
		mReallyCapturedCount = 0;
	
	SDL_GrabMode wantmode, newmode;
	if (mReallyCapturedCount <= 0) // uncapture
	{
		wantmode = SDL_GRAB_OFF;
	} else // capture
	{
		wantmode = SDL_GRAB_ON;
	}
	
	if (mReallyCapturedCount < 0) // yuck, imbalance.
	{
		mReallyCapturedCount = 0;
		LL_WARNS() << "ReallyCapture count was < 0" << LL_ENDL;
	}

	if (!mFullscreen) /* only bother if we're windowed anyway */
	{
#if LL_X11
		if (mSDL_Display)
		{
			/* we dirtily mix raw X11 with SDL so that our pointer
			   isn't (as often) constrained to the limits of the
			   window while grabbed, which feels nicer and
			   hopefully eliminates some reported 'sticky pointer'
			   problems.  We use raw X11 instead of
			   SDL_WM_GrabInput() because the latter constrains
			   the pointer to the window and also steals all
			   *keyboard* input from the window manager, which was
			   frustrating users. */
			int result;
			if (wantmode == SDL_GRAB_ON)
			{
				//LL_INFOS() << "X11 POINTER GRABBY" << LL_ENDL;
				//newmode = SDL_WM_GrabInput(wantmode);
				maybe_lock_display();
				result = XGrabPointer(mSDL_Display, mSDL_XWindowID,
						      True, 0, GrabModeAsync,
						      GrabModeAsync,
						      None, None, CurrentTime);
				maybe_unlock_display();
				if (GrabSuccess == result)
					newmode = SDL_GRAB_ON;
				else
					newmode = SDL_GRAB_OFF;
			} else if (wantmode == SDL_GRAB_OFF)
			{
				//LL_INFOS() << "X11 POINTER UNGRABBY" << LL_ENDL;
				newmode = SDL_GRAB_OFF;
				//newmode = SDL_WM_GrabInput(SDL_GRAB_OFF);
				
				maybe_lock_display();
				XUngrabPointer(mSDL_Display, CurrentTime);
				// Make sure the ungrab happens RIGHT NOW.
				XSync(mSDL_Display, False);
				maybe_unlock_display();
			} else
			{
				newmode = SDL_GRAB_QUERY; // neutral
			}
		} else // not actually running on X11, for some reason
			newmode = wantmode;
#endif // LL_X11
	} else {
		// pretend we got what we wanted, when really we don't care.
		newmode = wantmode;
	}
	
	// return boolean success for whether we ended up in the desired state
	return (capture && SDL_GRAB_ON==newmode) ||
		(!capture && SDL_GRAB_OFF==newmode);
}

U32 LLWindowSDL::SDLCheckGrabbyKeys(SDLKey keysym, BOOL gain)
{
	/* part of the fix for SL-13243: Some popular window managers like
	   to totally eat alt-drag for the purposes of moving windows.  We
	   spoil their day by acquiring the exclusive X11 mouse lock for as
	   long as ALT is held down, so the window manager can't easily
	   see what's happening.  Tested successfully with Metacity.
	   And... do the same with CTRL, for other darn WMs.  We don't
	   care about other metakeys as SL doesn't use them with dragging
	   (for now). */

	/* We maintain a bitmap of critical keys which are up and down
	   instead of simply key-counting, because SDL sometimes reports
	   misbalanced keyup/keydown event pairs to us for whatever reason. */

	U32 mask = 0;
	switch (keysym)
	{
	case SDLK_LALT:
		mask = 1U << 0; break;
	case SDLK_RALT:
		mask = 1U << 1; break;
	case SDLK_LCTRL:
		mask = 1U << 2; break;
	case SDLK_RCTRL:
		mask = 1U << 3; break;
	default:
		break;
	}

	if (gain)
		mGrabbyKeyFlags |= mask;
	else
		mGrabbyKeyFlags &= ~mask;

	//LL_INFOS() << "mGrabbyKeyFlags=" << mGrabbyKeyFlags << LL_ENDL;

	/* 0 means we don't need to mousegrab, otherwise grab. */
	return mGrabbyKeyFlags;
}


void check_vm_bloat()
{
#if LL_LINUX
	// watch our own VM and RSS sizes, warn if we bloated rapidly
	static const std::string STATS_FILE = "/proc/self/stat";
	FILE *fp = fopen(STATS_FILE.c_str(), "r");
	if (fp)
	{
		static long long last_vm_size = 0;
		static long long last_rss_size = 0;
		const long long significant_vm_difference = 250 * 1024*1024;
		const long long significant_rss_difference = 50 * 1024*1024;
		long long this_vm_size = 0;
		long long this_rss_size = 0;

		ssize_t res;
		size_t dummy;
		char *ptr = NULL;
		for (int i=0; i<22; ++i) // parse past the values we don't want
		{
			res = getdelim(&ptr, &dummy, ' ', fp);
			if (-1 == res)
			{
				LL_WARNS() << "Unable to parse " << STATS_FILE << LL_ENDL;
				goto finally;
			}
			free(ptr);
			ptr = NULL;
		}
		// 23rd space-delimited entry is vsize
		res = getdelim(&ptr, &dummy, ' ', fp);
		llassert(ptr);
		if (-1 == res)
		{
			LL_WARNS() << "Unable to parse " << STATS_FILE << LL_ENDL;
			goto finally;
		}
		this_vm_size = atoll(ptr);
		free(ptr);
		ptr = NULL;
		// 24th space-delimited entry is RSS
		res = getdelim(&ptr, &dummy, ' ', fp);
		llassert(ptr);
		if (-1 == res)
		{
			LL_WARNS() << "Unable to parse " << STATS_FILE << LL_ENDL;
			goto finally;
		}
		this_rss_size = getpagesize() * atoll(ptr);
		free(ptr);
		ptr = NULL;

		LL_INFOS() << "VM SIZE IS NOW " << (this_vm_size/(1024*1024)) << " MB, RSS SIZE IS NOW " << (this_rss_size/(1024*1024)) << " MB" << LL_ENDL;

		if (llabs(last_vm_size - this_vm_size) >
		    significant_vm_difference)
		{
			if (this_vm_size > last_vm_size)
			{
				LL_WARNS() << "VM size grew by " << (this_vm_size - last_vm_size)/(1024*1024) << " MB in last frame" << LL_ENDL;
			}
			else
			{
				LL_INFOS() << "VM size shrank by " << (last_vm_size - this_vm_size)/(1024*1024) << " MB in last frame" << LL_ENDL;
			}
		}

		if (llabs(last_rss_size - this_rss_size) >
		    significant_rss_difference)
		{
			if (this_rss_size > last_rss_size)
			{
				LL_WARNS() << "RSS size grew by " << (this_rss_size - last_rss_size)/(1024*1024) << " MB in last frame" << LL_ENDL;
			}
			else
			{
				LL_INFOS() << "RSS size shrank by " << (last_rss_size - this_rss_size)/(1024*1024) << " MB in last frame" << LL_ENDL;
			}
		}

		last_rss_size = this_rss_size;
		last_vm_size = this_vm_size;

finally:
		if (NULL != ptr)
		{
			free(ptr);
			ptr = NULL;
		}
		fclose(fp);
	}
#endif // LL_LINUX
}


// virtual
void LLWindowSDL::processMiscNativeEvents()
{
#if LL_GTK
	// Pump GTK events to avoid starvation for:
	// * DBUS servicing
	// * Anything else which quietly hooks into the default glib/GTK loop
    if (ll_try_gtk_init())
    {
	    // Yuck, Mozilla's GTK callbacks play with the locale - push/pop
	    // the locale to protect it, as exotic/non-C locales
	    // causes our code lots of general critical weirdness
	    // and crashness. (SL-35450)
	    static std::string saved_locale;
	    saved_locale = ll_safe_string(setlocale(LC_ALL, NULL));

	    // Pump until we've nothing left to do or passed 1/15th of a
	    // second pumping for this frame.
	    static LLTimer pump_timer;
	    pump_timer.reset();
	    pump_timer.setTimerExpirySec(1.0f / 15.0f);
	    do {
		     // Always do at least one non-blocking pump
		    gtk_main_iteration_do(FALSE);
	    } while (gtk_events_pending() &&
		     !pump_timer.hasExpired());

	    setlocale(LC_ALL, saved_locale.c_str() );
    }
#endif // LL_GTK

    // hack - doesn't belong here - but this is just for debugging
    if (getenv("LL_DEBUG_BLOAT"))
    {
	    check_vm_bloat();
    }
}

void LLWindowSDL::gatherInput()
{
    const Uint32 CLICK_THRESHOLD = 300;  // milliseconds
    static int leftClick = 0;
    static int rightClick = 0;
    static Uint32 lastLeftDown = 0;
    static Uint32 lastRightDown = 0;
    SDL_Event event;

    // Handle all outstanding SDL events
    while (SDL_PollEvent(&event))
    {
        switch (event.type)
        {
            case SDL_MOUSEMOTION:
            {
                LLCoordWindow winCoord(event.button.x, event.button.y);
                LLCoordGL openGlCoord;
                convertCoords(winCoord, &openGlCoord);
				MASK mask = gKeyboard->currentMask(TRUE);
				mCallbacks->handleMouseMove(this, openGlCoord, mask);
                break;
            }

            case SDL_KEYDOWN:
<<<<<<< HEAD
				mKeyVirtualKey = event.key.keysym.sym;
				mKeyModifiers = event.key.keysym.mod;
				if( mKeyVirtualKey == SDLK_KP_ENTER )
				{
					mKeyVirtualKey = SDLK_RETURN;
					mKeyModifiers &= ~KMOD_NUM;
				}
				
				gKeyboard->handleKeyDown(mKeyVirtualKey, mKeyModifiers );

				// <FS:ND> Slightly hacky :| To make the viewer honor enter (eg to accept form input) we've to not only send handleKeyDown but also send a
				// invoke handleUnicodeUTF16 in case the user hits return.
				// Note that we cannot blindly use handleUnicodeUTF16 for each SDL_KEYDOWN. Doing so will create bogus keyboard input (like % for cursor left).
				if( mKeyVirtualKey == SDLK_RETURN )
					handleUnicodeUTF16( mKeyVirtualKey, mKeyModifiers );

				// part of the fix for SL-13243
				if (SDLCheckGrabbyKeys(event.key.keysym.sym, TRUE) != 0)
					SDLReallyCaptureInput(TRUE);

				break;

            case SDL_KEYUP:
				mKeyVirtualKey = event.key.keysym.sym;
				mKeyModifiers = event.key.keysym.mod;
				if( mKeyVirtualKey == SDLK_KP_ENTER )
				{
					mKeyVirtualKey = SDLK_RETURN;
					mKeyModifiers &= ~KMOD_NUM;
				}
=======
		    mKeyScanCode = event.key.keysym.scancode;
		    mKeyVirtualKey = event.key.keysym.unicode;
		    mKeyModifiers = event.key.keysym.mod;
			mSDLSym = event.key.keysym.sym;  // <FS:ND/> Store the SDL Keysym too.
			
		    gKeyboard->handleKeyDown(event.key.keysym.sym, event.key.keysym.mod);
		    // part of the fix for SL-13243
		    if (SDLCheckGrabbyKeys(event.key.keysym.sym, TRUE) != 0)
			    SDLReallyCaptureInput(TRUE);

		    if (event.key.keysym.unicode)
		    {
			    handleUnicodeUTF16(event.key.keysym.unicode,
					       gKeyboard->currentMask(FALSE));
		    }
                break;

            case SDL_KEYUP:
		    mKeyScanCode = event.key.keysym.scancode;
		    mKeyVirtualKey = event.key.keysym.unicode;
		    mKeyModifiers = event.key.keysym.mod;
			mSDLSym = event.key.keysym.sym;  // <FS:ND/> Store the SDL Keysym too.
>>>>>>> 493200bc

		    if (SDLCheckGrabbyKeys(event.key.keysym.sym, FALSE) == 0)
			    SDLReallyCaptureInput(FALSE); // part of the fix for SL-13243

		    gKeyboard->handleKeyUp(event.key.keysym.sym, event.key.keysym.mod);
		    break;

            case SDL_MOUSEBUTTONDOWN:
            {
                bool isDoubleClick = false;
                LLCoordWindow winCoord(event.button.x, event.button.y);
                LLCoordGL openGlCoord;
                convertCoords(winCoord, &openGlCoord);
		MASK mask = gKeyboard->currentMask(TRUE);

                if (event.button.button == SDL_BUTTON_LEFT)   // SDL doesn't manage double clicking...
                {
                    Uint32 now = SDL_GetTicks();
                    if ((now - lastLeftDown) > CLICK_THRESHOLD)
                        leftClick = 1;
                    else
                    {
                        if (++leftClick >= 2)
                        {
                            leftClick = 0;
			    isDoubleClick = true;
                        }
                    }
                    lastLeftDown = now;
                }
                else if (event.button.button == SDL_BUTTON_RIGHT)
                {
                    Uint32 now = SDL_GetTicks();
                    if ((now - lastRightDown) > CLICK_THRESHOLD)
                        rightClick = 1;
                    else
                    {
                        if (++rightClick >= 2)
                        {
                            rightClick = 0;
    					    isDoubleClick = true;
                        }
                    }
                    lastRightDown = now;
                }

                if (event.button.button == SDL_BUTTON_LEFT)  // left
                {
                    if (isDoubleClick)
				        mCallbacks->handleDoubleClick(this, openGlCoord, mask);
                    else
    				    mCallbacks->handleMouseDown(this, openGlCoord, mask);
                }

                else if (event.button.button == SDL_BUTTON_RIGHT)  // right
                {
			mCallbacks->handleRightMouseDown(this, openGlCoord, mask);
                }

                else if (event.button.button == SDL_BUTTON_MIDDLE)  // middle
				{
				    mCallbacks->handleMiddleMouseDown(this, openGlCoord, mask);
				}
                else if (event.button.button == 4)  // mousewheel up...thanks to X11 for making SDL consider these "buttons".
					mCallbacks->handleScrollWheel(this, -1);
                else if (event.button.button == 5)  // mousewheel down...thanks to X11 for making SDL consider these "buttons".
					mCallbacks->handleScrollWheel(this, 1);

                break;
            }

            case SDL_MOUSEBUTTONUP:
            {
                LLCoordWindow winCoord(event.button.x, event.button.y);
                LLCoordGL openGlCoord;
                convertCoords(winCoord, &openGlCoord);
		MASK mask = gKeyboard->currentMask(TRUE);

                if (event.button.button == SDL_BUTTON_LEFT)  // left
			mCallbacks->handleMouseUp(this, openGlCoord, mask);
                else if (event.button.button == SDL_BUTTON_RIGHT)  // right
			mCallbacks->handleRightMouseUp(this, openGlCoord, mask);
                else if (event.button.button == SDL_BUTTON_MIDDLE)  // middle
			mCallbacks->handleMiddleMouseUp(this, openGlCoord, mask);
                // don't handle mousewheel here...

                break;
            }

            case SDL_VIDEOEXPOSE:  // VIDEOEXPOSE doesn't specify the damage, but hey, it's OpenGL...repaint the whole thing!
			    mCallbacks->handlePaint(this, 0, 0, mWindow->w, mWindow->h);
                break;

            case SDL_VIDEORESIZE:  // *FIX: handle this?
            {
		LL_INFOS() << "Handling a resize event: " << event.resize.w <<
			"x" << event.resize.h << LL_ENDL;

		S32 width = llmax(event.resize.w, (S32)mMinWindowWidth);
		S32 height = llmax(event.resize.h, (S32)mMinWindowHeight);

		// *FIX: I'm not sure this is necessary!
		mWindow = SDL_SetVideoMode(width, height, 32, mSDLFlags);
		if (!mWindow)
		{
			// *FIX: More informative dialog?
			LL_INFOS() << "Could not recreate context after resize! Quitting..." << LL_ENDL;
			if(mCallbacks->handleCloseRequest(this))
    			{
    				// Get the app to initiate cleanup.
    				mCallbacks->handleQuit(this);
    				// The app is responsible for calling destroyWindow when done with GL
    			}
                break;
		}

		mCallbacks->handleResize(this, width, height);
                break;
            }
            case SDL_ACTIVEEVENT:
                if (event.active.state & SDL_APPINPUTFOCUS)
                {
			// Note that for SDL (particularly on X11), keyboard
			// and mouse focus are independent things.  Here we are
			// tracking keyboard focus state changes.

			// We have to do our own state massaging because SDL
			// can send us two unfocus events in a row for example,
			// which confuses the focus code [SL-24071].
			if (event.active.gain != mHaveInputFocus)
			{
				mHaveInputFocus = !!event.active.gain;

				if (mHaveInputFocus)
					mCallbacks->handleFocus(this);
				else
					mCallbacks->handleFocusLost(this);
			}
                }
                if (event.active.state & SDL_APPACTIVE)
                {
			// Change in iconification/minimization state.
			if ((!event.active.gain) != mIsMinimized)
			{
				mIsMinimized = (!event.active.gain);

				mCallbacks->handleActivate(this, !mIsMinimized);
				LL_INFOS() << "SDL deiconification state switched to " << BOOL(event.active.gain) << LL_ENDL;
			}
			else
			{
				LL_INFOS() << "Ignored bogus redundant SDL deiconification state switch to " << BOOL(event.active.gain) << LL_ENDL;
			}
                }
                break;

            case SDL_QUIT:
			    if(mCallbacks->handleCloseRequest(this))
    			{
    				// Get the app to initiate cleanup.
    				mCallbacks->handleQuit(this);
    				// The app is responsible for calling destroyWindow when done with GL
    			}
                break;
	default:
		//LL_INFOS() << "Unhandled SDL event type " << event.type << LL_ENDL;
		break;
        }
    }
	
	updateCursor();

#if LL_X11
    // This is a good time to stop flashing the icon if our mFlashTimer has
    // expired.
    if (mFlashing && mFlashTimer.hasExpired())
    {
	    x11_set_urgent(FALSE);
	    mFlashing = FALSE;
    }
#endif // LL_X11
}

static SDL_Cursor *makeSDLCursorFromBMP(const char *filename, int hotx, int hoty)
{
	SDL_Cursor *sdlcursor = NULL;
	SDL_Surface *bmpsurface;

	// Load cursor pixel data from BMP file
	bmpsurface = Load_BMP_Resource(filename);
	if (bmpsurface && bmpsurface->w%8==0)
	{
		SDL_Surface *cursurface;
		LL_DEBUGS() << "Loaded cursor file " << filename << " "
			 << bmpsurface->w << "x" << bmpsurface->h << LL_ENDL;
		cursurface = SDL_CreateRGBSurface (SDL_SWSURFACE,
						   bmpsurface->w,
						   bmpsurface->h,
						   32,
						   SDL_SwapLE32(0xFFU),
						   SDL_SwapLE32(0xFF00U),
						   SDL_SwapLE32(0xFF0000U),
						   SDL_SwapLE32(0xFF000000U));
		SDL_FillRect(cursurface, NULL, SDL_SwapLE32(0x00000000U));

		// Blit the cursor pixel data onto a 32-bit RGBA surface so we
		// only have to cope with processing one type of pixel format.
		if (0 == SDL_BlitSurface(bmpsurface, NULL,
					 cursurface, NULL))
		{
			// n.b. we already checked that width is a multiple of 8.
			const int bitmap_bytes = (cursurface->w * cursurface->h) / 8;
			unsigned char *cursor_data = new unsigned char[bitmap_bytes];
			unsigned char *cursor_mask = new unsigned char[bitmap_bytes];
			memset(cursor_data, 0, bitmap_bytes);
			memset(cursor_mask, 0, bitmap_bytes);
			int i,j;
			// Walk the RGBA cursor pixel data, extracting both data and
			// mask to build SDL-friendly cursor bitmaps from.  The mask
			// is inferred by color-keying against 200,200,200
			for (i=0; i<cursurface->h; ++i) {
				for (j=0; j<cursurface->w; ++j) {
					U8 *pixelp =
						((U8*)cursurface->pixels)
						+ cursurface->pitch * i
						+ j*cursurface->format->BytesPerPixel;
					U8 srcred = pixelp[0];
					U8 srcgreen = pixelp[1];
					U8 srcblue = pixelp[2];
					BOOL mask_bit = (srcred != 200)
						|| (srcgreen != 200)
						|| (srcblue != 200);
					BOOL data_bit = mask_bit && (srcgreen <= 80);//not 0x80
					unsigned char bit_offset = (cursurface->w/8) * i
						+ j/8;
					cursor_data[bit_offset]	|= (data_bit) << (7 - (j&7));
					cursor_mask[bit_offset]	|= (mask_bit) << (7 - (j&7));
				}
			}
			sdlcursor = SDL_CreateCursor((Uint8*)cursor_data,
						     (Uint8*)cursor_mask,
						     cursurface->w, cursurface->h,
						     hotx, hoty);
			delete[] cursor_data;
			delete[] cursor_mask;
		} else {
			LL_WARNS() << "CURSOR BLIT FAILURE, cursurface: " << cursurface << LL_ENDL;
		}
		SDL_FreeSurface(cursurface);
		SDL_FreeSurface(bmpsurface);
	} else {
		LL_WARNS() << "CURSOR LOAD FAILURE " << filename << LL_ENDL;
	}

	return sdlcursor;
}

void LLWindowSDL::updateCursor()
{
	if (ATIbug) {
		// cursor-updating is very flaky when this bug is
		// present; do nothing.
		return;
	}

	if (mCurrentCursor != mNextCursor)
	{
		if (mNextCursor < UI_CURSOR_COUNT)
		{
			SDL_Cursor *sdlcursor = mSDLCursors[mNextCursor];
			// Try to default to the arrow for any cursors that
			// did not load correctly.
			if (!sdlcursor && mSDLCursors[UI_CURSOR_ARROW])
				sdlcursor = mSDLCursors[UI_CURSOR_ARROW];
			if (sdlcursor)
				SDL_SetCursor(sdlcursor);
		} else {
			LL_WARNS() << "Tried to set invalid cursor number " << mNextCursor << LL_ENDL;
		}
		mCurrentCursor = mNextCursor;
	}
}

//void LLWindowSDL::initCursors()
void LLWindowSDL::initCursors(BOOL useLegacyCursors) // <FS:LO> Legacy cursor setting from main program
{
	int i;
	// Blank the cursor pointer array for those we may miss.
	for (i=0; i<UI_CURSOR_COUNT; ++i)
	{
		mSDLCursors[i] = NULL;
	}
	// Pre-make an SDL cursor for each of the known cursor types.
	// We hardcode the hotspots - to avoid that we'd have to write
	// a .cur file loader.
	// NOTE: SDL doesn't load RLE-compressed BMP files.
	mSDLCursors[UI_CURSOR_ARROW] = makeSDLCursorFromBMP("llarrow.BMP",0,0);
	mSDLCursors[UI_CURSOR_WAIT] = makeSDLCursorFromBMP("wait.BMP",12,15);
	mSDLCursors[UI_CURSOR_HAND] = makeSDLCursorFromBMP("hand.BMP",7,10);
	mSDLCursors[UI_CURSOR_IBEAM] = makeSDLCursorFromBMP("ibeam.BMP",15,16);
	mSDLCursors[UI_CURSOR_CROSS] = makeSDLCursorFromBMP("cross.BMP",16,14);
	mSDLCursors[UI_CURSOR_SIZENWSE] = makeSDLCursorFromBMP("sizenwse.BMP",14,17);
	mSDLCursors[UI_CURSOR_SIZENESW] = makeSDLCursorFromBMP("sizenesw.BMP",17,17);
	mSDLCursors[UI_CURSOR_SIZEWE] = makeSDLCursorFromBMP("sizewe.BMP",16,14);
	mSDLCursors[UI_CURSOR_SIZENS] = makeSDLCursorFromBMP("sizens.BMP",17,16);
	mSDLCursors[UI_CURSOR_NO] = makeSDLCursorFromBMP("llno.BMP",8,8);
	mSDLCursors[UI_CURSOR_WORKING] = makeSDLCursorFromBMP("working.BMP",12,15);
	mSDLCursors[UI_CURSOR_TOOLGRAB] = makeSDLCursorFromBMP("lltoolgrab.BMP",2,13);
	mSDLCursors[UI_CURSOR_TOOLLAND] = makeSDLCursorFromBMP("lltoolland.BMP",1,6);
	mSDLCursors[UI_CURSOR_TOOLFOCUS] = makeSDLCursorFromBMP("lltoolfocus.BMP",8,5);
	mSDLCursors[UI_CURSOR_TOOLCREATE] = makeSDLCursorFromBMP("lltoolcreate.BMP",7,7);
	mSDLCursors[UI_CURSOR_ARROWDRAG] = makeSDLCursorFromBMP("arrowdrag.BMP",0,0);
	mSDLCursors[UI_CURSOR_ARROWCOPY] = makeSDLCursorFromBMP("arrowcop.BMP",0,0);
	mSDLCursors[UI_CURSOR_ARROWDRAGMULTI] = makeSDLCursorFromBMP("llarrowdragmulti.BMP",0,0);
	mSDLCursors[UI_CURSOR_ARROWCOPYMULTI] = makeSDLCursorFromBMP("arrowcopmulti.BMP",0,0);
	mSDLCursors[UI_CURSOR_NOLOCKED] = makeSDLCursorFromBMP("llnolocked.BMP",8,8);
	mSDLCursors[UI_CURSOR_ARROWLOCKED] = makeSDLCursorFromBMP("llarrowlocked.BMP",0,0);
	mSDLCursors[UI_CURSOR_GRABLOCKED] = makeSDLCursorFromBMP("llgrablocked.BMP",2,13);
	mSDLCursors[UI_CURSOR_TOOLTRANSLATE] = makeSDLCursorFromBMP("lltooltranslate.BMP",0,0);
	mSDLCursors[UI_CURSOR_TOOLROTATE] = makeSDLCursorFromBMP("lltoolrotate.BMP",0,0);
	mSDLCursors[UI_CURSOR_TOOLSCALE] = makeSDLCursorFromBMP("lltoolscale.BMP",0,0);
	mSDLCursors[UI_CURSOR_TOOLCAMERA] = makeSDLCursorFromBMP("lltoolcamera.BMP",7,5);
	mSDLCursors[UI_CURSOR_TOOLPAN] = makeSDLCursorFromBMP("lltoolpan.BMP",7,5);
	mSDLCursors[UI_CURSOR_TOOLZOOMIN] = makeSDLCursorFromBMP("lltoolzoomin.BMP",7,5);
	mSDLCursors[UI_CURSOR_TOOLPICKOBJECT3] = makeSDLCursorFromBMP("toolpickobject3.BMP",0,0);
	mSDLCursors[UI_CURSOR_TOOLPLAY] = makeSDLCursorFromBMP("toolplay.BMP",0,0);
	mSDLCursors[UI_CURSOR_TOOLPAUSE] = makeSDLCursorFromBMP("toolpause.BMP",0,0);
	mSDLCursors[UI_CURSOR_TOOLMEDIAOPEN] = makeSDLCursorFromBMP("toolmediaopen.BMP",0,0);
	mSDLCursors[UI_CURSOR_PIPETTE] = makeSDLCursorFromBMP("lltoolpipette.BMP",2,28);
	/* <FS:LO> Legacy cursor setting from main program
	mSDLCursors[UI_CURSOR_TOOLSIT] = makeSDLCursorFromBMP("toolsit.BMP",20,15);
	mSDLCursors[UI_CURSOR_TOOLBUY] = makeSDLCursorFromBMP("toolbuy.BMP",20,15);
	mSDLCursors[UI_CURSOR_TOOLOPEN] = makeSDLCursorFromBMP("toolopen.BMP",20,15);*/
	if (useLegacyCursors) {
		mSDLCursors[UI_CURSOR_TOOLSIT] = makeSDLCursorFromBMP("toolsit-legacy.BMP",0,0);
		mSDLCursors[UI_CURSOR_TOOLBUY] = makeSDLCursorFromBMP("toolbuy-legacy.BMP",0,0);
		mSDLCursors[UI_CURSOR_TOOLOPEN] = makeSDLCursorFromBMP("toolopen-legacy.BMP",0,0);
		mSDLCursors[UI_CURSOR_TOOLPAY] = makeSDLCursorFromBMP("toolpay-legacy.BMP",0,0);
	}
	else
	{
		mSDLCursors[UI_CURSOR_TOOLSIT] = makeSDLCursorFromBMP("toolsit.BMP",20,15);
		mSDLCursors[UI_CURSOR_TOOLBUY] = makeSDLCursorFromBMP("toolbuy.BMP",20,15);
		mSDLCursors[UI_CURSOR_TOOLOPEN] = makeSDLCursorFromBMP("toolopen.BMP",20,15);
		mSDLCursors[UI_CURSOR_TOOLPAY] = makeSDLCursorFromBMP("toolbuy.BMP",20,15);
	}
	// </FS:LO>
	mSDLCursors[UI_CURSOR_TOOLPATHFINDING] = makeSDLCursorFromBMP("lltoolpathfinding.BMP", 16, 16);
	mSDLCursors[UI_CURSOR_TOOLPATHFINDING_PATH_START] = makeSDLCursorFromBMP("lltoolpathfindingpathstart.BMP", 16, 16);
	mSDLCursors[UI_CURSOR_TOOLPATHFINDING_PATH_START_ADD] = makeSDLCursorFromBMP("lltoolpathfindingpathstartadd.BMP", 16, 16);
	mSDLCursors[UI_CURSOR_TOOLPATHFINDING_PATH_END] = makeSDLCursorFromBMP("lltoolpathfindingpathend.BMP", 16, 16);
	mSDLCursors[UI_CURSOR_TOOLPATHFINDING_PATH_END_ADD] = makeSDLCursorFromBMP("lltoolpathfindingpathendadd.BMP", 16, 16);
	mSDLCursors[UI_CURSOR_TOOLNO] = makeSDLCursorFromBMP("llno.BMP",8,8);

	if (getenv("LL_ATI_MOUSE_CURSOR_BUG") != NULL) {
		LL_INFOS() << "Disabling cursor updating due to LL_ATI_MOUSE_CURSOR_BUG" << LL_ENDL;
		ATIbug = true;
	}
}

void LLWindowSDL::quitCursors()
{
	int i;
	if (mWindow)
	{
		for (i=0; i<UI_CURSOR_COUNT; ++i)
		{
			if (mSDLCursors[i])
			{
				SDL_FreeCursor(mSDLCursors[i]);
				mSDLCursors[i] = NULL;
			}
		}
	} else {
		// SDL doesn't refcount cursors, so if the window has
		// already been destroyed then the cursors have gone with it.
		LL_INFOS() << "Skipping quitCursors: mWindow already gone." << LL_ENDL;
		for (i=0; i<UI_CURSOR_COUNT; ++i)
			mSDLCursors[i] = NULL;
	}
}

void LLWindowSDL::captureMouse()
{
	// SDL already enforces the semantics that captureMouse is
	// used for, i.e. that we continue to get mouse events as long
	// as a button is down regardless of whether we left the
	// window, and in a less obnoxious way than SDL_WM_GrabInput	
	// which would confine the cursor to the window too.

	LL_DEBUGS() << "LLWindowSDL::captureMouse" << LL_ENDL;
}

void LLWindowSDL::releaseMouse()
{
	// see LWindowSDL::captureMouse()
	
	LL_DEBUGS() << "LLWindowSDL::releaseMouse" << LL_ENDL;
}

void LLWindowSDL::hideCursor()
{
	if(!mCursorHidden)
	{
		// LL_INFOS() << "hideCursor: hiding" << LL_ENDL;
		mCursorHidden = TRUE;
		mHideCursorPermanent = TRUE;
		SDL_ShowCursor(0);
	}
	else
	{
		// LL_INFOS() << "hideCursor: already hidden" << LL_ENDL;
	}
}

void LLWindowSDL::showCursor()
{
	if(mCursorHidden)
	{
		// LL_INFOS() << "showCursor: showing" << LL_ENDL;
		mCursorHidden = FALSE;
		mHideCursorPermanent = FALSE;
		SDL_ShowCursor(1);
	}
	else
	{
		// LL_INFOS() << "showCursor: already visible" << LL_ENDL;
	}
}

void LLWindowSDL::showCursorFromMouseMove()
{
	if (!mHideCursorPermanent)
	{
		showCursor();
	}
}

void LLWindowSDL::hideCursorUntilMouseMove()
{
	if (!mHideCursorPermanent)
	{
		hideCursor();
		mHideCursorPermanent = FALSE;
	}
}



//
// LLSplashScreenSDL - I don't think we'll bother to implement this; it's
// fairly obsolete at this point.
//
LLSplashScreenSDL::LLSplashScreenSDL()
{
}

LLSplashScreenSDL::~LLSplashScreenSDL()
{
}

void LLSplashScreenSDL::showImpl()
{
}

void LLSplashScreenSDL::updateImpl(const std::string& mesg)
{
}

void LLSplashScreenSDL::hideImpl()
{
}



#if LL_GTK
static void response_callback (GtkDialog *dialog,
			       gint       arg1,
			       gpointer   user_data)
{
	gint *response = (gint*)user_data;
	*response = arg1;
	gtk_widget_destroy(GTK_WIDGET(dialog));
	gtk_main_quit();
}

S32 OSMessageBoxSDL(const std::string& text, const std::string& caption, U32 type)
{
	S32 rtn = OSBTN_CANCEL;

	if(gWindowImplementation != NULL)
		gWindowImplementation->beforeDialog();

	if (LLWindowSDL::ll_try_gtk_init())
	{
		GtkWidget *win = NULL;

		LL_INFOS() << "Creating a dialog because we're in windowed mode and GTK is happy." << LL_ENDL;
		
		GtkDialogFlags flags = GTK_DIALOG_MODAL;
		GtkMessageType messagetype;
		GtkButtonsType buttons;
		switch (type)
		{
		default:
		case OSMB_OK:
			messagetype = GTK_MESSAGE_WARNING;
			buttons = GTK_BUTTONS_OK;
			break;
		case OSMB_OKCANCEL:
			messagetype = GTK_MESSAGE_QUESTION;
			buttons = GTK_BUTTONS_OK_CANCEL;
			break;
		case OSMB_YESNO:
			messagetype = GTK_MESSAGE_QUESTION;
			buttons = GTK_BUTTONS_YES_NO;
			break;
		}
		win = gtk_message_dialog_new(NULL, flags, messagetype, buttons, "%s",
									 text.c_str());

# if LL_X11
		// Make GTK tell the window manager to associate this
		// dialog with our non-GTK SDL window, which should try
		// to keep it on top etc.
		if (gWindowImplementation &&
		    gWindowImplementation->mSDL_XWindowID != None)
		{
			gtk_widget_realize(GTK_WIDGET(win)); // so we can get its gdkwin
			GdkWindow *gdkwin = gdk_window_foreign_new(gWindowImplementation->mSDL_XWindowID);
			gdk_window_set_transient_for(GTK_WIDGET(win)->window,
						     gdkwin);
		}
# endif //LL_X11

		gtk_window_set_position(GTK_WINDOW(win),
					GTK_WIN_POS_CENTER_ON_PARENT);

		gtk_window_set_type_hint(GTK_WINDOW(win),
					 GDK_WINDOW_TYPE_HINT_DIALOG);

		if (!caption.empty())
			gtk_window_set_title(GTK_WINDOW(win), caption.c_str());

		gint response = GTK_RESPONSE_NONE;
		g_signal_connect (win,
				  "response", 
				  G_CALLBACK (response_callback),
				  &response);

		// we should be able to use a gtk_dialog_run(), but it's
		// apparently not written to exist in a world without a higher
		// gtk_main(), so we manage its signal/destruction outselves.
		gtk_widget_show_all (win);
		gtk_main();

		//LL_INFOS() << "response: " << response << LL_ENDL;
		switch (response)
		{
		case GTK_RESPONSE_OK:     rtn = OSBTN_OK; break;
		case GTK_RESPONSE_YES:    rtn = OSBTN_YES; break;
		case GTK_RESPONSE_NO:     rtn = OSBTN_NO; break;
		case GTK_RESPONSE_APPLY:  rtn = OSBTN_OK; break;
		case GTK_RESPONSE_NONE:
		case GTK_RESPONSE_CANCEL:
		case GTK_RESPONSE_CLOSE:
		case GTK_RESPONSE_DELETE_EVENT:
		default: rtn = OSBTN_CANCEL;
		}
	}
	else
	{
		LL_INFOS() << "MSGBOX: " << caption << ": " << text << LL_ENDL;
		LL_INFOS() << "Skipping dialog because we're in fullscreen mode or GTK is not happy." << LL_ENDL;
		rtn = OSBTN_OK;
	}

	if(gWindowImplementation != NULL)
		gWindowImplementation->afterDialog();

	return rtn;
}

static void color_changed_callback(GtkWidget *widget,
				   gpointer user_data)
{
	GtkColorSelection *colorsel = GTK_COLOR_SELECTION(widget);
	GdkColor *colorp = (GdkColor*)user_data;
	
	gtk_color_selection_get_current_color(colorsel, colorp);
}


/*
        Make the raw keyboard data available - used to poke through to LLQtWebKit so
        that Qt/Webkit has access to the virtual keycodes etc. that it needs
*/
LLSD LLWindowSDL::getNativeKeyData()
{
        LLSD result = LLSD::emptyMap();

	U32 modifiers = 0; // pretend-native modifiers... oh what a tangled web we weave!

	// we go through so many levels of device abstraction that I can't really guess
	// what a plugin under GDK under Qt under SL under SDL under X11 considers
	// a 'native' modifier mask.  this has been sort of reverse-engineered... they *appear*
	// to match GDK consts, but that may be co-incidence.
	modifiers |= (mKeyModifiers & KMOD_LSHIFT) ? 0x0001 : 0;
	modifiers |= (mKeyModifiers & KMOD_RSHIFT) ? 0x0001 : 0;// munge these into the same shift
	modifiers |= (mKeyModifiers & KMOD_CAPS)   ? 0x0002 : 0;
	modifiers |= (mKeyModifiers & KMOD_LCTRL)  ? 0x0004 : 0;
	modifiers |= (mKeyModifiers & KMOD_RCTRL)  ? 0x0004 : 0;// munge these into the same ctrl
	modifiers |= (mKeyModifiers & KMOD_LALT)   ? 0x0008 : 0;// untested
	modifiers |= (mKeyModifiers & KMOD_RALT)   ? 0x0008 : 0;// untested
	// *todo: test ALTs - I don't have a case for testing these.  Do you?
	// *todo: NUM? - I don't care enough right now (and it's not a GDK modifier).

        result["scan_code"] = (S32)mKeyScanCode;
        result["virtual_key"] = (S32)mKeyVirtualKey;
	result["modifiers"] = (S32)modifiers;
	result[ "sdl_sym" ] = (S32)mSDLSym;  // <FS:ND/> Store the SDL Keysym too.
        return result;
}


BOOL LLWindowSDL::dialogColorPicker( F32 *r, F32 *g, F32 *b)
{
	BOOL rtn = FALSE;

	beforeDialog();

	if (ll_try_gtk_init())
	{
		GtkWidget *win = NULL;

		win = gtk_color_selection_dialog_new(NULL);

# if LL_X11
		// Get GTK to tell the window manager to associate this
		// dialog with our non-GTK SDL window, which should try
		// to keep it on top etc.
		if (mSDL_XWindowID != None)
		{
			gtk_widget_realize(GTK_WIDGET(win)); // so we can get its gdkwin
			GdkWindow *gdkwin = gdk_window_foreign_new(mSDL_XWindowID);
			gdk_window_set_transient_for(GTK_WIDGET(win)->window,
						     gdkwin);
		}
# endif //LL_X11

		GtkColorSelection *colorsel = GTK_COLOR_SELECTION (GTK_COLOR_SELECTION_DIALOG(win)->colorsel);

		GdkColor color, orig_color;
		orig_color.pixel = 0;
		orig_color.red = guint16(65535 * *r);
		orig_color.green= guint16(65535 * *g);
		orig_color.blue = guint16(65535 * *b);
		color = orig_color;

		gtk_color_selection_set_previous_color (colorsel, &color);
		gtk_color_selection_set_current_color (colorsel, &color);
		gtk_color_selection_set_has_palette (colorsel, TRUE);
		gtk_color_selection_set_has_opacity_control(colorsel, FALSE);

		gint response = GTK_RESPONSE_NONE;
		g_signal_connect (win,
				  "response", 
				  G_CALLBACK (response_callback),
				  &response);

		g_signal_connect (G_OBJECT (colorsel), "color_changed",
				  G_CALLBACK (color_changed_callback),
				  &color);

		gtk_window_set_modal(GTK_WINDOW(win), TRUE);
		gtk_widget_show_all(win);
		// hide the help button - we don't service it.
		gtk_widget_hide(GTK_COLOR_SELECTION_DIALOG(win)->help_button);
		gtk_main();

		if (response == GTK_RESPONSE_OK &&
		    (orig_color.red != color.red
		     || orig_color.green != color.green
		     || orig_color.blue != color.blue) )
		{
			*r = color.red / 65535.0f;
			*g = color.green / 65535.0f;
			*b = color.blue / 65535.0f;
			rtn = TRUE;
		}
	}

	afterDialog();

	return rtn;
}
#else
S32 OSMessageBoxSDL(const std::string& text, const std::string& caption, U32 type)
{
	LL_INFOS() << "MSGBOX: " << caption << ": " << text << LL_ENDL;
	return 0;
}

BOOL LLWindowSDL::dialogColorPicker( F32 *r, F32 *g, F32 *b)
{
	return (FALSE);
}
#endif // LL_GTK

#if LL_LINUX || LL_SOLARIS
// extracted from spawnWebBrowser for clarity and to eliminate
//  compiler confusion regarding close(int fd) vs. LLWindow::close()
void exec_cmd(const std::string& cmd, const std::string& arg)
{
	char* const argv[] = {(char*)cmd.c_str(), (char*)arg.c_str(), NULL};
	fflush(NULL);
	pid_t pid = fork();
	if (pid == 0)
	{ // child
		// disconnect from stdin/stdout/stderr, or child will
		// keep our output pipe undesirably alive if it outlives us.
		// close(0);
		// close(1);
		// close(2);
		// <FS:TS> Reopen stdin, stdout, and stderr to /dev/null.
		//         It's good practice to always have those file
		//         descriptors open to something, lest the exec'd
		//         program actually try to use them.
		FILE *result;
		result = freopen("/dev/null","r",stdin);
		if (result == NULL)
		{
		        LL_WARNS() << "Error reopening stdin for web browser: "
		                << strerror(errno) << LL_ENDL;
                }
		result = freopen("/dev/null","w",stdout);
		if (result == NULL)
		{
		        LL_WARNS() << "Error reopening stdout for web browser: "
		                << strerror(errno) << LL_ENDL;
                }
		result = freopen("/dev/null","w",stderr);
		if (result == NULL)
		{
		        LL_WARNS() << "Error reopening stderr for web browser: "
		                << strerror(errno) << LL_ENDL;
                }
		// end ourself by running the command
		execv(cmd.c_str(), argv);	/* Flawfinder: ignore */
		// if execv returns at all, there was a problem.
		LL_WARNS() << "execv failure when trying to start " << cmd << LL_ENDL;
		_exit(1); // _exit because we don't want atexit() clean-up!
	} else {
		if (pid > 0)
		{
			// parent - wait for child to die
			int childExitStatus;
			waitpid(pid, &childExitStatus, 0);
		} else {
			LL_WARNS() << "fork failure." << LL_ENDL;
		}
	}
}
#endif

// Open a URL with the user's default web browser.
// Must begin with protocol identifier.
void LLWindowSDL::spawnWebBrowser(const std::string& escaped_url, bool async)
{
	bool found = false;
	S32 i;
	for (i = 0; i < gURLProtocolWhitelistCount; i++)
	{
		if (escaped_url.find(gURLProtocolWhitelist[i]) != std::string::npos)
		{
			found = true;
			break;
		}
	}

	if (!found)
	{
		LL_WARNS() << "spawn_web_browser called for url with protocol not on whitelist: " << escaped_url << LL_ENDL;
		return;
	}

	LL_INFOS() << "spawn_web_browser: " << escaped_url << LL_ENDL;
	
#if LL_LINUX || LL_SOLARIS
# if LL_X11
	if (mSDL_Display)
	{
		maybe_lock_display();
		// Just in case - before forking.
		XSync(mSDL_Display, False);
		maybe_unlock_display();
	}
# endif // LL_X11

	std::string cmd, arg;
	cmd  = gDirUtilp->getAppRODataDir();
	cmd += gDirUtilp->getDirDelimiter();
	cmd += "etc";
	cmd += gDirUtilp->getDirDelimiter();
	cmd += "launch_url.sh";
	arg = escaped_url;
	exec_cmd(cmd, arg);
#endif // LL_LINUX || LL_SOLARIS

	LL_INFOS() << "spawn_web_browser returning." << LL_ENDL;
}

void LLWindowSDL::openFile(const std::string& file_name)
{
	spawnWebBrowser("file://"+file_name,TRUE);
}

void *LLWindowSDL::getPlatformWindow()
{
#if LL_GTK && LL_LLMOZLIB_ENABLED
	if (LLWindowSDL::ll_try_gtk_init())
	{
		maybe_lock_display();

		GtkWidget *owin = gtk_window_new(GTK_WINDOW_POPUP);
		// Why a layout widget?  A MozContainer would be ideal, but
		// it involves exposing Mozilla headers to mozlib-using apps.
		// A layout widget with a GtkWindow parent has the desired
		// properties of being plain GTK, having a window, and being
		// derived from a GtkContainer.
		GtkWidget *rtnw = gtk_layout_new(NULL, NULL);
		gtk_container_add(GTK_CONTAINER(owin), rtnw);
		gtk_widget_realize(rtnw);
		GTK_WIDGET_UNSET_FLAGS(GTK_WIDGET(rtnw), GTK_NO_WINDOW);
		
		maybe_unlock_display();
		
		return rtnw;
	}
#endif // LL_GTK && LL_LLMOZLIB_ENABLED
	// Unixoid mozilla really needs GTK.
	return NULL;
}

void LLWindowSDL::bringToFront()
{
	// This is currently used when we are 'launched' to a specific
	// map position externally.
	LL_INFOS() << "bringToFront" << LL_ENDL;
#if LL_X11
	if (mSDL_Display && !mFullscreen)
	{
		maybe_lock_display();
		XRaiseWindow(mSDL_Display, mSDL_XWindowID);
		XSync(mSDL_Display, False);
		maybe_unlock_display();
	}
#endif // LL_X11
}

//static
std::vector<std::string> LLWindowSDL::getDynamicFallbackFontList()
{
	// Use libfontconfig to find us a nice ordered list of fallback fonts
	// specific to this system.
	std::string final_fallback("/usr/share/fonts/truetype/kochi/kochi-gothic.ttf");
	const int max_font_count_cutoff = 40; // fonts are expensive in the current system, don't enumerate an arbitrary number of them
	// Our 'ideal' font properties which define the sorting results.
	// slant=0 means Roman, index=0 means the first face in a font file
	// (the one we actually use), weight=80 means medium weight,
	// spacing=0 means proportional spacing.
	std::string sort_order("slant=0:index=0:weight=80:spacing=0");
	// elide_unicode_coverage removes fonts from the list whose unicode
	// range is covered by fonts earlier in the list.  This usually
	// removes ~90% of the fonts as redundant (which is great because
	// the font list can be huge), but might unnecessarily reduce the
	// renderable range if for some reason our FreeType actually fails
	// to use some of the fonts we want it to.
	const bool elide_unicode_coverage = true;
	std::vector<std::string> rtns;
	FcFontSet *fs = NULL;
	FcPattern *sortpat = NULL;

	LL_INFOS() << "Getting system font list from FontConfig..." << LL_ENDL;

	// If the user has a system-wide language preference, then favor
	// fonts from that language group.  This doesn't affect the types
	// of languages that can be displayed, but ensures that their
	// preferred language is rendered from a single consistent font where
	// possible.
	FL_Locale *locale = NULL;
	FL_Success success = FL_FindLocale(&locale, FL_MESSAGES);
	if (success != 0)
	{
		if (success >= 2 && locale->lang) // confident!
		{
			LL_INFOS("AppInit") << "Language " << locale->lang << LL_ENDL;
			LL_INFOS("AppInit") << "Location " << locale->country << LL_ENDL;
			LL_INFOS("AppInit") << "Variant " << locale->variant << LL_ENDL;

			LL_INFOS() << "Preferring fonts of language: "
				<< locale->lang
				<< LL_ENDL;
			sort_order = "lang=" + std::string(locale->lang) + ":"
				+ sort_order;
		}
	}
	FL_FreeLocale(&locale);

	if (!FcInit())
	{
		LL_WARNS() << "FontConfig failed to initialize." << LL_ENDL;
		rtns.push_back(final_fallback);
		return rtns;
	}

	sortpat = FcNameParse((FcChar8*) sort_order.c_str());
	if (sortpat)
	{
		// Sort the list of system fonts from most-to-least-desirable.
		FcResult result;
		fs = FcFontSort(NULL, sortpat, elide_unicode_coverage,
				NULL, &result);
		FcPatternDestroy(sortpat);
	}

	int found_font_count = 0;
	if (fs)
	{
		// Get the full pathnames to the fonts, where available,
		// which is what we really want.
		found_font_count = fs->nfont;
		for (int i=0; i<fs->nfont; ++i)
		{
			FcChar8 *filename;
			if (FcResultMatch == FcPatternGetString(fs->fonts[i],
								FC_FILE, 0,
								&filename)
			    && filename)
			{
				rtns.push_back(std::string((const char*)filename));
				if (rtns.size() >= max_font_count_cutoff)
					break; // hit limit
			}
		}
		FcFontSetDestroy (fs);
	}

	LL_DEBUGS() << "Using font list: " << LL_ENDL;
	for (std::vector<std::string>::iterator it = rtns.begin();
		 it != rtns.end();
		 ++it)
	{
		LL_DEBUGS() << "  file: " << *it << LL_ENDL;
	}
	LL_INFOS() << "Using " << rtns.size() << "/" << found_font_count << " system fonts." << LL_ENDL;

	rtns.push_back(final_fallback);
	return rtns;
}

#endif // LL_SDL<|MERGE_RESOLUTION|>--- conflicted
+++ resolved
@@ -1816,38 +1816,6 @@
             }
 
             case SDL_KEYDOWN:
-<<<<<<< HEAD
-				mKeyVirtualKey = event.key.keysym.sym;
-				mKeyModifiers = event.key.keysym.mod;
-				if( mKeyVirtualKey == SDLK_KP_ENTER )
-				{
-					mKeyVirtualKey = SDLK_RETURN;
-					mKeyModifiers &= ~KMOD_NUM;
-				}
-				
-				gKeyboard->handleKeyDown(mKeyVirtualKey, mKeyModifiers );
-
-				// <FS:ND> Slightly hacky :| To make the viewer honor enter (eg to accept form input) we've to not only send handleKeyDown but also send a
-				// invoke handleUnicodeUTF16 in case the user hits return.
-				// Note that we cannot blindly use handleUnicodeUTF16 for each SDL_KEYDOWN. Doing so will create bogus keyboard input (like % for cursor left).
-				if( mKeyVirtualKey == SDLK_RETURN )
-					handleUnicodeUTF16( mKeyVirtualKey, mKeyModifiers );
-
-				// part of the fix for SL-13243
-				if (SDLCheckGrabbyKeys(event.key.keysym.sym, TRUE) != 0)
-					SDLReallyCaptureInput(TRUE);
-
-				break;
-
-            case SDL_KEYUP:
-				mKeyVirtualKey = event.key.keysym.sym;
-				mKeyModifiers = event.key.keysym.mod;
-				if( mKeyVirtualKey == SDLK_KP_ENTER )
-				{
-					mKeyVirtualKey = SDLK_RETURN;
-					mKeyModifiers &= ~KMOD_NUM;
-				}
-=======
 		    mKeyScanCode = event.key.keysym.scancode;
 		    mKeyVirtualKey = event.key.keysym.unicode;
 		    mKeyModifiers = event.key.keysym.mod;
@@ -1870,7 +1838,6 @@
 		    mKeyVirtualKey = event.key.keysym.unicode;
 		    mKeyModifiers = event.key.keysym.mod;
 			mSDLSym = event.key.keysym.sym;  // <FS:ND/> Store the SDL Keysym too.
->>>>>>> 493200bc
 
 		    if (SDLCheckGrabbyKeys(event.key.keysym.sym, FALSE) == 0)
 			    SDLReallyCaptureInput(FALSE); // part of the fix for SL-13243
