--- conflicted
+++ resolved
@@ -168,18 +168,15 @@
 	virtual LLSD getNativeKeyData() { return LLSD::emptyMap(); }
 
 	// Get system UI size based on DPI (for 96 DPI UI size should be 1.0)
-<<<<<<< HEAD
 	virtual F32 getSystemUISize() { return 1.0f; }
 
 	// <FS:TT> Window Title Access
 	//this needs to be overridden for all platforms
 	virtual void setTitle(const std::string& win_title) {};
 	// </FS:TT>
-=======
-	virtual F32 getSystemUISize() { return 1.0; }
+
 
 	static std::vector<std::string> getDisplaysResolutionList();
->>>>>>> 18428e76
 
 protected:
 	LLWindow(LLWindowCallbacks* callbacks, BOOL fullscreen, U32 flags);
