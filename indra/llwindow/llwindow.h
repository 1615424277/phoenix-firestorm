/**
 * @file llwindow.h
 * @brief Basic graphical window class
 *
 * $LicenseInfo:firstyear=2001&license=viewerlgpl$
 * Second Life Viewer Source Code
 * Copyright (C) 2010, Linden Research, Inc.
 *
 * This library is free software; you can redistribute it and/or
 * modify it under the terms of the GNU Lesser General Public
 * License as published by the Free Software Foundation;
 * version 2.1 of the License only.
 *
 * This library is distributed in the hope that it will be useful,
 * but WITHOUT ANY WARRANTY; without even the implied warranty of
 * MERCHANTABILITY or FITNESS FOR A PARTICULAR PURPOSE.  See the GNU
 * Lesser General Public License for more details.
 *
 * You should have received a copy of the GNU Lesser General Public
 * License along with this library; if not, write to the Free Software
 * Foundation, Inc., 51 Franklin Street, Fifth Floor, Boston, MA  02110-1301  USA
 *
 * Linden Research, Inc., 945 Battery Street, San Francisco, CA  94111  USA
 * $/LicenseInfo$
 */

#ifndef LL_LLWINDOW_H
#define LL_LLWINDOW_H

#include "llrect.h"
#include "llcoord.h"
#include "llstring.h"
#include "llcursortypes.h"
#include "llinstancetracker.h"
#include "llsd.h"

class LLSplashScreen;
class LLPreeditor;
class LLWindowCallbacks;

// Refer to llwindow_test in test/common/llwindow for usage example

class LLWindow : public LLInstanceTracker<LLWindow>
{
public:

    struct LLWindowResolution
    {
        S32 mWidth;
        S32 mHeight;
    };
    enum ESwapMethod
    {
        SWAP_METHOD_UNDEFINED,
        SWAP_METHOD_EXCHANGE,
        SWAP_METHOD_COPY
    };
    enum EFlags
    {
        // currently unused
    };
public:
    virtual void show() = 0;
    virtual void hide() = 0;
    virtual void close() = 0;
    virtual bool getVisible() = 0;
    virtual bool getMinimized() = 0;
    virtual bool getMaximized() = 0;
    virtual bool maximize() = 0;
    virtual void minimize() = 0;
    virtual void restore() = 0;
    bool getFullscreen()    { return mFullscreen; };
    virtual bool getPosition(LLCoordScreen *position) = 0;
    virtual bool getSize(LLCoordScreen *size) = 0;
    virtual bool getSize(LLCoordWindow *size) = 0;
    virtual bool setPosition(LLCoordScreen position) = 0;
    bool setSize(LLCoordScreen size);
    bool setSize(LLCoordWindow size);
    virtual void setMinSize(U32 min_width, U32 min_height, bool enforce_immediately = true);
    virtual bool switchContext(bool fullscreen, const LLCoordScreen &size, bool enable_vsync, const LLCoordScreen * const posp = NULL) = 0;

    //create a new GL context that shares a namespace with this Window's main GL context and make it current on the current thread
    // returns a pointer to be handed back to destroySharedConext/makeContextCurrent
    virtual void* createSharedContext() = 0;
    //make the given context current on the current thread
    virtual void makeContextCurrent(void* context) = 0;
    //destroy the given context that was retrieved by createSharedContext()
    //Must be called on the same thread that called createSharedContext()
    virtual void destroySharedContext(void* context) = 0;

    virtual void toggleVSync(bool enable_vsync) = 0;

    virtual bool setCursorPosition(LLCoordWindow position) = 0;
    virtual bool getCursorPosition(LLCoordWindow *position) = 0;
#if LL_WINDOWS
    virtual bool getCursorDelta(LLCoordCommon* delta) = 0;
#endif
    virtual void showCursor() = 0;
    virtual void hideCursor() = 0;
    virtual bool isCursorHidden() = 0;
    virtual void showCursorFromMouseMove() = 0;
    virtual void hideCursorUntilMouseMove() = 0;

    // Provide a way to set the Viewer window title after the
    // windows has been created. The initial use case for this
    // is described in SL-16102 (update window title with agent
    // name, location etc. for non-interactive viewer) but it
    // may also be useful in other cases.
    virtual void setTitle(const std::string& title);

    // These two functions create a way to make a busy cursor instead
    // of an arrow when someone's busy doing something. Draw an
    // arrow/hour if busycount > 0.
    virtual void incBusyCount();
    virtual void decBusyCount();
    virtual void resetBusyCount();
    virtual S32 getBusyCount() const;

    // Sets cursor, may set to arrow+hourglass
    virtual void setCursor(ECursorType cursor) { mNextCursor = cursor; };
    virtual ECursorType getCursor() const;
    virtual ECursorType getNextCursor() const { return mNextCursor; };
    virtual void updateCursor() = 0;

    virtual void captureMouse() = 0;
    virtual void releaseMouse() = 0;
    virtual void setMouseClipping( bool b ) = 0;

    virtual bool isClipboardTextAvailable() = 0;
    virtual bool pasteTextFromClipboard(LLWString &dst) = 0;
    virtual bool copyTextToClipboard(const LLWString &src) = 0;

    virtual bool isPrimaryTextAvailable();
    virtual bool pasteTextFromPrimary(LLWString &dst);
    virtual bool copyTextToPrimary(const LLWString &src);

    virtual void flashIcon(F32 seconds) = 0;
    virtual F32 getGamma() = 0;
    virtual bool setGamma(const F32 gamma) = 0; // Set the gamma
    virtual void setFSAASamples(const U32 fsaa_samples) = 0; //set number of FSAA samples
    virtual U32  getFSAASamples() = 0;
    virtual bool restoreGamma() = 0;            // Restore original gamma table (before updating gamma)
    virtual ESwapMethod getSwapMethod() { return mSwapMethod; }
    virtual void processMiscNativeEvents();
    virtual void gatherInput() = 0;
    virtual void delayInputProcessing() = 0;
    virtual void swapBuffers() = 0;
    virtual void bringToFront() = 0;
    virtual void focusClient() { };     // this may not have meaning or be required on other platforms, therefore, it's not abstract
    virtual void setOldResize(bool oldresize) { };
    // handy coordinate space conversion routines
    // NB: screen to window and vice verse won't work on width/height coordinate pairs,
    // as the conversion must take into account left AND right border widths, etc.
    virtual bool convertCoords( LLCoordScreen from, LLCoordWindow *to) = 0;
    virtual bool convertCoords( LLCoordWindow from, LLCoordScreen *to) = 0;
    virtual bool convertCoords( LLCoordWindow from, LLCoordGL *to) = 0;
    virtual bool convertCoords( LLCoordGL from, LLCoordWindow *to) = 0;
    virtual bool convertCoords( LLCoordScreen from, LLCoordGL *to) = 0;
    virtual bool convertCoords( LLCoordGL from, LLCoordScreen *to) = 0;

    // query supported resolutions
    virtual LLWindowResolution* getSupportedResolutions(S32 &num_resolutions) = 0;
    virtual F32 getNativeAspectRatio() = 0;
    virtual F32 getPixelAspectRatio() = 0;
    virtual void setNativeAspectRatio(F32 aspect) = 0;

    virtual void beforeDialog() {}; // prepare to put up an OS dialog (if special measures are required, such as in fullscreen mode)
    virtual void afterDialog() {};  // undo whatever was done in beforeDialog()

    // opens system default color picker, modally
    // Returns true if valid color selected
    virtual bool dialogColorPicker(F32 *r, F32 *g, F32 *b);

// return a platform-specific window reference (HWND on Windows, WindowRef on the Mac, Gtk window on Linux)
    virtual void *getPlatformWindow() = 0;

// return the platform-specific window reference we use to initialize llmozlib (HWND on Windows, WindowRef on the Mac, Gtk window on Linux)
    virtual void *getMediaWindow();

    // control platform's Language Text Input mechanisms.
    virtual void allowLanguageTextInput(LLPreeditor *preeditor, bool b) {}
    virtual void setLanguageTextInput( const LLCoordGL & pos ) {};
    virtual void updateLanguageTextInputArea() {}
    virtual void interruptLanguageTextInput() {}
    virtual void spawnWebBrowser(const std::string& escaped_url, bool async) {};
    virtual void openFile(const std::string& file_name) {};

    static std::vector<std::string> getDynamicFallbackFontList();

    // Provide native key event data
    virtual LLSD getNativeKeyData() { return LLSD::emptyMap(); }

    // Get system UI size based on DPI (for 96 DPI UI size should be 1.0)
    virtual F32 getSystemUISize() { return 1.0f; }

    static std::vector<std::string> getDisplaysResolutionList();

    // windows only DirectInput8 for joysticks
    virtual void* getDirectInput8() { return NULL; };
    virtual bool getInputDevices(U32 device_type_filter,
                                 std::function<bool(std::string&, LLSD&, void*)> osx_callback,
                                 void* win_callback,
                                 void* userdata)
    {
        return false;
    };

    virtual S32 getRefreshRate() { return mRefreshRate; }
protected:
    LLWindow(LLWindowCallbacks* callbacks, bool fullscreen, U32 flags);
    virtual ~LLWindow();
    // Defaults to true
    virtual bool isValid();
    // Defaults to true
    virtual bool canDelete();

    virtual bool setSizeImpl(LLCoordScreen size) = 0;
    virtual bool setSizeImpl(LLCoordWindow size) = 0;

protected:
    LLWindowCallbacks*  mCallbacks;

    bool        mPostQuit;      // should this window post a quit message when destroyed?
    bool        mFullscreen;
    S32         mFullscreenWidth;
    S32         mFullscreenHeight;
    S32         mFullscreenBits;
    S32         mFullscreenRefresh;
    LLWindowResolution* mSupportedResolutions;
    S32         mNumSupportedResolutions;
    ECursorType mCurrentCursor;
    ECursorType mNextCursor;
    bool        mCursorHidden;
    S32         mBusyCount; // how deep is the "cursor busy" stack?
    bool        mIsMouseClipping;  // Is this window currently clipping the mouse
    ESwapMethod mSwapMethod;
    bool        mHideCursorPermanent;
    U32         mFlags;
    U16         mHighSurrogate;
    S32         mMinWindowWidth;
    S32         mMinWindowHeight;
    S32         mRefreshRate;

    // Handle a UTF-16 encoding unit received from keyboard.
    // Converting the series of UTF-16 encoding units to UTF-32 data,
    // this method passes the resulting UTF-32 data to mCallback's
    // handleUnicodeChar.  The mask should be that to be passed to the
    // callback.  This method uses mHighSurrogate as a dedicated work
    // variable.
    void handleUnicodeUTF16(U16 utf16, MASK mask);

    friend class LLWindowManager;

// <FS:ND> Allow to query for window chrome sizes. Default it none, only win32 windows override this.
public:
    virtual void getWindowChrome( U32 &aChromeW, U32 &aChromeH )
    { aChromeW = aChromeH = 0; }
// </FS:ND>
};


// LLSplashScreen
// A simple, OS-specific splash screen that we can display
// while initializing the application and before creating a GL
// window


class LLSplashScreen
{
public:
    LLSplashScreen() { };
    virtual ~LLSplashScreen() { };


    // Call to display the window.
    static LLSplashScreen * create();
    static void show();
    static void hide();
    static void update(const std::string& string);

    static bool isVisible();
protected:
    // These are overridden by the platform implementation
    virtual void showImpl() = 0;
    virtual void updateImpl(const std::string& string) = 0;
    virtual void hideImpl() = 0;

    static bool sVisible;

};

// Platform-neutral for accessing the platform specific message box
S32 OSMessageBox(const std::string& text, const std::string& caption, U32 type);
constexpr U32 OSMB_OK = 0;
constexpr U32 OSMB_OKCANCEL = 1;
constexpr U32 OSMB_YESNO = 2;

constexpr S32 OSBTN_YES = 0;
constexpr S32 OSBTN_NO = 1;
constexpr S32 OSBTN_OK = 2;
constexpr S32 OSBTN_CANCEL = 3;

//
// LLWindowManager
// Manages window creation and error checking

class LLWindowManager
{
public:
    static LLWindow *createWindow(
        LLWindowCallbacks* callbacks,
        const std::string& title, const std::string& name, S32 x, S32 y, S32 width, S32 height,
        U32 flags = 0,
        bool fullscreen = false,
        bool clearBg = false,
        bool enable_vsync = false,
        bool use_gl = true,
        bool ignore_pixel_depth = false,
        U32 fsaa_samples = 0,
        U32 max_cores = 0,
<<<<<<< HEAD
        U32 max_vram = 0,
        F32 max_gl_version = 4.6f,
        bool useLegacyCursors = false); // <FS:LO> Legacy cursor setting from main program
=======
        F32 max_gl_version = 4.6f);
>>>>>>> 9fb9e8f3
    static bool destroyWindow(LLWindow* window);
    static bool isWindowValid(LLWindow *window);
};

//
// helper funcs
//
extern bool gDebugWindowProc;

// Protocols, like "http" and "https" we support in URLs
extern const S32 gURLProtocolWhitelistCount;
extern const std::string gURLProtocolWhitelist[];
//extern const std::string gURLProtocolWhitelistHandler[];

#endif // _LL_window_h_<|MERGE_RESOLUTION|>--- conflicted
+++ resolved
@@ -318,13 +318,8 @@
         bool ignore_pixel_depth = false,
         U32 fsaa_samples = 0,
         U32 max_cores = 0,
-<<<<<<< HEAD
-        U32 max_vram = 0,
         F32 max_gl_version = 4.6f,
         bool useLegacyCursors = false); // <FS:LO> Legacy cursor setting from main program
-=======
-        F32 max_gl_version = 4.6f);
->>>>>>> 9fb9e8f3
     static bool destroyWindow(LLWindow* window);
     static bool isWindowValid(LLWindow *window);
 };
