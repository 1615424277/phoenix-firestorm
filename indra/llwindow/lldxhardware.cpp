/** 
 * @file lldxhardware.cpp
 * @brief LLDXHardware implementation
 *
 * $LicenseInfo:firstyear=2001&license=viewerlgpl$
 * Second Life Viewer Source Code
 * Copyright (C) 2010, Linden Research, Inc.
 * 
 * This library is free software; you can redistribute it and/or
 * modify it under the terms of the GNU Lesser General Public
 * License as published by the Free Software Foundation;
 * version 2.1 of the License only.
 * 
 * This library is distributed in the hope that it will be useful,
 * but WITHOUT ANY WARRANTY; without even the implied warranty of
 * MERCHANTABILITY or FITNESS FOR A PARTICULAR PURPOSE.  See the GNU
 * Lesser General Public License for more details.
 * 
 * You should have received a copy of the GNU Lesser General Public
 * License along with this library; if not, write to the Free Software
 * Foundation, Inc., 51 Franklin Street, Fifth Floor, Boston, MA  02110-1301  USA
 * 
 * Linden Research, Inc., 945 Battery Street, San Francisco, CA  94111  USA
 * $/LicenseInfo$
 */

#ifdef LL_WINDOWS

// Culled from some Microsoft sample code

#include "linden_common.h"

#define INITGUID
#include <dxdiag.h>
#undef INITGUID

#include <wbemidl.h>
#include <comdef.h>

#include <boost/tokenizer.hpp>

#include "lldxhardware.h"

#include "llerror.h"

#include "llstring.h"
#include "llstl.h"
#include "lltimer.h"

void (*gWriteDebug)(const char* msg) = NULL;
LLDXHardware gDXHardware;

//-----------------------------------------------------------------------------
// Defines, and constants
//-----------------------------------------------------------------------------
#define SAFE_DELETE(p)       { if(p) { delete (p);     (p)=NULL; } }
#define SAFE_DELETE_ARRAY(p) { if(p) { delete[] (p);   (p)=NULL; } }
#define SAFE_RELEASE(p)      { if(p) { (p)->Release(); (p)=NULL; } }

typedef BOOL ( WINAPI* PfnCoSetProxyBlanket )( IUnknown* pProxy, DWORD dwAuthnSvc, DWORD dwAuthzSvc,
                                               OLECHAR* pServerPrincName, DWORD dwAuthnLevel, DWORD dwImpLevel,
                                               RPC_AUTH_IDENTITY_HANDLE pAuthInfo, DWORD dwCapabilities );

HRESULT GetVideoMemoryViaWMI(WCHAR* strInputDeviceID, DWORD* pdwAdapterRam)
{
    HRESULT hr;
    bool bGotMemory = false;
    HRESULT hrCoInitialize = S_OK;
    IWbemLocator* pIWbemLocator = nullptr;
    IWbemServices* pIWbemServices = nullptr;
    BSTR pNamespace = nullptr;

    *pdwAdapterRam = 0;
    hrCoInitialize = CoInitialize( 0 );

    hr = CoCreateInstance( CLSID_WbemLocator,
                           nullptr,
                           CLSCTX_INPROC_SERVER,
                           IID_IWbemLocator,
                           ( LPVOID* )&pIWbemLocator );
#ifdef PRINTF_DEBUGGING
    if( FAILED( hr ) ) wprintf( L"WMI: CoCreateInstance failed: 0x%0.8x\n", hr );
#endif

    if( SUCCEEDED( hr ) && pIWbemLocator )
    {
        // Using the locator, connect to WMI in the given namespace.
        pNamespace = SysAllocString( L"\\\\.\\root\\cimv2" );

        hr = pIWbemLocator->ConnectServer( pNamespace, nullptr, nullptr, 0L,
                                           0L, nullptr, nullptr, &pIWbemServices );
#ifdef PRINTF_DEBUGGING
        if( FAILED( hr ) ) wprintf( L"WMI: pIWbemLocator->ConnectServer failed: 0x%0.8x\n", hr );
#endif
        if( SUCCEEDED( hr ) && pIWbemServices != 0 )
        {
            HINSTANCE hinstOle32 = nullptr;

            hinstOle32 = LoadLibraryW( L"ole32.dll" );
            if( hinstOle32 )
            {
                PfnCoSetProxyBlanket pfnCoSetProxyBlanket = nullptr;

                pfnCoSetProxyBlanket = ( PfnCoSetProxyBlanket )GetProcAddress( hinstOle32, "CoSetProxyBlanket" );
                if( pfnCoSetProxyBlanket != 0 )
                {
                    // Switch security level to IMPERSONATE. 
                    pfnCoSetProxyBlanket( pIWbemServices, RPC_C_AUTHN_WINNT, RPC_C_AUTHZ_NONE, nullptr,
                                          RPC_C_AUTHN_LEVEL_CALL, RPC_C_IMP_LEVEL_IMPERSONATE, nullptr, 0 );
                }

                FreeLibrary( hinstOle32 );
            }

            IEnumWbemClassObject* pEnumVideoControllers = nullptr;
            BSTR pClassName = nullptr;

            pClassName = SysAllocString( L"Win32_VideoController" );

            hr = pIWbemServices->CreateInstanceEnum( pClassName, 0,
                                                     nullptr, &pEnumVideoControllers );
#ifdef PRINTF_DEBUGGING
            if( FAILED( hr ) ) wprintf( L"WMI: pIWbemServices->CreateInstanceEnum failed: 0x%0.8x\n", hr );
#endif

            if( SUCCEEDED( hr ) && pEnumVideoControllers )
            {
                IWbemClassObject* pVideoControllers[10] = {0};
                DWORD uReturned = 0;
                BSTR pPropName = nullptr;

                // Get the first one in the list
                pEnumVideoControllers->Reset();
                hr = pEnumVideoControllers->Next( 5000,             // timeout in 5 seconds
                                                  10,                  // return the first 10
                                                  pVideoControllers,
                                                  &uReturned );
#ifdef PRINTF_DEBUGGING
                if( FAILED( hr ) ) wprintf( L"WMI: pEnumVideoControllers->Next failed: 0x%0.8x\n", hr );
                if( uReturned == 0 ) wprintf( L"WMI: pEnumVideoControllers uReturned == 0\n" );
#endif

                VARIANT var;
                if( SUCCEEDED( hr ) )
                {
                    bool bFound = false;
                    for( UINT iController = 0; iController < uReturned; iController++ )
                    {
                        if ( !pVideoControllers[iController] )
                            continue;

                        // if strInputDeviceID is set find this specific device and return memory or specific device
                        // if strInputDeviceID is not set return the best device
                        if (strInputDeviceID)
                        {
                            pPropName = SysAllocString( L"PNPDeviceID" );
                            hr = pVideoControllers[iController]->Get( pPropName, 0L, &var, nullptr, nullptr );
#ifdef PRINTF_DEBUGGING
                            if( FAILED( hr ) )
                                wprintf( L"WMI: pVideoControllers[iController]->Get PNPDeviceID failed: 0x%0.8x\n", hr );
#endif
                            if( SUCCEEDED( hr ) && strInputDeviceID)
                            {
                                if( wcsstr( var.bstrVal, strInputDeviceID ) != 0 )
                                    bFound = true;
                            }
                            VariantClear( &var );
                            if( pPropName ) SysFreeString( pPropName );
                        }

                        if( bFound || !strInputDeviceID )
                        {
                            pPropName = SysAllocString( L"AdapterRAM" );
                            hr = pVideoControllers[iController]->Get( pPropName, 0L, &var, nullptr, nullptr );
#ifdef PRINTF_DEBUGGING
                            if( FAILED( hr ) )
                                wprintf( L"WMI: pVideoControllers[iController]->Get AdapterRAM failed: 0x%0.8x\n",
                                         hr );
#endif
                            if( SUCCEEDED( hr ) )
                            {
                                bGotMemory = true;
                                *pdwAdapterRam = llmax(var.ulVal, *pdwAdapterRam);
                            }
                            VariantClear( &var );
                            if( pPropName ) SysFreeString( pPropName );
                        }

                        SAFE_RELEASE( pVideoControllers[iController] );

                        if (bFound)
                        {
                            break;
                        }
                    }
                }
            }

            if( pClassName )
                SysFreeString( pClassName );
            SAFE_RELEASE( pEnumVideoControllers );
        }

        if( pNamespace )
            SysFreeString( pNamespace );
        SAFE_RELEASE( pIWbemServices );
    }

    SAFE_RELEASE( pIWbemLocator );

    if( SUCCEEDED( hrCoInitialize ) )
        CoUninitialize();

    if( bGotMemory )
        return S_OK;
    else
        return E_FAIL;
}

//static
S32 LLDXHardware::getMBVideoMemoryViaWMI()
{
	DWORD vram = 0;
	if (SUCCEEDED(GetVideoMemoryViaWMI(NULL, &vram)))
	{
		return vram / (1024 * 1024);;
	}
	return 0;
}

//Getting the version of graphics controller driver via WMI
std::string LLDXHardware::getDriverVersionWMI(EGPUVendor vendor)
{
	std::string mDriverVersion;
	HRESULT hrCoInitialize = S_OK;
	HRESULT hres;
	hrCoInitialize = CoInitialize(0);
	IWbemLocator *pLoc = NULL;

	hres = CoCreateInstance(
		CLSID_WbemLocator,
		0,
		CLSCTX_INPROC_SERVER,
		IID_IWbemLocator, (LPVOID *)&pLoc);
	
	if (FAILED(hres))
	{
		LL_DEBUGS("AppInit") << "Failed to initialize COM library. Error code = 0x" << hres << LL_ENDL;
		return std::string();                  // Program has failed.
	}

	IWbemServices *pSvc = NULL;

	// Connect to the root\cimv2 namespace with
	// the current user and obtain pointer pSvc
	// to make IWbemServices calls.
	hres = pLoc->ConnectServer(
		_bstr_t(L"ROOT\\CIMV2"), // Object path of WMI namespace
		NULL,                    // User name. NULL = current user
		NULL,                    // User password. NULL = current
		0,                       // Locale. NULL indicates current
		NULL,                    // Security flags.
		0,                       // Authority (e.g. Kerberos)
		0,                       // Context object 
		&pSvc                    // pointer to IWbemServices proxy
		);

	if (FAILED(hres))
	{
		LL_WARNS("AppInit") << "Could not connect. Error code = 0x" << hres << LL_ENDL;
		pLoc->Release();
		CoUninitialize();
		return std::string();                // Program has failed.
	}

	LL_DEBUGS("AppInit") << "Connected to ROOT\\CIMV2 WMI namespace" << LL_ENDL;

	// Set security levels on the proxy -------------------------
	hres = CoSetProxyBlanket(
		pSvc,                        // Indicates the proxy to set
		RPC_C_AUTHN_WINNT,           // RPC_C_AUTHN_xxx
		RPC_C_AUTHZ_NONE,            // RPC_C_AUTHZ_xxx
		NULL,                        // Server principal name 
		RPC_C_AUTHN_LEVEL_CALL,      // RPC_C_AUTHN_LEVEL_xxx 
		RPC_C_IMP_LEVEL_IMPERSONATE, // RPC_C_IMP_LEVEL_xxx
		NULL,                        // client identity
		EOAC_NONE                    // proxy capabilities 
		);

	if (FAILED(hres))
	{
		LL_WARNS("AppInit") << "Could not set proxy blanket. Error code = 0x" << hres << LL_ENDL;
		pSvc->Release();
		pLoc->Release();
		CoUninitialize();
		return std::string();               // Program has failed.
	}
	IEnumWbemClassObject* pEnumerator = NULL;

	// Get the data from the query
	ULONG uReturn = 0;
	hres = pSvc->ExecQuery( 
		bstr_t("WQL"),
		bstr_t("SELECT * FROM Win32_VideoController"), //Consider using Availability to filter out disabled controllers
		WBEM_FLAG_FORWARD_ONLY | WBEM_FLAG_RETURN_IMMEDIATELY,
		NULL,
		&pEnumerator);

	if (FAILED(hres))
	{
		LL_WARNS("AppInit") << "Query for operating system name failed." << " Error code = 0x" << hres << LL_ENDL;
		pSvc->Release();
		pLoc->Release();
		CoUninitialize();
		return std::string();               // Program has failed.
	}

	while (pEnumerator)
	{
		IWbemClassObject *pclsObj = NULL;
		HRESULT hr = pEnumerator->Next(WBEM_INFINITE, 1,
			&pclsObj, &uReturn);

		if (0 == uReturn)
		{
			break;               // If quantity less then 1.
		}
        
        if (vendor != GPU_ANY)
        {
            VARIANT vtCaptionProp;
            // Might be preferable to check "AdapterCompatibility" here instead of caption.
            hr = pclsObj->Get(L"Caption", 0, &vtCaptionProp, 0, 0);

            if (FAILED(hr))
            {
                LL_WARNS("AppInit") << "Query for Caption property failed." << " Error code = 0x" << hr << LL_ENDL;
                pSvc->Release();
                pLoc->Release();
                CoUninitialize();
                return std::string();               // Program has failed.
            }

            // use characters in the returned driver version
            BSTR caption(vtCaptionProp.bstrVal);

            //convert BSTR to std::string
            std::wstring ws(caption, SysStringLen(caption));
            std::string caption_str(ws.begin(), ws.end());
            LLStringUtil::toLower(caption_str);

            bool found = false;
            switch (vendor)
            {
            case GPU_INTEL:
                found = caption_str.find("intel") != std::string::npos;
                break;
            case GPU_NVIDIA:
                found = caption_str.find("nvidia") != std::string::npos;
                break;
            case GPU_AMD:
                found = caption_str.find("amd") != std::string::npos
                        || caption_str.find("ati ") != std::string::npos
                        || caption_str.find("radeon") != std::string::npos;
                break;
            default:
                break;
            }

            if (found)
            {
                VariantClear(&vtCaptionProp);
            }
            else
            {
                VariantClear(&vtCaptionProp);
                pclsObj->Release();
                continue;
            }
        }

        VARIANT vtVersionProp;

		// Get the value of the DriverVersion property
		hr = pclsObj->Get(L"DriverVersion", 0, &vtVersionProp, 0, 0);

		if (FAILED(hr))
		{
			LL_WARNS("AppInit") << "Query for DriverVersion property failed." << " Error code = 0x" << hr << LL_ENDL;
			pSvc->Release();
			pLoc->Release();
			CoUninitialize();
			return std::string();               // Program has failed.
		}

		// use characters in the returned driver version
		BSTR driverVersion(vtVersionProp.bstrVal);

		//convert BSTR to std::string
		std::wstring ws(driverVersion, SysStringLen(driverVersion));
		std::string str(ws.begin(), ws.end());
		LL_INFOS("AppInit") << " DriverVersion : " << str << LL_ENDL;

		if (mDriverVersion.empty())
		{
			mDriverVersion = str;
		}
		else if (mDriverVersion != str)
		{
            if (vendor == GPU_ANY)
            {
                // Expected from systems with gpus from different vendors
                LL_INFOS("DriverVersion") << "Multiple video drivers detected. Version of second driver: " << str << LL_ENDL;
            }
            else
            {
                // Not Expected!
                LL_WARNS("DriverVersion") << "Multiple video drivers detected from same vendor. Version of second driver : " << str << LL_ENDL;
            }
		}

		VariantClear(&vtVersionProp);
		pclsObj->Release();
	}

	// Cleanup
	// ========
	if (pSvc)
	{
		pSvc->Release();
	}
	if (pLoc)
	{
		pLoc->Release();
	}
	if (pEnumerator)
	{
		pEnumerator->Release();
	}
	if (SUCCEEDED(hrCoInitialize))
	{
		CoUninitialize();
	}
	return mDriverVersion;
}

void get_wstring(IDxDiagContainer* containerp, WCHAR* wszPropName, WCHAR* wszPropValue, int outputSize)
{
	HRESULT hr;
	VARIANT var;

	VariantInit( &var );
	hr = containerp->GetProp(wszPropName, &var );
	if( SUCCEEDED(hr) )
	{
		// Switch off the type.  There's 4 different types:
		switch( var.vt )
		{
			case VT_UI4:
				swprintf( wszPropValue, L"%d", var.ulVal );	/* Flawfinder: ignore */
				break;
			case VT_I4:
				swprintf( wszPropValue, L"%d", var.lVal );	/* Flawfinder: ignore */
				break;
			case VT_BOOL:
				wcscpy( wszPropValue, (var.boolVal) ? L"true" : L"false" );	/* Flawfinder: ignore */
				break;
			case VT_BSTR:
				wcsncpy( wszPropValue, var.bstrVal, outputSize-1 );	/* Flawfinder: ignore */
				wszPropValue[outputSize-1] = 0;
				break;
		}
	}
	// Clear the variant (this is needed to free BSTR memory)
	VariantClear( &var );
}

std::string get_string(IDxDiagContainer *containerp, WCHAR *wszPropName)
{
    WCHAR wszPropValue[256];
	get_wstring(containerp, wszPropName, wszPropValue, 256);

	return utf16str_to_utf8str(wszPropValue);
}


LLVersion::LLVersion()
{
	mValid = false;
	S32 i;
	for (i = 0; i < 4; i++)
	{
		mFields[i] = 0;
	}
}

bool LLVersion::set(const std::string &version_string)
{
	S32 i;
	for (i = 0; i < 4; i++)
	{
		mFields[i] = 0;
	}
	// Split the version string.
	std::string str(version_string);
	typedef boost::tokenizer<boost::char_separator<char> > tokenizer;
	boost::char_separator<char> sep(".", "", boost::keep_empty_tokens);
	tokenizer tokens(str, sep);

	tokenizer::iterator iter = tokens.begin();
	S32 count = 0;
	for (;(iter != tokens.end()) && (count < 4);++iter)
	{
		mFields[count] = atoi(iter->c_str());
		count++;
	}
	if (count < 4)
	{
		//LL_WARNS() << "Potentially bogus version string!" << version_string << LL_ENDL;
		for (i = 0; i < 4; i++)
		{
			mFields[i] = 0;
		}
		mValid = false;
	}
	else
	{
		mValid = true;
	}
	return mValid;
}

S32 LLVersion::getField(const S32 field_num)
{
	if (!mValid)
	{
		return -1;
	}
	else
	{
		return mFields[field_num];
	}
}

std::string LLDXDriverFile::dump()
{
	if (gWriteDebug)
	{
		gWriteDebug("Filename:");
		gWriteDebug(mName.c_str());
		gWriteDebug("\n");
		gWriteDebug("Ver:");
		gWriteDebug(mVersionString.c_str());
		gWriteDebug("\n");
		gWriteDebug("Date:");
		gWriteDebug(mDateString.c_str());
		gWriteDebug("\n");
	}
	LL_INFOS() << mFilepath << LL_ENDL;
	LL_INFOS() << mName << LL_ENDL;
	LL_INFOS() << mVersionString << LL_ENDL;
	LL_INFOS() << mDateString << LL_ENDL;

	return "";
}

LLDXDevice::~LLDXDevice()
{
	for_each(mDriverFiles.begin(), mDriverFiles.end(), DeletePairedPointer());
	mDriverFiles.clear();
}

std::string LLDXDevice::dump()
{
	if (gWriteDebug)
	{
		gWriteDebug("StartDevice\n");
		gWriteDebug("DeviceName:");
		gWriteDebug(mName.c_str());
		gWriteDebug("\n");
		gWriteDebug("PCIString:");
		gWriteDebug(mPCIString.c_str());
		gWriteDebug("\n");
	}
	LL_INFOS() << LL_ENDL;
	LL_INFOS() << "DeviceName:" << mName << LL_ENDL;
	LL_INFOS() << "PCIString:" << mPCIString << LL_ENDL;
	LL_INFOS() << "Drivers" << LL_ENDL;
	LL_INFOS() << "-------" << LL_ENDL;
	for (driver_file_map_t::iterator iter = mDriverFiles.begin(),
			 end = mDriverFiles.end();
		 iter != end; iter++)
	{
		LLDXDriverFile *filep = iter->second;
		filep->dump();
	}
	if (gWriteDebug)
	{
		gWriteDebug("EndDevice\n");
	}

	return "";
}

LLDXDriverFile *LLDXDevice::findDriver(const std::string &driver)
{
	for (driver_file_map_t::iterator iter = mDriverFiles.begin(),
			 end = mDriverFiles.end();
		 iter != end; iter++)
	{
		LLDXDriverFile *filep = iter->second;
		if (!utf8str_compare_insensitive(filep->mName,driver))
		{
			return filep;
		}
	}

	return NULL;
}

LLDXHardware::LLDXHardware()
{
	mVRAM = 0;
	gWriteDebug = NULL;
}

void LLDXHardware::cleanup()
{
  // for_each(mDevices.begin(), mDevices.end(), DeletePairedPointer());
  // mDevices.clear();
}

/*
std::string LLDXHardware::dumpDevices()
{
	if (gWriteDebug)
	{
		gWriteDebug("\n");
		gWriteDebug("StartAllDevices\n");
	}
	for (device_map_t::iterator iter = mDevices.begin(),
			 end = mDevices.end();
		 iter != end; iter++)
	{
		LLDXDevice *devicep = iter->second;
		devicep->dump();
	}
	if (gWriteDebug)
	{
		gWriteDebug("EndAllDevices\n\n");
	}
	return "";
}

LLDXDevice *LLDXHardware::findDevice(const std::string &vendor, const std::string &devices)
{
	// Iterate through different devices tokenized in devices string
	std::string str(devices);
	typedef boost::tokenizer<boost::char_separator<char> > tokenizer;
	boost::char_separator<char> sep("|", "", boost::keep_empty_tokens);
	tokenizer tokens(str, sep);

	tokenizer::iterator iter = tokens.begin();
	for (;iter != tokens.end();++iter)
	{
		std::string dev_str = *iter;
		for (device_map_t::iterator iter = mDevices.begin(),
				 end = mDevices.end();
			 iter != end; iter++)
		{
			LLDXDevice *devicep = iter->second;
			if ((devicep->mVendorID == vendor)
				&& (devicep->mDeviceID == dev_str))
			{
				return devicep;
			}
		}
	}

	return NULL;
}
*/

<<<<<<< HEAD
// <FS:Ansariel> FIRE-15891: Add option to disable WMI check in case of problems
//BOOL LLDXHardware::getInfo(BOOL vram_only)
BOOL LLDXHardware::getInfo(BOOL vram_only, bool disable_wmi)
// </FS:Ansariel>
=======
bool LLDXHardware::getInfo(bool vram_only)
>>>>>>> 2817d6c6
{
	LLTimer hw_timer;
	bool ok = false;
    HRESULT       hr;

    CoInitialize(NULL);

    IDxDiagProvider *dx_diag_providerp = NULL;
    IDxDiagContainer *dx_diag_rootp = NULL;
	IDxDiagContainer *devices_containerp = NULL;
	// IDxDiagContainer *system_device_containerp= NULL;
	IDxDiagContainer *device_containerp = NULL;
	IDxDiagContainer *file_containerp = NULL;
	IDxDiagContainer *driver_containerp = NULL;
	DWORD dw_device_count;

	mVRAM = 0;

    // CoCreate a IDxDiagProvider*
	LL_DEBUGS("AppInit") << "CoCreateInstance IID_IDxDiagProvider" << LL_ENDL;
    hr = CoCreateInstance(CLSID_DxDiagProvider,
                          NULL,
                          CLSCTX_INPROC_SERVER,
                          IID_IDxDiagProvider,
                          (LPVOID*) &dx_diag_providerp);

	if (FAILED(hr))
	{
		LL_WARNS("AppInit") << "No DXDiag provider found!  DirectX 9 not installed!" << LL_ENDL;
		gWriteDebug("No DXDiag provider found!  DirectX 9 not installed!\n");
		goto LCleanup;
	}
    if (SUCCEEDED(hr)) // if FAILED(hr) then dx9 is not installed
    {
        // Fill out a DXDIAG_INIT_PARAMS struct and pass it to IDxDiagContainer::Initialize
        // Passing in TRUE for bAllowWHQLChecks, allows dxdiag to check if drivers are 
        // digital signed as logo'd by WHQL which may connect via internet to update 
        // WHQL certificates.    
        DXDIAG_INIT_PARAMS dx_diag_init_params;
        ZeroMemory(&dx_diag_init_params, sizeof(DXDIAG_INIT_PARAMS));

        dx_diag_init_params.dwSize                  = sizeof(DXDIAG_INIT_PARAMS);
        dx_diag_init_params.dwDxDiagHeaderVersion   = DXDIAG_DX9_SDK_VERSION;
        dx_diag_init_params.bAllowWHQLChecks        = TRUE;
        dx_diag_init_params.pReserved               = NULL;

		LL_DEBUGS("AppInit") << "dx_diag_providerp->Initialize" << LL_ENDL;
        hr = dx_diag_providerp->Initialize(&dx_diag_init_params);
        if(FAILED(hr))
		{
            goto LCleanup;
		}

		LL_DEBUGS("AppInit") << "dx_diag_providerp->GetRootContainer" << LL_ENDL;
        hr = dx_diag_providerp->GetRootContainer( &dx_diag_rootp );
        if(FAILED(hr) || !dx_diag_rootp)
		{
            goto LCleanup;
		}

		HRESULT hr;

		// Get display driver information
		LL_DEBUGS("AppInit") << "dx_diag_rootp->GetChildContainer" << LL_ENDL;
		hr = dx_diag_rootp->GetChildContainer(L"DxDiag_DisplayDevices", &devices_containerp);
		if(FAILED(hr) || !devices_containerp)
		{
            // do not release 'dirty' devices_containerp at this stage, only dx_diag_rootp
            devices_containerp = NULL; 
            goto LCleanup;
		}

        // make sure there is something inside
        hr = devices_containerp->GetNumberOfChildContainers(&dw_device_count);
        if (FAILED(hr) || dw_device_count == 0)
        {
            goto LCleanup;
        }

		// Get device 0
		// By default 0 device is the primary one, howhever in case of various hybrid graphics
		// like itegrated AMD and PCI AMD GPUs system might switch.
		LL_DEBUGS("AppInit") << "devices_containerp->GetChildContainer" << LL_ENDL;
		hr = devices_containerp->GetChildContainer(L"0", &device_containerp);
		if(FAILED(hr) || !device_containerp)
		{
            goto LCleanup;
		}
		
		DWORD vram = 0;

		WCHAR deviceID[512];

		get_wstring(device_containerp, L"szDeviceID", deviceID, 512);
		// Example: searches id like 1F06 in pnp string (aka VEN_10DE&DEV_1F06)
		// doesn't seem to work on some systems since format is unrecognizable
		// but in such case keyDeviceID works
		// <FS:Ansariel> FIRE-15891: Add option to disable WMI check in case of problems
		//if (SUCCEEDED(GetVideoMemoryViaWMI(deviceID, &vram))) 
		if (!disable_wmi && SUCCEEDED(GetVideoMemoryViaWMI(deviceID, &vram))) 
		// </FS:Ansariel>
		{
			mVRAM = vram/(1024*1024);
			LL_INFOS("AppInit") << "VRAM Detected via WMI: " << mVRAM << LL_ENDL;
		}
		else
		{
			get_wstring(device_containerp, L"szKeyDeviceID", deviceID, 512);
			LL_WARNS() << "szDeviceID" << deviceID << LL_ENDL;
			// '+9' to avoid ENUM\\PCI\\ prefix
			// Returns string like Enum\\PCI\\VEN_10DE&DEV_1F06&SUBSYS...
			// and since GetVideoMemoryViaWMI searches by PNPDeviceID it is sufficient
			// <FS:Ansariel> FIRE-15891: Add option to disable WMI check in case of problems
			//if (SUCCEEDED(GetVideoMemoryViaWMI(deviceID + 9, &vram)))
			if (!disable_wmi && SUCCEEDED(GetVideoMemoryViaWMI(deviceID + 9, &vram)))
			{
				mVRAM = vram / (1024 * 1024);
				LL_INFOS("AppInit") << "VRAM Detected via WMI: " << mVRAM << LL_ENDL;
			}
		}
		
		if (mVRAM == 0)
		{ // Get the English VRAM string
		  std::string ram_str = get_string(device_containerp, L"szDisplayMemoryEnglish");

		  // We don't need the device any more
		  SAFE_RELEASE(device_containerp);

		  // Dump the string as an int into the structure
		  char *stopstring;
		  mVRAM = strtol(ram_str.c_str(), &stopstring, 10); 
		  LL_INFOS("AppInit") << "VRAM Detected via DirectX: " << mVRAM << " DX9 string: " << ram_str << LL_ENDL;
		}

		if (vram_only)
		{
			ok = true;
			goto LCleanup;
		}


		/* for now, we ONLY do vram_only the rest of this
		   is commented out, to ensure no-one is tempted
		   to use it
		
		// Now let's get device and driver information
		// Get the IDxDiagContainer object called "DxDiag_SystemDevices".
		// This call may take some time while dxdiag gathers the info.
		DWORD num_devices = 0;
	    WCHAR wszContainer[256];
		LL_DEBUGS("AppInit") << "dx_diag_rootp->GetChildContainer DxDiag_SystemDevices" << LL_ENDL;
		hr = dx_diag_rootp->GetChildContainer(L"DxDiag_SystemDevices", &system_device_containerp);
		if (FAILED(hr))
		{
			goto LCleanup;
		}

		hr = system_device_containerp->GetNumberOfChildContainers(&num_devices);
		if (FAILED(hr))
		{
			goto LCleanup;
		}

		LL_DEBUGS("AppInit") << "DX9 iterating over devices" << LL_ENDL;
		S32 device_num = 0;
		for (device_num = 0; device_num < (S32)num_devices; device_num++)
		{
			hr = system_device_containerp->EnumChildContainerNames(device_num, wszContainer, 256);
			if (FAILED(hr))
			{
				goto LCleanup;
			}

			hr = system_device_containerp->GetChildContainer(wszContainer, &device_containerp);
			if (FAILED(hr) || device_containerp == NULL)
			{
				goto LCleanup;
			}

			std::string device_name = get_string(device_containerp, L"szDescription");

			std::string device_id = get_string(device_containerp, L"szDeviceID");

			LLDXDevice *dxdevicep = new LLDXDevice;
			dxdevicep->mName = device_name;
			dxdevicep->mPCIString = device_id;
			mDevices[dxdevicep->mPCIString] = dxdevicep;

			// Split the PCI string based on vendor, device, subsys, rev.
			std::string str(device_id);
			typedef boost::tokenizer<boost::char_separator<char> > tokenizer;
			boost::char_separator<char> sep("&\\", "", boost::keep_empty_tokens);
			tokenizer tokens(str, sep);

			tokenizer::iterator iter = tokens.begin();
			S32 count = 0;
			bool valid = true;
			for (;(iter != tokens.end()) && (count < 3);++iter)
			{
				switch (count)
				{
				case 0:
					if (strcmp(iter->c_str(), "PCI"))
					{
						valid = false;
					}
					break;
				case 1:
					dxdevicep->mVendorID = iter->c_str();
					break;
				case 2:
					dxdevicep->mDeviceID = iter->c_str();
					break;
				default:
					// Ignore it
					break;
				}
				count++;
			}




			// Now, iterate through the related drivers
			hr = device_containerp->GetChildContainer(L"Drivers", &driver_containerp);
			if (FAILED(hr) || !driver_containerp)
			{
				goto LCleanup;
			}

			DWORD num_files = 0;
			hr = driver_containerp->GetNumberOfChildContainers(&num_files);
			if (FAILED(hr))
			{
				goto LCleanup;
			}

			S32 file_num = 0;
			for (file_num = 0; file_num < (S32)num_files; file_num++ )
			{

				hr = driver_containerp->EnumChildContainerNames(file_num, wszContainer, 256);
				if (FAILED(hr))
				{
					goto LCleanup;
				}

				hr = driver_containerp->GetChildContainer(wszContainer, &file_containerp);
				if (FAILED(hr) || file_containerp == NULL)
				{
					goto LCleanup;
				}

				std::string driver_path = get_string(file_containerp, L"szPath");
				std::string driver_name = get_string(file_containerp, L"szName");
				std::string driver_version = get_string(file_containerp, L"szVersion");
				std::string driver_date = get_string(file_containerp, L"szDatestampEnglish");

				LLDXDriverFile *dxdriverfilep = new LLDXDriverFile;
				dxdriverfilep->mName = driver_name;
				dxdriverfilep->mFilepath= driver_path;
				dxdriverfilep->mVersionString = driver_version;
				dxdriverfilep->mVersion.set(driver_version);
				dxdriverfilep->mDateString = driver_date;

				dxdevicep->mDriverFiles[driver_name] = dxdriverfilep;

				SAFE_RELEASE(file_containerp);
			}
			SAFE_RELEASE(device_containerp);
		}
		*/
    }

    // dumpDevices();
    ok = true;
	
LCleanup:
	if (!ok)
	{
		LL_WARNS("AppInit") << "DX9 probe failed" << LL_ENDL;
		gWriteDebug("DX9 probe failed\n");
	}

	SAFE_RELEASE(file_containerp);
	SAFE_RELEASE(driver_containerp);
	SAFE_RELEASE(device_containerp);
	SAFE_RELEASE(devices_containerp);
    SAFE_RELEASE(dx_diag_rootp);
    SAFE_RELEASE(dx_diag_providerp);
    
    CoUninitialize();
    
    return ok;
    }

LLSD LLDXHardware::getDisplayInfo()
{
	LLTimer hw_timer;
    HRESULT       hr;
	LLSD ret;
    CoInitialize(NULL);

    IDxDiagProvider *dx_diag_providerp = NULL;
    IDxDiagContainer *dx_diag_rootp = NULL;
	IDxDiagContainer *devices_containerp = NULL;
	IDxDiagContainer *device_containerp = NULL;
	IDxDiagContainer *file_containerp = NULL;
	IDxDiagContainer *driver_containerp = NULL;
	DWORD dw_device_count;

    // CoCreate a IDxDiagProvider*
	LL_INFOS() << "CoCreateInstance IID_IDxDiagProvider" << LL_ENDL;
    hr = CoCreateInstance(CLSID_DxDiagProvider,
                          NULL,
                          CLSCTX_INPROC_SERVER,
                          IID_IDxDiagProvider,
                          (LPVOID*) &dx_diag_providerp);

	if (FAILED(hr))
	{
		LL_WARNS() << "No DXDiag provider found!  DirectX 9 not installed!" << LL_ENDL;
		gWriteDebug("No DXDiag provider found!  DirectX 9 not installed!\n");
		goto LCleanup;
	}
    if (SUCCEEDED(hr)) // if FAILED(hr) then dx9 is not installed
    {
        // Fill out a DXDIAG_INIT_PARAMS struct and pass it to IDxDiagContainer::Initialize
        // Passing in TRUE for bAllowWHQLChecks, allows dxdiag to check if drivers are 
        // digital signed as logo'd by WHQL which may connect via internet to update 
        // WHQL certificates.    
        DXDIAG_INIT_PARAMS dx_diag_init_params;
        ZeroMemory(&dx_diag_init_params, sizeof(DXDIAG_INIT_PARAMS));

        dx_diag_init_params.dwSize                  = sizeof(DXDIAG_INIT_PARAMS);
        dx_diag_init_params.dwDxDiagHeaderVersion   = DXDIAG_DX9_SDK_VERSION;
        dx_diag_init_params.bAllowWHQLChecks        = TRUE;
        dx_diag_init_params.pReserved               = NULL;

		LL_INFOS() << "dx_diag_providerp->Initialize" << LL_ENDL;
        hr = dx_diag_providerp->Initialize(&dx_diag_init_params);
        if(FAILED(hr))
		{
            goto LCleanup;
		}

		LL_INFOS() << "dx_diag_providerp->GetRootContainer" << LL_ENDL;
        hr = dx_diag_providerp->GetRootContainer( &dx_diag_rootp );
        if(FAILED(hr) || !dx_diag_rootp)
		{
            goto LCleanup;
		}

		HRESULT hr;

		// Get display driver information
		LL_INFOS() << "dx_diag_rootp->GetChildContainer" << LL_ENDL;
		hr = dx_diag_rootp->GetChildContainer(L"DxDiag_DisplayDevices", &devices_containerp);
		if(FAILED(hr) || !devices_containerp)
		{
            // do not release 'dirty' devices_containerp at this stage, only dx_diag_rootp
            devices_containerp = NULL;
            goto LCleanup;
		}

        // make sure there is something inside
        hr = devices_containerp->GetNumberOfChildContainers(&dw_device_count);
        if (FAILED(hr) || dw_device_count == 0)
        {
            goto LCleanup;
        }

		// Get device 0
		LL_INFOS() << "devices_containerp->GetChildContainer" << LL_ENDL;
		hr = devices_containerp->GetChildContainer(L"0", &device_containerp);
		if(FAILED(hr) || !device_containerp)
		{
            goto LCleanup;
		}
		
		// Get the English VRAM string
		std::string ram_str = get_string(device_containerp, L"szDisplayMemoryEnglish");


		// Dump the string as an int into the structure
		char *stopstring;
		ret["VRAM"] = strtol(ram_str.c_str(), &stopstring, 10);
		std::string device_name = get_string(device_containerp, L"szDescription");
		ret["DeviceName"] = device_name;
		std::string device_driver=  get_string(device_containerp, L"szDriverVersion");
		ret["DriverVersion"] = device_driver;
        
        // ATI has a slightly different version string
        if(device_name.length() >= 4 && device_name.substr(0,4) == "ATI ")
        {
            // get the key
            HKEY hKey;
            const DWORD RV_SIZE = 100;
            WCHAR release_version[RV_SIZE];

            // Hard coded registry entry.  Using this since it's simpler for now.
            // And using EnumDisplayDevices to get a registry key also requires
            // a hard coded Query value.
            if(ERROR_SUCCESS == RegOpenKey(HKEY_LOCAL_MACHINE, TEXT("SOFTWARE\\ATI Technologies\\CBT"), &hKey))
            {
                // get the value
                DWORD dwType = REG_SZ;
                DWORD dwSize = sizeof(WCHAR) * RV_SIZE;
                if(ERROR_SUCCESS == RegQueryValueEx(hKey, TEXT("ReleaseVersion"), 
                    NULL, &dwType, (LPBYTE)release_version, &dwSize))
                {
                    // print the value
                    // windows doesn't guarantee to be null terminated
                    release_version[RV_SIZE - 1] = NULL;
                    ret["DriverVersion"] = utf16str_to_utf8str(release_version);

                }
                RegCloseKey(hKey);
            }
        }    
    }

LCleanup:
    if (!ret.isMap() || (ret.size() == 0))
    {
        LL_INFOS() << "Failed to get data, cleaning up" << LL_ENDL;
    }
	SAFE_RELEASE(file_containerp);
	SAFE_RELEASE(driver_containerp);
	SAFE_RELEASE(device_containerp);
	SAFE_RELEASE(devices_containerp);
    SAFE_RELEASE(dx_diag_rootp);
    SAFE_RELEASE(dx_diag_providerp);
    
    CoUninitialize();
	return ret;
}

void LLDXHardware::setWriteDebugFunc(void (*func)(const char*))
{
	gWriteDebug = func;
}

#endif<|MERGE_RESOLUTION|>--- conflicted
+++ resolved
@@ -681,14 +681,10 @@
 }
 */
 
-<<<<<<< HEAD
 // <FS:Ansariel> FIRE-15891: Add option to disable WMI check in case of problems
 //BOOL LLDXHardware::getInfo(BOOL vram_only)
-BOOL LLDXHardware::getInfo(BOOL vram_only, bool disable_wmi)
+bool LLDXHardware::getInfo(bool vram_only, bool disable_wmi)
 // </FS:Ansariel>
-=======
-bool LLDXHardware::getInfo(bool vram_only)
->>>>>>> 2817d6c6
 {
 	LLTimer hw_timer;
 	bool ok = false;
