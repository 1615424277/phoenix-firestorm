/** 
 * @file llwindow.cpp
 * @brief Basic graphical window class
 *
 * $LicenseInfo:firstyear=2001&license=viewerlgpl$
 * Second Life Viewer Source Code
 * Copyright (C) 2010, Linden Research, Inc.
 * 
 * This library is free software; you can redistribute it and/or
 * modify it under the terms of the GNU Lesser General Public
 * License as published by the Free Software Foundation;
 * version 2.1 of the License only.
 * 
 * This library is distributed in the hope that it will be useful,
 * but WITHOUT ANY WARRANTY; without even the implied warranty of
 * MERCHANTABILITY or FITNESS FOR A PARTICULAR PURPOSE.  See the GNU
 * Lesser General Public License for more details.
 * 
 * You should have received a copy of the GNU Lesser General Public
 * License along with this library; if not, write to the Free Software
 * Foundation, Inc., 51 Franklin Street, Fifth Floor, Boston, MA  02110-1301  USA
 * 
 * Linden Research, Inc., 945 Battery Street, San Francisco, CA  94111  USA
 * $/LicenseInfo$
 */

#include "linden_common.h"
#include "llwindowheadless.h"

#if LL_MESA_HEADLESS
#include "llwindowmesaheadless.h"
#elif LL_SDL
#include "llwindowsdl.h"
#elif LL_WINDOWS
#include "llwindowwin32.h"
#elif LL_DARWIN
#include "llwindowmacosx.h"
#endif

#include "llerror.h"
#include "llkeyboard.h"
#include "llwindowcallbacks.h"


//
// Globals
//
LLSplashScreen *gSplashScreenp = NULL;
BOOL gDebugClicks = FALSE;
BOOL gDebugWindowProc = FALSE;

// <FS:Zi> Allow file: links to open folders, chat history etc. on Linux systems
//const S32 gURLProtocolWhitelistCount = 5;
//const std::string gURLProtocolWhitelist[] = { "secondlife:", "http:", "https:", "data:", "mailto:" };
#if LL_LINUX
const S32 gURLProtocolWhitelistCount = 7;
const std::string gURLProtocolWhitelist[] = { "secondlife:", "http:", "https:", "ftp:", "data:", "mailto:", "file:" };
#else
const S32 gURLProtocolWhitelistCount = 6;
const std::string gURLProtocolWhitelist[] = { "secondlife:", "http:", "https:", "ftp:", "data:", "mailto:" };
#endif
// </FS:Zi>

// CP: added a handler list - this is what's used to open the protocol and is based on registry entry
//	   only meaningful difference currently is that file: protocols are opened using http:
//	   since no protocol handler exists in registry for file:
//     Important - these lists should match - protocol to handler
// Maestro: This list isn't referenced anywhere that I could find
//const std::string gURLProtocolWhitelistHandler[] = { "http", "http", "https" };	


S32 OSMessageBox(const std::string& text, const std::string& caption, U32 type)
{
	// Properly hide the splash screen when displaying the message box
	BOOL was_visible = FALSE;
	if (LLSplashScreen::isVisible())
	{
		was_visible = TRUE;
		LLSplashScreen::hide();
	}

	S32 result = 0;
#if LL_MESA_HEADLESS // !!! *FIX: (?)
	LL_WARNS() << "OSMessageBox: " << text << LL_ENDL;
	return OSBTN_OK;
#elif LL_WINDOWS
	result = OSMessageBoxWin32(text, caption, type);
#elif LL_DARWIN
	result = OSMessageBoxMacOSX(text, caption, type);
#elif LL_SDL
	result = OSMessageBoxSDL(text, caption, type);
#else
#error("OSMessageBox not implemented for this platform!")
#endif

	if (was_visible)
	{
		LLSplashScreen::show();
	}

	return result;
}


//
// LLWindow
//

LLWindow::LLWindow(LLWindowCallbacks* callbacks, BOOL fullscreen, U32 flags)
	: mCallbacks(callbacks),
	  mPostQuit(TRUE),
	  mFullscreen(fullscreen),
	  mFullscreenWidth(0),
	  mFullscreenHeight(0),
	  mFullscreenBits(0),
	  mFullscreenRefresh(0),
	  mSupportedResolutions(NULL),
	  mNumSupportedResolutions(0),
	  mCurrentCursor(UI_CURSOR_ARROW),
	  mNextCursor(UI_CURSOR_ARROW),
	  mCursorHidden(FALSE),
	  mBusyCount(0),
	  mIsMouseClipping(FALSE),
	  mMinWindowWidth(0),
	  mMinWindowHeight(0),
	  mSwapMethod(SWAP_METHOD_UNDEFINED),
	  mHideCursorPermanent(FALSE),
	  mFlags(flags),
	  mHighSurrogate(0)
{
}

LLWindow::~LLWindow()
{
}

//virtual
BOOL LLWindow::isValid()
{
	return TRUE;
}

//virtual
BOOL LLWindow::canDelete()
{
	return TRUE;
}

//virtual
void LLWindow::setTitle(const std::string& title)
{
    // the action happens in the platform specific impl
}

// virtual
void LLWindow::incBusyCount()
{
	++mBusyCount;
}

// virtual
void LLWindow::decBusyCount()
{
	if (mBusyCount > 0)
	{
		--mBusyCount;
	}
}

//virtual
void LLWindow::resetBusyCount()
{
	mBusyCount = 0;
}

//virtual
S32 LLWindow::getBusyCount() const
{
	return mBusyCount;
}

//virtual
ECursorType LLWindow::getCursor() const
{
	return mCurrentCursor;
}

//virtual
BOOL LLWindow::dialogColorPicker(F32 *r, F32 *g, F32 *b)
{
	return FALSE;
}

void *LLWindow::getMediaWindow()
{
	// Default to returning the platform window.
	return getPlatformWindow();
}

BOOL LLWindow::setSize(LLCoordScreen size)
{
	if (!getMaximized())
	{
		size.mX = llmax(size.mX, mMinWindowWidth);
		size.mY = llmax(size.mY, mMinWindowHeight);
	}
	return setSizeImpl(size);
}

BOOL LLWindow::setSize(LLCoordWindow size)
{
	//HACK: we are inconsistently using minimum window dimensions
	// in this case, we are constraining the inner "client" rect and other times
	// we constrain the outer "window" rect
	// There doesn't seem to be a good way to do this consistently without a bunch of platform
	// specific code
	if (!getMaximized())
	{
		size.mX = llmax(size.mX, mMinWindowWidth);
		size.mY = llmax(size.mY, mMinWindowHeight);
	}
	return setSizeImpl(size);
}


// virtual
void LLWindow::setMinSize(U32 min_width, U32 min_height, bool enforce_immediately)
{
	mMinWindowWidth = min_width;
	mMinWindowHeight = min_height;

	if (enforce_immediately)
	{
		LLCoordScreen cur_size;
		if (!getMaximized() && getSize(&cur_size))
		{
			if (cur_size.mX < mMinWindowWidth || cur_size.mY < mMinWindowHeight)
			{
				setSizeImpl(LLCoordScreen(llmin(cur_size.mX, mMinWindowWidth), llmin(cur_size.mY, mMinWindowHeight)));
			}
		}
	}
}

//virtual
void LLWindow::processMiscNativeEvents()
{
	// do nothing unless subclassed
}

//virtual
BOOL LLWindow::isPrimaryTextAvailable()
{
	return FALSE; // no
}
//virtual
BOOL LLWindow::pasteTextFromPrimary(LLWString &dst)
{
	return FALSE; // fail
}
// virtual
BOOL LLWindow::copyTextToPrimary(const LLWString &src)
{
	return FALSE; // fail
}

// static
std::vector<std::string> LLWindow::getDynamicFallbackFontList()
{
#if LL_WINDOWS
	return LLWindowWin32::getDynamicFallbackFontList();
#elif LL_DARWIN
	return LLWindowMacOSX::getDynamicFallbackFontList();
#elif LL_SDL
	return LLWindowSDL::getDynamicFallbackFontList();
#else
	return std::vector<std::string>();
#endif
}

// static
std::vector<std::string> LLWindow::getDisplaysResolutionList()
{
#if LL_WINDOWS
	return LLWindowWin32::getDisplaysResolutionList();
#elif LL_DARWIN
	return LLWindowMacOSX::getDisplaysResolutionList();
#else
	return std::vector<std::string>();
#endif
}

#define UTF16_IS_HIGH_SURROGATE(U) ((U16)((U) - 0xD800) < 0x0400)
#define UTF16_IS_LOW_SURROGATE(U)  ((U16)((U) - 0xDC00) < 0x0400)
#define UTF16_SURROGATE_PAIR_TO_UTF32(H,L) (((H) << 10) + (L) - (0xD800 << 10) - 0xDC00 + 0x00010000)

void LLWindow::handleUnicodeUTF16(U16 utf16, MASK mask)
{
	// Note that we could discard unpaired surrogates, but I'm
	// following the Unicode Consortium's recommendation here;
	// that is, to preserve those unpaired surrogates in UTF-32
	// values.  _To_preserve_ means to pass to the callback in our
	// context.

	if (mHighSurrogate == 0)
	{
		if (UTF16_IS_HIGH_SURROGATE(utf16))
		{
			mHighSurrogate = utf16;
		}
		else
		{
			mCallbacks->handleUnicodeChar(utf16, mask);
		}
	}
	else
	{
		if (UTF16_IS_LOW_SURROGATE(utf16))
		{
			/* A legal surrogate pair.  */			
			mCallbacks->handleUnicodeChar(UTF16_SURROGATE_PAIR_TO_UTF32(mHighSurrogate, utf16), mask);
			mHighSurrogate = 0;
		}
		else if (UTF16_IS_HIGH_SURROGATE(utf16))
		{
			/* Two consecutive high surrogates.  */
			mCallbacks->handleUnicodeChar(mHighSurrogate, mask);
			mHighSurrogate = utf16;
		}
		else
		{
			/* A non-low-surrogate preceeded by a high surrogate. */
			mCallbacks->handleUnicodeChar(mHighSurrogate, mask);
			mHighSurrogate = 0;
			mCallbacks->handleUnicodeChar(utf16, mask);
		}
	}
}

//
// LLSplashScreen
//

// static
bool LLSplashScreen::isVisible()
{
	return gSplashScreenp ? true: false;
}

// static
LLSplashScreen *LLSplashScreen::create()
{
#if LL_MESA_HEADLESS || LL_SDL  // !!! *FIX: (?)
	return 0;
#elif LL_WINDOWS
	return new LLSplashScreenWin32;
#elif LL_DARWIN
	return new LLSplashScreenMacOSX;
#else
#error("LLSplashScreen not implemented on this platform!")
#endif
}


//static
void LLSplashScreen::show()
{
	if (!gSplashScreenp)
	{
#if LL_WINDOWS && !LL_MESA_HEADLESS
		gSplashScreenp = new LLSplashScreenWin32;
#elif LL_DARWIN
		gSplashScreenp = new LLSplashScreenMacOSX;
#endif
		if (gSplashScreenp)
		{
			gSplashScreenp->showImpl();
		}
	}
}

//static
void LLSplashScreen::update(const std::string& str)
{
	LLSplashScreen::show();
	if (gSplashScreenp)
	{
		gSplashScreenp->updateImpl(str);
	}
}

//static
void LLSplashScreen::hide()
{
	if (gSplashScreenp)
	{
		gSplashScreenp->hideImpl();
	}
	delete gSplashScreenp;
	gSplashScreenp = NULL;
}

//
// LLWindowManager
//

// TODO: replace with std::set
static std::set<LLWindow*> sWindowList;

LLWindow* LLWindowManager::createWindow(
	LLWindowCallbacks* callbacks,
	const std::string& title, const std::string& name, S32 x, S32 y, S32 width, S32 height, U32 flags,
	BOOL fullscreen, 
	BOOL clearBg,
	BOOL enable_vsync,
	BOOL use_gl,
	BOOL ignore_pixel_depth,
<<<<<<< HEAD
	//U32 fsaa_samples)
	U32 fsaa_samples,
	BOOL useLegacyCursors) // <FS:LO> Legacy cursor setting from main program
=======
	U32 fsaa_samples,
    U32 max_cores,
    U32 max_vram,
    F32 max_gl_version)
>>>>>>> dc4f65a2
{
	LLWindow* new_window;

	if (use_gl)
	{
#if LL_MESA_HEADLESS
		new_window = new LLWindowMesaHeadless(callbacks,
			title, name, x, y, width, height, flags, 
			fullscreen, clearBg, enable_vsync, use_gl, ignore_pixel_depth);
#elif LL_SDL
		new_window = new LLWindowSDL(callbacks,
			title, x, y, width, height, flags, 
			//fullscreen, clearBg, enable_vsync, use_gl, ignore_pixel_depth, fsaa_samples);
			fullscreen, clearBg, enable_vsync, use_gl, ignore_pixel_depth, fsaa_samples, useLegacyCursors); // <FS:LO> Legacy cursor setting from main program
#elif LL_WINDOWS
		new_window = new LLWindowWin32(callbacks,
			title, name, x, y, width, height, flags, 
<<<<<<< HEAD
			//fullscreen, clearBg, enable_vsync, use_gl, ignore_pixel_depth, fsaa_samples);
			fullscreen, clearBg, enable_vsync, use_gl, ignore_pixel_depth, fsaa_samples, useLegacyCursors); // <FS:LO> Legacy cursor setting from main program
=======
			fullscreen, clearBg, enable_vsync, use_gl, ignore_pixel_depth, fsaa_samples, max_cores, max_vram, max_gl_version);
>>>>>>> dc4f65a2
#elif LL_DARWIN
		new_window = new LLWindowMacOSX(callbacks,
			title, name, x, y, width, height, flags, 
			//fullscreen, clearBg, enable_vsync, use_gl, ignore_pixel_depth, fsaa_samples);
			fullscreen, clearBg, enable_vsync, use_gl, ignore_pixel_depth, fsaa_samples, useLegacyCursors); // <FS:LO> Legacy cursor setting from main program
#endif
	}
	else
	{
		new_window = new LLWindowHeadless(callbacks,
			title, name, x, y, width, height, flags, 
			fullscreen, clearBg, enable_vsync, use_gl, ignore_pixel_depth);
	}

	if (FALSE == new_window->isValid())
	{
		delete new_window;
		LL_WARNS() << "LLWindowManager::create() : Error creating window." << LL_ENDL;
		return NULL;
	}
	sWindowList.insert(new_window);
	return new_window;
}

BOOL LLWindowManager::destroyWindow(LLWindow* window)
{
	if (sWindowList.find(window) == sWindowList.end())
	{
		LL_ERRS() << "LLWindowManager::destroyWindow() : Window pointer not valid, this window doesn't exist!" 
			<< LL_ENDL;
		return FALSE;
	}

	window->close();

	sWindowList.erase(window);

	delete window;

	return TRUE;
}

BOOL LLWindowManager::isWindowValid(LLWindow *window)
{
	return sWindowList.find(window) != sWindowList.end();
}

//coordinate conversion utility funcs that forward to llwindow
LLCoordCommon LL_COORD_TYPE_WINDOW::convertToCommon() const
{
	const LLCoordWindow& self = LLCoordWindow::getTypedCoords(*this);

	LLCoordGL out;
	LLWindow::instance_snapshot().begin()->convertCoords(self, &out);
	return out.convert();
}

void LL_COORD_TYPE_WINDOW::convertFromCommon(const LLCoordCommon& from)
{
	LLCoordWindow& self = LLCoordWindow::getTypedCoords(*this);

	LLCoordGL from_gl(from);
	LLWindow::instance_snapshot().begin()->convertCoords(from_gl, &self);
}

LLCoordCommon LL_COORD_TYPE_SCREEN::convertToCommon() const
{
	const LLCoordScreen& self = LLCoordScreen::getTypedCoords(*this);

	LLCoordGL out;
	LLWindow::instance_snapshot().begin()->convertCoords(self, &out);
	return out.convert();
}

void LL_COORD_TYPE_SCREEN::convertFromCommon(const LLCoordCommon& from)
{
	LLCoordScreen& self = LLCoordScreen::getTypedCoords(*this);

	LLCoordGL from_gl(from);
	LLWindow::instance_snapshot().begin()->convertCoords(from_gl, &self);
}<|MERGE_RESOLUTION|>--- conflicted
+++ resolved
@@ -415,16 +415,11 @@
 	BOOL enable_vsync,
 	BOOL use_gl,
 	BOOL ignore_pixel_depth,
-<<<<<<< HEAD
-	//U32 fsaa_samples)
-	U32 fsaa_samples,
-	BOOL useLegacyCursors) // <FS:LO> Legacy cursor setting from main program
-=======
 	U32 fsaa_samples,
     U32 max_cores,
     U32 max_vram,
-    F32 max_gl_version)
->>>>>>> dc4f65a2
+    F32 max_gl_version,
+	BOOL useLegacyCursors) // <FS:LO> Legacy cursor setting from main program
 {
 	LLWindow* new_window;
 
@@ -442,12 +437,8 @@
 #elif LL_WINDOWS
 		new_window = new LLWindowWin32(callbacks,
 			title, name, x, y, width, height, flags, 
-<<<<<<< HEAD
-			//fullscreen, clearBg, enable_vsync, use_gl, ignore_pixel_depth, fsaa_samples);
-			fullscreen, clearBg, enable_vsync, use_gl, ignore_pixel_depth, fsaa_samples, useLegacyCursors); // <FS:LO> Legacy cursor setting from main program
-=======
-			fullscreen, clearBg, enable_vsync, use_gl, ignore_pixel_depth, fsaa_samples, max_cores, max_vram, max_gl_version);
->>>>>>> dc4f65a2
+			//fullscreen, clearBg, enable_vsync, use_gl, ignore_pixel_depth, fsaa_samples, max_cores, max_vram, max_gl_version);
+			fullscreen, clearBg, enable_vsync, use_gl, ignore_pixel_depth, fsaa_samples, max_cores, max_vram, max_gl_version, useLegacyCursors); // <FS:LO> Legacy cursor setting from main program
 #elif LL_DARWIN
 		new_window = new LLWindowMacOSX(callbacks,
 			title, name, x, y, width, height, flags, 
