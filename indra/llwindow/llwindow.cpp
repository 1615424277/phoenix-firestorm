--- conflicted
+++ resolved
@@ -430,30 +430,18 @@
 #elif LL_SDL
 		new_window = new LLWindowSDL(callbacks,
 			title, x, y, width, height, flags, 
-<<<<<<< HEAD
-			//fullscreen, clearBg, disable_vsync, use_gl, ignore_pixel_depth, fsaa_samples);
-			fullscreen, clearBg, disable_vsync, use_gl, ignore_pixel_depth, fsaa_samples, useLegacyCursors); // <FS:LO> Legacy cursor setting from main program
+			//fullscreen, clearBg, enable_vsync, use_gl, ignore_pixel_depth, fsaa_samples);
+			fullscreen, clearBg, enable_vsync, use_gl, ignore_pixel_depth, fsaa_samples, useLegacyCursors); // <FS:LO> Legacy cursor setting from main program
 #elif LL_WINDOWS
 		new_window = new LLWindowWin32(callbacks,
 			title, name, x, y, width, height, flags, 
-			//fullscreen, clearBg, disable_vsync, use_gl, ignore_pixel_depth, fsaa_samples);
-			fullscreen, clearBg, disable_vsync, use_gl, ignore_pixel_depth, fsaa_samples, useLegacyCursors); // <FS:LO> Legacy cursor setting from main program
+			//fullscreen, clearBg, enable_vsync, use_gl, ignore_pixel_depth, fsaa_samples);
+			fullscreen, clearBg, enable_vsync, use_gl, ignore_pixel_depth, fsaa_samples, useLegacyCursors); // <FS:LO> Legacy cursor setting from main program
 #elif LL_DARWIN
 		new_window = new LLWindowMacOSX(callbacks,
 			title, name, x, y, width, height, flags, 
-			//fullscreen, clearBg, disable_vsync, use_gl, ignore_pixel_depth, fsaa_samples);
-			fullscreen, clearBg, disable_vsync, use_gl, ignore_pixel_depth, fsaa_samples, useLegacyCursors); // <FS:LO> Legacy cursor setting from main program
-=======
-			fullscreen, clearBg, enable_vsync, use_gl, ignore_pixel_depth, fsaa_samples);
-#elif LL_WINDOWS
-		new_window = new LLWindowWin32(callbacks,
-			title, name, x, y, width, height, flags, 
-			fullscreen, clearBg, enable_vsync, use_gl, ignore_pixel_depth, fsaa_samples);
-#elif LL_DARWIN
-		new_window = new LLWindowMacOSX(callbacks,
-			title, name, x, y, width, height, flags, 
-			fullscreen, clearBg, enable_vsync, use_gl, ignore_pixel_depth, fsaa_samples);
->>>>>>> 28cefb3a
+			//fullscreen, clearBg, enable_vsync, use_gl, ignore_pixel_depth, fsaa_samples);
+			fullscreen, clearBg, enable_vsync, use_gl, ignore_pixel_depth, fsaa_samples, useLegacyCursors); // <FS:LO> Legacy cursor setting from main program
 #endif
 	}
 	else
