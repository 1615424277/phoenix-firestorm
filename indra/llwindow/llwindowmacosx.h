--- conflicted
+++ resolved
@@ -112,13 +112,9 @@
 	/*virtual*/ void allowLanguageTextInput(LLPreeditor *preeditor, BOOL b);
 	/*virtual*/ void interruptLanguageTextInput();
 	/*virtual*/ void spawnWebBrowser(const std::string& escaped_url, bool async);
-<<<<<<< HEAD
-	/*virtual*/ F32 getDeviceScaleFactor();
+	/*virtual*/ F32 getSystemUISize();
 	/*virtual*/ void openFile(const std::string& file_name);
 	/*virtual*/ void setTitle(const std::string& title);
-=======
-	/*virtual*/ F32 getSystemUISize();
->>>>>>> 986567a6
 
 	static std::vector<std::string> getDynamicFallbackFontList();
 
