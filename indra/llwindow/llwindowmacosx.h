--- conflicted
+++ resolved
@@ -116,14 +116,11 @@
     void spawnWebBrowser(const std::string& escaped_url, bool async) override;
     F32 getSystemUISize() override;
 
-<<<<<<< HEAD
-=======
     bool getInputDevices(U32 device_type_filter,
                          std::function<bool(std::string&, LLSD&, void*)> osx_callback,
                          void* win_callback,
                          void* userdata) override;
 
->>>>>>> 33ad8db7
     static std::vector<std::string> getDisplaysResolutionList();
 
     static std::vector<std::string> getDynamicFallbackFontList();
@@ -160,40 +157,21 @@
         BOOL ignore_pixel_depth,
         U32 fsaa_samples);
         ~LLWindowMacOSX();
-<<<<<<< HEAD
 
     void    initCursors();
     BOOL    isValid() override;
     void    moveWindow(const LLCoordScreen& position,const LLCoordScreen& size);
 
-=======
-
-    void    initCursors();
-    BOOL    isValid() override;
-    void    moveWindow(const LLCoordScreen& position,const LLCoordScreen& size);
->>>>>>> 33ad8db7
 
     // Changes display resolution. Returns true if successful
     BOOL    setDisplayResolution(S32 width, S32 height, S32 bits, S32 refresh);
 
-<<<<<<< HEAD
     // Go back to last fullscreen display resolution.
     BOOL    setFullscreenResolution();
 
     // Restore the display resolution to its value before we ran the app.
     BOOL    resetDisplayResolution();
 
-=======
-    // Changes display resolution. Returns true if successful
-    BOOL    setDisplayResolution(S32 width, S32 height, S32 bits, S32 refresh);
-
-    // Go back to last fullscreen display resolution.
-    BOOL    setFullscreenResolution();
-
-    // Restore the display resolution to its value before we ran the app.
-    BOOL    resetDisplayResolution();
-
->>>>>>> 33ad8db7
     BOOL    shouldPostQuit() { return mPostQuit; }
 
     //Satisfy MAINT-3135 and MAINT-3288 with a flag.
