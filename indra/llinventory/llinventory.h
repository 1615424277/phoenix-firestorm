--- conflicted
+++ resolved
@@ -67,22 +67,6 @@
     // Accessors
     //--------------------------------------------------------------------
 public:
-<<<<<<< HEAD
-	virtual const LLUUID& getUUID() const; // inventoryID that this item points to
-	virtual const LLUUID& getLinkedUUID() const; // inventoryID that this item points to, else this item's inventoryID
-	const LLUUID& getParentUUID() const;
-	virtual const LLUUID& getThumbnailUUID() const;
-	virtual const std::string& getName() const;
-	virtual LLAssetType::EType getType() const;
-	LLAssetType::EType getActualType() const; // bypasses indirection for linked items
-	bool getIsLinkType() const;
-	virtual time_t getCreationDate() const;
-	
-	//--------------------------------------------------------------------
-	// Mutators
-	//   Will not call updateServer
-	//--------------------------------------------------------------------
-=======
     virtual const LLUUID& getUUID() const; // inventoryID that this item points to
     virtual const LLUUID& getLinkedUUID() const; // inventoryID that this item points to, else this item's inventoryID
     const LLUUID& getParentUUID() const;
@@ -97,7 +81,6 @@
     // Mutators
     //   Will not call updateServer
     //--------------------------------------------------------------------
->>>>>>> 1a8a5404
 public:
     void setUUID(const LLUUID& new_uuid);
     virtual void rename(const std::string& new_name);
@@ -115,19 +98,11 @@
     //   between simulator and viewer.
     //--------------------------------------------------------------------
 
-<<<<<<< HEAD
-	virtual bool importLegacyStream(std::istream& input_stream);
-	virtual bool exportLegacyStream(std::ostream& output_stream, bool include_asset_key = true) const;
-
-	virtual void updateParentOnServer(bool) const;
-	virtual void updateServer(bool) const;
-=======
     virtual bool importLegacyStream(std::istream& input_stream);
     virtual bool exportLegacyStream(std::ostream& output_stream, bool include_asset_key = true) const;
 
     virtual void updateParentOnServer(bool) const;
     virtual void updateServer(bool) const;
->>>>>>> 1a8a5404
 
     //--------------------------------------------------------------------
     // Member Variables
@@ -215,29 +190,17 @@
     // Assumes you have already called nextBlock().
     virtual void packMessage(LLMessageSystem* msg) const;
 
-<<<<<<< HEAD
-	// Returns true if the inventory item came through the network correctly.
-	// Uses a simple crc check which is defeatable, but we want to detect 
-	// network mangling somehow.
-	virtual bool unpackMessage(LLMessageSystem* msg, const char* block, S32 block_num = 0);
-=======
     // Returns true if the inventory item came through the network correctly.
     // Uses a simple crc check which is defeatable, but we want to detect
     // network mangling somehow.
     virtual bool unpackMessage(LLMessageSystem* msg, const char* block, S32 block_num = 0);
->>>>>>> 1a8a5404
 
     //--------------------------------------------------------------------
     // File Support
     //--------------------------------------------------------------------
 public:
-<<<<<<< HEAD
-	virtual bool importLegacyStream(std::istream& input_stream);
-	virtual bool exportLegacyStream(std::ostream& output_stream, bool include_asset_key = true) const;
-=======
     virtual bool importLegacyStream(std::istream& input_stream);
     virtual bool exportLegacyStream(std::ostream& output_stream, bool include_asset_key = true) const;
->>>>>>> 1a8a5404
 
     //--------------------------------------------------------------------
     // Helper Functions
@@ -304,13 +267,8 @@
     // File Support
     //--------------------------------------------------------------------
 public:
-<<<<<<< HEAD
-	virtual bool importLegacyStream(std::istream& input_stream);
-	virtual bool exportLegacyStream(std::ostream& output_stream, bool include_asset_key = true) const;
-=======
     virtual bool importLegacyStream(std::istream& input_stream);
     virtual bool exportLegacyStream(std::ostream& output_stream, bool include_asset_key = true) const;
->>>>>>> 1a8a5404
 
     LLSD exportLLSD() const;
     bool importLLSD(const LLSD& cat_data);
