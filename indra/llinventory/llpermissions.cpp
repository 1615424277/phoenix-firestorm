--- conflicted
+++ resolved
@@ -949,120 +949,71 @@
 // This converts a permissions mask into a string for debugging use.
 void mask_to_string(U32 mask, char* str, bool isOpenSim /*=false*/) // <FS:Beq/> remove misleading X for export when not in OpenSim
 {
-<<<<<<< HEAD
-	if (mask & PERM_MOVE)
-	{
-		*str = 'V';
-	}
-	else
-	{
-		*str = ' ';
-	}	
-	str++;
-
-	if (mask & PERM_MODIFY)
-	{
-		*str = 'M';
-	}
-	else
-	{
-		*str = ' ';
-	}	
-	str++;
-	
-	if (mask & PERM_COPY)
-	{
-		*str = 'C';
-	}
-	else
-	{
-		*str = ' ';
-	}	
-	str++;
-	
-	if (mask & PERM_TRANSFER)
-	{
-		*str = 'T';
-	}
-	else
-	{
-		*str = ' ';
-	}
-	str++;
-	
+    if (mask & PERM_MOVE)
+    {
+        *str = 'V';
+    }
+    else
+    {
+        *str = ' ';
+    }
+    str++;
+
+    if (mask & PERM_MODIFY)
+    {
+        *str = 'M';
+    }
+    else
+    {
+        *str = ' ';
+    }
+    str++;
+
+    if (mask & PERM_COPY)
+    {
+        *str = 'C';
+    }
+    else
+    {
+        *str = ' ';
+    }
+    str++;
+
+    if (mask & PERM_TRANSFER)
+    {
+        *str = 'T';
+    }
+    else
+    {
+        *str = ' ';
+    }
+    str++;
+
 // <FS:CR> OpenSim export permission
 #ifdef OPENSIM
-	// The export permission is only available in OpenSim.
-	if (isOpenSim)
-	{
-		if (mask & PERM_EXPORT)
-		{
-			*str = 'X';
-		}
-		else
-		{
-			*str = ' ';
-		}
-		str++;
-	}
+    // The export permission is only available in OpenSim.
+    if (isOpenSim)
+    {
+        if (mask & PERM_EXPORT)
+        {
+            *str = 'X';
+        }
+        else
+        {
+            *str = ' ';
+        }
+        str++;
+    }
 #endif
 // </FS:CR>
-	*str = '\0';
-=======
-    if (mask & PERM_MOVE)
-    {
-        *str = 'V';
-    }
-    else
-    {
-        *str = ' ';
-    }
-    str++;
-
-    if (mask & PERM_MODIFY)
-    {
-        *str = 'M';
-    }
-    else
-    {
-        *str = ' ';
-    }
-    str++;
-
-    if (mask & PERM_COPY)
-    {
-        *str = 'C';
-    }
-    else
-    {
-        *str = ' ';
-    }
-    str++;
-
-    if (mask & PERM_TRANSFER)
-    {
-        *str = 'T';
-    }
-    else
-    {
-        *str = ' ';
-    }
-    str++;
     *str = '\0';
->>>>>>> 38c2a5bd
 }
 
 std::string mask_to_string(U32 mask, bool isOpenSim /*=false*/) // <FS:Beq/> remove misleading X for export when not in OpenSim
 {
-<<<<<<< HEAD
-	char str[16];
-	mask_to_string(mask, str, isOpenSim); // <FS:Beq/> remove misleading X for export when not in OpenSim
-	return std::string(str);
-=======
     char str[16];
-    mask_to_string(mask, str);
+    mask_to_string(mask, str, isOpenSim); // <FS:Beq/> remove misleading X for export when not in OpenSim
     return std::string(str);
->>>>>>> 38c2a5bd
 }
 
 ///----------------------------------------------------------------------------
