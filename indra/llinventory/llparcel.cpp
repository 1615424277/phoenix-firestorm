/**
 * @file llparcel.cpp
 * @brief A land parcel.
 *
 * $LicenseInfo:firstyear=2002&license=viewerlgpl$
 * Second Life Viewer Source Code
 * Copyright (C) 2010, Linden Research, Inc.
 *
 * This library is free software; you can redistribute it and/or
 * modify it under the terms of the GNU Lesser General Public
 * License as published by the Free Software Foundation;
 * version 2.1 of the License only.
 *
 * This library is distributed in the hope that it will be useful,
 * but WITHOUT ANY WARRANTY; without even the implied warranty of
 * MERCHANTABILITY or FITNESS FOR A PARTICULAR PURPOSE.  See the GNU
 * Lesser General Public License for more details.
 *
 * You should have received a copy of the GNU Lesser General Public
 * License along with this library; if not, write to the Free Software
 * Foundation, Inc., 51 Franklin Street, Fifth Floor, Boston, MA  02110-1301  USA
 *
 * Linden Research, Inc., 945 Battery Street, San Francisco, CA  94111  USA
 * $/LicenseInfo$
 */

#include "linden_common.h"

#include "indra_constants.h"
#include <iostream>

#include "llparcel.h"
#include "llstreamtools.h"

#include "llmath.h"
#include "llsd.h"
#include "llsdutil.h"
#include "lltransactiontypes.h"
#include "lltransactionflags.h"
#include "llsdutil_math.h"
#include "message.h"
#include "u64.h"
#include "llregionflags.h"
#include <boost/range/adaptor/map.hpp>

static const F32 SOME_BIG_NUMBER = 1000.0f;
static const F32 SOME_BIG_NEG_NUMBER = -1000.0f;
static const std::string PARCEL_OWNERSHIP_STATUS_STRING[LLParcel::OS_COUNT+1] =
{
    "leased",
    "lease_pending",
    "abandoned",
    "none"
};

// NOTE: Adding parcel categories also requires updating:
// * floater_about_land.xml category combobox
// * Web site "create event" tools
// DO NOT DELETE ITEMS FROM THIS LIST WITHOUT DEEPLY UNDERSTANDING WHAT YOU'RE DOING.
//
static const std::string PARCEL_CATEGORY_STRING[LLParcel::C_COUNT] =
{
    "none",
    "linden",
    "adult",
    "arts",
    "store", // "business" legacy name
    "educational",
    "game",  // "gaming" legacy name
    "gather", // "hangout" legacy name
    "newcomer",
    "park",
    "home",  // "residential" legacy name
    "shopping",
    "stage",
    "other",
    "rental"
};
static const std::string PARCEL_CATEGORY_UI_STRING[LLParcel::C_COUNT + 1] =
{
    "None",
    "Linden Location",
    "Adult",
    "Arts and Culture",
    "Business",
    "Educational",
    "Gaming",
    "Hangout",
    "Newcomer Friendly",
    "Parks and Nature",
    "Residential",
    "Shopping",
    "Stage",
    "Other",
    "Rental",
    "Any",   // valid string for parcel searches
};

static const std::string PARCEL_ACTION_STRING[LLParcel::A_COUNT + 1] =
{
    "create",
    "release",
    "absorb",
    "absorbed",
    "divide",
    "division",
    "acquire",
    "relinquish",
    "confirm",
    "unknown"
};



//const char* revert_action_to_string(LLParcel::ESaleTimerExpireAction action);
//LLParcel::ESaleTimerExpireAction revert_string_to_action(const char* s);
const std::string& category_to_ui_string(LLParcel::ECategory category);
LLParcel::ECategory category_ui_string_to_category(const std::string& s);

LLParcel::LLParcel()
{
    init(LLUUID::null, true, false, false, 0, 0, 0, 0, 0, 1.f, 0);
}


LLParcel::LLParcel(const LLUUID &owner_id,
                   bool modify, bool terraform, bool damage,
                   time_t claim_date, S32 claim_price_per_meter,
                   S32 rent_price_per_meter, S32 area, S32 sim_object_limit, F32 parcel_object_bonus,
                   bool is_group_owned)
{
    init( owner_id, modify, terraform, damage, claim_date,
          claim_price_per_meter, rent_price_per_meter, area, sim_object_limit, parcel_object_bonus,
          is_group_owned);
}


// virtual
LLParcel::~LLParcel()
{
    // user list cleaned up by std::vector destructor.
}

void LLParcel::init(const LLUUID &owner_id,
                    bool modify, bool terraform, bool damage,
                    time_t claim_date, S32 claim_price_per_meter,
                    S32 rent_price_per_meter, S32 area, S32 sim_object_limit, F32 parcel_object_bonus,
                    bool is_group_owned)
{
    mID.setNull();
    mOwnerID            = owner_id;
    mGroupOwned         = is_group_owned;
    mClaimDate          = claim_date;
    mClaimPricePerMeter = claim_price_per_meter;
    mRentPricePerMeter  = rent_price_per_meter;
    mArea               = area;
    mDiscountRate       = 1.0f;
    mDrawDistance       = 512.f;

    mUserLookAt.setVec(0.0f, 0.f, 0.f);
    // Default to using the parcel's landing point, if any.
    mLandingType = L_LANDING_POINT;

    // *FIX: if owner_id != null, should be owned or sale pending,
    // investigate init callers.
    mStatus = OS_NONE;
    mCategory = C_NONE;
    mAuthBuyerID.setNull();
    //mBuyerID.setNull();
    //mJoinNeighbors = 0x0;
    mSaleTimerExpires.setTimerExpirySec(0);
    mSaleTimerExpires.stop();
    mGraceExtension = 0;
    //mExpireAction = STEA_REVERT;
    //mRecordTransaction = false;

    mAuctionID = 0;
    mInEscrow = false;

    mParcelFlags = PF_DEFAULT;
    setParcelFlag(PF_CREATE_OBJECTS,  modify);
    setParcelFlag(PF_ALLOW_TERRAFORM, terraform);
    setParcelFlag(PF_ALLOW_DAMAGE,    damage);

    mSalePrice          = 10000;
    setName(LLStringUtil::null);
    setDesc(LLStringUtil::null);
    setMusicURL(LLStringUtil::null);
    setMediaURL(LLStringUtil::null);
    setMediaDesc(LLStringUtil::null);
    setMediaType(LLStringUtil::null);
    mMediaID.setNull();
    mMediaAutoScale = 0;
    mMediaLoop = 1;
    mMediaWidth = 0;
    mMediaHeight = 0;
    setMediaCurrentURL(LLStringUtil::null);
    mMediaAllowNavigate = 1;
    mMediaURLTimeout = 0.0f;
    mMediaPreventCameraZoom = 0;

    mGroupID.setNull();

    mPassPrice = PARCEL_PASS_PRICE_DEFAULT;
    mPassHours = PARCEL_PASS_HOURS_DEFAULT;

    mAABBMin.setVec(SOME_BIG_NUMBER, SOME_BIG_NUMBER, SOME_BIG_NUMBER);
    mAABBMax.setVec(SOME_BIG_NEG_NUMBER, SOME_BIG_NEG_NUMBER, SOME_BIG_NEG_NUMBER);

    mLocalID = INVALID_PARCEL_ID;

    //mSimWidePrimCorrection = 0;
    setMaxPrimCapacity((S32)(sim_object_limit * area / (F32)(REGION_WIDTH_METERS * REGION_WIDTH_METERS)));
    setSimWideMaxPrimCapacity(0);
    setSimWidePrimCount(0);
    setOwnerPrimCount(0);
    setGroupPrimCount(0);
    setOtherPrimCount(0);
    setSelectedPrimCount(0);
    setTempPrimCount(0);
    setCleanOtherTime(0);
    setRegionPushOverride(false);
    setRegionDenyAnonymousOverride(false);
    setRegionDenyAgeUnverifiedOverride(false);
    setParcelPrimBonus(parcel_object_bonus);

    setPreviousOwnerID(LLUUID::null);
    setPreviouslyGroupOwned(false);

    setSeeAVs(true);
    setAllowGroupAVSounds(true);
    setAllowAnyAVSounds(true);
    setHaveNewParcelLimitData(false);

    setRegionAllowEnvironmentOverride(false);
    setParcelEnvironmentVersion(INVALID_PARCEL_ENVIRONMENT_VERSION);

    setObscureMOAP(false);
}

void LLParcel::overrideOwner(const LLUUID& owner_id, bool is_group_owned)
{
    // Override with system permission (LLUUID::null)
    // Overridden parcels have no group
    mOwnerID = owner_id;
    mGroupOwned = is_group_owned;
    if(mGroupOwned)
    {
        mGroupID = mOwnerID;
    }
    else
    {
        mGroupID.setNull();
    }
    mInEscrow = false;
}

void LLParcel::overrideParcelFlags(U32 flags)
{
    mParcelFlags = flags;
}
void LLParcel::setName(const std::string& name)
{
    // The escaping here must match the escaping in the database
    // abstraction layer.
    mName = name;
    LLStringFn::replace_nonprintable_in_ascii(mName, LL_UNKNOWN_CHAR);
}

void LLParcel::setDesc(const std::string& desc)
{
    // The escaping here must match the escaping in the database
    // abstraction layer.
    mDesc = desc;
    mDesc = rawstr_to_utf8(mDesc);
}

void LLParcel::setMusicURL(const std::string& url)
{
    mMusicURL = url;
    // The escaping here must match the escaping in the database
    // abstraction layer.
    // This should really filter the url in some way. Other than
    // simply requiring non-printable.
    LLStringFn::replace_nonprintable_in_ascii(mMusicURL, LL_UNKNOWN_CHAR);
}

void LLParcel::setMediaURL(const std::string& url)
{
    mMediaURL = url;
    // The escaping here must match the escaping in the database
    // abstraction layer if it's ever added.
    // This should really filter the url in some way. Other than
    // simply requiring non-printable.
    LLStringFn::replace_nonprintable_in_ascii(mMediaURL, LL_UNKNOWN_CHAR);
}

void LLParcel::setMediaDesc(const std::string& desc)
{
    // The escaping here must match the escaping in the database
    // abstraction layer.
    mMediaDesc = desc;
    mMediaDesc = rawstr_to_utf8(mMediaDesc);
}
void LLParcel::setMediaType(const std::string& type)
{
    // The escaping here must match the escaping in the database
    // abstraction layer.
    mMediaType = type;
    mMediaType = rawstr_to_utf8(mMediaType);

    // This code attempts to preserve legacy movie functioning
    if(mMediaType.empty() && ! mMediaURL.empty())
    {
        setMediaType(std::string("video/vnd.secondlife.qt.legacy"));
    }
}
void LLParcel::setMediaWidth(S32 width)
{
    mMediaWidth = width;
}
void LLParcel::setMediaHeight(S32 height)
{
    mMediaHeight = height;
}

void LLParcel::setMediaCurrentURL(const std::string& url)
{
    mMediaCurrentURL = url;
    // The escaping here must match the escaping in the database
    // abstraction layer if it's ever added.
    // This should really filter the url in some way. Other than
    // simply requiring non-printable.
    LLStringFn::replace_nonprintable_in_ascii(mMediaCurrentURL, LL_UNKNOWN_CHAR);

}

void LLParcel::setMediaURLResetTimer(F32 time)
{
    mMediaResetTimer.start();
    mMediaResetTimer.setTimerExpirySec(time);
}

// virtual
void LLParcel::setLocalID(S32 local_id)
{
    mLocalID = local_id;
}

void LLParcel::setAllParcelFlags(U32 flags)
{
    mParcelFlags = flags;
}

void LLParcel::setParcelFlag(U32 flag, bool b)
{
    if (b)
    {
        mParcelFlags |= flag;
    }
    else
    {
        mParcelFlags &= ~flag;
    }
}


bool LLParcel::allowModifyBy(const LLUUID &agent_id, const LLUUID &group_id) const
{
    if (agent_id == LLUUID::null)
    {
        // system always can enter
        return true;
    }
    else if (isPublic())
    {
        return true;
    }
    else if (agent_id == mOwnerID)
    {
        // owner can always perform operations
        return true;
    }
    else if (mParcelFlags & PF_CREATE_OBJECTS)
    {
        return true;
    }
    else if ((mParcelFlags & PF_CREATE_GROUP_OBJECTS)
             && group_id.notNull() )
    {
        return (getGroupID() == group_id);
    }

    return false;
}

bool LLParcel::allowTerraformBy(const LLUUID &agent_id) const
{
    if (agent_id == LLUUID::null)
    {
        // system always can enter
        return true;
    }
    else if(OS_LEASED == mStatus)
    {
        if(agent_id == mOwnerID)
        {
            // owner can modify leased land
            return true;
        }
        else
        {
            // otherwise check other people
            return mParcelFlags & PF_ALLOW_TERRAFORM;
        }
    }
    else
    {
        return false;
    }
}



void LLParcel::setArea(S32 area, S32 sim_object_limit)
{
    mArea = area;
    setMaxPrimCapacity((S32)(sim_object_limit * area / (F32)(REGION_WIDTH_METERS * REGION_WIDTH_METERS)));
}

void LLParcel::setDiscountRate(F32 rate)
{
    // this is to make sure that the rate is at least sane - this is
    // not intended to enforce economy rules. It only enfoces that the
    // rate is a scaler between 0 and 1.
    mDiscountRate = llclampf(rate);
}


//-----------------------------------------------------------
// File input and output
//-----------------------------------------------------------

bool LLParcel::importAccessEntry(std::istream& input_stream, LLAccessEntry* entry)
{
    skip_to_end_of_next_keyword("{", input_stream);
    while (input_stream.good())
    {
        skip_comments_and_emptyspace(input_stream);
        std::string line, keyword, value;
        get_line(line, input_stream, MAX_STRING);
        get_keyword_and_value(keyword, value, line);

        if ("}" == keyword)
        {
            break;
        }
        else if ("id" == keyword)
        {
            entry->mID.set( value );
        }
        else if ("name" == keyword)
        {
            // deprecated
        }
        else if ("time" == keyword)
        {
            S32 when{};
            LLStringUtil::convertToS32(value, when);
            entry->mTime = when;
        }
        else if ("flags" == keyword)
        {
            U32 setting{};
            LLStringUtil::convertToU32(value, setting);
            entry->mFlags = setting;
        }
        else
        {
            LL_WARNS() << "Unknown keyword in parcel access entry section: <"
            << keyword << ">" << LL_ENDL;
        }
    }
    return input_stream.good();
}

// Assumes we are in a block "ParcelData"
void LLParcel::packMessage(LLMessageSystem* msg)
{
    msg->addU32Fast( _PREHASH_ParcelFlags, getParcelFlags() );
    msg->addS32Fast( _PREHASH_SalePrice, getSalePrice() );
    msg->addStringFast( _PREHASH_Name,       getName() );
    msg->addStringFast( _PREHASH_Desc,       getDesc() );
    msg->addStringFast( _PREHASH_MusicURL,   getMusicURL() );
    msg->addStringFast( _PREHASH_MediaURL,   getMediaURL() );
    msg->addU8 ( "MediaAutoScale", getMediaAutoScale () );
    msg->addUUIDFast( _PREHASH_MediaID,  getMediaID() );
    msg->addUUIDFast( _PREHASH_GroupID,  getGroupID() );
    msg->addS32Fast( _PREHASH_PassPrice, mPassPrice );
    msg->addF32Fast( _PREHASH_PassHours, mPassHours );
    msg->addU8Fast(  _PREHASH_Category,  (U8)mCategory);
    msg->addUUIDFast( _PREHASH_AuthBuyerID, mAuthBuyerID);
    msg->addUUIDFast( _PREHASH_SnapshotID, mSnapshotID);
    msg->addVector3Fast(_PREHASH_UserLocation, mUserLocation);
    msg->addVector3Fast(_PREHASH_UserLookAt, mUserLookAt);
    msg->addU8Fast(  _PREHASH_LandingType, (U8)mLandingType);
}

// Assumes we are in a block "ParcelData"
void LLParcel::packMessage(LLSD& msg)
{
    // used in the viewer, the sim uses it's own packer
    msg["local_id"] = getLocalID();
    msg["parcel_flags"] = ll_sd_from_U32(getParcelFlags());
    msg["sale_price"] = getSalePrice();
    msg["name"] = getName();
    msg["description"] = getDesc();
    msg["music_url"] = getMusicURL();
    msg["media_url"] = getMediaURL();
    msg["media_desc"] = getMediaDesc();
    msg["media_type"] = getMediaType();
    msg["media_width"] = getMediaWidth();
    msg["media_height"] = getMediaHeight();
    msg["auto_scale"] = getMediaAutoScale();
    msg["media_loop"] = getMediaLoop();
    msg["media_current_url"] = getMediaCurrentURL();
    msg["obscure_media"] = false; // OBSOLETE - no longer used
    msg["obscure_music"] = false; // OBSOLETE - no longer used
    msg["media_id"] = getMediaID();
    msg["media_allow_navigate"] = getMediaAllowNavigate();
    msg["media_prevent_camera_zoom"] = getMediaPreventCameraZoom();
    msg["media_url_timeout"] = getMediaURLTimeout();
    msg["group_id"] = getGroupID();
    msg["pass_price"] = mPassPrice;
    msg["pass_hours"] = mPassHours;
    msg["category"] = (U8)mCategory;
    msg["auth_buyer_id"] = mAuthBuyerID;
    msg["snapshot_id"] = mSnapshotID;
    msg["user_location"] = ll_sd_from_vector3(mUserLocation);
    msg["user_look_at"] = ll_sd_from_vector3(mUserLookAt);
    msg["landing_type"] = (U8)mLandingType;
    msg["see_avs"] = (LLSD::Boolean) getSeeAVs();
    msg["group_av_sounds"] = (LLSD::Boolean) getAllowGroupAVSounds();
    msg["any_av_sounds"] = (LLSD::Boolean) getAllowAnyAVSounds();
    msg["obscure_moap"] = (LLSD::Boolean) getObscureMOAP();
}


void LLParcel::unpackMessage(LLMessageSystem* msg)
{
    std::string buffer;

    msg->getU32Fast( _PREHASH_ParcelData,_PREHASH_ParcelFlags, mParcelFlags );
    msg->getS32Fast( _PREHASH_ParcelData,_PREHASH_SalePrice, mSalePrice );
    msg->getStringFast( _PREHASH_ParcelData,_PREHASH_Name, buffer );
    setName(buffer);
    msg->getStringFast( _PREHASH_ParcelData,_PREHASH_Desc, buffer );
    setDesc(buffer);
    msg->getStringFast( _PREHASH_ParcelData,_PREHASH_MusicURL, buffer );
    setMusicURL(buffer);
    msg->getStringFast( _PREHASH_ParcelData,_PREHASH_MediaURL, buffer );
    setMediaURL(buffer);

    bool see_avs = true;            // All default to true for legacy server behavior
    bool any_av_sounds = true;
    bool group_av_sounds = true;
    bool have_new_parcel_limit_data = (msg->getSizeFast(_PREHASH_ParcelData, _PREHASH_SeeAVs) > 0);     // New version of server should send all 3 of these values
    have_new_parcel_limit_data &= (msg->getSizeFast(_PREHASH_ParcelData, _PREHASH_AnyAVSounds) > 0);
    have_new_parcel_limit_data &= (msg->getSizeFast(_PREHASH_ParcelData, _PREHASH_GroupAVSounds) > 0);
    if (have_new_parcel_limit_data)
    {
        msg->getBOOLFast(_PREHASH_ParcelData, _PREHASH_SeeAVs, see_avs);
        msg->getBOOLFast(_PREHASH_ParcelData, _PREHASH_AnyAVSounds, any_av_sounds);
        msg->getBOOLFast(_PREHASH_ParcelData, _PREHASH_GroupAVSounds, group_av_sounds);
    }
    setSeeAVs((bool) see_avs);
    setAllowAnyAVSounds((bool) any_av_sounds);
    setAllowGroupAVSounds((bool) group_av_sounds);

    setHaveNewParcelLimitData(have_new_parcel_limit_data);

    // non-optimized version
    msg->getU8 ( "ParcelData", "MediaAutoScale", mMediaAutoScale );

    msg->getUUIDFast( _PREHASH_ParcelData,_PREHASH_MediaID, mMediaID );
    msg->getUUIDFast( _PREHASH_ParcelData,_PREHASH_GroupID, mGroupID );
    msg->getS32Fast( _PREHASH_ParcelData,_PREHASH_PassPrice, mPassPrice );
    msg->getF32Fast( _PREHASH_ParcelData,_PREHASH_PassHours, mPassHours );
    U8 category;
    msg->getU8Fast(  _PREHASH_ParcelData,_PREHASH_Category, category);
    mCategory = (ECategory)category;
    msg->getUUIDFast( _PREHASH_ParcelData,_PREHASH_AuthBuyerID, mAuthBuyerID);
    msg->getUUIDFast( _PREHASH_ParcelData,_PREHASH_SnapshotID, mSnapshotID);
    msg->getVector3Fast(_PREHASH_ParcelData,_PREHASH_UserLocation, mUserLocation);
    msg->getVector3Fast(_PREHASH_ParcelData,_PREHASH_UserLookAt, mUserLookAt);
    U8 landing_type;
    msg->getU8Fast(  _PREHASH_ParcelData,_PREHASH_LandingType, landing_type);
    mLandingType = (ELandingType)landing_type;

    // New Media Data
    // Note: the message has been converted to TCP
    if(msg->has("MediaData"))
    {
        msg->getString("MediaData", "MediaDesc", buffer);
        setMediaDesc(buffer);
        msg->getString("MediaData", "MediaType", buffer);
        setMediaType(buffer);
        msg->getS32("MediaData", "MediaWidth", mMediaWidth);
        msg->getS32("MediaData", "MediaHeight", mMediaHeight);
        msg->getU8 ( "MediaData", "MediaLoop", mMediaLoop );
        // the ObscureMedia and ObscureMusic flags previously set here are no longer used
    }
    else
    {
        setMediaType(std::string("video/vnd.secondlife.qt.legacy"));
        setMediaDesc(std::string("No Description available without Server Upgrade"));
        mMediaLoop = true;
    }

    if(msg->getNumberOfBlocks("MediaLinkSharing") > 0)
    {
        msg->getString("MediaLinkSharing", "MediaCurrentURL", buffer);
        setMediaCurrentURL(buffer);
        msg->getU8 ( "MediaLinkSharing", "MediaAllowNavigate", mMediaAllowNavigate );
        msg->getU8 ( "MediaLinkSharing", "MediaPreventCameraZoom", mMediaPreventCameraZoom );
        msg->getF32( "MediaLinkSharing", "MediaURLTimeout", mMediaURLTimeout);
    }
    else
    {
        setMediaCurrentURL(LLStringUtil::null);
    }

}

void LLParcel::packAccessEntries(LLMessageSystem* msg,
                                 const std::map<LLUUID,LLAccessEntry>& list)
{
    LLAccessEntry::map::const_iterator cit = list.begin();
    LLAccessEntry::map::const_iterator end = list.end();

    if (cit == end)
    {
        msg->nextBlockFast(_PREHASH_List);
        msg->addUUIDFast(_PREHASH_ID, LLUUID::null );
        msg->addS32Fast(_PREHASH_Time, 0 );
        msg->addU32Fast(_PREHASH_Flags, 0 );
        return;
    }

    for ( ; cit != end; ++cit)
    {
        const LLAccessEntry& entry = (*cit).second;

        msg->nextBlockFast(_PREHASH_List);
        msg->addUUIDFast(_PREHASH_ID,    entry.mID );
        msg->addS32Fast(_PREHASH_Time,   entry.mTime );
        msg->addU32Fast(_PREHASH_Flags, entry.mFlags );
    }
}


void LLParcel::unpackAccessEntries(LLMessageSystem* msg,
                                   std::map<LLUUID,LLAccessEntry>* list)
{
    LLUUID id;
    S32 time;
    U32 flags;

    S32 i;
    S32 count = msg->getNumberOfBlocksFast(_PREHASH_List);
    for (i = 0; i < count; i++)
    {
        msg->getUUIDFast(_PREHASH_List, _PREHASH_ID, id, i);
        msg->getS32Fast(         _PREHASH_List, _PREHASH_Time, time, i);
        msg->getU32Fast(         _PREHASH_List, _PREHASH_Flags, flags, i);

        if (id.notNull())
        {
            LLAccessEntry entry;
            entry.mID = id;
            entry.mTime = time;
            entry.mFlags = flags;

            (*list)[entry.mID] = entry;
        }
    }
}


void LLParcel::unpackExperienceEntries( LLMessageSystem* msg, U32 type )
{
    LLUUID id;

    S32 i;
    S32 count = msg->getNumberOfBlocksFast(_PREHASH_List);
    for (i = 0; i < count; i++)
    {
        msg->getUUIDFast(_PREHASH_List, _PREHASH_ID, id, i);

        if (id.notNull())
        {
            mExperienceKeys[id]=type;
        }
    }
}



void LLParcel::expirePasses(S32 now)
{
    LLAccessEntry::map::iterator itor = mAccessList.begin();
    while (itor != mAccessList.end())
    {
        const LLAccessEntry& entry = (*itor).second;

        if (entry.mTime != 0 && entry.mTime < now)
        {
            mAccessList.erase(itor++);
        }
        else
        {
            ++itor;
        }
    }
}


bool LLParcel::operator==(const LLParcel &rhs) const
{
    if (mOwnerID != rhs.mOwnerID)
        return false;

    if (mParcelFlags != rhs.mParcelFlags)
        return false;

    if (mClaimDate != rhs.mClaimDate)
        return false;

    if (mClaimPricePerMeter != rhs.mClaimPricePerMeter)
        return false;

    if (mRentPricePerMeter != rhs.mRentPricePerMeter)
        return false;

    return true;
}

// Calculate rent
S32 LLParcel::getTotalRent() const
{
    return (S32)floor(0.5f + (F32)mArea * (F32)mRentPricePerMeter * (1.0f - mDiscountRate));
}

F32 LLParcel::getAdjustedRentPerMeter() const
{
    return ((F32)mRentPricePerMeter * (1.0f - mDiscountRate));
}

LLVector3 LLParcel::getCenterpoint() const
{
    LLVector3 rv;
    rv.mV[VX] = (getAABBMin().mV[VX] + getAABBMax().mV[VX]) * 0.5f;
    rv.mV[VY] = (getAABBMin().mV[VY] + getAABBMax().mV[VY]) * 0.5f;
    rv.mV[VZ] = 0.0f;
    return rv;
}

void LLParcel::extendAABB(const LLVector3& box_min, const LLVector3& box_max)
{
    // Patch up min corner of AABB
    S32 i;
    for (i=0; i<3; i++)
    {
        if (box_min.mV[i] < mAABBMin.mV[i])
        {
            mAABBMin.mV[i] = box_min.mV[i];
        }
    }

    // Patch up max corner of AABB
    for (i=0; i<3; i++)
    {
        if (box_max.mV[i] > mAABBMax.mV[i])
        {
            mAABBMax.mV[i] = box_max.mV[i];
        }
    }
}

bool LLParcel::addToAccessList(const LLUUID& agent_id, S32 time)
{
    if (mAccessList.size() >= (U32) PARCEL_MAX_ACCESS_LIST)
    {
        return false;
    }
    if (agent_id == getOwnerID())
    {
        // Can't add owner to these lists
        return false;
    }
    LLAccessEntry::map::iterator itor = mAccessList.begin();
    while (itor != mAccessList.end())
    {
        const LLAccessEntry& entry = (*itor).second;
        if (entry.mID == agent_id)
        {
            if (time == 0 || (entry.mTime != 0 && entry.mTime < time))
            {
                mAccessList.erase(itor++);
            }
            else
            {
                // existing one expires later
                return false;
            }
        }
        else
        {
            ++itor;
        }
    }

    LLAccessEntry new_entry;
    new_entry.mID            = agent_id;
    new_entry.mTime  = time;
    new_entry.mFlags = 0x0;
    mAccessList[new_entry.mID] = new_entry;
    return true;
}

bool LLParcel::addToBanList(const LLUUID& agent_id, S32 time)
{
    if (mBanList.size() >= (U32) PARCEL_MAX_ACCESS_LIST)
    {
        // Not using ban list, so not a rational thing to do
        return false;
    }
    if (agent_id == getOwnerID())
    {
        // Can't add owner to these lists
        return false;
    }

    LLAccessEntry::map::iterator itor = mBanList.begin();
    while (itor != mBanList.end())
    {
        const LLAccessEntry& entry = (*itor).second;
        if (entry.mID == agent_id)
        {
            if (time == 0 || (entry.mTime != 0 && entry.mTime < time))
            {
                mBanList.erase(itor++);
            }
            else
            {
                // existing one expires later
                return false;
            }
        }
        else
        {
            ++itor;
        }
    }

    LLAccessEntry new_entry;
    new_entry.mID            = agent_id;
    new_entry.mTime  = time;
    new_entry.mFlags = 0x0;
    mBanList[new_entry.mID] = new_entry;
    return true;
}

<<<<<<< HEAD
BOOL remove_from_access_array(std::map<LLUUID,LLAccessEntry>* list, const LLUUID& agent_id);    // <FS:CR> Various missing prototypes
BOOL remove_from_access_array(std::map<LLUUID,LLAccessEntry>* list,
=======
bool remove_from_access_array(std::map<LLUUID,LLAccessEntry>* list, const LLUUID& agent_id);    // <FS:CR> Various missing prototypes
bool remove_from_access_array(std::map<LLUUID,LLAccessEntry>* list,
>>>>>>> 050d2fef
                              const LLUUID& agent_id)
{
    bool removed = false;
    LLAccessEntry::map::iterator itor = list->begin();
    while (itor != list->end())
    {
        const LLAccessEntry& entry = (*itor).second;
        if (entry.mID == agent_id)
        {
            list->erase(itor++);
            removed = true;
        }
        else
        {
            ++itor;
        }
    }
    return removed;
}

bool LLParcel::removeFromAccessList(const LLUUID& agent_id)
{
    return remove_from_access_array(&mAccessList, agent_id);
}

bool LLParcel::removeFromBanList(const LLUUID& agent_id)
{
    return remove_from_access_array(&mBanList, agent_id);
}

// static
const std::string& LLParcel::getOwnershipStatusString(EOwnershipStatus status)
{
    return ownership_status_to_string(status);
}

// static
const std::string& LLParcel::getCategoryString(ECategory category)
{
    return category_to_string(category);
}

// static
const std::string& LLParcel::getCategoryUIString(ECategory category)
{
    return category_to_ui_string(category);
}

// static
LLParcel::ECategory LLParcel::getCategoryFromString(const std::string& string)
{
    return category_string_to_category(string);
}

// static
LLParcel::ECategory LLParcel::getCategoryFromUIString(const std::string& string)
{
    return category_ui_string_to_category(string);
}

// static
const std::string& LLParcel::getActionString(LLParcel::EAction action)
{
    S32 index = 0;
    if((action >= 0) && (action < LLParcel::A_COUNT))
    {
        index = action;
    }
    else
    {
        index = A_COUNT;
    }
    return PARCEL_ACTION_STRING[index];
}

bool LLParcel::isSaleTimerExpired(const U64& time)
{
    if (!mSaleTimerExpires.getStarted())
    {
        return false;
    }
<<<<<<< HEAD
    BOOL expired = mSaleTimerExpires.checkExpirationAndReset(0.0f);
=======
    bool expired = mSaleTimerExpires.checkExpirationAndReset(0.0f);
>>>>>>> 050d2fef
    if (expired)
    {
        mSaleTimerExpires.stop();
    }
    return expired;
}

bool LLParcel::isMediaResetTimerExpired(const U64& time)
{
    if (!mMediaResetTimer.getStarted())
    {
        return false;
    }
<<<<<<< HEAD
    BOOL expired = mMediaResetTimer.checkExpirationAndReset(0.0f);
=======
    bool expired = mMediaResetTimer.checkExpirationAndReset(0.0f);
>>>>>>> 050d2fef
    if (expired)
    {
        mMediaResetTimer.stop();
    }
    return expired;
}


void LLParcel::startSale(const LLUUID& buyer_id, bool is_buyer_group)
{
    // TODO -- this and all Sale related methods need to move out of the LLParcel
    // base class and into server-side-only LLSimParcel class
    setPreviousOwnerID(mOwnerID);
    setPreviouslyGroupOwned(mGroupOwned);

    mOwnerID = buyer_id;
    mGroupOwned = is_buyer_group;
    if(mGroupOwned)
    {
        mGroupID = mOwnerID;
    }
    else
    {
        mGroupID.setNull();
    }
    mSaleTimerExpires.start();
    mSaleTimerExpires.setTimerExpirySec(U64Microseconds(DEFAULT_USEC_SALE_TIMEOUT));
    mStatus = OS_LEASE_PENDING;
    mClaimDate = time(NULL);
    setAuctionID(0);
    // clear the autoreturn whenever land changes hands
    setCleanOtherTime(0);
}

void LLParcel::expireSale(
    U32& type,
    U8& flags,
    LLUUID& from_id,
    LLUUID& to_id)
{
    mSaleTimerExpires.setTimerExpirySec(0.0f);
    mSaleTimerExpires.stop();
    setPreviousOwnerID(LLUUID::null);
    setPreviouslyGroupOwned(false);
    setSellWithObjects(false);
    type = TRANS_LAND_RELEASE;
    mStatus = OS_NONE;
    flags = pack_transaction_flags(mGroupOwned, false);
    mAuthBuyerID.setNull();
    from_id = mOwnerID;
    mOwnerID.setNull();
    to_id.setNull();
}

void LLParcel::completeSale(
    U32& type,
    U8& flags,
    LLUUID& to_id)
{
    mSaleTimerExpires.setTimerExpirySec(0.0f);
    mSaleTimerExpires.stop();
    mStatus = OS_LEASED;
    type = TRANS_LAND_SALE;
    flags = pack_transaction_flags(mGroupOwned, mGroupOwned);
    to_id = mOwnerID;
    mAuthBuyerID.setNull();

    // Purchased parcels are assumed to no longer be for sale.
    // Otherwise someone can snipe the sale.
    setForSale(false);
    setAuctionID(0);

    // Turn off show directory, since it's a recurring fee that
    // the buyer may not want.
    setParcelFlag(PF_SHOW_DIRECTORY, false);

    //should be cleared on sale.
    mAccessList.clear();
    mBanList.clear();
}

void LLParcel::clearSale()
{
    mSaleTimerExpires.setTimerExpirySec(0.0f);
    mSaleTimerExpires.stop();
    if(isPublic())
    {
        mStatus = OS_NONE;
    }
    else
    {
        mStatus = OS_LEASED;
    }
    mAuthBuyerID.setNull();
    setForSale(false);
    setAuctionID(0);
    setPreviousOwnerID(LLUUID::null);
    setPreviouslyGroupOwned(false);
    setSellWithObjects(false);
}

bool LLParcel::isPublic() const
{
    return (mOwnerID.isNull());
}

bool LLParcel::isBuyerAuthorized(const LLUUID& buyer_id) const
{
    if(mAuthBuyerID.isNull())
    {
        return true;
    }
    return (mAuthBuyerID == buyer_id);
}

void LLParcel::clearParcel()
{
    overrideParcelFlags(PF_DEFAULT);
    setName(LLStringUtil::null);
    setDesc(LLStringUtil::null);
    setMediaURL(LLStringUtil::null);
    setMediaType(LLStringUtil::null);
    setMediaID(LLUUID::null);
    setMediaDesc(LLStringUtil::null);
    setMediaAutoScale(0);
    setMediaLoop(1);
    mMediaWidth = 0;
    mMediaHeight = 0;
    setMediaCurrentURL(LLStringUtil::null);
    setMediaAllowNavigate(1);
    setMediaPreventCameraZoom(0);
    setMediaURLTimeout(0.0f);
    setMusicURL(LLStringUtil::null);
    setInEscrow(false);
    setAuthorizedBuyerID(LLUUID::null);
    setCategory(C_NONE);
    setSnapshotID(LLUUID::null);
    setUserLocation(LLVector3::zero);
    setUserLookAt(LLVector3::x_axis);
    setLandingType(L_LANDING_POINT);
    setAuctionID(0);
    setGroupID(LLUUID::null);
    setPassPrice(0);
    setPassHours(0.f);
    mAccessList.clear();
    mBanList.clear();
    //mRenterList.reset();
}

void LLParcel::dump()
{
    LL_INFOS() << "parcel " << mLocalID << " area " << mArea << LL_ENDL;
    LL_INFOS() << "  name <" << mName << ">" << LL_ENDL;
    LL_INFOS() << "  desc <" << mDesc << ">" << LL_ENDL;
}

const std::string& ownership_status_to_string(LLParcel::EOwnershipStatus status)
{
    if(status >= 0 && status < LLParcel::OS_COUNT)
    {
        return PARCEL_OWNERSHIP_STATUS_STRING[status];
    }
    return PARCEL_OWNERSHIP_STATUS_STRING[LLParcel::OS_COUNT];
}

LLParcel::EOwnershipStatus ownership_string_to_status(const std::string& s)
{
    for(S32 i = 0; i < LLParcel::OS_COUNT; ++i)
    {
        if(s == PARCEL_OWNERSHIP_STATUS_STRING[i])
        {
            return (LLParcel::EOwnershipStatus)i;
        }
    }
    return LLParcel::OS_NONE;
}

//const char* revert_action_to_string(LLParcel::ESaleTimerExpireAction action)
//{
// S32 index = 0;
// if(action >= 0 && action < LLParcel::STEA_COUNT)
// {
//   index = action;
// }
// return PARCEL_SALE_TIMER_ACTION[index];
//}

//LLParcel::ESaleTimerExpireAction revert_string_to_action(const char* s)
//{
// for(S32 i = 0; i < LLParcel::STEA_COUNT; ++i)
// {
//   if(0 == strcmp(s, PARCEL_SALE_TIMER_ACTION[i]))
//   {
//       return (LLParcel::ESaleTimerExpireAction)i;
//   }
// }
// return LLParcel::STEA_REVERT;
//}

const std::string& category_to_string(LLParcel::ECategory category)
{
    S32 index = 0;
    if((category >= 0) && (category < LLParcel::C_COUNT))
    {
        index = category;
    }
    return PARCEL_CATEGORY_STRING[index];
}

const std::string& category_to_ui_string(LLParcel::ECategory category)
{
    S32 index = 0;
    if((category >= 0) && (category < LLParcel::C_COUNT))
    {
        index = category;
    }
    else
    {
        // C_ANY = -1 , but the "Any" string is at the end of the list
        index = ((S32) LLParcel::C_COUNT);
    }
    return PARCEL_CATEGORY_UI_STRING[index];
}

LLParcel::ECategory category_string_to_category(const std::string& s)
{
    for(S32 i = 0; i < LLParcel::C_COUNT; ++i)
    {
        if(s == PARCEL_CATEGORY_STRING[i])
        {
            return (LLParcel::ECategory)i;
        }
    }
    LL_WARNS() << "Parcel category outside of possibilities " << s << LL_ENDL;
    return LLParcel::C_NONE;
}

LLParcel::ECategory category_ui_string_to_category(const std::string& s)
{
    for(S32 i = 0; i < LLParcel::C_COUNT; ++i)
    {
        if(s == PARCEL_CATEGORY_UI_STRING[i])
        {
            return (LLParcel::ECategory)i;
        }
    }
    // "Any" is a valid category for searches, and
    // is a distinct option from "None" and "Other"
    return LLParcel::C_ANY;
}

LLAccessEntry::map LLParcel::getExperienceKeysByType( U32 type ) const
{
    LLAccessEntry::map access;
    LLAccessEntry entry;
    xp_type_map_t::const_iterator it = mExperienceKeys.begin();
    for(/**/; it != mExperienceKeys.end(); ++it)
    {
        if(it->second == type)
        {
            entry.mID = it->first;
            access[entry.mID] = entry;
        }
    }
    return access;
}

void LLParcel::clearExperienceKeysByType( U32 type )
{
    xp_type_map_t::iterator it = mExperienceKeys.begin();
    while(it != mExperienceKeys.end())
    {
        if(it->second == type)
        {
            mExperienceKeys.erase(it++);
        }
        else
        {
            ++it;
        }
    }
}

void LLParcel::setExperienceKeyType( const LLUUID& experience_key, U32 type )
{
    if(type == EXPERIENCE_KEY_TYPE_NONE)
    {
        mExperienceKeys.erase(experience_key);
    }
    else
    {
        if(countExperienceKeyType(type) < PARCEL_MAX_EXPERIENCE_LIST)
        {
            mExperienceKeys[experience_key] = type;
        }
    }
}

U32 LLParcel::countExperienceKeyType( U32 type )
{
    return std::count_if(
        boost::begin(mExperienceKeys | boost::adaptors::map_values),
        boost::end(mExperienceKeys | boost::adaptors::map_values),
        [type](U32 key){ return (key == type); });
}<|MERGE_RESOLUTION|>--- conflicted
+++ resolved
@@ -871,13 +871,8 @@
     return true;
 }
 
-<<<<<<< HEAD
-BOOL remove_from_access_array(std::map<LLUUID,LLAccessEntry>* list, const LLUUID& agent_id);    // <FS:CR> Various missing prototypes
-BOOL remove_from_access_array(std::map<LLUUID,LLAccessEntry>* list,
-=======
 bool remove_from_access_array(std::map<LLUUID,LLAccessEntry>* list, const LLUUID& agent_id);    // <FS:CR> Various missing prototypes
 bool remove_from_access_array(std::map<LLUUID,LLAccessEntry>* list,
->>>>>>> 050d2fef
                               const LLUUID& agent_id)
 {
     bool removed = false;
@@ -959,11 +954,7 @@
     {
         return false;
     }
-<<<<<<< HEAD
-    BOOL expired = mSaleTimerExpires.checkExpirationAndReset(0.0f);
-=======
     bool expired = mSaleTimerExpires.checkExpirationAndReset(0.0f);
->>>>>>> 050d2fef
     if (expired)
     {
         mSaleTimerExpires.stop();
@@ -977,11 +968,7 @@
     {
         return false;
     }
-<<<<<<< HEAD
-    BOOL expired = mMediaResetTimer.checkExpirationAndReset(0.0f);
-=======
     bool expired = mMediaResetTimer.checkExpirationAndReset(0.0f);
->>>>>>> 050d2fef
     if (expired)
     {
         mMediaResetTimer.stop();
