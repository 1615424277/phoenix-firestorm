--- conflicted
+++ resolved
@@ -147,92 +147,6 @@
                     S32 rent_price_per_meter, S32 area, S32 sim_object_limit, F32 parcel_object_bonus,
                     bool is_group_owned)
 {
-<<<<<<< HEAD
-	mID.setNull();
-	mOwnerID			= owner_id;
-	mGroupOwned			= is_group_owned;
-	mClaimDate			= claim_date;
-	mClaimPricePerMeter	= claim_price_per_meter;
-	mRentPricePerMeter	= rent_price_per_meter;
-	mArea				= area;
-	mDiscountRate		= 1.0f;
-	mDrawDistance		= 512.f;
-
-	mUserLookAt.setVec(0.0f, 0.f, 0.f);
-	// Default to using the parcel's landing point, if any.
-	mLandingType = L_LANDING_POINT;
-
-	// *FIX: if owner_id != null, should be owned or sale pending,
-	// investigate init callers.
-	mStatus = OS_NONE;
-	mCategory = C_NONE;
-	mAuthBuyerID.setNull();
-	//mBuyerID.setNull();
-	//mJoinNeighbors = 0x0;
-	mSaleTimerExpires.setTimerExpirySec(0);
-	mSaleTimerExpires.stop();
-	mGraceExtension = 0;
-	//mExpireAction = STEA_REVERT;
-	//mRecordTransaction = false;
-
-	mAuctionID = 0;
-	mInEscrow = false;
-
-	mParcelFlags = PF_DEFAULT;
-	setParcelFlag(PF_CREATE_OBJECTS,  modify);
-	setParcelFlag(PF_ALLOW_TERRAFORM, terraform);
-	setParcelFlag(PF_ALLOW_DAMAGE,    damage);
-
-	mSalePrice			= 10000;
-	setName(LLStringUtil::null);
-	setDesc(LLStringUtil::null);
-	setMusicURL(LLStringUtil::null);
-	setMediaURL(LLStringUtil::null);
-	setMediaDesc(LLStringUtil::null);
-	setMediaType(LLStringUtil::null);
-	mMediaID.setNull();
-	mMediaAutoScale = 0;
-	mMediaLoop = 1;
-	mMediaWidth = 0;
-	mMediaHeight = 0;
-	setMediaCurrentURL(LLStringUtil::null);
-	mMediaAllowNavigate = 1;
-	mMediaURLTimeout = 0.0f;
-	mMediaPreventCameraZoom = 0;
-
-	mGroupID.setNull();
-
-	mPassPrice = PARCEL_PASS_PRICE_DEFAULT;
-	mPassHours = PARCEL_PASS_HOURS_DEFAULT;
-
-	mAABBMin.setVec(SOME_BIG_NUMBER, SOME_BIG_NUMBER, SOME_BIG_NUMBER);
-	mAABBMax.setVec(SOME_BIG_NEG_NUMBER, SOME_BIG_NEG_NUMBER, SOME_BIG_NEG_NUMBER);
-
-	mLocalID = INVALID_PARCEL_ID;
-
-	//mSimWidePrimCorrection = 0;
-	setMaxPrimCapacity((S32)(sim_object_limit * area / (F32)(REGION_WIDTH_METERS * REGION_WIDTH_METERS)));
-	setSimWideMaxPrimCapacity(0);
-	setSimWidePrimCount(0);
-	setOwnerPrimCount(0);
-	setGroupPrimCount(0);
-	setOtherPrimCount(0);
-	setSelectedPrimCount(0);
-	setTempPrimCount(0);
-	setCleanOtherTime(0);
-    setRegionPushOverride(false);
-    setRegionDenyAnonymousOverride(false);
-    setRegionDenyAgeUnverifiedOverride(false);
-	setParcelPrimBonus(parcel_object_bonus);
-
-	setPreviousOwnerID(LLUUID::null);
-	setPreviouslyGroupOwned(false);
-
-	setSeeAVs(true);
-	setAllowGroupAVSounds(true);
-	setAllowAnyAVSounds(true);
-	setHaveNewParcelLimitData(false);
-=======
     mID.setNull();
     mOwnerID            = owner_id;
     mGroupOwned         = is_group_owned;
@@ -317,7 +231,6 @@
     setAllowGroupAVSounds(true);
     setAllowAnyAVSounds(true);
     setHaveNewParcelLimitData(false);
->>>>>>> 1a8a5404
 
     setRegionAllowEnvironmentOverride(false);
     setParcelEnvironmentVersion(INVALID_PARCEL_ENVIRONMENT_VERSION);
@@ -477,11 +390,7 @@
     {
         return (getGroupID() == group_id);
     }
-<<<<<<< HEAD
-    
-=======
-
->>>>>>> 1a8a5404
+
     return false;
 }
 
@@ -651,26 +560,6 @@
     setMusicURL(buffer);
     msg->getStringFast( _PREHASH_ParcelData,_PREHASH_MediaURL, buffer );
     setMediaURL(buffer);
-<<<<<<< HEAD
-    
-	bool see_avs = true;			// All default to true for legacy server behavior
-	bool any_av_sounds = true;
-	bool group_av_sounds = true;
-	bool have_new_parcel_limit_data = (msg->getSizeFast(_PREHASH_ParcelData, _PREHASH_SeeAVs) > 0);		// New version of server should send all 3 of these values
-	have_new_parcel_limit_data &= (msg->getSizeFast(_PREHASH_ParcelData, _PREHASH_AnyAVSounds) > 0);
-	have_new_parcel_limit_data &= (msg->getSizeFast(_PREHASH_ParcelData, _PREHASH_GroupAVSounds) > 0);
-	if (have_new_parcel_limit_data)
-	{
-		msg->getBOOLFast(_PREHASH_ParcelData, _PREHASH_SeeAVs, see_avs);
-		msg->getBOOLFast(_PREHASH_ParcelData, _PREHASH_AnyAVSounds, any_av_sounds);
-		msg->getBOOLFast(_PREHASH_ParcelData, _PREHASH_GroupAVSounds, group_av_sounds);
-	}
-	setSeeAVs((bool) see_avs);
-	setAllowAnyAVSounds((bool) any_av_sounds);
-	setAllowGroupAVSounds((bool) group_av_sounds);
-
-	setHaveNewParcelLimitData(have_new_parcel_limit_data);
-=======
 
     bool see_avs = true;            // All default to true for legacy server behavior
     bool any_av_sounds = true;
@@ -689,7 +578,6 @@
     setAllowGroupAVSounds((bool) group_av_sounds);
 
     setHaveNewParcelLimitData(have_new_parcel_limit_data);
->>>>>>> 1a8a5404
 
     // non-optimized version
     msg->getU8 ( "ParcelData", "MediaAutoScale", mMediaAutoScale );
@@ -841,35 +729,19 @@
 {
     if (mOwnerID != rhs.mOwnerID)
         return false;
-<<<<<<< HEAD
-    
+
     if (mParcelFlags != rhs.mParcelFlags)
         return false;
-    
+
     if (mClaimDate != rhs.mClaimDate)
         return false;
-    
+
     if (mClaimPricePerMeter != rhs.mClaimPricePerMeter)
         return false;
-    
+
     if (mRentPricePerMeter != rhs.mRentPricePerMeter)
         return false;
-    
-=======
-
-    if (mParcelFlags != rhs.mParcelFlags)
-        return false;
-
-    if (mClaimDate != rhs.mClaimDate)
-        return false;
-
-    if (mClaimPricePerMeter != rhs.mClaimPricePerMeter)
-        return false;
-
-    if (mRentPricePerMeter != rhs.mRentPricePerMeter)
-        return false;
-
->>>>>>> 1a8a5404
+
     return true;
 }
 
@@ -917,39 +789,6 @@
 
 bool LLParcel::addToAccessList(const LLUUID& agent_id, S32 time)
 {
-<<<<<<< HEAD
-	if (mAccessList.size() >= (U32) PARCEL_MAX_ACCESS_LIST)
-	{
-		return false;
-	}
-	if (agent_id == getOwnerID())
-	{
-		// Can't add owner to these lists
-		return false;
-	}
-	LLAccessEntry::map::iterator itor = mAccessList.begin();
-	while (itor != mAccessList.end())
-	{
-		const LLAccessEntry& entry = (*itor).second;
-		if (entry.mID == agent_id)
-		{
-			if (time == 0 || (entry.mTime != 0 && entry.mTime < time))
-			{
-				mAccessList.erase(itor++);
-			}
-			else
-			{
-				// existing one expires later
-				return false;
-			}
-		}
-		else
-		{
-			++itor;
-		}
-	}
-    
-=======
     if (mAccessList.size() >= (U32) PARCEL_MAX_ACCESS_LIST)
     {
         return false;
@@ -981,7 +820,6 @@
         }
     }
 
->>>>>>> 1a8a5404
     LLAccessEntry new_entry;
     new_entry.mID            = agent_id;
     new_entry.mTime  = time;
@@ -992,19 +830,6 @@
 
 bool LLParcel::addToBanList(const LLUUID& agent_id, S32 time)
 {
-<<<<<<< HEAD
-	if (mBanList.size() >= (U32) PARCEL_MAX_ACCESS_LIST)
-	{
-		// Not using ban list, so not a rational thing to do
-		return false;
-	}
-	if (agent_id == getOwnerID())
-	{
-		// Can't add owner to these lists
-		return false;
-	}
-    
-=======
     if (mBanList.size() >= (U32) PARCEL_MAX_ACCESS_LIST)
     {
         // Not using ban list, so not a rational thing to do
@@ -1016,7 +841,6 @@
         return false;
     }
 
->>>>>>> 1a8a5404
     LLAccessEntry::map::iterator itor = mBanList.begin();
     while (itor != mBanList.end())
     {
@@ -1047,11 +871,7 @@
     return true;
 }
 
-<<<<<<< HEAD
-bool remove_from_access_array(std::map<LLUUID,LLAccessEntry>* list, const LLUUID& agent_id);	// <FS:CR> Various missing prototypes
-=======
 bool remove_from_access_array(std::map<LLUUID,LLAccessEntry>* list, const LLUUID& agent_id);    // <FS:CR> Various missing prototypes
->>>>>>> 1a8a5404
 bool remove_from_access_array(std::map<LLUUID,LLAccessEntry>* list,
                               const LLUUID& agent_id)
 {
@@ -1208,24 +1028,6 @@
     U8& flags,
     LLUUID& to_id)
 {
-<<<<<<< HEAD
-	mSaleTimerExpires.setTimerExpirySec(0.0f);
-	mSaleTimerExpires.stop();
-	mStatus = OS_LEASED;
-	type = TRANS_LAND_SALE;
-	flags = pack_transaction_flags(mGroupOwned, mGroupOwned);
-	to_id = mOwnerID;
-	mAuthBuyerID.setNull();
-
-	// Purchased parcels are assumed to no longer be for sale.
-	// Otherwise someone can snipe the sale.
-	setForSale(false);
-	setAuctionID(0);
-
-	// Turn off show directory, since it's a recurring fee that
-	// the buyer may not want.
-	setParcelFlag(PF_SHOW_DIRECTORY, false);
-=======
     mSaleTimerExpires.setTimerExpirySec(0.0f);
     mSaleTimerExpires.stop();
     mStatus = OS_LEASED;
@@ -1242,7 +1044,6 @@
     // Turn off show directory, since it's a recurring fee that
     // the buyer may not want.
     setParcelFlag(PF_SHOW_DIRECTORY, false);
->>>>>>> 1a8a5404
 
     //should be cleared on sale.
     mAccessList.clear();
@@ -1251,24 +1052,6 @@
 
 void LLParcel::clearSale()
 {
-<<<<<<< HEAD
-	mSaleTimerExpires.setTimerExpirySec(0.0f);
-	mSaleTimerExpires.stop();
-	if(isPublic())
-	{
-		mStatus = OS_NONE;
-	}
-	else
-	{
-		mStatus = OS_LEASED;
-	}
-	mAuthBuyerID.setNull();
-	setForSale(false);
-	setAuctionID(0);
-	setPreviousOwnerID(LLUUID::null);
-	setPreviouslyGroupOwned(false);
-	setSellWithObjects(false);
-=======
     mSaleTimerExpires.setTimerExpirySec(0.0f);
     mSaleTimerExpires.stop();
     if(isPublic())
@@ -1285,7 +1068,6 @@
     setPreviousOwnerID(LLUUID::null);
     setPreviouslyGroupOwned(false);
     setSellWithObjects(false);
->>>>>>> 1a8a5404
 }
 
 bool LLParcel::isPublic() const
@@ -1311,31 +1093,6 @@
     setMediaType(LLStringUtil::null);
     setMediaID(LLUUID::null);
     setMediaDesc(LLStringUtil::null);
-<<<<<<< HEAD
-	setMediaAutoScale(0);
-	setMediaLoop(1);
-	mMediaWidth = 0;
-	mMediaHeight = 0;
-	setMediaCurrentURL(LLStringUtil::null);
-	setMediaAllowNavigate(1);
-	setMediaPreventCameraZoom(0);
-	setMediaURLTimeout(0.0f);
-	setMusicURL(LLStringUtil::null);
-	setInEscrow(false);
-	setAuthorizedBuyerID(LLUUID::null);
-	setCategory(C_NONE);
-	setSnapshotID(LLUUID::null);
-	setUserLocation(LLVector3::zero);
-	setUserLookAt(LLVector3::x_axis);
-	setLandingType(L_LANDING_POINT);
-	setAuctionID(0);
-	setGroupID(LLUUID::null);
-	setPassPrice(0);
-	setPassHours(0.f);
-	mAccessList.clear();
-	mBanList.clear();
-	//mRenterList.reset();
-=======
     setMediaAutoScale(0);
     setMediaLoop(1);
     mMediaWidth = 0;
@@ -1359,7 +1116,6 @@
     mAccessList.clear();
     mBanList.clear();
     //mRenterList.reset();
->>>>>>> 1a8a5404
 }
 
 void LLParcel::dump()
