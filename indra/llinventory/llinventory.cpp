/** 
 * @file llinventory.cpp
 * @brief Implementation of the inventory system.
 *
 * $LicenseInfo:firstyear=2001&license=viewerlgpl$
 * Second Life Viewer Source Code
 * Copyright (C) 2010, Linden Research, Inc.
 * 
 * This library is free software; you can redistribute it and/or
 * modify it under the terms of the GNU Lesser General Public
 * License as published by the Free Software Foundation;
 * version 2.1 of the License only.
 * 
 * This library is distributed in the hope that it will be useful,
 * but WITHOUT ANY WARRANTY; without even the implied warranty of
 * MERCHANTABILITY or FITNESS FOR A PARTICULAR PURPOSE.  See the GNU
 * Lesser General Public License for more details.
 * 
 * You should have received a copy of the GNU Lesser General Public
 * License along with this library; if not, write to the Free Software
 * Foundation, Inc., 51 Franklin Street, Fifth Floor, Boston, MA  02110-1301  USA
 * 
 * Linden Research, Inc., 945 Battery Street, San Francisco, CA  94111  USA
 * $/LicenseInfo$
 */

#include "linden_common.h"
#include "llinventory.h"

#include "lldbstrings.h"
#include "llfasttimer.h"
#include "llinventorydefines.h"
#include "llxorcipher.h"
#include "llsd.h"
#include "message.h"
#include <boost/tokenizer.hpp>

#include "llsdutil.h"

///----------------------------------------------------------------------------
/// Exported functions
///----------------------------------------------------------------------------
static const std::string INV_ITEM_ID_LABEL("item_id");
static const std::string INV_FOLDER_ID_LABEL("cat_id");
static const std::string INV_PARENT_ID_LABEL("parent_id");
static const std::string INV_ASSET_TYPE_LABEL("type");
static const std::string INV_PREFERRED_TYPE_LABEL("preferred_type");
static const std::string INV_INVENTORY_TYPE_LABEL("inv_type");
static const std::string INV_NAME_LABEL("name");
static const std::string INV_DESC_LABEL("desc");
static const std::string INV_PERMISSIONS_LABEL("permissions");
static const std::string INV_SHADOW_ID_LABEL("shadow_id");
static const std::string INV_ASSET_ID_LABEL("asset_id");
static const std::string INV_LINKED_ID_LABEL("linked_id");
static const std::string INV_SALE_INFO_LABEL("sale_info");
static const std::string INV_FLAGS_LABEL("flags");
static const std::string INV_CREATION_DATE_LABEL("created_at");

// key used by agent-inventory-service
static const std::string INV_ASSET_TYPE_LABEL_WS("type_default");
static const std::string INV_FOLDER_ID_LABEL_WS("category_id");

///----------------------------------------------------------------------------
/// Local function declarations, constants, enums, and typedefs
///----------------------------------------------------------------------------

const LLUUID MAGIC_ID("3c115e51-04f4-523c-9fa6-98aff1034730");	

///----------------------------------------------------------------------------
/// Class LLInventoryObject
///----------------------------------------------------------------------------

LLInventoryObject::LLInventoryObject(const LLUUID& uuid,
									 const LLUUID& parent_uuid,
									 LLAssetType::EType type,
									 const std::string& name) 
:	LLTrace::MemTrackable<LLInventoryObject>("LLInventoryObject"),
	mUUID(uuid),
	mParentUUID(parent_uuid),
	mType(type),
	mName(name),
	mCreationDate(0)
{
	claimMem(mName);
	correctInventoryName(mName);
}

LLInventoryObject::LLInventoryObject() 
:	LLTrace::MemTrackable<LLInventoryObject>("LLInventoryObject"),
	mType(LLAssetType::AT_NONE),
	mCreationDate(0)
{
}

LLInventoryObject::~LLInventoryObject()
{
}

void LLInventoryObject::copyObject(const LLInventoryObject* other)
{
	mUUID = other->mUUID;
	mParentUUID = other->mParentUUID;
	mType = other->mType;
	disclaimMem(mName);
	mName = other->mName;
	claimMem(mName);
}

const LLUUID& LLInventoryObject::getUUID() const
{
	return mUUID;
}

const LLUUID& LLInventoryObject::getParentUUID() const
{
	return mParentUUID;
}

const std::string& LLInventoryObject::getName() const
{
	return mName;
}

// To bypass linked items, since llviewerinventory's getType
// will return the linked-to item's type instead of this object's type.
LLAssetType::EType LLInventoryObject::getActualType() const
{
	return mType;
}

BOOL LLInventoryObject::getIsLinkType() const
{
	return LLAssetType::lookupIsLinkType(mType);
}

// See LLInventoryItem override.
// virtual
const LLUUID& LLInventoryObject::getLinkedUUID() const
{
	return mUUID;
}

LLAssetType::EType LLInventoryObject::getType() const
{
	return mType;
}

void LLInventoryObject::setUUID(const LLUUID& new_uuid)
{
	mUUID = new_uuid;
}

void LLInventoryObject::rename(const std::string& n)
{
	std::string new_name(n);
	correctInventoryName(new_name);
	if( !new_name.empty() && new_name != mName )
	{
		disclaimMem(mName);
		mName = new_name;
		claimMem(mName);
	}
}

void LLInventoryObject::setParent(const LLUUID& new_parent)
{
	mParentUUID = new_parent;
}

void LLInventoryObject::setType(LLAssetType::EType type)
{
	mType = type;
}


// virtual
BOOL LLInventoryObject::importLegacyStream(std::istream& input_stream)
{
	// *NOTE: Changing the buffer size will require changing the scanf
	// calls below.
	char buffer[MAX_STRING];	/* Flawfinder: ignore */
	char keyword[MAX_STRING];	/* Flawfinder: ignore */
	char valuestr[MAX_STRING];	/* Flawfinder: ignore */

	keyword[0] = '\0';
	valuestr[0] = '\0';
	while(input_stream.good())
	{
		input_stream.getline(buffer, MAX_STRING);
		sscanf(buffer, " %254s %254s", keyword, valuestr);	/* Flawfinder: ignore */
		if(0 == strcmp("{",keyword))
		{
			continue;
		}
		if(0 == strcmp("}", keyword))
		{
			break;
		}
		else if(0 == strcmp("obj_id", keyword))
		{
			mUUID.set(valuestr);
		}
		else if(0 == strcmp("parent_id", keyword))
		{
			mParentUUID.set(valuestr);
		}
		else if(0 == strcmp("type", keyword))
		{
			mType = LLAssetType::lookup(valuestr);
		}
		else if(0 == strcmp("name", keyword))
		{
			//strcpy(valuestr, buffer + strlen(keyword) + 3);
			// *NOTE: Not ANSI C, but widely supported.
			sscanf(	/* Flawfinder: ignore */
				buffer,
				" %254s %254[^|]",
				keyword, valuestr);
			mName.assign(valuestr);
			correctInventoryName(mName);
		}
		else
		{
			LL_WARNS() << "unknown keyword '" << keyword
					<< "' in LLInventoryObject::importLegacyStream() for object " << mUUID << LL_ENDL;
		}
	}
	return TRUE;
}

BOOL LLInventoryObject::exportLegacyStream(std::ostream& output_stream, BOOL) const
{
	std::string uuid_str;
	output_stream <<  "\tinv_object\t0\n\t{\n";
	mUUID.toString(uuid_str);
	output_stream << "\t\tobj_id\t" << uuid_str << "\n";
	mParentUUID.toString(uuid_str);
	output_stream << "\t\tparent_id\t" << uuid_str << "\n";
	output_stream << "\t\ttype\t" << LLAssetType::lookup(mType) << "\n";
	output_stream << "\t\tname\t" << mName.c_str() << "|\n";
	output_stream << "\t}\n";
	return TRUE;
}

void LLInventoryObject::updateParentOnServer(BOOL) const
{
	// don't do nothin'
	LL_WARNS() << "LLInventoryObject::updateParentOnServer() called.  Doesn't do anything." << LL_ENDL;
}

void LLInventoryObject::updateServer(BOOL) const
{
	// don't do nothin'
	LL_WARNS() << "LLInventoryObject::updateServer() called.  Doesn't do anything." << LL_ENDL;
}

// static
void LLInventoryObject::correctInventoryName(std::string& name)
{
	LLStringUtil::replaceNonstandardASCII(name, ' ');
	LLStringUtil::replaceChar(name, '|', ' ');
	LLStringUtil::trim(name);
	LLStringUtil::truncate(name, DB_INV_ITEM_NAME_STR_LEN);
}

time_t LLInventoryObject::getCreationDate() const
{
	return mCreationDate;
}

void LLInventoryObject::setCreationDate(time_t creation_date_utc)
{
	mCreationDate = creation_date_utc;
}


const std::string& LLInventoryItem::getDescription() const
{
	return mDescription;
}

const std::string& LLInventoryItem::getActualDescription() const
{
	return mDescription;
}

///----------------------------------------------------------------------------
/// Class LLInventoryItem
///----------------------------------------------------------------------------

LLInventoryItem::LLInventoryItem(const LLUUID& uuid,
								 const LLUUID& parent_uuid,
								 const LLPermissions& permissions,
								 const LLUUID& asset_uuid,
								 LLAssetType::EType type,
								 LLInventoryType::EType inv_type,
								 const std::string& name, 
								 const std::string& desc,
								 const LLSaleInfo& sale_info,
								 U32 flags,
								 S32 creation_date_utc) :
	LLInventoryObject(uuid, parent_uuid, type, name),
	mPermissions(permissions),
	mAssetUUID(asset_uuid),
	mDescription(desc),
	mSaleInfo(sale_info),
	mInventoryType(inv_type),
	mFlags(flags)
{
	mCreationDate = creation_date_utc;

	LLStringUtil::replaceNonstandardASCII(mDescription, ' ');
	LLStringUtil::replaceChar(mDescription, '|', ' ');
	claimMem(mDescription);

	mPermissions.initMasks(inv_type);
}

LLInventoryItem::LLInventoryItem() :
	LLInventoryObject(),
	mPermissions(),
	mAssetUUID(),
	mDescription(),
	mSaleInfo(),
	mInventoryType(LLInventoryType::IT_NONE),
	mFlags(0)
{
	mCreationDate = 0;
}

LLInventoryItem::LLInventoryItem(const LLInventoryItem* other) :
	LLInventoryObject()
{
	copyItem(other);
}

LLInventoryItem::~LLInventoryItem()
{
}

// virtual
void LLInventoryItem::copyItem(const LLInventoryItem* other)
{
	copyObject(other);
	mPermissions = other->mPermissions;
	mAssetUUID = other->mAssetUUID;
	disclaimMem(mDescription);
	mDescription = other->mDescription;
	claimMem(mDescription);
	mSaleInfo = other->mSaleInfo;
	mInventoryType = other->mInventoryType;
	mFlags = other->mFlags;
	mCreationDate = other->mCreationDate;
}

// If this is a linked item, then the UUID of the base object is
// this item's assetID.
// virtual
const LLUUID& LLInventoryItem::getLinkedUUID() const
{
	if (LLAssetType::lookupIsLinkType(getActualType()))
	{
		return mAssetUUID;
	}

	return LLInventoryObject::getLinkedUUID();
}

const LLPermissions& LLInventoryItem::getPermissions() const
{
	return mPermissions;
}

const LLUUID& LLInventoryItem::getCreatorUUID() const
{
	return mPermissions.getCreator();
}

const LLUUID& LLInventoryItem::getAssetUUID() const
{
	return mAssetUUID;
}

void LLInventoryItem::setAssetUUID(const LLUUID& asset_id)
{
	mAssetUUID = asset_id;
}


U32 LLInventoryItem::getCRC32() const
{
	// *FIX: Not a real crc - more of a checksum.
	// *NOTE: We currently do not validate the name or description,
	// but if they change in transit, it's no big deal.
	U32 crc = mUUID.getCRC32();
	//LL_DEBUGS() << "1 crc: " << std::hex << crc << std::dec << LL_ENDL;
	crc += mParentUUID.getCRC32();
	//LL_DEBUGS() << "2 crc: " << std::hex << crc << std::dec << LL_ENDL;
	crc += mPermissions.getCRC32();
	//LL_DEBUGS() << "3 crc: " << std::hex << crc << std::dec << LL_ENDL;
	crc += mAssetUUID.getCRC32();
	//LL_DEBUGS() << "4 crc: " << std::hex << crc << std::dec << LL_ENDL;
	crc += mType;
	//LL_DEBUGS() << "5 crc: " << std::hex << crc << std::dec << LL_ENDL;
	crc += mInventoryType;
	//LL_DEBUGS() << "6 crc: " << std::hex << crc << std::dec << LL_ENDL;
	crc += mFlags;
	//LL_DEBUGS() << "7 crc: " << std::hex << crc << std::dec << LL_ENDL;
	crc += mSaleInfo.getCRC32();
	//LL_DEBUGS() << "8 crc: " << std::hex << crc << std::dec << LL_ENDL;
	crc += (U32)mCreationDate;
	//LL_DEBUGS() << "9 crc: " << std::hex << crc << std::dec << LL_ENDL;
	return crc;
}

// static
void LLInventoryItem::correctInventoryDescription(std::string& desc)
{
	LLStringUtil::replaceNonstandardASCII(desc, ' ');
	LLStringUtil::replaceChar(desc, '|', ' ');
}

void LLInventoryItem::setDescription(const std::string& d)
{
	std::string new_desc(d);
	LLInventoryItem::correctInventoryDescription(new_desc);
	if( new_desc != mDescription )
	{
		disclaimMem(mDescription);
		mDescription = new_desc;
		claimMem(mDescription);
	}
}

void LLInventoryItem::setPermissions(const LLPermissions& perm)
{
	mPermissions = perm;

	// Override permissions to unrestricted if this is a landmark
	mPermissions.initMasks(mInventoryType);
}

void LLInventoryItem::setInventoryType(LLInventoryType::EType inv_type)
{
	mInventoryType = inv_type;
}

void LLInventoryItem::setFlags(U32 flags)
{
	mFlags = flags;
}

// Currently only used in the Viewer to handle calling cards
// where the creator is actually used to store the target.
void LLInventoryItem::setCreator(const LLUUID& creator)
{ 
	mPermissions.setCreator(creator); 
}

void LLInventoryItem::accumulatePermissionSlamBits(const LLInventoryItem& old_item)
{
	// Remove any pre-existing II_FLAGS_PERM_OVERWRITE_MASK flags 
	// because we now detect when they should be set.
	setFlags( old_item.getFlags() | (getFlags() & ~(LLInventoryItemFlags::II_FLAGS_PERM_OVERWRITE_MASK)) );

	// Enforce the PERM_OVERWRITE flags for any masks that are different
	// but only for AT_OBJECT's since that is the only asset type that can 
	// exist in-world (instead of only in-inventory or in-object-contents).
	if (LLAssetType::AT_OBJECT == getType())
	{
		LLPermissions old_permissions = old_item.getPermissions();
		U32 flags_to_be_set = 0;
		if(old_permissions.getMaskNextOwner() != getPermissions().getMaskNextOwner())
		{
			flags_to_be_set |= LLInventoryItemFlags::II_FLAGS_OBJECT_SLAM_PERM;
		}
		if(old_permissions.getMaskEveryone() != getPermissions().getMaskEveryone())
		{
			flags_to_be_set |= LLInventoryItemFlags::II_FLAGS_OBJECT_PERM_OVERWRITE_EVERYONE;
		}
		if(old_permissions.getMaskGroup() != getPermissions().getMaskGroup())
		{
			flags_to_be_set |= LLInventoryItemFlags::II_FLAGS_OBJECT_PERM_OVERWRITE_GROUP;
		}
		LLSaleInfo old_sale_info = old_item.getSaleInfo();
		if(old_sale_info != getSaleInfo())
		{
			flags_to_be_set |= LLInventoryItemFlags::II_FLAGS_OBJECT_SLAM_SALE;
		}
		setFlags(getFlags() | flags_to_be_set);
	}
}

const LLSaleInfo& LLInventoryItem::getSaleInfo() const
{
	return mSaleInfo;
}

void LLInventoryItem::setSaleInfo(const LLSaleInfo& sale_info)
{
	mSaleInfo = sale_info;
}

LLInventoryType::EType LLInventoryItem::getInventoryType() const
{
	return mInventoryType;
}

U32 LLInventoryItem::getFlags() const
{
	return mFlags;
}

time_t LLInventoryItem::getCreationDate() const
{
	return mCreationDate;
}


// virtual
void LLInventoryItem::packMessage(LLMessageSystem* msg) const
{
	msg->addUUIDFast(_PREHASH_ItemID, mUUID);
	msg->addUUIDFast(_PREHASH_FolderID, mParentUUID);
	mPermissions.packMessage(msg);
	msg->addUUIDFast(_PREHASH_AssetID, mAssetUUID);
	S8 type = static_cast<S8>(mType);
	msg->addS8Fast(_PREHASH_Type, type);
	type = static_cast<S8>(mInventoryType);
	msg->addS8Fast(_PREHASH_InvType, type);
	msg->addU32Fast(_PREHASH_Flags, mFlags);
	mSaleInfo.packMessage(msg);
	msg->addStringFast(_PREHASH_Name, mName);
	msg->addStringFast(_PREHASH_Description, mDescription);
	msg->addS32Fast(_PREHASH_CreationDate, (S32)mCreationDate);
	U32 crc = getCRC32();
	msg->addU32Fast(_PREHASH_CRC, crc);
}

// virtual
BOOL LLInventoryItem::unpackMessage(LLMessageSystem* msg, const char* block, S32 block_num)
{
	msg->getUUIDFast(block, _PREHASH_ItemID, mUUID, block_num);
	msg->getUUIDFast(block, _PREHASH_FolderID, mParentUUID, block_num);
	mPermissions.unpackMessage(msg, block, block_num);
	msg->getUUIDFast(block, _PREHASH_AssetID, mAssetUUID, block_num);

	S8 type;
	msg->getS8Fast(block, _PREHASH_Type, type, block_num);
	mType = static_cast<LLAssetType::EType>(type);
	msg->getS8(block, "InvType", type, block_num);
	mInventoryType = static_cast<LLInventoryType::EType>(type);
	mPermissions.initMasks(mInventoryType);

	msg->getU32Fast(block, _PREHASH_Flags, mFlags, block_num);

	mSaleInfo.unpackMultiMessage(msg, block, block_num);

	msg->getStringFast(block, _PREHASH_Name, mName, block_num);
	LLStringUtil::replaceNonstandardASCII(mName, ' ');

	msg->getStringFast(block, _PREHASH_Description, mDescription, block_num);
	LLStringUtil::replaceNonstandardASCII(mDescription, ' ');

	S32 date;
	msg->getS32(block, "CreationDate", date, block_num);
	mCreationDate = date;

	U32 local_crc = getCRC32();
	U32 remote_crc = 0;
	msg->getU32(block, "CRC", remote_crc, block_num);
//#define CRC_CHECK
#ifdef CRC_CHECK
	if(local_crc == remote_crc)
	{
		LL_DEBUGS() << "crc matches" << LL_ENDL;
		return TRUE;
	}
	else
	{
		LL_WARNS() << "inventory crc mismatch: local=" << std::hex << local_crc
				<< " remote=" << remote_crc << std::dec << LL_ENDL;
		return FALSE;
	}
#else
	return (local_crc == remote_crc);
#endif
}

// <FS:ND> Helper functions
void splitCacheDescOrName(char *aBuffer, char *&aJunk, char *&aValue);	/// <FS:CR> Various Missing
int splitCacheLine(char *aBuffer, char *&aKeyword, char *&aValue);		/// Prototypes
inline bool isWS( char aVal )
{
	return aVal == ' ' || aVal == '\t' || aVal == '\r' || aVal == '\n';
}

inline bool isNewLine( char aVal )
{
	return aVal == '\r' || aVal == '\n';
}

void splitCacheDescOrName( char *aBuffer, char *&aJunk, char *&aValue )
{
	aJunk = aBuffer;
	aValue = 0;

	while( *aBuffer && *aBuffer != '\t' )
		++aBuffer;

	if( *aBuffer == '\t' )
	{
		*aBuffer = 0;
		aValue = ++aBuffer;

		while( *aBuffer && *aBuffer != '|' )
			++aBuffer;

		*aBuffer = 0;
	}
	else
	{
		aValue = aJunk;
		--aBuffer;
		if( *aBuffer == '|' )
			*aBuffer = 0;
	}

}

int splitCacheLine( char *aBuffer, char *&aKeyword, char *&aValue )
{
	while( *aBuffer && isWS( *aBuffer ) )
		++aBuffer;

	if( !*aBuffer )
		return 0;

	int nKWLen(0);
	aKeyword = aBuffer;

	while( *aBuffer && !isWS( *aBuffer ) )
	{
		++nKWLen;
		++aBuffer;
	}

	if( !isWS( *aBuffer ) )
		return 0;

	*aBuffer = 0;
	aValue = ++aBuffer;

	// Is this really necessay?
	while( *aValue && isWS( *aValue ) )
		++aValue;

	// Searching for trailing newline now.
	while( *aBuffer && !isNewLine(*aBuffer)   )
		++aBuffer;

	*aBuffer = 0;	// Kill the newline

	return nKWLen;
}
// </FS:ND>

// virtual
<<<<<<< HEAD
BOOL LLInventoryItem::importFile(LLFILE* fp)
{
	// *NOTE: Changing the buffer size will require changing the scanf
	// calls below.
	char buffer[MAX_STRING];	/* Flawfinder: ignore */
	
	// <FS:ND> - cache speedups
	//char keyword[MAX_STRING];	/* Flawfinder: ignore */	
	//char valuestr[MAX_STRING];	/* Flawfinder: ignore */
	//char junk[MAX_STRING];	/* Flawfinder: ignore */	
	//keyword[0] = '\0';
	//valuestr[0] = '\0'
	char *keyword;	/* Flawfinder: ignore */	
	char *valuestr;	/* Flawfinder: ignore */
	char *junk;	/* Flawfinder: ignore */
	// </FS:ND>
	
	BOOL success = TRUE;

	mInventoryType = LLInventoryType::IT_NONE;
	mAssetUUID.setNull();
	while(success && (!feof(fp)))
	{
		if (fgets(buffer, MAX_STRING, fp) == NULL)
		{
			buffer[0] = '\0';
		}
		
		//sscanf(buffer, " %254s %254s", keyword, valuestr);	/* Flawfinder: ignore */
		//if(0 == strcmp("{",keyword))
		int nKWLen = splitCacheLine( buffer, keyword, valuestr );
		if( !nKWLen )
			continue;

		if( sizeof("{")-1 == nKWLen && 0 == strcmp("{",keyword))
		{
			continue;
		}
		//if(0 == strcmp("}", keyword))
		if( sizeof("}")-1 == nKWLen && 0 == strcmp("}", keyword))
		{
			break;
		}
		else if( sizeof("item_id")-1 == nKWLen && 0 == strcmp("item_id", keyword))
		{
			mUUID.set(valuestr);
		}
		//else if(0 == strcmp("parent_id", keyword))
		else if( sizeof("parent_id")-1 == nKWLen &&  0 == strcmp("parent_id", keyword))
		{
			mParentUUID.set(valuestr);
		}
		//else if(0 == strcmp("permissions", keyword))
		else if( sizeof("permissions" )-1 == nKWLen && 0 == strcmp("permissions", keyword))
		{
			success = mPermissions.importFile(fp);
		}
		//else if(0 == strcmp("sale_info", keyword))
		else if(sizeof("sale_info")-1 == nKWLen && 0 == strcmp("sale_info", keyword))
		{
			// Sale info used to contain next owner perm. It is now in
			// the permissions. Thus, we read that out, and fix legacy
			// objects. It's possible this op would fail, but it
			// should pick up the vast majority of the tasks.
			BOOL has_perm_mask = FALSE;
			U32 perm_mask = 0;
			success = mSaleInfo.importFile(fp, has_perm_mask, perm_mask);
			if(has_perm_mask)
			{
				if(perm_mask == PERM_NONE)
				{
					perm_mask = mPermissions.getMaskOwner();
				}
				// fair use fix.
				if(!(perm_mask & PERM_COPY))
				{
					perm_mask |= PERM_TRANSFER;
				}
				mPermissions.setMaskNext(perm_mask);
			}
		}
		//else if(0 == strcmp("shadow_id", keyword))
		else if( sizeof("shadow_id")-1 == nKWLen && 0 == strcmp("shadow_id", keyword))
		{
			mAssetUUID.set(valuestr);
			LLXORCipher cipher(MAGIC_ID.mData, UUID_BYTES);
			cipher.decrypt(mAssetUUID.mData, UUID_BYTES);
		}
		//else if(0 == strcmp("asset_id", keyword))
		else if( sizeof("asset_id")-1 == nKWLen && 0 == strcmp("asset_id", keyword))
		{
			mAssetUUID.set(valuestr);
		}
		//else if(0 == strcmp("type", keyword))
		else if( sizeof("type")-1 == nKWLen && 0 == strcmp("type", keyword))
		{
			mType = LLAssetType::lookup(valuestr);
		}
		//else if(0 == strcmp("inv_type", keyword))
		else if( sizeof("inv_type")-1 == nKWLen && 0 == strcmp("inv_type", keyword))
		{
			mInventoryType = LLInventoryType::lookup(std::string(valuestr));
		}
		//else if(0 == strcmp("flags", keyword))
		else if( sizeof("flags")-1 == nKWLen && 0 == strcmp("flags", keyword))
		{
			//sscanf(valuestr, "%x", &mFlags);
			mFlags = strtol( valuestr, 0, 16 );
		}
		//else if(0 == strcmp("name", keyword))
		else if( sizeof("name")-1 == nKWLen && 0 == strcmp("name", keyword))
		{
			//strcpy(valuestr, buffer + strlen(keyword) + 3);
			// *NOTE: Not ANSI C, but widely supported.
//			sscanf(	/* Flawfinder: ignore */
//				buffer,
//				" %254s%254[\t]%254[^|]",
//				keyword, junk, valuestr);

			splitCacheDescOrName( valuestr, junk, valuestr );

//			// IW: sscanf chokes and puts | in valuestr if there's no name
//			if (valuestr[0] == '|')
//			{
//				valuestr[0] = '\000';
//			}

			mName.assign(valuestr);
			LLStringUtil::replaceNonstandardASCII(mName, ' ');
			LLStringUtil::replaceChar(mName, '|', ' ');
		}
		//else if(0 == strcmp("desc", keyword))
		else if( sizeof("desc")-1 == nKWLen && 0 == strcmp("desc", keyword))
		{
			//strcpy(valuestr, buffer + strlen(keyword) + 3);
			// *NOTE: Not ANSI C, but widely supported.
//			sscanf(	/* Flawfinder: ignore */
//				buffer,
//				" %254s%254[\t]%254[^|]",
//				keyword, junk, valuestr);

			splitCacheDescOrName( valuestr, junk, valuestr );
//			if (valuestr[0] == '|')
//			{
//				valuestr[0] = '\000';
//			}

			disclaimMem(mDescription);
			mDescription.assign(valuestr);
			claimMem(mDescription);
			LLStringUtil::replaceNonstandardASCII(mDescription, ' ');
			/* TODO -- ask Ian about this code
			const char *donkey = mDescription.c_str();
			if (donkey[0] == '|')
			{
				LL_ERRS() << "Donkey" << LL_ENDL;
			}
			*/
		}
		//else if(0 == strcmp("creation_date", keyword))
		else if( sizeof("creation_date")-1 == nKWLen && 0 == strcmp("creation_date", keyword))
		{
			//S32 date;
			//sscanf(valuestr, "%d", &date);
			//mCreationDate = date;
			mCreationDate = atoi(valuestr);
		}
		else
		{
			LL_WARNS() << "unknown keyword '" << keyword
					<< "' in inventory import of item " << mUUID << LL_ENDL;
		}
	}

	// Need to convert 1.0 simstate files to a useful inventory type
	// and potentially deal with bad inventory tyes eg, a landmark
	// marked as a texture.
	if((LLInventoryType::IT_NONE == mInventoryType)
	   || !inventory_and_asset_types_match(mInventoryType, mType))
	{
		LL_DEBUGS() << "Resetting inventory type for " << mUUID << LL_ENDL;
		mInventoryType = LLInventoryType::defaultForAssetType(mType);
	}

	mPermissions.initMasks(mInventoryType);

	return success;
}

BOOL LLInventoryItem::exportFile(LLFILE* fp, BOOL include_asset_key) const
{
	std::string uuid_str;
	fprintf(fp, "\tinv_item\t0\n\t{\n");
	mUUID.toString(uuid_str);
	fprintf(fp, "\t\titem_id\t%s\n", uuid_str.c_str());
	mParentUUID.toString(uuid_str);
	fprintf(fp, "\t\tparent_id\t%s\n", uuid_str.c_str());
	mPermissions.exportFile(fp);

	// Check for permissions to see the asset id, and if so write it
	// out as an asset id. Otherwise, apply our cheesy encryption.
	if(include_asset_key)
	{
		U32 mask = mPermissions.getMaskBase();
		if(((mask & PERM_ITEM_UNRESTRICTED) == PERM_ITEM_UNRESTRICTED)
		   || (mAssetUUID.isNull()))
		{
			mAssetUUID.toString(uuid_str);
			fprintf(fp, "\t\tasset_id\t%s\n", uuid_str.c_str());
		}
		else
		{
			LLUUID shadow_id(mAssetUUID);
			LLXORCipher cipher(MAGIC_ID.mData, UUID_BYTES);
			cipher.encrypt(shadow_id.mData, UUID_BYTES);
			shadow_id.toString(uuid_str);
			fprintf(fp, "\t\tshadow_id\t%s\n", uuid_str.c_str());
		}
	}
	else
	{
		LLUUID::null.toString(uuid_str);
		fprintf(fp, "\t\tasset_id\t%s\n", uuid_str.c_str());
	}
	fprintf(fp, "\t\ttype\t%s\n", LLAssetType::lookup(mType));
	const std::string inv_type_str = LLInventoryType::lookup(mInventoryType);
	if(!inv_type_str.empty()) fprintf(fp, "\t\tinv_type\t%s\n", inv_type_str.c_str());
	fprintf(fp, "\t\tflags\t%08x\n", mFlags);
	mSaleInfo.exportFile(fp);
	fprintf(fp, "\t\tname\t%s|\n", mName.c_str());
	fprintf(fp, "\t\tdesc\t%s|\n", mDescription.c_str());
	fprintf(fp, "\t\tcreation_date\t%d\n", (S32) mCreationDate);
	fprintf(fp,"\t}\n");
	return TRUE;
}

// virtual
=======
>>>>>>> a9885029
BOOL LLInventoryItem::importLegacyStream(std::istream& input_stream)
{
	// *NOTE: Changing the buffer size will require changing the scanf
	// calls below.
	char buffer[MAX_STRING];	/* Flawfinder: ignore */
	char keyword[MAX_STRING];	/* Flawfinder: ignore */
	char valuestr[MAX_STRING];	/* Flawfinder: ignore */
	char junk[MAX_STRING];	/* Flawfinder: ignore */
	BOOL success = TRUE;

	keyword[0] = '\0';
	valuestr[0] = '\0';

	mInventoryType = LLInventoryType::IT_NONE;
	mAssetUUID.setNull();
	while(success && input_stream.good())
	{
		input_stream.getline(buffer, MAX_STRING);
		sscanf(	/* Flawfinder: ignore */
			buffer,
			" %254s %254s",
			keyword, valuestr);
		if(0 == strcmp("{",keyword))
		{
			continue;
		}
		if(0 == strcmp("}", keyword))
		{
			break;
		}
		else if(0 == strcmp("item_id", keyword))
		{
			mUUID.set(valuestr);
		}
		else if(0 == strcmp("parent_id", keyword))
		{
			mParentUUID.set(valuestr);
		}
		else if(0 == strcmp("permissions", keyword))
		{
			success = mPermissions.importLegacyStream(input_stream);
		}
		else if(0 == strcmp("sale_info", keyword))
		{
			// Sale info used to contain next owner perm. It is now in
			// the permissions. Thus, we read that out, and fix legacy
			// objects. It's possible this op would fail, but it
			// should pick up the vast majority of the tasks.
			BOOL has_perm_mask = FALSE;
			U32 perm_mask = 0;
			success = mSaleInfo.importLegacyStream(input_stream, has_perm_mask, perm_mask);
			if(has_perm_mask)
			{
				if(perm_mask == PERM_NONE)
				{
					perm_mask = mPermissions.getMaskOwner();
				}
				// fair use fix.
				if(!(perm_mask & PERM_COPY))
				{
					perm_mask |= PERM_TRANSFER;
				}
				mPermissions.setMaskNext(perm_mask);
			}
		}
		else if(0 == strcmp("shadow_id", keyword))
		{
			mAssetUUID.set(valuestr);
			LLXORCipher cipher(MAGIC_ID.mData, UUID_BYTES);
			cipher.decrypt(mAssetUUID.mData, UUID_BYTES);
		}
		else if(0 == strcmp("asset_id", keyword))
		{
			mAssetUUID.set(valuestr);
		}
		else if(0 == strcmp("type", keyword))
		{
			mType = LLAssetType::lookup(valuestr);
		}
		else if(0 == strcmp("inv_type", keyword))
		{
			mInventoryType = LLInventoryType::lookup(std::string(valuestr));
		}
		else if(0 == strcmp("flags", keyword))
		{
			sscanf(valuestr, "%x", &mFlags);
		}
		else if(0 == strcmp("name", keyword))
		{
			//strcpy(valuestr, buffer + strlen(keyword) + 3);
			// *NOTE: Not ANSI C, but widely supported.
			sscanf(	/* Flawfinder: ignore */
				buffer,
				" %254s%254[\t]%254[^|]",
				keyword, junk, valuestr);

			// IW: sscanf chokes and puts | in valuestr if there's no name
			if (valuestr[0] == '|')
			{
				valuestr[0] = '\000';
			}

			mName.assign(valuestr);
			LLStringUtil::replaceNonstandardASCII(mName, ' ');
			LLStringUtil::replaceChar(mName, '|', ' ');
		}
		else if(0 == strcmp("desc", keyword))
		{
			//strcpy(valuestr, buffer + strlen(keyword) + 3);
			// *NOTE: Not ANSI C, but widely supported.
			sscanf(	/* Flawfinder: ignore */
				buffer,
				" %254s%254[\t]%254[^|]",
				keyword, junk, valuestr);

			if (valuestr[0] == '|')
			{
				valuestr[0] = '\000';
			}

			disclaimMem(mDescription);
			mDescription.assign(valuestr);
			LLStringUtil::replaceNonstandardASCII(mDescription, ' ');
			claimMem(mDescription);
			/* TODO -- ask Ian about this code
			const char *donkey = mDescription.c_str();
			if (donkey[0] == '|')
			{
				LL_ERRS() << "Donkey" << LL_ENDL;
			}
			*/
		}
		else if(0 == strcmp("creation_date", keyword))
		{
			S32 date;
			sscanf(valuestr, "%d", &date);
			mCreationDate = date;
		}
		else
		{
			LL_WARNS() << "unknown keyword '" << keyword
					<< "' in inventory import of item " << mUUID << LL_ENDL;
		}
	}

	// Need to convert 1.0 simstate files to a useful inventory type
	// and potentially deal with bad inventory tyes eg, a landmark
	// marked as a texture.
	if((LLInventoryType::IT_NONE == mInventoryType)
	   || !inventory_and_asset_types_match(mInventoryType, mType))
	{
		LL_DEBUGS() << "Resetting inventory type for " << mUUID << LL_ENDL;
		mInventoryType = LLInventoryType::defaultForAssetType(mType);
	}

	mPermissions.initMasks(mInventoryType);

	return success;
}

BOOL LLInventoryItem::exportLegacyStream(std::ostream& output_stream, BOOL include_asset_key) const
{
	std::string uuid_str;
	output_stream << "\tinv_item\t0\n\t{\n";
	mUUID.toString(uuid_str);
	output_stream << "\t\titem_id\t" << uuid_str << "\n";
	mParentUUID.toString(uuid_str);
	output_stream << "\t\tparent_id\t" << uuid_str << "\n";
	mPermissions.exportLegacyStream(output_stream);

	// Check for permissions to see the asset id, and if so write it
	// out as an asset id. Otherwise, apply our cheesy encryption.
	if(include_asset_key)
	{
		U32 mask = mPermissions.getMaskBase();
		if(((mask & PERM_ITEM_UNRESTRICTED) == PERM_ITEM_UNRESTRICTED)
		   || (mAssetUUID.isNull()))
		{
			mAssetUUID.toString(uuid_str);
			output_stream << "\t\tasset_id\t" << uuid_str << "\n";
		}
		else
		{
			LLUUID shadow_id(mAssetUUID);
			LLXORCipher cipher(MAGIC_ID.mData, UUID_BYTES);
			cipher.encrypt(shadow_id.mData, UUID_BYTES);
			shadow_id.toString(uuid_str);
			output_stream << "\t\tshadow_id\t" << uuid_str << "\n";
		}
	}
	else
	{
		LLUUID::null.toString(uuid_str);
		output_stream << "\t\tasset_id\t" << uuid_str << "\n";
	}
	output_stream << "\t\ttype\t" << LLAssetType::lookup(mType) << "\n";
	const std::string inv_type_str = LLInventoryType::lookup(mInventoryType);
	if(!inv_type_str.empty()) 
		output_stream << "\t\tinv_type\t" << inv_type_str << "\n";
	std::string buffer;
	buffer = llformat( "\t\tflags\t%08x\n", mFlags);
	output_stream << buffer;
	mSaleInfo.exportLegacyStream(output_stream);
	output_stream << "\t\tname\t" << mName.c_str() << "|\n";
	output_stream << "\t\tdesc\t" << mDescription.c_str() << "|\n";
	output_stream << "\t\tcreation_date\t" << mCreationDate << "\n";
	output_stream << "\t}\n";
	return TRUE;
}

LLSD LLInventoryItem::asLLSD() const
{
	LLSD sd = LLSD();
	asLLSD(sd);
	return sd;
}

void LLInventoryItem::asLLSD( LLSD& sd ) const
{
	sd[INV_ITEM_ID_LABEL] = mUUID;
	sd[INV_PARENT_ID_LABEL] = mParentUUID;
	sd[INV_PERMISSIONS_LABEL] = ll_create_sd_from_permissions(mPermissions);

	U32 mask = mPermissions.getMaskBase();
	if(((mask & PERM_ITEM_UNRESTRICTED) == PERM_ITEM_UNRESTRICTED)
		|| (mAssetUUID.isNull()))
	{
		sd[INV_ASSET_ID_LABEL] = mAssetUUID;
	}
	else
	{
		// *TODO: get rid of this. Phoenix 2008-01-30
		LLUUID shadow_id(mAssetUUID);
		LLXORCipher cipher(MAGIC_ID.mData, UUID_BYTES);
		cipher.encrypt(shadow_id.mData, UUID_BYTES);
		sd[INV_SHADOW_ID_LABEL] = shadow_id;
	}
	sd[INV_ASSET_TYPE_LABEL] = LLAssetType::lookup(mType);
	sd[INV_INVENTORY_TYPE_LABEL] = mInventoryType;
	const std::string inv_type_str = LLInventoryType::lookup(mInventoryType);
	if(!inv_type_str.empty())
	{
		sd[INV_INVENTORY_TYPE_LABEL] = inv_type_str;
	}
	//sd[INV_FLAGS_LABEL] = (S32)mFlags;
	sd[INV_FLAGS_LABEL] = ll_sd_from_U32(mFlags);
	sd[INV_SALE_INFO_LABEL] = mSaleInfo;
	sd[INV_NAME_LABEL] = mName;
	sd[INV_DESC_LABEL] = mDescription;
	sd[INV_CREATION_DATE_LABEL] = (S32) mCreationDate;
}

LLTrace::BlockTimerStatHandle FTM_INVENTORY_SD_DESERIALIZE("Inventory SD Deserialize");

bool LLInventoryItem::fromLLSD(const LLSD& sd, bool is_new)
{
	LL_RECORD_BLOCK_TIME(FTM_INVENTORY_SD_DESERIALIZE);
	if (is_new)
	{
		// If we're adding LLSD to an existing object, need avoid
		// clobbering these fields.
		mInventoryType = LLInventoryType::IT_NONE;
		mAssetUUID.setNull();
	}
	std::string w;

	w = INV_ITEM_ID_LABEL;
	if (sd.has(w))
	{
		mUUID = sd[w];
	}
	w = INV_PARENT_ID_LABEL;
	if (sd.has(w))
	{
		mParentUUID = sd[w];
	}
	w = INV_PERMISSIONS_LABEL;
	if (sd.has(w))
	{
		mPermissions = ll_permissions_from_sd(sd[w]);
	}
	w = INV_SALE_INFO_LABEL;
	if (sd.has(w))
	{
		// Sale info used to contain next owner perm. It is now in
		// the permissions. Thus, we read that out, and fix legacy
		// objects. It's possible this op would fail, but it
		// should pick up the vast majority of the tasks.
		BOOL has_perm_mask = FALSE;
		U32 perm_mask = 0;
		if (!mSaleInfo.fromLLSD(sd[w], has_perm_mask, perm_mask))
		{
			goto fail;
		}
		if (has_perm_mask)
		{
			if(perm_mask == PERM_NONE)
			{
				perm_mask = mPermissions.getMaskOwner();
			}
			// fair use fix.
			if(!(perm_mask & PERM_COPY))
			{
				perm_mask |= PERM_TRANSFER;
			}
			mPermissions.setMaskNext(perm_mask);
		}
	}
	w = INV_SHADOW_ID_LABEL;
	if (sd.has(w))
	{
		mAssetUUID = sd[w];
		LLXORCipher cipher(MAGIC_ID.mData, UUID_BYTES);
		cipher.decrypt(mAssetUUID.mData, UUID_BYTES);
	}
	w = INV_ASSET_ID_LABEL;
	if (sd.has(w))
	{
		mAssetUUID = sd[w];
	}
	w = INV_LINKED_ID_LABEL;
	if (sd.has(w))
	{
		mAssetUUID = sd[w];
	}
	w = INV_ASSET_TYPE_LABEL;
	if (sd.has(w))
	{
		if (sd[w].isString())
		{
			mType = LLAssetType::lookup(sd[w].asString().c_str());
		}
		else if (sd[w].isInteger())
		{
			S8 type = (U8)sd[w].asInteger();
			mType = static_cast<LLAssetType::EType>(type);
		}
	}
	w = INV_INVENTORY_TYPE_LABEL;
	if (sd.has(w))
	{
		if (sd[w].isString())
		{
			mInventoryType = LLInventoryType::lookup(sd[w].asString().c_str());
		}
		else if (sd[w].isInteger())
		{
			S8 type = (U8)sd[w].asInteger();
			mInventoryType = static_cast<LLInventoryType::EType>(type);
		}
	}
	w = INV_FLAGS_LABEL;
	if (sd.has(w))
	{
		if (sd[w].isBinary())
		{
			mFlags = ll_U32_from_sd(sd[w]);
		}
		else if(sd[w].isInteger())
		{
			mFlags = sd[w].asInteger();
		}
	}
	w = INV_NAME_LABEL;
	if (sd.has(w))
	{
		mName = sd[w].asString();
		LLStringUtil::replaceNonstandardASCII(mName, ' ');
		LLStringUtil::replaceChar(mName, '|', ' ');
	}
	w = INV_DESC_LABEL;
	if (sd.has(w))
	{
		disclaimMem(mDescription);
		mDescription = sd[w].asString();
		LLStringUtil::replaceNonstandardASCII(mDescription, ' ');
		claimMem(mDescription);
	}
	w = INV_CREATION_DATE_LABEL;
	if (sd.has(w))
	{
		mCreationDate = sd[w].asInteger();
	}

	// Need to convert 1.0 simstate files to a useful inventory type
	// and potentially deal with bad inventory tyes eg, a landmark
	// marked as a texture.
	if((LLInventoryType::IT_NONE == mInventoryType)
	   || !inventory_and_asset_types_match(mInventoryType, mType))
	{
		LL_DEBUGS() << "Resetting inventory type for " << mUUID << LL_ENDL;
		mInventoryType = LLInventoryType::defaultForAssetType(mType);
	}

	mPermissions.initMasks(mInventoryType);

	return true;
fail:
	return false;

}

// Deleted LLInventoryItem::exportFileXML() and LLInventoryItem::importXML()
// because I can't find any non-test code references to it. 2009-05-04 JC

S32 LLInventoryItem::packBinaryBucket(U8* bin_bucket, LLPermissions* perm_override) const
{
	// Figure out which permissions to use.
	LLPermissions perm;
	if (perm_override)
	{
		// Use the permissions override.
		perm = *perm_override;
	}
	else
	{
		// Use the current permissions.
		perm = getPermissions();
	}

	// describe the inventory item
	char* buffer = (char*) bin_bucket;
	std::string creator_id_str;

	perm.getCreator().toString(creator_id_str);
	std::string owner_id_str;
	perm.getOwner().toString(owner_id_str);
	std::string last_owner_id_str;
	perm.getLastOwner().toString(last_owner_id_str);
	std::string group_id_str;
	perm.getGroup().toString(group_id_str);
	std::string asset_id_str;
	getAssetUUID().toString(asset_id_str);
	S32 size = sprintf(buffer,	/* Flawfinder: ignore */
					   "%d|%d|%s|%s|%s|%s|%s|%x|%x|%x|%x|%x|%s|%s|%d|%d|%x",
					   getType(),
					   getInventoryType(),
					   getName().c_str(),
					   creator_id_str.c_str(),
					   owner_id_str.c_str(),
					   last_owner_id_str.c_str(),
					   group_id_str.c_str(),
					   perm.getMaskBase(),
					   perm.getMaskOwner(),
					   perm.getMaskGroup(),
					   perm.getMaskEveryone(),
					   perm.getMaskNextOwner(),
					   asset_id_str.c_str(),
					   getDescription().c_str(),
					   getSaleInfo().getSaleType(),
					   getSaleInfo().getSalePrice(),
					   getFlags()) + 1;

	return size;
}

void LLInventoryItem::unpackBinaryBucket(U8* bin_bucket, S32 bin_bucket_size)
{	
	// Early exit on an empty binary bucket.
	if (bin_bucket_size <= 1) return;

	if (NULL == bin_bucket)
	{
		LL_ERRS() << "unpackBinaryBucket failed.  bin_bucket is NULL." << LL_ENDL;
		return;
	}

	// Convert the bin_bucket into a string.
	std::vector<char> item_buffer(bin_bucket_size+1);
	memcpy(&item_buffer[0], bin_bucket, bin_bucket_size);	/* Flawfinder: ignore */
	item_buffer[bin_bucket_size] = '\0';
	std::string str(&item_buffer[0]);

	LL_DEBUGS() << "item buffer: " << str << LL_ENDL;

	// Tokenize the string.
	typedef boost::tokenizer<boost::char_separator<char> > tokenizer;
	boost::char_separator<char> sep("|", "", boost::keep_empty_tokens);
	tokenizer tokens(str, sep);
	tokenizer::iterator iter = tokens.begin();

	// Extract all values.
	LLUUID item_id;
	item_id.generate();
	setUUID(item_id);

	LLAssetType::EType type;
	type = (LLAssetType::EType)(atoi((*(iter++)).c_str()));
	setType( type );
	
	LLInventoryType::EType inv_type;
	inv_type = (LLInventoryType::EType)(atoi((*(iter++)).c_str()));
	setInventoryType( inv_type );

	std::string name((*(iter++)).c_str());
	rename( name );
	
	LLUUID creator_id((*(iter++)).c_str());
	LLUUID owner_id((*(iter++)).c_str());
	LLUUID last_owner_id((*(iter++)).c_str());
	LLUUID group_id((*(iter++)).c_str());
	PermissionMask mask_base = strtoul((*(iter++)).c_str(), NULL, 16);
	PermissionMask mask_owner = strtoul((*(iter++)).c_str(), NULL, 16);
	PermissionMask mask_group = strtoul((*(iter++)).c_str(), NULL, 16);
	PermissionMask mask_every = strtoul((*(iter++)).c_str(), NULL, 16);
	PermissionMask mask_next = strtoul((*(iter++)).c_str(), NULL, 16);
	LLPermissions perm;
	perm.init(creator_id, owner_id, last_owner_id, group_id);
	perm.initMasks(mask_base, mask_owner, mask_group, mask_every, mask_next);
	setPermissions(perm);
	//LL_DEBUGS() << "perm: " << perm << LL_ENDL;

	LLUUID asset_id((*(iter++)).c_str());
	setAssetUUID(asset_id);

	std::string desc((*(iter++)).c_str());
	setDescription(desc);
	
	LLSaleInfo::EForSale sale_type;
	sale_type = (LLSaleInfo::EForSale)(atoi((*(iter++)).c_str()));
	S32 price = atoi((*(iter++)).c_str());
	LLSaleInfo sale_info(sale_type, price);
	setSaleInfo(sale_info);
	
	U32 flags = strtoul((*(iter++)).c_str(), NULL, 16);
	setFlags(flags);

	time_t now = time(NULL);
	setCreationDate(now);
}

///----------------------------------------------------------------------------
/// Class LLInventoryCategory
///----------------------------------------------------------------------------

LLInventoryCategory::LLInventoryCategory(const LLUUID& uuid,
										 const LLUUID& parent_uuid,
										 LLFolderType::EType preferred_type,
										 const std::string& name) :
	LLInventoryObject(uuid, parent_uuid, LLAssetType::AT_CATEGORY, name),
	mPreferredType(preferred_type)
{
}

LLInventoryCategory::LLInventoryCategory() :
	mPreferredType(LLFolderType::FT_NONE)
{
	mType = LLAssetType::AT_CATEGORY;
}

LLInventoryCategory::LLInventoryCategory(const LLInventoryCategory* other) :
	LLInventoryObject()
{
	copyCategory(other);
}

LLInventoryCategory::~LLInventoryCategory()
{
}

// virtual
void LLInventoryCategory::copyCategory(const LLInventoryCategory* other)
{
	copyObject(other);
	mPreferredType = other->mPreferredType;
}

LLFolderType::EType LLInventoryCategory::getPreferredType() const
{
	return mPreferredType;
}

void LLInventoryCategory::setPreferredType(LLFolderType::EType type)
{
	mPreferredType = type;
}

LLSD LLInventoryCategory::asLLSD() const
{
    LLSD sd = LLSD();
    sd["item_id"] = mUUID;
    sd["parent_id"] = mParentUUID;
    S8 type = static_cast<S8>(mPreferredType);
    sd["type"]      = type;
    sd["name"] = mName;

    return sd;
}


// virtual
void LLInventoryCategory::packMessage(LLMessageSystem* msg) const
{
	msg->addUUIDFast(_PREHASH_FolderID, mUUID);
	msg->addUUIDFast(_PREHASH_ParentID, mParentUUID);
	S8 type = static_cast<S8>(mPreferredType);
	msg->addS8Fast(_PREHASH_Type, type);
	msg->addStringFast(_PREHASH_Name, mName);
}

bool LLInventoryCategory::fromLLSD(const LLSD& sd)
{
    std::string w;

    w = INV_FOLDER_ID_LABEL_WS;
    if (sd.has(w))
    {
        mUUID = sd[w];
    }
    w = INV_PARENT_ID_LABEL;
    if (sd.has(w))
    {
        mParentUUID = sd[w];
    }
    w = INV_ASSET_TYPE_LABEL;
    if (sd.has(w))
    {
        S8 type = (U8)sd[w].asInteger();
        mPreferredType = static_cast<LLFolderType::EType>(type);
    }
	w = INV_ASSET_TYPE_LABEL_WS;
	if (sd.has(w))
	{
		S8 type = (U8)sd[w].asInteger();
        mPreferredType = static_cast<LLFolderType::EType>(type);
	}

    w = INV_NAME_LABEL;
    if (sd.has(w))
    {
        mName = sd[w].asString();
        LLStringUtil::replaceNonstandardASCII(mName, ' ');
        LLStringUtil::replaceChar(mName, '|', ' ');
    }
    return true;
}

// virtual
void LLInventoryCategory::unpackMessage(LLMessageSystem* msg,
										const char* block,
										S32 block_num)
{
	msg->getUUIDFast(block, _PREHASH_FolderID, mUUID, block_num);
	msg->getUUIDFast(block, _PREHASH_ParentID, mParentUUID, block_num);
	S8 type;
	msg->getS8Fast(block, _PREHASH_Type, type, block_num);
	mPreferredType = static_cast<LLFolderType::EType>(type);
	msg->getStringFast(block, _PREHASH_Name, mName, block_num);
	LLStringUtil::replaceNonstandardASCII(mName, ' ');
}

// virtual
BOOL LLInventoryCategory::importLegacyStream(std::istream& input_stream)
{
	// *NOTE: Changing the buffer size will require changing the scanf
	// calls below.
	char buffer[MAX_STRING];	/* Flawfinder: ignore */
	char keyword[MAX_STRING];	/* Flawfinder: ignore */
	char valuestr[MAX_STRING];	/* Flawfinder: ignore */

	keyword[0] = '\0';
	valuestr[0] = '\0';
	while(input_stream.good())
	{
		input_stream.getline(buffer, MAX_STRING);
		sscanf(	/* Flawfinder: ignore */
			buffer,
			" %254s %254s",
			keyword, valuestr);
		if(0 == strcmp("{",keyword))
		{
			continue;
		}
		if(0 == strcmp("}", keyword))
		{
			break;
		}
		else if(0 == strcmp("cat_id", keyword))
		{
			mUUID.set(valuestr);
		}
		else if(0 == strcmp("parent_id", keyword))
		{
			mParentUUID.set(valuestr);
		}
		else if(0 == strcmp("type", keyword))
		{
			mType = LLAssetType::lookup(valuestr);
		}
		else if(0 == strcmp("pref_type", keyword))
		{
			mPreferredType = LLFolderType::lookup(valuestr);
		}
		else if(0 == strcmp("name", keyword))
		{
			//strcpy(valuestr, buffer + strlen(keyword) + 3);
			// *NOTE: Not ANSI C, but widely supported.
			sscanf(	/* Flawfinder: ignore */
				buffer,
				" %254s %254[^|]",
				keyword, valuestr);
			mName.assign(valuestr);
			LLStringUtil::replaceNonstandardASCII(mName, ' ');
			LLStringUtil::replaceChar(mName, '|', ' ');
		}
		else
		{
			LL_WARNS() << "unknown keyword '" << keyword
					<< "' in inventory import category "  << mUUID << LL_ENDL;
		}
	}
	return TRUE;
}

BOOL LLInventoryCategory::exportLegacyStream(std::ostream& output_stream, BOOL) const
{
	std::string uuid_str;
	output_stream << "\tinv_category\t0\n\t{\n";
	mUUID.toString(uuid_str);
	output_stream << "\t\tcat_id\t" << uuid_str << "\n";
	mParentUUID.toString(uuid_str);
	output_stream << "\t\tparent_id\t" << uuid_str << "\n";
	output_stream << "\t\ttype\t" << LLAssetType::lookup(mType) << "\n";
	output_stream << "\t\tpref_type\t" << LLFolderType::lookup(mPreferredType) << "\n";
	output_stream << "\t\tname\t" << mName.c_str() << "|\n";
	output_stream << "\t}\n";
	return TRUE;
}

LLSD LLInventoryCategory::exportLLSD() const
{
	LLSD cat_data;
	cat_data[INV_FOLDER_ID_LABEL] = mUUID;
	cat_data[INV_PARENT_ID_LABEL] = mParentUUID;
	cat_data[INV_ASSET_TYPE_LABEL] = LLAssetType::lookup(mType);
	cat_data[INV_PREFERRED_TYPE_LABEL] = LLFolderType::lookup(mPreferredType);
	cat_data[INV_NAME_LABEL] = mName;

	return cat_data;
}

bool LLInventoryCategory::importLLSD(const LLSD& cat_data)
{
	if (cat_data.has(INV_FOLDER_ID_LABEL))
	{
		setUUID(cat_data[INV_FOLDER_ID_LABEL].asUUID());
	}
	if (cat_data.has(INV_PARENT_ID_LABEL))
	{
		setParent(cat_data[INV_PARENT_ID_LABEL].asUUID());
	}
	if (cat_data.has(INV_ASSET_TYPE_LABEL))
	{
		setType(LLAssetType::lookup(cat_data[INV_ASSET_TYPE_LABEL].asString()));
	}
	if (cat_data.has(INV_PREFERRED_TYPE_LABEL))
	{
		setPreferredType(LLFolderType::lookup(cat_data[INV_PREFERRED_TYPE_LABEL].asString()));
	}
	if (cat_data.has(INV_NAME_LABEL))
	{
		mName = cat_data[INV_NAME_LABEL].asString();
		LLStringUtil::replaceNonstandardASCII(mName, ' ');
		LLStringUtil::replaceChar(mName, '|', ' ');
	}

	return true;
}
///----------------------------------------------------------------------------
/// Local function definitions
///----------------------------------------------------------------------------

LLSD ll_create_sd_from_inventory_item(LLPointer<LLInventoryItem> item)
{
	LLSD rv;
	if(item.isNull()) return rv;
	if (item->getType() == LLAssetType::AT_NONE)
	{
		LL_WARNS() << "ll_create_sd_from_inventory_item() for item with AT_NONE"
			<< LL_ENDL;
		return rv;
	}
	rv[INV_ITEM_ID_LABEL] =  item->getUUID();
	rv[INV_PARENT_ID_LABEL] = item->getParentUUID();
	rv[INV_NAME_LABEL] = item->getName();
	rv[INV_ASSET_TYPE_LABEL] = LLAssetType::lookup(item->getType());
	rv[INV_ASSET_ID_LABEL] = item->getAssetUUID();
	rv[INV_DESC_LABEL] = item->getDescription();
	rv[INV_SALE_INFO_LABEL] = ll_create_sd_from_sale_info(item->getSaleInfo());
	rv[INV_PERMISSIONS_LABEL] =
		ll_create_sd_from_permissions(item->getPermissions());
	rv[INV_INVENTORY_TYPE_LABEL] =
		LLInventoryType::lookup(item->getInventoryType());
	rv[INV_FLAGS_LABEL] = (S32)item->getFlags();
	rv[INV_CREATION_DATE_LABEL] = (S32)item->getCreationDate();
	return rv;
}

LLSD ll_create_sd_from_inventory_category(LLPointer<LLInventoryCategory> cat)
{
	LLSD rv;
	if(cat.isNull()) return rv;
	if (cat->getType() == LLAssetType::AT_NONE)
	{
		LL_WARNS() << "ll_create_sd_from_inventory_category() for cat with AT_NONE"
			<< LL_ENDL;
		return rv;
	}
	rv[INV_FOLDER_ID_LABEL] = cat->getUUID();
	rv[INV_PARENT_ID_LABEL] = cat->getParentUUID();
	rv[INV_NAME_LABEL] = cat->getName();
	rv[INV_ASSET_TYPE_LABEL] = LLAssetType::lookup(cat->getType());
	if(LLFolderType::lookupIsProtectedType(cat->getPreferredType()))
	{
		rv[INV_PREFERRED_TYPE_LABEL] =
			LLFolderType::lookup(cat->getPreferredType()).c_str();
	}
	return rv;
}

LLPointer<LLInventoryCategory> ll_create_category_from_sd(const LLSD& sd_cat)
{
	LLPointer<LLInventoryCategory> rv = new LLInventoryCategory;
	rv->setUUID(sd_cat[INV_FOLDER_ID_LABEL].asUUID());
	rv->setParent(sd_cat[INV_PARENT_ID_LABEL].asUUID());
	rv->rename(sd_cat[INV_NAME_LABEL].asString());
	rv->setType(
		LLAssetType::lookup(sd_cat[INV_ASSET_TYPE_LABEL].asString()));
	rv->setPreferredType(
			LLFolderType::lookup(
				sd_cat[INV_PREFERRED_TYPE_LABEL].asString()));
	return rv;
}<|MERGE_RESOLUTION|>--- conflicted
+++ resolved
@@ -666,246 +666,6 @@
 // </FS:ND>
 
 // virtual
-<<<<<<< HEAD
-BOOL LLInventoryItem::importFile(LLFILE* fp)
-{
-	// *NOTE: Changing the buffer size will require changing the scanf
-	// calls below.
-	char buffer[MAX_STRING];	/* Flawfinder: ignore */
-	
-	// <FS:ND> - cache speedups
-	//char keyword[MAX_STRING];	/* Flawfinder: ignore */	
-	//char valuestr[MAX_STRING];	/* Flawfinder: ignore */
-	//char junk[MAX_STRING];	/* Flawfinder: ignore */	
-	//keyword[0] = '\0';
-	//valuestr[0] = '\0'
-	char *keyword;	/* Flawfinder: ignore */	
-	char *valuestr;	/* Flawfinder: ignore */
-	char *junk;	/* Flawfinder: ignore */
-	// </FS:ND>
-	
-	BOOL success = TRUE;
-
-	mInventoryType = LLInventoryType::IT_NONE;
-	mAssetUUID.setNull();
-	while(success && (!feof(fp)))
-	{
-		if (fgets(buffer, MAX_STRING, fp) == NULL)
-		{
-			buffer[0] = '\0';
-		}
-		
-		//sscanf(buffer, " %254s %254s", keyword, valuestr);	/* Flawfinder: ignore */
-		//if(0 == strcmp("{",keyword))
-		int nKWLen = splitCacheLine( buffer, keyword, valuestr );
-		if( !nKWLen )
-			continue;
-
-		if( sizeof("{")-1 == nKWLen && 0 == strcmp("{",keyword))
-		{
-			continue;
-		}
-		//if(0 == strcmp("}", keyword))
-		if( sizeof("}")-1 == nKWLen && 0 == strcmp("}", keyword))
-		{
-			break;
-		}
-		else if( sizeof("item_id")-1 == nKWLen && 0 == strcmp("item_id", keyword))
-		{
-			mUUID.set(valuestr);
-		}
-		//else if(0 == strcmp("parent_id", keyword))
-		else if( sizeof("parent_id")-1 == nKWLen &&  0 == strcmp("parent_id", keyword))
-		{
-			mParentUUID.set(valuestr);
-		}
-		//else if(0 == strcmp("permissions", keyword))
-		else if( sizeof("permissions" )-1 == nKWLen && 0 == strcmp("permissions", keyword))
-		{
-			success = mPermissions.importFile(fp);
-		}
-		//else if(0 == strcmp("sale_info", keyword))
-		else if(sizeof("sale_info")-1 == nKWLen && 0 == strcmp("sale_info", keyword))
-		{
-			// Sale info used to contain next owner perm. It is now in
-			// the permissions. Thus, we read that out, and fix legacy
-			// objects. It's possible this op would fail, but it
-			// should pick up the vast majority of the tasks.
-			BOOL has_perm_mask = FALSE;
-			U32 perm_mask = 0;
-			success = mSaleInfo.importFile(fp, has_perm_mask, perm_mask);
-			if(has_perm_mask)
-			{
-				if(perm_mask == PERM_NONE)
-				{
-					perm_mask = mPermissions.getMaskOwner();
-				}
-				// fair use fix.
-				if(!(perm_mask & PERM_COPY))
-				{
-					perm_mask |= PERM_TRANSFER;
-				}
-				mPermissions.setMaskNext(perm_mask);
-			}
-		}
-		//else if(0 == strcmp("shadow_id", keyword))
-		else if( sizeof("shadow_id")-1 == nKWLen && 0 == strcmp("shadow_id", keyword))
-		{
-			mAssetUUID.set(valuestr);
-			LLXORCipher cipher(MAGIC_ID.mData, UUID_BYTES);
-			cipher.decrypt(mAssetUUID.mData, UUID_BYTES);
-		}
-		//else if(0 == strcmp("asset_id", keyword))
-		else if( sizeof("asset_id")-1 == nKWLen && 0 == strcmp("asset_id", keyword))
-		{
-			mAssetUUID.set(valuestr);
-		}
-		//else if(0 == strcmp("type", keyword))
-		else if( sizeof("type")-1 == nKWLen && 0 == strcmp("type", keyword))
-		{
-			mType = LLAssetType::lookup(valuestr);
-		}
-		//else if(0 == strcmp("inv_type", keyword))
-		else if( sizeof("inv_type")-1 == nKWLen && 0 == strcmp("inv_type", keyword))
-		{
-			mInventoryType = LLInventoryType::lookup(std::string(valuestr));
-		}
-		//else if(0 == strcmp("flags", keyword))
-		else if( sizeof("flags")-1 == nKWLen && 0 == strcmp("flags", keyword))
-		{
-			//sscanf(valuestr, "%x", &mFlags);
-			mFlags = strtol( valuestr, 0, 16 );
-		}
-		//else if(0 == strcmp("name", keyword))
-		else if( sizeof("name")-1 == nKWLen && 0 == strcmp("name", keyword))
-		{
-			//strcpy(valuestr, buffer + strlen(keyword) + 3);
-			// *NOTE: Not ANSI C, but widely supported.
-//			sscanf(	/* Flawfinder: ignore */
-//				buffer,
-//				" %254s%254[\t]%254[^|]",
-//				keyword, junk, valuestr);
-
-			splitCacheDescOrName( valuestr, junk, valuestr );
-
-//			// IW: sscanf chokes and puts | in valuestr if there's no name
-//			if (valuestr[0] == '|')
-//			{
-//				valuestr[0] = '\000';
-//			}
-
-			mName.assign(valuestr);
-			LLStringUtil::replaceNonstandardASCII(mName, ' ');
-			LLStringUtil::replaceChar(mName, '|', ' ');
-		}
-		//else if(0 == strcmp("desc", keyword))
-		else if( sizeof("desc")-1 == nKWLen && 0 == strcmp("desc", keyword))
-		{
-			//strcpy(valuestr, buffer + strlen(keyword) + 3);
-			// *NOTE: Not ANSI C, but widely supported.
-//			sscanf(	/* Flawfinder: ignore */
-//				buffer,
-//				" %254s%254[\t]%254[^|]",
-//				keyword, junk, valuestr);
-
-			splitCacheDescOrName( valuestr, junk, valuestr );
-//			if (valuestr[0] == '|')
-//			{
-//				valuestr[0] = '\000';
-//			}
-
-			disclaimMem(mDescription);
-			mDescription.assign(valuestr);
-			claimMem(mDescription);
-			LLStringUtil::replaceNonstandardASCII(mDescription, ' ');
-			/* TODO -- ask Ian about this code
-			const char *donkey = mDescription.c_str();
-			if (donkey[0] == '|')
-			{
-				LL_ERRS() << "Donkey" << LL_ENDL;
-			}
-			*/
-		}
-		//else if(0 == strcmp("creation_date", keyword))
-		else if( sizeof("creation_date")-1 == nKWLen && 0 == strcmp("creation_date", keyword))
-		{
-			//S32 date;
-			//sscanf(valuestr, "%d", &date);
-			//mCreationDate = date;
-			mCreationDate = atoi(valuestr);
-		}
-		else
-		{
-			LL_WARNS() << "unknown keyword '" << keyword
-					<< "' in inventory import of item " << mUUID << LL_ENDL;
-		}
-	}
-
-	// Need to convert 1.0 simstate files to a useful inventory type
-	// and potentially deal with bad inventory tyes eg, a landmark
-	// marked as a texture.
-	if((LLInventoryType::IT_NONE == mInventoryType)
-	   || !inventory_and_asset_types_match(mInventoryType, mType))
-	{
-		LL_DEBUGS() << "Resetting inventory type for " << mUUID << LL_ENDL;
-		mInventoryType = LLInventoryType::defaultForAssetType(mType);
-	}
-
-	mPermissions.initMasks(mInventoryType);
-
-	return success;
-}
-
-BOOL LLInventoryItem::exportFile(LLFILE* fp, BOOL include_asset_key) const
-{
-	std::string uuid_str;
-	fprintf(fp, "\tinv_item\t0\n\t{\n");
-	mUUID.toString(uuid_str);
-	fprintf(fp, "\t\titem_id\t%s\n", uuid_str.c_str());
-	mParentUUID.toString(uuid_str);
-	fprintf(fp, "\t\tparent_id\t%s\n", uuid_str.c_str());
-	mPermissions.exportFile(fp);
-
-	// Check for permissions to see the asset id, and if so write it
-	// out as an asset id. Otherwise, apply our cheesy encryption.
-	if(include_asset_key)
-	{
-		U32 mask = mPermissions.getMaskBase();
-		if(((mask & PERM_ITEM_UNRESTRICTED) == PERM_ITEM_UNRESTRICTED)
-		   || (mAssetUUID.isNull()))
-		{
-			mAssetUUID.toString(uuid_str);
-			fprintf(fp, "\t\tasset_id\t%s\n", uuid_str.c_str());
-		}
-		else
-		{
-			LLUUID shadow_id(mAssetUUID);
-			LLXORCipher cipher(MAGIC_ID.mData, UUID_BYTES);
-			cipher.encrypt(shadow_id.mData, UUID_BYTES);
-			shadow_id.toString(uuid_str);
-			fprintf(fp, "\t\tshadow_id\t%s\n", uuid_str.c_str());
-		}
-	}
-	else
-	{
-		LLUUID::null.toString(uuid_str);
-		fprintf(fp, "\t\tasset_id\t%s\n", uuid_str.c_str());
-	}
-	fprintf(fp, "\t\ttype\t%s\n", LLAssetType::lookup(mType));
-	const std::string inv_type_str = LLInventoryType::lookup(mInventoryType);
-	if(!inv_type_str.empty()) fprintf(fp, "\t\tinv_type\t%s\n", inv_type_str.c_str());
-	fprintf(fp, "\t\tflags\t%08x\n", mFlags);
-	mSaleInfo.exportFile(fp);
-	fprintf(fp, "\t\tname\t%s|\n", mName.c_str());
-	fprintf(fp, "\t\tdesc\t%s|\n", mDescription.c_str());
-	fprintf(fp, "\t\tcreation_date\t%d\n", (S32) mCreationDate);
-	fprintf(fp,"\t}\n");
-	return TRUE;
-}
-
-// virtual
-=======
->>>>>>> a9885029
 BOOL LLInventoryItem::importLegacyStream(std::istream& input_stream)
 {
 	// *NOTE: Changing the buffer size will require changing the scanf
