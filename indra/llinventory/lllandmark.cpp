/** 
 * @file lllandmark.cpp
 * @brief Landmark asset class
 *
 * $LicenseInfo:firstyear=2002&license=viewerlgpl$
 * Second Life Viewer Source Code
 * Copyright (C) 2010, Linden Research, Inc.
 * 
 * This library is free software; you can redistribute it and/or
 * modify it under the terms of the GNU Lesser General Public
 * License as published by the Free Software Foundation;
 * version 2.1 of the License only.
 * 
 * This library is distributed in the hope that it will be useful,
 * but WITHOUT ANY WARRANTY; without even the implied warranty of
 * MERCHANTABILITY or FITNESS FOR A PARTICULAR PURPOSE.  See the GNU
 * Lesser General Public License for more details.
 * 
 * You should have received a copy of the GNU Lesser General Public
 * License along with this library; if not, write to the Free Software
 * Foundation, Inc., 51 Franklin Street, Fifth Floor, Boston, MA  02110-1301  USA
 * 
 * Linden Research, Inc., 945 Battery Street, San Francisco, CA  94111  USA
 * $/LicenseInfo$
 */

#include "linden_common.h"
#include "lllandmark.h"

#include <errno.h>

#include "message.h"
#include "llregionhandle.h"

std::pair<LLUUID, U64> LLLandmark::mLocalRegion;
LLLandmark::region_map_t LLLandmark::mRegions;
LLLandmark::region_callback_map_t LLLandmark::sRegionCallbackMap;

LLLandmark::LLLandmark() :
	mGlobalPositionKnown(false)
{
}

LLLandmark::LLLandmark(const LLVector3d& pos) :
	mGlobalPositionKnown(true),
	mGlobalPos( pos )
{
}

bool LLLandmark::getGlobalPos(LLVector3d& pos)
{
	if(mGlobalPositionKnown)
	{
		pos = mGlobalPos;
	}
	else if(mRegionID.notNull())
	{
		F32 g_x = -1.0f;
		F32 g_y = -1.0f;
		if(mRegionID == mLocalRegion.first)
		{
			from_region_handle(mLocalRegion.second, &g_x, &g_y);
		}
		else
		{
			region_map_t::iterator it = mRegions.find(mRegionID);
			if(it != mRegions.end())
			{
				from_region_handle((*it).second.mRegionHandle, &g_x, &g_y);
			}
		}
		if((g_x > 0.f) && (g_y > 0.f))
		{
			pos.mdV[0] = g_x + mRegionPos.mV[0];
			pos.mdV[1] = g_y + mRegionPos.mV[1];
			pos.mdV[2] = mRegionPos.mV[2];
			setGlobalPos(pos);
		}
	}
	return mGlobalPositionKnown;
}

void LLLandmark::setGlobalPos(const LLVector3d& pos)
{
	mGlobalPos = pos;
	mGlobalPositionKnown = true;
}

bool LLLandmark::getRegionID(LLUUID& region_id)
{
	if(mRegionID.notNull())
	{
		region_id = mRegionID;
		return true;
	}
	return false;
}

LLVector3 LLLandmark::getRegionPos() const
{
	return mRegionPos;
}


// static
LLLandmark* LLLandmark::constructFromString(const char *buffer, const S32 buffer_size)
{
	S32 chars_read = 0;
	S32 chars_read_total = 0;
	S32 count = 0;
	U32 version = 0;

    bool bad_block = false;
    LLLandmark* result = NULL;

	// read version 
	count = sscanf( buffer, "Landmark version %u\n%n", &version, &chars_read );
<<<<<<< HEAD

    if (count != 1)
=======
    chars_read_total += chars_read;

    if (count != 1
        || chars_read_total >= buffer_size)
>>>>>>> 56e427d0
    {
        bad_block = true;
    }

<<<<<<< HEAD
    chars_read_total += chars_read;

    if (chars_read_total >= buffer_size)
    {
        // either file was truncated or data in file was damaged
        bad_block = true;
    }

=======
>>>>>>> 56e427d0
    if (!bad_block)
    {
        switch (version)
        {
            case 1:
            {
                LLVector3d pos;
                // read position
                count = sscanf(buffer + chars_read_total, "position %lf %lf %lf\n%n", pos.mdV + VX, pos.mdV + VY, pos.mdV + VZ, &chars_read);
                if (count != 3)
                {
                    bad_block = true;
                }
                else
                {
                    LL_DEBUGS("Landmark") << "Landmark read: " << pos << LL_ENDL;
                    result = new LLLandmark(pos);
                }
                break;
            }
            case 2:
            {
                // *NOTE: Changing the buffer size will require changing the
                // scanf call below.
                char region_id_str[MAX_STRING];
                LLVector3 pos;
<<<<<<< HEAD
=======
                LLUUID region_id;
>>>>>>> 56e427d0
                count = sscanf( buffer + chars_read_total,
                                "region_id %254s\n%n",
                                region_id_str,
                                &chars_read);
<<<<<<< HEAD
                if (count != 1)
                {
                    bad_block = true;
                }
                chars_read_total += chars_read;
                if (chars_read_total >= buffer_size)
                {
                    bad_block = true;
                }
=======
                chars_read_total += chars_read;

                if (count != 1
                    || chars_read_total >= buffer_size
                    || !LLUUID::validate(region_id_str))
                {
                    bad_block = true;
                }

                if (!bad_block)
                {
                    region_id.set(region_id_str);
                    if (region_id.isNull())
                    {
                        bad_block = true;
                    }
                }

>>>>>>> 56e427d0
                if (!bad_block)
                {
                    count = sscanf(buffer + chars_read_total, "local_pos %f %f %f\n%n", pos.mV + VX, pos.mV + VY, pos.mV + VZ, &chars_read);
                    if (count != 3)
                    {
                        bad_block = true;
                    }
                    else
                    {
                        result = new LLLandmark;
<<<<<<< HEAD
                        result->mRegionID.set(region_id_str);
=======
                        result->mRegionID = region_id;
>>>>>>> 56e427d0
                        result->mRegionPos = pos;
                    }
                }
                break;
            }
            default:
            {
                LL_INFOS("Landmark") << "Encountered Unknown landmark version " << version << LL_ENDL;
                break;
            }
        }
    }

    if (bad_block)
    {
        LL_INFOS("Landmark") << "Bad Landmark Asset: bad _DATA_ block." << LL_ENDL;
    }
    return result;
}


// static
void LLLandmark::registerCallbacks(LLMessageSystem* msg)
{
	msg->setHandlerFunc("RegionIDAndHandleReply", &processRegionIDAndHandle);
}

// static
void LLLandmark::requestRegionHandle(
	LLMessageSystem* msg,
	const LLHost& upstream_host,
	const LLUUID& region_id,
	region_handle_callback_t callback)
{
	if(region_id.isNull())
	{
		// don't bother with checking - it's 0.
		LL_DEBUGS("Landmark") << "requestRegionHandle: null" << LL_ENDL;
		if(callback)
		{
			const U64 U64_ZERO = 0;
			callback(region_id, U64_ZERO);
		}
	}
	else
	{
		if(region_id == mLocalRegion.first)
		{
			LL_DEBUGS("Landmark") << "requestRegionHandle: local" << LL_ENDL;
			if(callback)
			{
				callback(region_id, mLocalRegion.second);
			}
		}
		else
		{
			region_map_t::iterator it = mRegions.find(region_id);
			if(it == mRegions.end())
			{
				LL_DEBUGS("Landmark") << "requestRegionHandle: upstream" << LL_ENDL;
				if(callback)
				{
					region_callback_map_t::value_type vt(region_id, callback);
					sRegionCallbackMap.insert(vt);
				}
				LL_DEBUGS("Landmark") << "Landmark requesting information about: "
						 << region_id << LL_ENDL;
				msg->newMessage("RegionHandleRequest");
				msg->nextBlock("RequestBlock");
				msg->addUUID("RegionID", region_id);
				msg->sendReliable(upstream_host);
			}
			else if(callback)
			{
				// we have the answer locally - just call the callack.
				LL_DEBUGS("Landmark") << "requestRegionHandle: ready" << LL_ENDL;
				callback(region_id, (*it).second.mRegionHandle);
			}
		}
	}

	// As good a place as any to expire old entries.
	expireOldEntries();
}

// static
void LLLandmark::setRegionHandle(const LLUUID& region_id, U64 region_handle)
{
	mLocalRegion.first = region_id;
	mLocalRegion.second = region_handle;
}


// static
void LLLandmark::processRegionIDAndHandle(LLMessageSystem* msg, void**)
{
	LLUUID region_id;
	msg->getUUID("ReplyBlock", "RegionID", region_id);
	mRegions.erase(region_id);
	CacheInfo info;
	const F32 CACHE_EXPIRY_SECONDS = 60.0f * 10.0f; // ten minutes
	info.mTimer.setTimerExpirySec(CACHE_EXPIRY_SECONDS);
	msg->getU64("ReplyBlock", "RegionHandle", info.mRegionHandle);
	region_map_t::value_type vt(region_id, info);
	mRegions.insert(vt);

#if LL_DEBUG
	U32 grid_x, grid_y;
	grid_from_region_handle(info.mRegionHandle, &grid_x, &grid_y);
	LL_DEBUGS() << "Landmark got reply for region: " << region_id << " "
			 << grid_x << "," << grid_y << LL_ENDL;
#endif

	// make all the callbacks here.
	region_callback_map_t::iterator it;
	while((it = sRegionCallbackMap.find(region_id)) != sRegionCallbackMap.end())
	{
		(*it).second(region_id, info.mRegionHandle);
		sRegionCallbackMap.erase(it);
	}
}

// static
void LLLandmark::expireOldEntries()
{
	for(region_map_t::iterator it = mRegions.begin(); it != mRegions.end(); )
	{
		if((*it).second.mTimer.hasExpired())
		{
			mRegions.erase(it++);
		}
		else
		{
			++it;
		}
	}
}<|MERGE_RESOLUTION|>--- conflicted
+++ resolved
@@ -115,30 +115,14 @@
 
 	// read version 
 	count = sscanf( buffer, "Landmark version %u\n%n", &version, &chars_read );
-<<<<<<< HEAD
-
-    if (count != 1)
-=======
     chars_read_total += chars_read;
 
     if (count != 1
         || chars_read_total >= buffer_size)
->>>>>>> 56e427d0
     {
         bad_block = true;
     }
 
-<<<<<<< HEAD
-    chars_read_total += chars_read;
-
-    if (chars_read_total >= buffer_size)
-    {
-        // either file was truncated or data in file was damaged
-        bad_block = true;
-    }
-
-=======
->>>>>>> 56e427d0
     if (!bad_block)
     {
         switch (version)
@@ -165,25 +149,11 @@
                 // scanf call below.
                 char region_id_str[MAX_STRING];
                 LLVector3 pos;
-<<<<<<< HEAD
-=======
                 LLUUID region_id;
->>>>>>> 56e427d0
                 count = sscanf( buffer + chars_read_total,
                                 "region_id %254s\n%n",
                                 region_id_str,
                                 &chars_read);
-<<<<<<< HEAD
-                if (count != 1)
-                {
-                    bad_block = true;
-                }
-                chars_read_total += chars_read;
-                if (chars_read_total >= buffer_size)
-                {
-                    bad_block = true;
-                }
-=======
                 chars_read_total += chars_read;
 
                 if (count != 1
@@ -202,7 +172,6 @@
                     }
                 }
 
->>>>>>> 56e427d0
                 if (!bad_block)
                 {
                     count = sscanf(buffer + chars_read_total, "local_pos %f %f %f\n%n", pos.mV + VX, pos.mV + VY, pos.mV + VZ, &chars_read);
@@ -213,11 +182,7 @@
                     else
                     {
                         result = new LLLandmark;
-<<<<<<< HEAD
-                        result->mRegionID.set(region_id_str);
-=======
                         result->mRegionID = region_id;
->>>>>>> 56e427d0
                         result->mRegionPos = pos;
                     }
                 }
