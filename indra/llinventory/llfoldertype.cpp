--- conflicted
+++ resolved
@@ -93,14 +93,7 @@
 	addEntry(LLFolderType::FT_MESH, 				new FolderEntry("mesh",	TRUE));
 
 	addEntry(LLFolderType::FT_INBOX, 				new FolderEntry("inbox",	TRUE));
-<<<<<<< HEAD
-	// <FS:Ansariel> Make outbox folder show up in the list of system folders
-	//addEntry(LLFolderType::FT_OUTBOX, 				new FolderEntry("outbox",	FALSE));
 	addEntry(LLFolderType::FT_OUTBOX, 				new FolderEntry("outbox",	TRUE));
-	// </FS:Ansariel>
-=======
-	addEntry(LLFolderType::FT_OUTBOX, 				new FolderEntry("outbox",	TRUE));
->>>>>>> c97d191a
 	
 	addEntry(LLFolderType::FT_BASIC_ROOT,			new FolderEntry("basic_rt", TRUE));
 		 
