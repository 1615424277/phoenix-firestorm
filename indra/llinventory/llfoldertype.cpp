--- conflicted
+++ resolved
@@ -83,52 +83,6 @@
 //
 LLFolderDictionary::LLFolderDictionary()
 {
-<<<<<<< HEAD
-	//       													    TYPE NAME, PROTECTED, AUTOMATIC, SINGLETON
-	addEntry(LLFolderType::FT_TEXTURE, 				new FolderEntry("texture",	TRUE, TRUE, TRUE));
-	addEntry(LLFolderType::FT_SOUND, 				new FolderEntry("sound",	TRUE, TRUE, TRUE));
-	addEntry(LLFolderType::FT_CALLINGCARD, 			new FolderEntry("callcard",	TRUE, TRUE, FALSE));
-	addEntry(LLFolderType::FT_LANDMARK, 			new FolderEntry("landmark",	TRUE, FALSE, FALSE));
-	addEntry(LLFolderType::FT_CLOTHING, 			new FolderEntry("clothing",	TRUE, TRUE, TRUE));
-	addEntry(LLFolderType::FT_OBJECT, 				new FolderEntry("object",	TRUE, TRUE, TRUE));
-	addEntry(LLFolderType::FT_NOTECARD, 			new FolderEntry("notecard",	TRUE, TRUE, TRUE));
-	addEntry(LLFolderType::FT_ROOT_INVENTORY, 		new FolderEntry("root_inv",	TRUE, TRUE, TRUE));
-	addEntry(LLFolderType::FT_LSL_TEXT, 			new FolderEntry("lsltext",	TRUE, TRUE, TRUE));
-	addEntry(LLFolderType::FT_BODYPART, 			new FolderEntry("bodypart",	TRUE, TRUE, TRUE));
-	addEntry(LLFolderType::FT_TRASH, 				new FolderEntry("trash",	TRUE, FALSE, TRUE));
-	addEntry(LLFolderType::FT_SNAPSHOT_CATEGORY, 	new FolderEntry("snapshot", TRUE, TRUE, TRUE));
-	addEntry(LLFolderType::FT_LOST_AND_FOUND, 		new FolderEntry("lstndfnd",	TRUE, TRUE, TRUE));
-	addEntry(LLFolderType::FT_ANIMATION, 			new FolderEntry("animatn",	TRUE, TRUE, TRUE));
-	addEntry(LLFolderType::FT_GESTURE, 				new FolderEntry("gesture",	TRUE, TRUE, TRUE));
-	addEntry(LLFolderType::FT_FAVORITE, 			new FolderEntry("favorite",	TRUE, FALSE, TRUE));
-	
-	for (S32 ensemble_num = S32(LLFolderType::FT_ENSEMBLE_START); ensemble_num <= S32(LLFolderType::FT_ENSEMBLE_END); ensemble_num++)
-	{
-		addEntry(LLFolderType::EType(ensemble_num), new FolderEntry("ensemble", FALSE, FALSE, FALSE)); // Not used
-	}
-
-	addEntry(LLFolderType::FT_CURRENT_OUTFIT, 		new FolderEntry("current",	TRUE, FALSE, TRUE));
-	addEntry(LLFolderType::FT_OUTFIT, 				new FolderEntry("outfit",	FALSE, FALSE, FALSE));
-	addEntry(LLFolderType::FT_MY_OUTFITS, 			new FolderEntry("my_otfts",	TRUE, FALSE, TRUE));
-
-	addEntry(LLFolderType::FT_MESH, 				new FolderEntry("mesh",		TRUE, FALSE, FALSE)); // Not used?
-
-	addEntry(LLFolderType::FT_INBOX, 				new FolderEntry("inbox",	TRUE, FALSE, TRUE));
-	addEntry(LLFolderType::FT_OUTBOX, 				new FolderEntry("outbox",	FALSE, FALSE, FALSE)); // <FS:Ansariel> Make obsolete Merchant Outbox folder deletable
-	
-	addEntry(LLFolderType::FT_BASIC_ROOT,			new FolderEntry("basic_rt", TRUE, FALSE, FALSE)); 
-
-	addEntry(LLFolderType::FT_MARKETPLACE_LISTINGS, new FolderEntry("merchant", FALSE, FALSE, FALSE));
-	addEntry(LLFolderType::FT_MARKETPLACE_STOCK,    new FolderEntry("stock",    FALSE, FALSE, FALSE));
-	addEntry(LLFolderType::FT_MARKETPLACE_VERSION,  new FolderEntry("version",  FALSE, FALSE, FALSE));
-		 
-    addEntry(LLFolderType::FT_SETTINGS,             new FolderEntry("settings", TRUE, FALSE, TRUE));
-    addEntry(LLFolderType::FT_MATERIAL,             new FolderEntry("material", TRUE, FALSE, TRUE));
-
-	addEntry(LLFolderType::FT_MY_SUITCASE,			new FolderEntry("suitcase", TRUE, FALSE, TRUE)); // <FS:Ansariel> OpenSim HG-support
-
-	addEntry(LLFolderType::FT_NONE, 				new FolderEntry("-1",		FALSE, FALSE, FALSE));
-=======
     //                                                              TYPE NAME, PROTECTED, AUTOMATIC, SINGLETON
     addEntry(LLFolderType::FT_TEXTURE,              new FolderEntry("texture",  TRUE, TRUE, TRUE));
     addEntry(LLFolderType::FT_SOUND,                new FolderEntry("sound",    TRUE, TRUE, TRUE));
@@ -159,7 +113,7 @@
     addEntry(LLFolderType::FT_MESH,                 new FolderEntry("mesh",     TRUE, FALSE, FALSE)); // Not used?
 
     addEntry(LLFolderType::FT_INBOX,                new FolderEntry("inbox",    TRUE, FALSE, TRUE));
-    addEntry(LLFolderType::FT_OUTBOX,               new FolderEntry("outbox",   TRUE, FALSE, FALSE));
+    addEntry(LLFolderType::FT_OUTBOX,               new FolderEntry("outbox",   FALSE, FALSE, FALSE)); // <FS:Ansariel> Make obsolete Merchant Outbox folder deletable
 
     addEntry(LLFolderType::FT_BASIC_ROOT,           new FolderEntry("basic_rt", TRUE, FALSE, FALSE));
 
@@ -170,8 +124,9 @@
     addEntry(LLFolderType::FT_SETTINGS,             new FolderEntry("settings", TRUE, FALSE, TRUE));
     addEntry(LLFolderType::FT_MATERIAL,             new FolderEntry("material", TRUE, FALSE, TRUE));
 
+    addEntry(LLFolderType::FT_MY_SUITCASE,          new FolderEntry("suitcase", TRUE, FALSE, TRUE)); // <FS:Ansariel> OpenSim HG-support
+
     addEntry(LLFolderType::FT_NONE,                 new FolderEntry("-1",       FALSE, FALSE, FALSE));
->>>>>>> 38c2a5bd
 };
 
 // static
