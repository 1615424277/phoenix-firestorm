--- conflicted
+++ resolved
@@ -83,52 +83,6 @@
 //
 LLFolderDictionary::LLFolderDictionary()
 {
-<<<<<<< HEAD
-	//       													    TYPE NAME, PROTECTED, AUTOMATIC, SINGLETON
-	addEntry(LLFolderType::FT_TEXTURE, 				new FolderEntry("texture",	true, true, true));
-	addEntry(LLFolderType::FT_SOUND, 				new FolderEntry("sound",	true, true, true));
-	addEntry(LLFolderType::FT_CALLINGCARD, 			new FolderEntry("callcard",	true, true, false));
-	addEntry(LLFolderType::FT_LANDMARK, 			new FolderEntry("landmark",	true, false, false));
-	addEntry(LLFolderType::FT_CLOTHING, 			new FolderEntry("clothing",	true, true, true));
-	addEntry(LLFolderType::FT_OBJECT, 				new FolderEntry("object",	true, true, true));
-	addEntry(LLFolderType::FT_NOTECARD, 			new FolderEntry("notecard",	true, true, true));
-	addEntry(LLFolderType::FT_ROOT_INVENTORY, 		new FolderEntry("root_inv",	true, true, true));
-	addEntry(LLFolderType::FT_LSL_TEXT, 			new FolderEntry("lsltext",	true, true, true));
-	addEntry(LLFolderType::FT_BODYPART, 			new FolderEntry("bodypart",	true, true, true));
-	addEntry(LLFolderType::FT_TRASH, 				new FolderEntry("trash",	true, false, true));
-	addEntry(LLFolderType::FT_SNAPSHOT_CATEGORY, 	new FolderEntry("snapshot", true, true, true));
-	addEntry(LLFolderType::FT_LOST_AND_FOUND, 		new FolderEntry("lstndfnd",	true, true, true));
-	addEntry(LLFolderType::FT_ANIMATION, 			new FolderEntry("animatn",	true, true, true));
-	addEntry(LLFolderType::FT_GESTURE, 				new FolderEntry("gesture",	true, true, true));
-	addEntry(LLFolderType::FT_FAVORITE, 			new FolderEntry("favorite",	true, false, true));
-	
-	for (S32 ensemble_num = S32(LLFolderType::FT_ENSEMBLE_START); ensemble_num <= S32(LLFolderType::FT_ENSEMBLE_END); ensemble_num++)
-	{
-		addEntry(LLFolderType::EType(ensemble_num), new FolderEntry("ensemble", false, false, false)); // Not used
-	}
-
-	addEntry(LLFolderType::FT_CURRENT_OUTFIT, 		new FolderEntry("current",	true, false, true));
-	addEntry(LLFolderType::FT_OUTFIT, 				new FolderEntry("outfit",	false, false, false));
-	addEntry(LLFolderType::FT_MY_OUTFITS, 			new FolderEntry("my_otfts",	true, false, true));
-
-	addEntry(LLFolderType::FT_MESH, 				new FolderEntry("mesh",		true, false, false)); // Not used?
-
-	addEntry(LLFolderType::FT_INBOX, 				new FolderEntry("inbox",	true, false, true));
-	addEntry(LLFolderType::FT_OUTBOX, 				new FolderEntry("outbox",	false, false, false)); // <FS:Ansariel> Make obsolete Merchant Outbox folder deletable
-	
-	addEntry(LLFolderType::FT_BASIC_ROOT,			new FolderEntry("basic_rt", true, false, false)); 
-
-	addEntry(LLFolderType::FT_MARKETPLACE_LISTINGS, new FolderEntry("merchant", false, false, false));
-	addEntry(LLFolderType::FT_MARKETPLACE_STOCK,    new FolderEntry("stock",    false, false, false));
-	addEntry(LLFolderType::FT_MARKETPLACE_VERSION,  new FolderEntry("version",  false, false, false));
-		 
-    addEntry(LLFolderType::FT_SETTINGS,             new FolderEntry("settings", true, false, true));
-    addEntry(LLFolderType::FT_MATERIAL,             new FolderEntry("material", true, false, true));
-
-	addEntry(LLFolderType::FT_MY_SUITCASE,			new FolderEntry("suitcase", true, false, true)); // <FS:Ansariel> OpenSim HG-support
-
-	addEntry(LLFolderType::FT_NONE, 				new FolderEntry("-1",		false, false, false));
-=======
     //                                                              TYPE NAME, PROTECTED, AUTOMATIC, SINGLETON
     addEntry(LLFolderType::FT_TEXTURE,              new FolderEntry("texture",  true, true, true));
     addEntry(LLFolderType::FT_SOUND,                new FolderEntry("sound",    true, true, true));
@@ -173,7 +127,6 @@
     addEntry(LLFolderType::FT_MY_SUITCASE,          new FolderEntry("suitcase", true, false, true)); // <FS:Ansariel> OpenSim HG-support
 
     addEntry(LLFolderType::FT_NONE,                 new FolderEntry("-1",       false, false, false));
->>>>>>> 1a8a5404
 };
 
 // static
