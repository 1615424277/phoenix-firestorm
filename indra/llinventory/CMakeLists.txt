--- conflicted
+++ resolved
@@ -5,24 +5,6 @@
 include(00-Common)
 include(LLCommon)
 include(LLCoreHttp)
-<<<<<<< HEAD
-include(LLMath)
-include(LLMessage)
-include(LLFileSystem)
-include(LLXML)
-
-include_directories(
-    ${LLCOMMON_INCLUDE_DIRS}
-    ${LLMATH_INCLUDE_DIRS}
-    ${LLMESSAGE_INCLUDE_DIRS}
-    ${LLXML_INCLUDE_DIRS}
-    )
-include_directories(SYSTEM
-    ${LLCOMMON_SYSTEM_INCLUDE_DIRS}
-    ${LLXML_SYSTEM_INCLUDE_DIRS}
-    )
-=======
->>>>>>> a35e58b7
 
 set(llinventory_SOURCE_FILES
     llcategory.cpp
