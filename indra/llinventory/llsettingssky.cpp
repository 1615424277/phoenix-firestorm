/**
* @file llsettingssky.cpp
* @author optional
* @brief A base class for asset based settings groups.
*
* $LicenseInfo:2011&license=viewerlgpl$
* Second Life Viewer Source Code
* Copyright (C) 2017, Linden Research, Inc.
*
* This library is free software; you can redistribute it and/or
* modify it under the terms of the GNU Lesser General Public
* License as published by the Free Software Foundation;
* version 2.1 of the License only.
*
* This library is distributed in the hope that it will be useful,
* but WITHOUT ANY WARRANTY; without even the implied warranty of
* MERCHANTABILITY or FITNESS FOR A PARTICULAR PURPOSE.  See the GNU
* Lesser General Public License for more details.
*
* You should have received a copy of the GNU Lesser General Public
* License along with this library; if not, write to the Free Software
* Foundation, Inc., 51 Franklin Street, Fifth Floor, Boston, MA  02110-1301  USA
*
* Linden Research, Inc., 945 Battery Street, San Francisco, CA  94111  USA
* $/LicenseInfo$
*/

#include "llsettingssky.h"
#include "indra_constants.h"
#include <algorithm>
#include "lltrace.h"
#include "llfasttimer.h"
#include "v3colorutil.h"

//=========================================================================
namespace
{
    const LLUUID IMG_BLOOM1("3c59f7fe-9dc8-47f9-8aaf-a9dd1fbc3bef");
    const LLUUID IMG_RAINBOW("11b4c57c-56b3-04ed-1f82-2004363882e4");
    const LLUUID IMG_HALO("12149143-f599-91a7-77ac-b52a3c0f59cd");
}

//namespace {
    LLQuaternion convert_azimuth_and_altitude_to_quat(F32 azimuth, F32 altitude)
    {
        F32 sinTheta = sin(azimuth);
        F32 cosTheta = cos(azimuth);
        F32 sinPhi   = sin(altitude);
        F32 cosPhi   = cos(altitude);

        LLVector3 dir;
        // +x right, +z up, +y at...	
        dir.mV[0] = cosTheta * cosPhi;
        dir.mV[1] = sinTheta * cosPhi;	
        dir.mV[2] = sinPhi;

        LLVector3 axis = LLVector3::x_axis % dir;
        axis.normalize();

        F32 angle = acos(LLVector3::x_axis * dir);

        LLQuaternion quat;
        quat.setAngleAxis(angle, axis);

        return quat;
    }
//}

//=========================================================================
const std::string LLSettingsSky::SETTING_AMBIENT("ambient");
const std::string LLSettingsSky::SETTING_BLUE_DENSITY("blue_density");
const std::string LLSettingsSky::SETTING_BLUE_HORIZON("blue_horizon");
const std::string LLSettingsSky::SETTING_DENSITY_MULTIPLIER("density_multiplier");
const std::string LLSettingsSky::SETTING_DISTANCE_MULTIPLIER("distance_multiplier");
const std::string LLSettingsSky::SETTING_HAZE_DENSITY("haze_density");
const std::string LLSettingsSky::SETTING_HAZE_HORIZON("haze_horizon");

const std::string LLSettingsSky::SETTING_BLOOM_TEXTUREID("bloom_id");
const std::string LLSettingsSky::SETTING_RAINBOW_TEXTUREID("rainbow_id");
const std::string LLSettingsSky::SETTING_HALO_TEXTUREID("halo_id");
const std::string LLSettingsSky::SETTING_CLOUD_COLOR("cloud_color");
const std::string LLSettingsSky::SETTING_CLOUD_POS_DENSITY1("cloud_pos_density1");
const std::string LLSettingsSky::SETTING_CLOUD_POS_DENSITY2("cloud_pos_density2");
const std::string LLSettingsSky::SETTING_CLOUD_SCALE("cloud_scale");
const std::string LLSettingsSky::SETTING_CLOUD_SCROLL_RATE("cloud_scroll_rate");
const std::string LLSettingsSky::SETTING_CLOUD_SHADOW("cloud_shadow");
const std::string LLSettingsSky::SETTING_CLOUD_TEXTUREID("cloud_id");
const std::string LLSettingsSky::SETTING_CLOUD_VARIANCE("cloud_variance");

const std::string LLSettingsSky::SETTING_DOME_OFFSET("dome_offset");
const std::string LLSettingsSky::SETTING_DOME_RADIUS("dome_radius");
const std::string LLSettingsSky::SETTING_GAMMA("gamma");
const std::string LLSettingsSky::SETTING_GLOW("glow");

const std::string LLSettingsSky::SETTING_LIGHT_NORMAL("lightnorm");
const std::string LLSettingsSky::SETTING_MAX_Y("max_y");
const std::string LLSettingsSky::SETTING_MOON_ROTATION("moon_rotation");
const std::string LLSettingsSky::SETTING_MOON_SCALE("moon_scale");
const std::string LLSettingsSky::SETTING_MOON_TEXTUREID("moon_id");
const std::string LLSettingsSky::SETTING_MOON_BRIGHTNESS("moon_brightness");

const std::string LLSettingsSky::SETTING_STAR_BRIGHTNESS("star_brightness");
const std::string LLSettingsSky::SETTING_SUNLIGHT_COLOR("sunlight_color");
const std::string LLSettingsSky::SETTING_SUN_ROTATION("sun_rotation");
const std::string LLSettingsSky::SETTING_SUN_SCALE("sun_scale");
const std::string LLSettingsSky::SETTING_SUN_TEXTUREID("sun_id");

const std::string LLSettingsSky::SETTING_LEGACY_EAST_ANGLE("east_angle");
const std::string LLSettingsSky::SETTING_LEGACY_ENABLE_CLOUD_SCROLL("enable_cloud_scroll");
const std::string LLSettingsSky::SETTING_LEGACY_SUN_ANGLE("sun_angle");

// these are new settings for the advanced atmospherics model
const std::string LLSettingsSky::SETTING_PLANET_RADIUS("planet_radius");
const std::string LLSettingsSky::SETTING_SKY_BOTTOM_RADIUS("sky_bottom_radius");
const std::string LLSettingsSky::SETTING_SKY_TOP_RADIUS("sky_top_radius");
const std::string LLSettingsSky::SETTING_SUN_ARC_RADIANS("sun_arc_radians");

const std::string LLSettingsSky::SETTING_RAYLEIGH_CONFIG("rayleigh_config");
const std::string LLSettingsSky::SETTING_MIE_CONFIG("mie_config");
const std::string LLSettingsSky::SETTING_MIE_ANISOTROPY_FACTOR("anisotropy");
const std::string LLSettingsSky::SETTING_ABSORPTION_CONFIG("absorption_config");

const std::string LLSettingsSky::KEY_DENSITY_PROFILE("density");
const std::string LLSettingsSky::SETTING_DENSITY_PROFILE_WIDTH("width");
const std::string LLSettingsSky::SETTING_DENSITY_PROFILE_EXP_TERM("exp_term");
const std::string LLSettingsSky::SETTING_DENSITY_PROFILE_EXP_SCALE_FACTOR("exp_scale");
const std::string LLSettingsSky::SETTING_DENSITY_PROFILE_LINEAR_TERM("linear_term");
const std::string LLSettingsSky::SETTING_DENSITY_PROFILE_CONSTANT_TERM("constant_term");

const std::string LLSettingsSky::SETTING_SKY_MOISTURE_LEVEL("moisture_level");
const std::string LLSettingsSky::SETTING_SKY_DROPLET_RADIUS("droplet_radius");
const std::string LLSettingsSky::SETTING_SKY_ICE_LEVEL("ice_level");

const LLUUID LLSettingsSky::DEFAULT_ASSET_ID("3ae23978-ac82-bcf3-a9cb-ba6e52dcb9ad");

static const LLUUID DEFAULT_SUN_ID("32bfbcea-24b1-fb9d-1ef9-48a28a63730f"); // dataserver
static const LLUUID DEFAULT_MOON_ID("d07f6eed-b96a-47cd-b51d-400ad4a1c428"); // dataserver
static const LLUUID DEFAULT_CLOUD_ID("1dc1368f-e8fe-f02d-a08d-9d9f11c1af6b");

const std::string LLSettingsSky::SETTING_LEGACY_HAZE("legacy_haze");

const F32 LLSettingsSky::DOME_OFFSET(0.96f);
const F32 LLSettingsSky::DOME_RADIUS(15000.f);

namespace
{

LLSettingsSky::validation_list_t legacyHazeValidationList()
{
    static LLSettingsBase::validation_list_t legacyHazeValidation;
    if (legacyHazeValidation.empty())
    {
        legacyHazeValidation.push_back(LLSettingsBase::Validator(LLSettingsSky::SETTING_AMBIENT,             false,  LLSD::TypeArray, 
            boost::bind(&LLSettingsBase::Validator::verifyVectorMinMax, _1, _2,
                llsd::array(0.0f, 0.0f, 0.0f, "*"),
                llsd::array(3.0f, 3.0f, 3.0f, "*"))));
        legacyHazeValidation.push_back(LLSettingsBase::Validator(LLSettingsSky::SETTING_BLUE_DENSITY,        false,  LLSD::TypeArray, 
            boost::bind(&LLSettingsBase::Validator::verifyVectorMinMax, _1, _2,
                llsd::array(0.0f, 0.0f, 0.0f, "*"),
                llsd::array(3.0f, 3.0f, 3.0f, "*"))));
        legacyHazeValidation.push_back(LLSettingsBase::Validator(LLSettingsSky::SETTING_BLUE_HORIZON,        false,  LLSD::TypeArray, 
            boost::bind(&LLSettingsBase::Validator::verifyVectorMinMax, _1, _2,
                llsd::array(0.0f, 0.0f, 0.0f, "*"),
                llsd::array(3.0f, 3.0f, 3.0f, "*"))));
        legacyHazeValidation.push_back(LLSettingsBase::Validator(LLSettingsSky::SETTING_HAZE_DENSITY,        false,  LLSD::TypeReal,  
            boost::bind(&LLSettingsBase::Validator::verifyFloatRange, _1, _2, llsd::array(0.0f, 5.0f))));
        legacyHazeValidation.push_back(LLSettingsBase::Validator(LLSettingsSky::SETTING_HAZE_HORIZON,        false,  LLSD::TypeReal,  
<<<<<<< HEAD
            boost::bind(&LLSettingsBase::Validator::verifyFloatRange, _1, _2, LLSD(LLSDArray(0.0f)(5.0f)))));
        // <FS:Beq> FIRE-29682 Allow full range density multipliers
        // legacyHazeValidation.push_back(LLSettingsBase::Validator(LLSettingsSky::SETTING_DENSITY_MULTIPLIER,  false,  LLSD::TypeReal,  
            // boost::bind(&LLSettingsBase::Validator::verifyFloatRange, _1, _2, LLSD(LLSDArray(0.0001f)(2.0f)))));
        legacyHazeValidation.push_back(LLSettingsBase::Validator(LLSettingsSky::SETTING_DENSITY_MULTIPLIER,  false,  LLSD::TypeReal,  
            boost::bind(&LLSettingsBase::Validator::verifyFloatRange, _1, _2, LLSD(LLSDArray(0.0000001f)(2.0f)))));
        // </FS:Beq>
=======
            boost::bind(&LLSettingsBase::Validator::verifyFloatRange, _1, _2, llsd::array(0.0f, 5.0f))));
        legacyHazeValidation.push_back(LLSettingsBase::Validator(LLSettingsSky::SETTING_DENSITY_MULTIPLIER,  false,  LLSD::TypeReal,  
            boost::bind(&LLSettingsBase::Validator::verifyFloatRange, _1, _2, llsd::array(0.0001f, 2.0f))));
>>>>>>> 971e8511
        legacyHazeValidation.push_back(LLSettingsBase::Validator(LLSettingsSky::SETTING_DISTANCE_MULTIPLIER, false,  LLSD::TypeReal,
            boost::bind(&LLSettingsBase::Validator::verifyFloatRange, _1, _2, llsd::array(0.0001f, 1000.0f))));
    }
    return legacyHazeValidation;
}

LLSettingsSky::validation_list_t rayleighValidationList()
{
    static LLSettingsBase::validation_list_t rayleighValidation;
    if (rayleighValidation.empty())
    {
        rayleighValidation.push_back(LLSettingsBase::Validator(LLSettingsSky::SETTING_DENSITY_PROFILE_WIDTH,      false,  LLSD::TypeReal,  
            boost::bind(&LLSettingsBase::Validator::verifyFloatRange, _1, _2, llsd::array(0.0f, 32768.0f))));

        rayleighValidation.push_back(LLSettingsBase::Validator(LLSettingsSky::SETTING_DENSITY_PROFILE_EXP_TERM,   false,  LLSD::TypeReal,  
            boost::bind(&LLSettingsBase::Validator::verifyFloatRange, _1, _2, llsd::array(0.0f, 2.0f))));
        
        rayleighValidation.push_back(LLSettingsBase::Validator(LLSettingsSky::SETTING_DENSITY_PROFILE_EXP_SCALE_FACTOR, false,  LLSD::TypeReal,  
            boost::bind(&LLSettingsBase::Validator::verifyFloatRange, _1, _2, llsd::array(-1.0f, 1.0f))));

        rayleighValidation.push_back(LLSettingsBase::Validator(LLSettingsSky::SETTING_DENSITY_PROFILE_LINEAR_TERM, false,  LLSD::TypeReal,  
            boost::bind(&LLSettingsBase::Validator::verifyFloatRange, _1, _2, llsd::array(0.0f, 2.0f))));

        rayleighValidation.push_back(LLSettingsBase::Validator(LLSettingsSky::SETTING_DENSITY_PROFILE_CONSTANT_TERM, false,  LLSD::TypeReal,  
            boost::bind(&LLSettingsBase::Validator::verifyFloatRange, _1, _2, llsd::array(0.0f, 1.0f))));
    }
    return rayleighValidation;
}

LLSettingsSky::validation_list_t absorptionValidationList()
{
    static LLSettingsBase::validation_list_t absorptionValidation;
    if (absorptionValidation.empty())
    {
        absorptionValidation.push_back(LLSettingsBase::Validator(LLSettingsSky::SETTING_DENSITY_PROFILE_WIDTH,      false,  LLSD::TypeReal,  
            boost::bind(&LLSettingsBase::Validator::verifyFloatRange, _1, _2, llsd::array(0.0f, 32768.0f))));

        absorptionValidation.push_back(LLSettingsBase::Validator(LLSettingsSky::SETTING_DENSITY_PROFILE_EXP_TERM,   false,  LLSD::TypeReal,  
            boost::bind(&LLSettingsBase::Validator::verifyFloatRange, _1, _2, llsd::array(0.0f, 2.0f))));
        
        absorptionValidation.push_back(LLSettingsBase::Validator(LLSettingsSky::SETTING_DENSITY_PROFILE_EXP_SCALE_FACTOR, false,  LLSD::TypeReal,  
            boost::bind(&LLSettingsBase::Validator::verifyFloatRange, _1, _2, llsd::array(-1.0f, 1.0f))));

        absorptionValidation.push_back(LLSettingsBase::Validator(LLSettingsSky::SETTING_DENSITY_PROFILE_LINEAR_TERM, false,  LLSD::TypeReal,  
            boost::bind(&LLSettingsBase::Validator::verifyFloatRange, _1, _2, llsd::array(0.0f, 2.0f))));

        absorptionValidation.push_back(LLSettingsBase::Validator(LLSettingsSky::SETTING_DENSITY_PROFILE_CONSTANT_TERM, false,  LLSD::TypeReal,  
            boost::bind(&LLSettingsBase::Validator::verifyFloatRange, _1, _2, llsd::array(0.0f, 1.0f))));
    }
    return absorptionValidation;
}

LLSettingsSky::validation_list_t mieValidationList()
{
    static LLSettingsBase::validation_list_t mieValidation;
    if (mieValidation.empty())
    {
        mieValidation.push_back(LLSettingsBase::Validator(LLSettingsSky::SETTING_DENSITY_PROFILE_WIDTH,      false,  LLSD::TypeReal,  
            boost::bind(&LLSettingsBase::Validator::verifyFloatRange, _1, _2, llsd::array(0.0f, 32768.0f))));

        mieValidation.push_back(LLSettingsBase::Validator(LLSettingsSky::SETTING_DENSITY_PROFILE_EXP_TERM,   false,  LLSD::TypeReal,  
            boost::bind(&LLSettingsBase::Validator::verifyFloatRange, _1, _2, llsd::array(0.0f, 2.0f))));
        
        mieValidation.push_back(LLSettingsBase::Validator(LLSettingsSky::SETTING_DENSITY_PROFILE_EXP_SCALE_FACTOR, false,  LLSD::TypeReal,  
            boost::bind(&LLSettingsBase::Validator::verifyFloatRange, _1, _2, llsd::array(-1.0f, 1.0f))));

        mieValidation.push_back(LLSettingsBase::Validator(LLSettingsSky::SETTING_DENSITY_PROFILE_LINEAR_TERM, false,  LLSD::TypeReal,  
            boost::bind(&LLSettingsBase::Validator::verifyFloatRange, _1, _2, llsd::array(0.0f, 2.0f))));

        mieValidation.push_back(LLSettingsBase::Validator(LLSettingsSky::SETTING_DENSITY_PROFILE_CONSTANT_TERM, false,  LLSD::TypeReal,  
            boost::bind(&LLSettingsBase::Validator::verifyFloatRange, _1, _2, llsd::array(0.0f, 1.0f))));

        mieValidation.push_back(LLSettingsBase::Validator(LLSettingsSky::SETTING_MIE_ANISOTROPY_FACTOR, false,  LLSD::TypeReal,  
            boost::bind(&LLSettingsBase::Validator::verifyFloatRange, _1, _2, llsd::array(0.0f, 1.0f))));
    }
    return mieValidation;
}

bool validateLegacyHaze(LLSD &value, U32 flags)
{
    LLSettingsSky::validation_list_t legacyHazeValidations = legacyHazeValidationList();
    llassert(value.type() == LLSD::TypeMap);
    LLSD result = LLSettingsBase::settingValidation(value, legacyHazeValidations, flags);
    if (result["errors"].size() > 0)
    {
        LL_WARNS("SETTINGS") << "Legacy Haze Config Validation errors: " << result["errors"] << LL_ENDL;
        return false;
    }
    if (result["warnings"].size() > 0)
    {
        LL_WARNS("SETTINGS") << "Legacy Haze Config Validation warnings: " << result["warnings"] << LL_ENDL;
        return false;
    }
    return true;
}

bool validateRayleighLayers(LLSD &value, U32 flags)
{
    LLSettingsSky::validation_list_t rayleighValidations = rayleighValidationList();
    if (value.isArray())
    {
        bool allGood = true;
        for (LLSD::array_iterator itf = value.beginArray(); itf != value.endArray(); ++itf)
        {
            LLSD& layerConfig = (*itf);
            if (layerConfig.type() == LLSD::TypeMap)
            {
                if (!validateRayleighLayers(layerConfig, flags))
                {
                    allGood = false;
                }
            }
            else if (layerConfig.type() == LLSD::TypeArray)
            {
                return validateRayleighLayers(layerConfig, flags);
            }
            else
            {
                return LLSettingsBase::settingValidation(value, rayleighValidations, flags);
            }
        }
        return allGood;
    }    
    llassert(value.type() == LLSD::TypeMap);
    LLSD result = LLSettingsBase::settingValidation(value, rayleighValidations, flags);
    if (result["errors"].size() > 0)
    {
        LL_WARNS("SETTINGS") << "Rayleigh Config Validation errors: " << result["errors"] << LL_ENDL;
        return false;
    }
    if (result["warnings"].size() > 0)
    {
        LL_WARNS("SETTINGS") << "Rayleigh Config Validation warnings: " << result["errors"] << LL_ENDL;
        return false;
    }
    return true;
}

bool validateAbsorptionLayers(LLSD &value, U32 flags)
{
    LLSettingsBase::validation_list_t absorptionValidations = absorptionValidationList();
    if (value.isArray())
    {
        bool allGood = true;   
        for (LLSD::array_iterator itf = value.beginArray(); itf != value.endArray(); ++itf)
        {
            LLSD& layerConfig = (*itf);
            if (layerConfig.type() == LLSD::TypeMap)
            {
                if (!validateAbsorptionLayers(layerConfig, flags))
                {
                    allGood = false;
                }
            }
            else if (layerConfig.type() == LLSD::TypeArray)
            {
                return validateAbsorptionLayers(layerConfig, flags);
            }
            else
            {
                return LLSettingsBase::settingValidation(value, absorptionValidations, flags);
            }
        }
        return allGood;
    }
    llassert(value.type() == LLSD::TypeMap);
    LLSD result = LLSettingsBase::settingValidation(value, absorptionValidations, flags);
    if (result["errors"].size() > 0)
    {
        LL_WARNS("SETTINGS") << "Absorption Config Validation errors: " << result["errors"] << LL_ENDL;
        return false;
    }
    if (result["warnings"].size() > 0)
    {
        LL_WARNS("SETTINGS") << "Absorption Config Validation warnings: " << result["errors"] << LL_ENDL;
        return false;
    }
    return true;
}

bool validateMieLayers(LLSD &value, U32 flags)
{
    LLSettingsBase::validation_list_t mieValidations = mieValidationList();
    if (value.isArray())
    {
        bool allGood = true;
        for (LLSD::array_iterator itf = value.beginArray(); itf != value.endArray(); ++itf)
        {
            LLSD& layerConfig = (*itf);
            if (layerConfig.type() == LLSD::TypeMap)
            {
                if (!validateMieLayers(layerConfig, flags))
                {
                    allGood = false;
                }
            }
            else if (layerConfig.type() == LLSD::TypeArray)
            {
                return validateMieLayers(layerConfig, flags);
            }
            else
            {
                return LLSettingsBase::settingValidation(value, mieValidations, flags);
            }
        }
        return allGood;
    }
    LLSD result = LLSettingsBase::settingValidation(value, mieValidations, flags);
    if (result["errors"].size() > 0)
    {
        LL_WARNS("SETTINGS") << "Mie Config Validation errors: " << result["errors"] << LL_ENDL;
        return false;
    }
    if (result["warnings"].size() > 0)
    {
        LL_WARNS("SETTINGS") << "Mie Config Validation warnings: " << result["warnings"] << LL_ENDL;
        return false;
    }
    return true;
}

}

//=========================================================================
LLSettingsSky::LLSettingsSky(const LLSD &data) :
    LLSettingsBase(data),
    mNextSunTextureId(),
    mNextMoonTextureId(),
    mNextCloudTextureId(),
    mNextBloomTextureId(),
    mNextRainbowTextureId(),
    mNextHaloTextureId()
{
}

LLSettingsSky::LLSettingsSky():
    LLSettingsBase(),
    mNextSunTextureId(),
    mNextMoonTextureId(),
    mNextCloudTextureId(),
    mNextBloomTextureId(),
    mNextRainbowTextureId(),
    mNextHaloTextureId()
{
}

void LLSettingsSky::replaceSettings(LLSD settings)
{
    LLSettingsBase::replaceSettings(settings);
    mNextSunTextureId.setNull();
    mNextMoonTextureId.setNull();
    mNextCloudTextureId.setNull();
    mNextBloomTextureId.setNull();
    mNextRainbowTextureId.setNull();
    mNextHaloTextureId.setNull();
}

void LLSettingsSky::replaceWithSky(LLSettingsSky::ptr_t pother)
{
    replaceWith(pother);

    mNextSunTextureId = pother->mNextSunTextureId;
    mNextMoonTextureId = pother->mNextMoonTextureId;
    mNextCloudTextureId = pother->mNextCloudTextureId;
    mNextBloomTextureId = pother->mNextBloomTextureId;
    mNextRainbowTextureId = pother->mNextRainbowTextureId;
    mNextHaloTextureId = pother->mNextHaloTextureId;
}

void LLSettingsSky::blend(const LLSettingsBase::ptr_t &end, F64 blendf) 
{
    LL_PROFILE_ZONE_SCOPED_CATEGORY_ENVIRONMENT;
    llassert(getSettingsType() == end->getSettingsType());

    LLSettingsSky::ptr_t other = PTR_NAMESPACE::dynamic_pointer_cast<LLSettingsSky>(end);
    if (other)
    {
        if (other->mSettings.has(SETTING_LEGACY_HAZE))
        {
            if (!mSettings.has(SETTING_LEGACY_HAZE) || !mSettings[SETTING_LEGACY_HAZE].has(SETTING_AMBIENT))
            {
                // Special case since SETTING_AMBIENT is both in outer and legacy maps, we prioritize legacy one
                // see getAmbientColor(), we are about to replaceSettings(), so we are free to set it
                setAmbientColor(getAmbientColor());
            }
        }
        else
        {
            if (mSettings.has(SETTING_LEGACY_HAZE) && mSettings[SETTING_LEGACY_HAZE].has(SETTING_AMBIENT))
            {
                // Special case due to ambient's duality
                // We need to match 'other's' structure for interpolation.
                // We are free to change mSettings, since we are about to reset it
                mSettings[SETTING_AMBIENT] = getAmbientColor().getValue();
                mSettings[SETTING_LEGACY_HAZE].erase(SETTING_AMBIENT);
            }
        }

        LLUUID cloud_noise_id = getCloudNoiseTextureId();
        LLUUID cloud_noise_id_next = other->getCloudNoiseTextureId();
        F64 cloud_shadow = 0;
        if (!cloud_noise_id.isNull() && cloud_noise_id_next.isNull())
        {
            // If there is no cloud texture in destination, reduce coverage to imitate disappearance
            // See LLDrawPoolWLSky::renderSkyClouds... we don't blend present texture with null
            // Note: Probably can be done by shader
            cloud_shadow = lerp(mSettings[SETTING_CLOUD_SHADOW].asReal(), (F64)0.f, blendf);
            cloud_noise_id_next = cloud_noise_id;
        }
        else if (cloud_noise_id.isNull() && !cloud_noise_id_next.isNull())
        {
            // Source has no cloud texture, reduce initial coverage to imitate appearance
            // use same texture as destination
            cloud_shadow = lerp((F64)0.f, other->mSettings[SETTING_CLOUD_SHADOW].asReal(), blendf);
            setCloudNoiseTextureId(cloud_noise_id_next);
        }
        else
        {
            cloud_shadow = lerp(mSettings[SETTING_CLOUD_SHADOW].asReal(), other->mSettings[SETTING_CLOUD_SHADOW].asReal(), blendf);
        }

        LLSD blenddata = interpolateSDMap(mSettings, other->mSettings, other->getParameterMap(), blendf);
        blenddata[SETTING_CLOUD_SHADOW] = LLSD::Real(cloud_shadow);
        replaceSettings(blenddata);
        mNextSunTextureId = other->getSunTextureId();
        mNextMoonTextureId = other->getMoonTextureId();
        mNextCloudTextureId = cloud_noise_id_next;
        mNextBloomTextureId = other->getBloomTextureId();
        mNextRainbowTextureId = other->getRainbowTextureId();
        mNextHaloTextureId = other->getHaloTextureId();
    }
    else
    {
        LL_WARNS("SETTINGS") << "Could not cast end settings to sky. No blend performed." << LL_ENDL;
    }

    setBlendFactor(blendf);
}

LLSettingsSky::stringset_t LLSettingsSky::getSkipInterpolateKeys() const
{
    static stringset_t skipSet;

    if (skipSet.empty())
    {
        skipSet = LLSettingsBase::getSkipInterpolateKeys();
        skipSet.insert(SETTING_RAYLEIGH_CONFIG);
        skipSet.insert(SETTING_MIE_CONFIG);
        skipSet.insert(SETTING_ABSORPTION_CONFIG);
        skipSet.insert(SETTING_CLOUD_SHADOW);
    }

    return skipSet;
}

LLSettingsSky::stringset_t LLSettingsSky::getSlerpKeys() const 
{ 
    static stringset_t slepSet;

    if (slepSet.empty())
    {
        slepSet.insert(SETTING_SUN_ROTATION);
        slepSet.insert(SETTING_MOON_ROTATION);
    }

    return slepSet;
}

LLSettingsSky::validation_list_t LLSettingsSky::getValidationList() const
{
    return LLSettingsSky::validationList();
}

LLSettingsSky::validation_list_t LLSettingsSky::validationList()
{
    static validation_list_t validation;

    if (validation.empty())
    {
        validation.push_back(Validator(SETTING_BLOOM_TEXTUREID,     true,  LLSD::TypeUUID));
        validation.push_back(Validator(SETTING_RAINBOW_TEXTUREID,   false,  LLSD::TypeUUID));
        validation.push_back(Validator(SETTING_HALO_TEXTUREID,      false,  LLSD::TypeUUID));

        validation.push_back(Validator(SETTING_CLOUD_COLOR,         true,  LLSD::TypeArray, 
            boost::bind(&Validator::verifyVectorMinMax, _1, _2,
                llsd::array(0.0f, 0.0f, 0.0f, "*"),
                llsd::array(1.0f, 1.0f, 1.0f, "*"))));
        validation.push_back(Validator(SETTING_CLOUD_POS_DENSITY1,  true,  LLSD::TypeArray, 
            boost::bind(&Validator::verifyVectorMinMax, _1, _2,
                llsd::array(0.0f, 0.0f, 0.0f, "*"),
                llsd::array(1.0f, 1.0f, 3.0f, "*"))));
        validation.push_back(Validator(SETTING_CLOUD_POS_DENSITY2,  true,  LLSD::TypeArray, 
            boost::bind(&Validator::verifyVectorMinMax, _1, _2,
                llsd::array(0.0f, 0.0f, 0.0f, "*"),
                llsd::array(1.0f, 1.0f, 1.0f, "*"))));
        validation.push_back(Validator(SETTING_CLOUD_SCALE,         true,  LLSD::TypeReal,  
            boost::bind(&Validator::verifyFloatRange, _1, _2, llsd::array(0.001f, 3.0f))));
        validation.push_back(Validator(SETTING_CLOUD_SCROLL_RATE,   true,  LLSD::TypeArray, 
            boost::bind(&Validator::verifyVectorMinMax, _1, _2,
                llsd::array(-50.0f, -50.0f),
                llsd::array(50.0f, 50.0f))));
        validation.push_back(Validator(SETTING_CLOUD_SHADOW,        true,  LLSD::TypeReal,  
            boost::bind(&Validator::verifyFloatRange, _1, _2, llsd::array(0.0f, 1.0f))));
        validation.push_back(Validator(SETTING_CLOUD_TEXTUREID,     false, LLSD::TypeUUID));
        validation.push_back(Validator(SETTING_CLOUD_VARIANCE,      false,  LLSD::TypeReal,  
            boost::bind(&Validator::verifyFloatRange, _1, _2, llsd::array(0.0f, 1.0f))));

        validation.push_back(Validator(SETTING_DOME_OFFSET,         false, LLSD::TypeReal,  
            boost::bind(&Validator::verifyFloatRange, _1, _2, llsd::array(0.0f, 1.0f))));
        validation.push_back(Validator(SETTING_DOME_RADIUS,         false, LLSD::TypeReal,  
            boost::bind(&Validator::verifyFloatRange, _1, _2, llsd::array(1000.0f, 2000.0f))));
        validation.push_back(Validator(SETTING_GAMMA,               true,  LLSD::TypeReal,  
            boost::bind(&Validator::verifyFloatRange, _1, _2, llsd::array(0.0f, 20.0f))));
        validation.push_back(Validator(SETTING_GLOW,                true,  LLSD::TypeArray, 
            boost::bind(&Validator::verifyVectorMinMax, _1, _2,
                llsd::array(0.2f, "*", -10.0f, "*"),
                llsd::array(40.0f, "*", 10.0f, "*"))));
        
        validation.push_back(Validator(SETTING_MAX_Y,               true,  LLSD::TypeReal,  
            boost::bind(&Validator::verifyFloatRange, _1, _2, llsd::array(0.0f, 10000.0f))));
        validation.push_back(Validator(SETTING_MOON_ROTATION,       true,  LLSD::TypeArray, &Validator::verifyQuaternionNormal));
        validation.push_back(Validator(SETTING_MOON_SCALE,          false, LLSD::TypeReal,
                boost::bind(&Validator::verifyFloatRange, _1, _2, llsd::array(0.25f, 20.0f)), LLSD::Real(1.0)));
        validation.push_back(Validator(SETTING_MOON_TEXTUREID,      false, LLSD::TypeUUID));
        validation.push_back(Validator(SETTING_MOON_BRIGHTNESS,     false,  LLSD::TypeReal, 
            boost::bind(&Validator::verifyFloatRange, _1, _2, llsd::array(0.0f, 1.0f))));

        validation.push_back(Validator(SETTING_STAR_BRIGHTNESS,     true,  LLSD::TypeReal, 
            boost::bind(&Validator::verifyFloatRange, _1, _2, llsd::array(0.0f, 500.0f))));
        validation.push_back(Validator(SETTING_SUNLIGHT_COLOR,      true,  LLSD::TypeArray, 
            boost::bind(&Validator::verifyVectorMinMax, _1, _2,
                llsd::array(0.0f, 0.0f, 0.0f, "*"),
                llsd::array(3.0f, 3.0f, 3.0f, "*"))));
        validation.push_back(Validator(SETTING_SUN_ROTATION,        true,  LLSD::TypeArray, &Validator::verifyQuaternionNormal));
        validation.push_back(Validator(SETTING_SUN_SCALE,           false, LLSD::TypeReal,
            boost::bind(&Validator::verifyFloatRange, _1, _2, llsd::array(0.25f, 20.0f)), LLSD::Real(1.0)));
        validation.push_back(Validator(SETTING_SUN_TEXTUREID, false, LLSD::TypeUUID));

        validation.push_back(Validator(SETTING_PLANET_RADIUS,       true,  LLSD::TypeReal,  
            boost::bind(&Validator::verifyFloatRange, _1, _2, llsd::array(1000.0f, 32768.0f))));

        validation.push_back(Validator(SETTING_SKY_BOTTOM_RADIUS,   true,  LLSD::TypeReal,  
            boost::bind(&Validator::verifyFloatRange, _1, _2, llsd::array(1000.0f, 32768.0f))));

        validation.push_back(Validator(SETTING_SKY_TOP_RADIUS,       true,  LLSD::TypeReal,  
            boost::bind(&Validator::verifyFloatRange, _1, _2, llsd::array(1000.0f, 32768.0f))));

        validation.push_back(Validator(SETTING_SUN_ARC_RADIANS,      true,  LLSD::TypeReal,  
            boost::bind(&Validator::verifyFloatRange, _1, _2, llsd::array(0.0f, 0.1f))));

        validation.push_back(Validator(SETTING_SKY_MOISTURE_LEVEL,      false,  LLSD::TypeReal,  
            boost::bind(&Validator::verifyFloatRange, _1, _2, llsd::array(0.0f, 1.0f))));

        validation.push_back(Validator(SETTING_SKY_DROPLET_RADIUS,      false,  LLSD::TypeReal,  
            boost::bind(&Validator::verifyFloatRange, _1, _2, llsd::array(5.0f, 1000.0f))));

        validation.push_back(Validator(SETTING_SKY_ICE_LEVEL,      false,  LLSD::TypeReal,  
            boost::bind(&Validator::verifyFloatRange, _1, _2, llsd::array(0.0f, 1.0f))));

        validation.push_back(Validator(SETTING_RAYLEIGH_CONFIG, true, LLSD::TypeArray, &validateRayleighLayers));
        validation.push_back(Validator(SETTING_ABSORPTION_CONFIG, true, LLSD::TypeArray, &validateAbsorptionLayers));
        validation.push_back(Validator(SETTING_MIE_CONFIG, true, LLSD::TypeArray, &validateMieLayers));
        validation.push_back(Validator(SETTING_LEGACY_HAZE, false, LLSD::TypeMap, &validateLegacyHaze));
    }
    return validation;
}

LLSD LLSettingsSky::createDensityProfileLayer(
    F32 width,
    F32 exponential_term,
    F32 exponential_scale_factor,
    F32 linear_term,
    F32 constant_term,
    F32 aniso_factor)
{
    LLSD dflt_layer;
    dflt_layer[SETTING_DENSITY_PROFILE_WIDTH]            = width; // 0 -> the entire atmosphere
    dflt_layer[SETTING_DENSITY_PROFILE_EXP_TERM]         = exponential_term;
    dflt_layer[SETTING_DENSITY_PROFILE_EXP_SCALE_FACTOR] = exponential_scale_factor;
    dflt_layer[SETTING_DENSITY_PROFILE_LINEAR_TERM]      = linear_term;
    dflt_layer[SETTING_DENSITY_PROFILE_CONSTANT_TERM]    = constant_term;

    if (aniso_factor != 0.0f)
    {
        dflt_layer[SETTING_MIE_ANISOTROPY_FACTOR] = aniso_factor;
    }

    return dflt_layer;
}

LLSD LLSettingsSky::createSingleLayerDensityProfile(
    F32 width,
    F32 exponential_term,
    F32 exponential_scale_factor,
    F32 linear_term,
    F32 constant_term,
    F32 aniso_factor)
{
    LLSD dflt;
    LLSD dflt_layer = createDensityProfileLayer(width, exponential_term, exponential_scale_factor, linear_term, constant_term, aniso_factor);
    dflt.append(dflt_layer);
    return dflt;
}

LLSD LLSettingsSky::rayleighConfigDefault()
{
    return createSingleLayerDensityProfile(0.0f,  1.0f, -1.0f / 8000.0f, 0.0f, 0.0f);
}

LLSD LLSettingsSky::absorptionConfigDefault()
{
// absorption (ozone) has two linear ramping zones
    LLSD dflt_absorption_layer_a = createDensityProfileLayer(25000.0f, 0.0f, 0.0f, -1.0f / 25000.0f, -2.0f / 3.0f);
    LLSD dflt_absorption_layer_b = createDensityProfileLayer(0.0f, 0.0f, 0.0f, -1.0f / 15000.0f, 8.0f / 3.0f);
    LLSD dflt_absorption;
    dflt_absorption.append(dflt_absorption_layer_a);
    dflt_absorption.append(dflt_absorption_layer_b);
    return dflt_absorption;
}

LLSD LLSettingsSky::mieConfigDefault()
{
    LLSD dflt_mie = createSingleLayerDensityProfile(0.0f,  1.0f, -1.0f / 1200.0f, 0.0f, 0.0f, 0.8f);
    return dflt_mie;
}

LLSD LLSettingsSky::defaults(const LLSettingsBase::TrackPosition& position)
{
    static LLSD dfltsetting;

    if (dfltsetting.size() == 0)
    {
        LLQuaternion sunquat;
        LLQuaternion moonquat;

        F32 azimuth  = (F_PI * position) + (80.0f * DEG_TO_RAD);
        F32 altitude = (F_PI * position);

        // give the sun and moon slightly different tracks through the sky
        // instead of positioning them at opposite poles from each other...
        sunquat  = convert_azimuth_and_altitude_to_quat(altitude,                   azimuth);
        moonquat = convert_azimuth_and_altitude_to_quat(altitude + (F_PI * 0.125f), azimuth + (F_PI * 0.125f));

        // Magic constants copied form dfltsetting.xml 
        dfltsetting[SETTING_CLOUD_COLOR]        = LLColor4(0.4099f, 0.4099f, 0.4099f, 0.0f).getValue();
        dfltsetting[SETTING_CLOUD_POS_DENSITY1] = LLColor4(1.0000f, 0.5260f, 1.0000f, 0.0f).getValue();
        dfltsetting[SETTING_CLOUD_POS_DENSITY2] = LLColor4(1.0000f, 0.5260f, 1.0000f, 0.0f).getValue();
        dfltsetting[SETTING_CLOUD_SCALE]        = LLSD::Real(0.4199);
        dfltsetting[SETTING_CLOUD_SCROLL_RATE]  = llsd::array(0.0f, 0.0f);
        dfltsetting[SETTING_CLOUD_SHADOW]       = LLSD::Real(0.2699);
        dfltsetting[SETTING_CLOUD_VARIANCE]     = LLSD::Real(0.0);

        dfltsetting[SETTING_DOME_OFFSET]        = LLSD::Real(0.96f);
        dfltsetting[SETTING_DOME_RADIUS]        = LLSD::Real(15000.f);
        dfltsetting[SETTING_GAMMA]              = LLSD::Real(1.0);
        dfltsetting[SETTING_GLOW]               = LLColor4(5.000f, 0.0010f, -0.4799f, 1.0f).getValue();
    
        dfltsetting[SETTING_MAX_Y]              = LLSD::Real(1605);
        dfltsetting[SETTING_MOON_ROTATION]      = moonquat.getValue();
        dfltsetting[SETTING_MOON_BRIGHTNESS]    = LLSD::Real(0.5f);

        dfltsetting[SETTING_STAR_BRIGHTNESS]    = LLSD::Real(250.0000);
        dfltsetting[SETTING_SUNLIGHT_COLOR]     = LLColor4(0.7342f, 0.7815f, 0.8999f, 0.0f).getValue();
        dfltsetting[SETTING_SUN_ROTATION]       = sunquat.getValue();

        dfltsetting[SETTING_BLOOM_TEXTUREID]    = GetDefaultBloomTextureId();
        dfltsetting[SETTING_CLOUD_TEXTUREID]    = GetDefaultCloudNoiseTextureId();
        dfltsetting[SETTING_MOON_TEXTUREID]     = GetDefaultMoonTextureId();
        dfltsetting[SETTING_SUN_TEXTUREID]      = GetDefaultSunTextureId();
        dfltsetting[SETTING_RAINBOW_TEXTUREID]  = GetDefaultRainbowTextureId();
        dfltsetting[SETTING_HALO_TEXTUREID]     = GetDefaultHaloTextureId();

        dfltsetting[SETTING_TYPE] = "sky";

        // defaults are for earth...
        dfltsetting[SETTING_PLANET_RADIUS]      = 6360.0f;
        dfltsetting[SETTING_SKY_BOTTOM_RADIUS]  = 6360.0f;
        dfltsetting[SETTING_SKY_TOP_RADIUS]     = 6420.0f;
        dfltsetting[SETTING_SUN_ARC_RADIANS]    = 0.00045f;

        dfltsetting[SETTING_SKY_MOISTURE_LEVEL] = 0.0f;
        dfltsetting[SETTING_SKY_DROPLET_RADIUS] = 800.0f;
        dfltsetting[SETTING_SKY_ICE_LEVEL]      = 0.0f;

        dfltsetting[SETTING_RAYLEIGH_CONFIG]    = rayleighConfigDefault();
        dfltsetting[SETTING_MIE_CONFIG]         = mieConfigDefault();
        dfltsetting[SETTING_ABSORPTION_CONFIG]  = absorptionConfigDefault();
    }

    return dfltsetting;
}

LLSD LLSettingsSky::translateLegacyHazeSettings(const LLSD& legacy)
{
    LLSD legacyhazesettings;

// AdvancedAtmospherics TODO
// These need to be translated into density profile info in the new settings format...
// LEGACY_ATMOSPHERICS    
    if (legacy.has(SETTING_AMBIENT))
    {
        legacyhazesettings[SETTING_AMBIENT] = LLColor3(legacy[SETTING_AMBIENT]).getValue();
    }
    if (legacy.has(SETTING_BLUE_DENSITY))
    {
        legacyhazesettings[SETTING_BLUE_DENSITY] = LLColor3(legacy[SETTING_BLUE_DENSITY]).getValue();
    }
    if (legacy.has(SETTING_BLUE_HORIZON))
    {
        legacyhazesettings[SETTING_BLUE_HORIZON] = LLColor3(legacy[SETTING_BLUE_HORIZON]).getValue();
    }
    if (legacy.has(SETTING_DENSITY_MULTIPLIER))
    {
        legacyhazesettings[SETTING_DENSITY_MULTIPLIER] = LLSD::Real(legacy[SETTING_DENSITY_MULTIPLIER][0].asReal());
    }
    if (legacy.has(SETTING_DISTANCE_MULTIPLIER))
    {
        legacyhazesettings[SETTING_DISTANCE_MULTIPLIER] = LLSD::Real(legacy[SETTING_DISTANCE_MULTIPLIER][0].asReal());
    }
    if (legacy.has(SETTING_HAZE_DENSITY))
    {
        legacyhazesettings[SETTING_HAZE_DENSITY] = LLSD::Real(legacy[SETTING_HAZE_DENSITY][0].asReal());
    }
    if (legacy.has(SETTING_HAZE_HORIZON))
    {
        legacyhazesettings[SETTING_HAZE_HORIZON] = LLSD::Real(legacy[SETTING_HAZE_HORIZON][0].asReal());
    }

    return legacyhazesettings;
}

LLSD LLSettingsSky::translateLegacySettings(const LLSD& legacy)
{
    bool converted_something(false);
    LLSD newsettings(defaults());

    // Move legacy haze parameters to an inner map
    // allowing backward compat and simple conversion to legacy format
    LLSD legacyhazesettings;
    legacyhazesettings = translateLegacyHazeSettings(legacy);
    if (legacyhazesettings.size() > 0)
    {
        newsettings[SETTING_LEGACY_HAZE] = legacyhazesettings;
        converted_something |= true;
    }

    if (legacy.has(SETTING_CLOUD_COLOR))
    {
        newsettings[SETTING_CLOUD_COLOR] = LLColor3(legacy[SETTING_CLOUD_COLOR]).getValue();
        converted_something |= true;
    }
    if (legacy.has(SETTING_CLOUD_POS_DENSITY1))
    {
        newsettings[SETTING_CLOUD_POS_DENSITY1] = LLColor3(legacy[SETTING_CLOUD_POS_DENSITY1]).getValue();
        converted_something |= true;
    }
    if (legacy.has(SETTING_CLOUD_POS_DENSITY2))
    {
        newsettings[SETTING_CLOUD_POS_DENSITY2] = LLColor3(legacy[SETTING_CLOUD_POS_DENSITY2]).getValue();
        converted_something |= true;
    }
    if (legacy.has(SETTING_CLOUD_SCALE))
    {
        newsettings[SETTING_CLOUD_SCALE] = LLSD::Real(legacy[SETTING_CLOUD_SCALE][0].asReal());
        converted_something |= true;
    }
    if (legacy.has(SETTING_CLOUD_SCROLL_RATE))
    {
        LLVector2 cloud_scroll(legacy[SETTING_CLOUD_SCROLL_RATE]);

        cloud_scroll -= LLVector2(10, 10);
        if (legacy.has(SETTING_LEGACY_ENABLE_CLOUD_SCROLL))
        {
            LLSD enabled = legacy[SETTING_LEGACY_ENABLE_CLOUD_SCROLL];
            if (!enabled[0].asBoolean())
                cloud_scroll.mV[0] = 0.0f;
            if (!enabled[1].asBoolean())
                cloud_scroll.mV[1] = 0.0f;
        }

        newsettings[SETTING_CLOUD_SCROLL_RATE] = cloud_scroll.getValue();
        converted_something |= true;
    }
    if (legacy.has(SETTING_CLOUD_SHADOW))
    {
        newsettings[SETTING_CLOUD_SHADOW] = LLSD::Real(legacy[SETTING_CLOUD_SHADOW][0].asReal());
        converted_something |= true;
    }
    

    if (legacy.has(SETTING_GAMMA))
    {
        newsettings[SETTING_GAMMA] = legacy[SETTING_GAMMA][0].asReal();
        converted_something |= true;
    }
    if (legacy.has(SETTING_GLOW))
    {
        newsettings[SETTING_GLOW] = LLColor3(legacy[SETTING_GLOW]).getValue();
        converted_something |= true;
    }

    if (legacy.has(SETTING_MAX_Y))
    {
        newsettings[SETTING_MAX_Y] = LLSD::Real(legacy[SETTING_MAX_Y][0].asReal());
        converted_something |= true;
    }
    if (legacy.has(SETTING_STAR_BRIGHTNESS))
    {
        newsettings[SETTING_STAR_BRIGHTNESS] = LLSD::Real(legacy[SETTING_STAR_BRIGHTNESS].asReal() * 250.0f);
        converted_something |= true;
    }
    if (legacy.has(SETTING_SUNLIGHT_COLOR))
    {
        newsettings[SETTING_SUNLIGHT_COLOR] = LLColor4(legacy[SETTING_SUNLIGHT_COLOR]).getValue();
        converted_something |= true;
    }

    if (legacy.has(SETTING_PLANET_RADIUS))
    {
        newsettings[SETTING_PLANET_RADIUS] = LLSD::Real(legacy[SETTING_PLANET_RADIUS].asReal());
        converted_something |= true;
    }

    if (legacy.has(SETTING_SKY_BOTTOM_RADIUS))
    {
        newsettings[SETTING_SKY_BOTTOM_RADIUS] = LLSD::Real(legacy[SETTING_SKY_BOTTOM_RADIUS].asReal());
        converted_something |= true;
    }

    if (legacy.has(SETTING_SKY_TOP_RADIUS))
    {
        newsettings[SETTING_SKY_TOP_RADIUS] = LLSD::Real(legacy[SETTING_SKY_TOP_RADIUS].asReal());
        converted_something |= true;
    }

    if (legacy.has(SETTING_SUN_ARC_RADIANS))
    {
        newsettings[SETTING_SUN_ARC_RADIANS] = LLSD::Real(legacy[SETTING_SUN_ARC_RADIANS].asReal());
        converted_something |= true;
    }

    if (legacy.has(SETTING_LEGACY_EAST_ANGLE) && legacy.has(SETTING_LEGACY_SUN_ANGLE))
    {
        // get counter-clockwise radian angle from clockwise legacy WL east angle...
        F32 azimuth  = -legacy[SETTING_LEGACY_EAST_ANGLE].asReal();
        F32 altitude =  legacy[SETTING_LEGACY_SUN_ANGLE].asReal();
        
        LLQuaternion sunquat  = convert_azimuth_and_altitude_to_quat(azimuth, altitude);
        // original WL moon dir was diametrically opposed to the sun dir
        LLQuaternion moonquat = convert_azimuth_and_altitude_to_quat(azimuth + F_PI, -altitude);

        newsettings[SETTING_SUN_ROTATION]  = sunquat.getValue();
        newsettings[SETTING_MOON_ROTATION] = moonquat.getValue();
        converted_something |= true;
    }

    if (!converted_something)
        return LLSD();

    return newsettings;
}

void LLSettingsSky::updateSettings()
{
    LL_PROFILE_ZONE_SCOPED_CATEGORY_ENVIRONMENT;

    // base class clears dirty flag so as to not trigger recursive update
    LLSettingsBase::updateSettings();

    // NOTE: these functions are designed to do nothing unless a dirty bit has been set
    // so if you add new settings that are referenced by these update functions,
    // you'll need to insure that your setter updates the dirty bits as well
    calculateHeavenlyBodyPositions();
    calculateLightSettings();
}

F32 LLSettingsSky::getSunMoonGlowFactor() const
{
    return getIsSunUp()  ? 1.0f  :
           getIsMoonUp() ? getMoonBrightness() * 0.25 : 0.0f;
}

bool LLSettingsSky::getIsSunUp() const
{
    LLVector3 sunDir = getSunDirection();
    return sunDir.mV[2] >= 0.0f;
}

bool LLSettingsSky::getIsMoonUp() const
{
    LLVector3 moonDir = getMoonDirection();
    return moonDir.mV[2] >= 0.0f;
}

void LLSettingsSky::calculateHeavenlyBodyPositions()  const
{
    LLQuaternion sunq  = getSunRotation();
    LLQuaternion moonq = getMoonRotation();

    mSunDirection  = LLVector3::x_axis * sunq;
    mMoonDirection = LLVector3::x_axis * moonq;

    mSunDirection.normalize();
    mMoonDirection.normalize();

    if (mSunDirection.lengthSquared() < 0.01f)
        LL_WARNS("SETTINGS") << "Zero length sun direction. Wailing and gnashing of teeth may follow... or not." << LL_ENDL;
    if (mMoonDirection.lengthSquared() < 0.01f)
        LL_WARNS("SETTINGS") << "Zero length moon direction. Wailing and gnashing of teeth may follow... or not." << LL_ENDL;
}

LLVector3 LLSettingsSky::getLightDirection() const
{
    update();

    // is the normal from the sun or the moon
    if (getIsSunUp())
    {
        return mSunDirection;
    }
    else if (getIsMoonUp())
    {
        return mMoonDirection;
    }

    return LLVector3::z_axis_neg;
}

LLColor3 LLSettingsSky::getLightDiffuse() const
{
    update();

    // is the normal from the sun or the moon
    if (getIsSunUp())
    {
        return getSunDiffuse();
    }
    else if (getIsMoonUp())
    {
        return getMoonDiffuse();
    }

    return LLColor3::white;
}

LLColor3 LLSettingsSky::getColor(const std::string& key, const LLColor3& default_value) const
{
    LL_PROFILE_ZONE_SCOPED_CATEGORY_ENVIRONMENT;
    if (mSettings.has(SETTING_LEGACY_HAZE) && mSettings[SETTING_LEGACY_HAZE].has(key))
    {
        return LLColor3(mSettings[SETTING_LEGACY_HAZE][key]);
    }
    if (mSettings.has(key))
    {
        return LLColor3(mSettings[key]);
    }
    return default_value;
}

F32 LLSettingsSky::getFloat(const std::string& key, F32 default_value) const
{
    LL_PROFILE_ZONE_SCOPED_CATEGORY_ENVIRONMENT;
    if (mSettings.has(SETTING_LEGACY_HAZE) && mSettings[SETTING_LEGACY_HAZE].has(key))
    {
        return mSettings[SETTING_LEGACY_HAZE][key].asReal();
    }
    if (mSettings.has(key))
    {
        return mSettings[key].asReal();
    }
    return default_value;
}

LLColor3 LLSettingsSky::getAmbientColor() const
{
    return getColor(SETTING_AMBIENT, LLColor3(0.25f, 0.25f, 0.25f));
}

LLColor3 LLSettingsSky::getAmbientColorClamped() const
{
    LLColor3 ambient = getAmbientColor();

    F32 max_color = llmax(ambient.mV[0], ambient.mV[1], ambient.mV[2]);
    if (max_color > 1.0f)
    {
        ambient *= 1.0f/max_color;
    }

    return ambient;
}

LLColor3 LLSettingsSky::getBlueDensity() const
{
    return getColor(SETTING_BLUE_DENSITY, LLColor3(0.2447f, 0.4487f, 0.7599f));
}

LLColor3 LLSettingsSky::getBlueHorizon() const
{
    return getColor(SETTING_BLUE_HORIZON, LLColor3(0.4954f, 0.4954f, 0.6399f));
}

F32 LLSettingsSky::getHazeDensity() const
{
    return getFloat(SETTING_HAZE_DENSITY, 0.7f);
}

F32 LLSettingsSky::getHazeHorizon() const
{
    return getFloat(SETTING_HAZE_HORIZON, 0.19f);
}

F32 LLSettingsSky::getDensityMultiplier() const
{
    return getFloat(SETTING_DENSITY_MULTIPLIER, 0.0001f);
}

F32 LLSettingsSky::getDistanceMultiplier() const
{
    return getFloat(SETTING_DISTANCE_MULTIPLIER, 0.8f);
}

void LLSettingsSky::setPlanetRadius(F32 radius)
{
    mSettings[SETTING_PLANET_RADIUS] = radius;
}

void LLSettingsSky::setSkyBottomRadius(F32 radius)
{
    mSettings[SETTING_SKY_BOTTOM_RADIUS] = radius;
}

void LLSettingsSky::setSkyTopRadius(F32 radius)
{
    mSettings[SETTING_SKY_TOP_RADIUS] = radius;
}

void LLSettingsSky::setSunArcRadians(F32 radians)
{
    mSettings[SETTING_SUN_ARC_RADIANS] = radians;
}

void LLSettingsSky::setMieAnisotropy(F32 aniso_factor)
{
    getMieConfig()[SETTING_MIE_ANISOTROPY_FACTOR] = aniso_factor;
}

void LLSettingsSky::setSkyMoistureLevel(F32 moisture_level)
{
    setValue(SETTING_SKY_MOISTURE_LEVEL, moisture_level);
}

void LLSettingsSky::setSkyDropletRadius(F32 radius)
{
    setValue(SETTING_SKY_DROPLET_RADIUS,radius);
}

void LLSettingsSky::setSkyIceLevel(F32 ice_level)
{
    setValue(SETTING_SKY_ICE_LEVEL, ice_level);
}

void LLSettingsSky::setAmbientColor(const LLColor3 &val)
{
    mSettings[SETTING_LEGACY_HAZE][SETTING_AMBIENT] = val.getValue();
    setDirtyFlag(true);
}

void LLSettingsSky::setBlueDensity(const LLColor3 &val)
{
    mSettings[SETTING_LEGACY_HAZE][SETTING_BLUE_DENSITY] = val.getValue();
    setDirtyFlag(true);
}

void LLSettingsSky::setBlueHorizon(const LLColor3 &val)
{
    mSettings[SETTING_LEGACY_HAZE][SETTING_BLUE_HORIZON] = val.getValue();
    setDirtyFlag(true);
}

void LLSettingsSky::setDensityMultiplier(F32 val)
{
    mSettings[SETTING_LEGACY_HAZE][SETTING_DENSITY_MULTIPLIER] = val;
    setDirtyFlag(true);
}

void LLSettingsSky::setDistanceMultiplier(F32 val)
{
    mSettings[SETTING_LEGACY_HAZE][SETTING_DISTANCE_MULTIPLIER] = val;
    setDirtyFlag(true);
}

void LLSettingsSky::setHazeDensity(F32 val)
{
    mSettings[SETTING_LEGACY_HAZE][SETTING_HAZE_DENSITY] = val;
    setDirtyFlag(true);
}

void LLSettingsSky::setHazeHorizon(F32 val)
{
    mSettings[SETTING_LEGACY_HAZE][SETTING_HAZE_HORIZON] = val;
    setDirtyFlag(true);
}

// Get total from rayleigh and mie density values for normalization
LLColor3 LLSettingsSky::getTotalDensity() const
{
    LLColor3    blue_density = getBlueDensity();
    F32         haze_density = getHazeDensity();
    LLColor3 total_density = blue_density + smear(haze_density);
    return total_density;
}

// Sunlight attenuation effect (hue and brightness) due to atmosphere
// this is used later for sunlight modulation at various altitudes
LLColor3 LLSettingsSky::getLightAttenuation(F32 distance) const
{
    F32         density_multiplier = getDensityMultiplier();
    LLColor3    blue_density       = getBlueDensity();
    F32         haze_density       = getHazeDensity();
    // Approximate line integral over requested distance
    LLColor3    light_atten = (blue_density * 1.0 + smear(haze_density * 0.25f)) * density_multiplier * distance;
    return light_atten;
}

LLColor3 LLSettingsSky::getLightTransmittance(F32 distance) const
{
    LLColor3 total_density      = getTotalDensity();
    F32      density_multiplier = getDensityMultiplier();
    // Transparency (-> density) from Beer's law
    LLColor3 transmittance = componentExp(total_density * -(density_multiplier * distance));
    return transmittance;
}

// SL-16127: getTotalDensity() and getDensityMultiplier() call LLSettingsSky::getColor() and LLSettingsSky::getFloat() respectively which are S-L-O-W
LLColor3 LLSettingsSky::getLightTransmittanceFast( const LLColor3& total_density, const F32 density_multiplier, const F32 distance ) const
{
    // Transparency (-> density) from Beer's law
    LLColor3 transmittance = componentExp(total_density * -(density_multiplier * distance));
    return transmittance;
}

// performs soft scale clip and gamma correction ala the shader implementation
// scales colors down to 0 - 1 range preserving relative ratios
LLColor3 LLSettingsSky::gammaCorrect(const LLColor3& in,const F32 &gamma) const
{
    //F32 gamma = getGamma(); // SL-16127: Use cached gamma from atmospheric vars

    LLColor3 v(in);
    // scale down to 0 to 1 range preserving relative ratio (aka homegenize)
    F32 max_color = llmax(llmax(in.mV[0], in.mV[1]), in.mV[2]);
    if (max_color > 1.0f)
    {
        v *= 1.0f / max_color;
    }

    LLColor3 color = in * 2.0f;
	color = smear(1.f) - componentSaturate(color); // clamping after mul seems wrong, but prevents negative colors...
	componentPow(color, gamma);
	color = smear(1.f) - color;
    return color;
}

LLVector3 LLSettingsSky::getSunDirection() const
{
    update();
    return mSunDirection;
}

LLVector3 LLSettingsSky::getMoonDirection() const
{
    update();
    return mMoonDirection;
}

LLColor4 LLSettingsSky::getMoonAmbient() const
{
    update();
    return mMoonAmbient;
}

LLColor3 LLSettingsSky::getMoonDiffuse() const
{
    update();
    return mMoonDiffuse;
}

LLColor4 LLSettingsSky::getSunAmbient() const
{
    update();
    return mSunAmbient;
}

LLColor3 LLSettingsSky::getSunDiffuse() const
{
    update();
    return mSunDiffuse;
}

LLColor4 LLSettingsSky::getHazeColor() const
{
    update();
    return mHazeColor;
}

LLColor4 LLSettingsSky::getTotalAmbient() const
{
    update();
    return mTotalAmbient;
}

LLColor3 LLSettingsSky::getMoonlightColor() const
{
    return getSunlightColor(); //moon and sun share light color
}

void LLSettingsSky::clampColor(LLColor3& color, F32 gamma, F32 scale) const
{
    F32 max_color = llmax(color.mV[0], color.mV[1], color.mV[2]);
    if (max_color > scale)
    {
        color *= scale/max_color;
    }
    LLColor3 linear(color);
    linear *= 1.0 / scale;
    linear = smear(1.0f) - linear;
    linear = componentPow(linear, gamma);
    linear *= scale;
    color = linear;
}

// Similar/Shared Algorithms:
//     indra\llinventory\llsettingssky.cpp                                        -- LLSettingsSky::calculateLightSettings()
//     indra\newview\app_settings\shaders\class1\windlight\atmosphericsFuncs.glsl -- calcAtmosphericVars()
void LLSettingsSky::calculateLightSettings() const
{
    // Initialize temp variables
    LLColor3    sunlight = getSunlightColor();
    LLColor3    ambient  = getAmbientColor();

    F32         cloud_shadow = getCloudShadow();
    LLVector3   lightnorm = getLightDirection();

    // Sunlight attenuation effect (hue and brightness) due to atmosphere
    // this is used later for sunlight modulation at various altitudes
    F32         max_y               = getMaxY();
    LLColor3    light_atten         = getLightAttenuation(max_y);
    LLColor3    light_transmittance = getLightTransmittance(max_y);

    // and vary_sunlight will work properly with moon light
    const F32 LIMIT = FLT_EPSILON * 8.0f;

    F32 lighty = fabs(lightnorm[2]);
    if(lighty >= LIMIT)
    {
        lighty = 1.f / lighty;
    }
    lighty = llmax(LIMIT, lighty);
    componentMultBy(sunlight, componentExp((light_atten * -1.f) * lighty));
    componentMultBy(sunlight, light_transmittance);

    //increase ambient when there are more clouds
    LLColor3 tmpAmbient = ambient + (smear(1.f) - ambient) * cloud_shadow * 0.5;

    //brightness of surface both sunlight and ambient
    mSunDiffuse = sunlight;
    mSunAmbient = tmpAmbient;

    F32 haze_horizon = getHazeHorizon();
    
    sunlight *= 1.0 - cloud_shadow;
    sunlight += tmpAmbient;

    mHazeColor = getBlueHorizon() * getBlueDensity() * sunlight;
    mHazeColor += LLColor4(haze_horizon, haze_horizon, haze_horizon, haze_horizon) * getHazeDensity() * sunlight;

    F32 moon_brightness = getIsMoonUp() ? getMoonBrightness() : 0.001f;

    LLColor3 moonlight = getMoonlightColor();
    LLColor3 moonlight_b(0.66f, 0.66f, 1.2f); // scotopic ambient value

    componentMultBy(moonlight, componentExp((light_atten * -1.f) * lighty));

    mMoonDiffuse  = componentMult(moonlight, light_transmittance) * moon_brightness;
    mMoonAmbient  = moonlight_b * 0.0125f;

    mTotalAmbient = ambient;
}

LLUUID LLSettingsSky::GetDefaultAssetId()
{
    return DEFAULT_ASSET_ID;
}

LLUUID LLSettingsSky::GetDefaultSunTextureId()
{
    return LLUUID::null;
}


LLUUID LLSettingsSky::GetBlankSunTextureId()
{
    return DEFAULT_SUN_ID;
}

LLUUID LLSettingsSky::GetDefaultMoonTextureId()
{
    return DEFAULT_MOON_ID;
}

LLUUID LLSettingsSky::GetDefaultCloudNoiseTextureId()
{
    return DEFAULT_CLOUD_ID;
}

LLUUID LLSettingsSky::GetDefaultBloomTextureId()
{
    return IMG_BLOOM1;
}

LLUUID LLSettingsSky::GetDefaultRainbowTextureId()
{
    return IMG_RAINBOW;
}

LLUUID LLSettingsSky::GetDefaultHaloTextureId()
{
    return IMG_HALO;
}

F32 LLSettingsSky::getPlanetRadius() const
{
    return mSettings[SETTING_PLANET_RADIUS].asReal();
}

F32 LLSettingsSky::getSkyMoistureLevel() const
{
    return mSettings[SETTING_SKY_MOISTURE_LEVEL].asReal();
}

F32 LLSettingsSky::getSkyDropletRadius() const
{
    return mSettings[SETTING_SKY_DROPLET_RADIUS].asReal();
}

F32 LLSettingsSky::getSkyIceLevel() const
{
    return mSettings[SETTING_SKY_ICE_LEVEL].asReal();
}

F32 LLSettingsSky::getSkyBottomRadius() const
{
    return mSettings[SETTING_SKY_BOTTOM_RADIUS].asReal();
}

F32 LLSettingsSky::getSkyTopRadius() const
{
    return mSettings[SETTING_SKY_TOP_RADIUS].asReal();
}

F32 LLSettingsSky::getSunArcRadians() const
{
    return mSettings[SETTING_SUN_ARC_RADIANS].asReal();
}

F32 LLSettingsSky::getMieAnisotropy() const
{
    return getMieConfig()[SETTING_MIE_ANISOTROPY_FACTOR].asReal();
}
 
LLSD LLSettingsSky::getRayleighConfig() const
{
    LLSD copy = *(mSettings[SETTING_RAYLEIGH_CONFIG].beginArray());
    return copy;
}

LLSD LLSettingsSky::getMieConfig() const
{
    LLSD copy = *(mSettings[SETTING_MIE_CONFIG].beginArray());
    return copy;
}

LLSD LLSettingsSky::getAbsorptionConfig() const
{
    LLSD copy = *(mSettings[SETTING_ABSORPTION_CONFIG].beginArray());
    return copy;
}
   
LLSD LLSettingsSky::getRayleighConfigs() const
{
    return mSettings[SETTING_RAYLEIGH_CONFIG];
}

LLSD LLSettingsSky::getMieConfigs() const
{
    return mSettings[SETTING_MIE_CONFIG];
}

LLSD LLSettingsSky::getAbsorptionConfigs() const
{
    return mSettings[SETTING_ABSORPTION_CONFIG];
}

void LLSettingsSky::setRayleighConfigs(const LLSD& rayleighConfig)
{
    mSettings[SETTING_RAYLEIGH_CONFIG] = rayleighConfig;
}

void LLSettingsSky::setMieConfigs(const LLSD& mieConfig)
{
    mSettings[SETTING_MIE_CONFIG] = mieConfig;
}

void LLSettingsSky::setAbsorptionConfigs(const LLSD& absorptionConfig)
{
    mSettings[SETTING_ABSORPTION_CONFIG] = absorptionConfig;
}

LLUUID LLSettingsSky::getBloomTextureId() const
{
    return mSettings[SETTING_BLOOM_TEXTUREID].asUUID();
}

LLUUID LLSettingsSky::getRainbowTextureId() const
{
    return mSettings[SETTING_RAINBOW_TEXTUREID].asUUID();
}

LLUUID LLSettingsSky::getHaloTextureId() const
{
    return mSettings[SETTING_HALO_TEXTUREID].asUUID();
}

//---------------------------------------------------------------------
LLColor3 LLSettingsSky::getCloudColor() const
{
    return LLColor3(mSettings[SETTING_CLOUD_COLOR]);
}

void LLSettingsSky::setCloudColor(const LLColor3 &val)
{
    setValue(SETTING_CLOUD_COLOR, val);
}

LLUUID LLSettingsSky::getCloudNoiseTextureId() const
{
    return mSettings[SETTING_CLOUD_TEXTUREID].asUUID();
}

void LLSettingsSky::setCloudNoiseTextureId(const LLUUID &id)
{
    setValue(SETTING_CLOUD_TEXTUREID, id);
}

LLColor3 LLSettingsSky::getCloudPosDensity1() const
{
    return LLColor3(mSettings[SETTING_CLOUD_POS_DENSITY1]);
}

void LLSettingsSky::setCloudPosDensity1(const LLColor3 &val)
{
    setValue(SETTING_CLOUD_POS_DENSITY1, val);
}

LLColor3 LLSettingsSky::getCloudPosDensity2() const
{
    return LLColor3(mSettings[SETTING_CLOUD_POS_DENSITY2]);
}

void LLSettingsSky::setCloudPosDensity2(const LLColor3 &val)
{
    setValue(SETTING_CLOUD_POS_DENSITY2, val);
}

F32 LLSettingsSky::getCloudScale() const
{
    return mSettings[SETTING_CLOUD_SCALE].asReal();
}

void LLSettingsSky::setCloudScale(F32 val)
{
    setValue(SETTING_CLOUD_SCALE, val);
}

LLVector2 LLSettingsSky::getCloudScrollRate() const
{
    return LLVector2(mSettings[SETTING_CLOUD_SCROLL_RATE]);
}

void LLSettingsSky::setCloudScrollRate(const LLVector2 &val)
{
    setValue(SETTING_CLOUD_SCROLL_RATE, val);
}

void LLSettingsSky::setCloudScrollRateX(F32 val)
{
    mSettings[SETTING_CLOUD_SCROLL_RATE][0] = val;
    setDirtyFlag(true);
}

void LLSettingsSky::setCloudScrollRateY(F32 val)
{
    mSettings[SETTING_CLOUD_SCROLL_RATE][1] = val;
    setDirtyFlag(true);
}

F32 LLSettingsSky::getCloudShadow() const
{
    return mSettings[SETTING_CLOUD_SHADOW].asReal();
}

void LLSettingsSky::setCloudShadow(F32 val)
{
    setValue(SETTING_CLOUD_SHADOW, val);
}

F32 LLSettingsSky::getCloudVariance() const
{
    return mSettings[SETTING_CLOUD_VARIANCE].asReal();
}

void LLSettingsSky::setCloudVariance(F32 val)
{
    setValue(SETTING_CLOUD_VARIANCE, val);
}

F32 LLSettingsSky::getDomeOffset() const
{
    //return mSettings[SETTING_DOME_OFFSET].asReal();
    return DOME_OFFSET;    
}

F32 LLSettingsSky::getDomeRadius() const
{
    //return mSettings[SETTING_DOME_RADIUS].asReal();
    return DOME_RADIUS;    
}

F32 LLSettingsSky::getGamma() const
{
    return mSettings[SETTING_GAMMA].asReal();
}

void LLSettingsSky::setGamma(F32 val)
{
    mSettings[SETTING_GAMMA] = LLSD::Real(val);
    setDirtyFlag(true);
}

LLColor3 LLSettingsSky::getGlow() const
{
    return LLColor3(mSettings[SETTING_GLOW]);
}

void LLSettingsSky::setGlow(const LLColor3 &val)
{
    setValue(SETTING_GLOW, val);
}

F32 LLSettingsSky::getMaxY() const
{
    return mSettings[SETTING_MAX_Y].asReal();
}

void LLSettingsSky::setMaxY(F32 val) 
{
    setValue(SETTING_MAX_Y, val);
}

LLQuaternion LLSettingsSky::getMoonRotation() const
{
    return LLQuaternion(mSettings[SETTING_MOON_ROTATION]);
}

void LLSettingsSky::setMoonRotation(const LLQuaternion &val)
{
    setValue(SETTING_MOON_ROTATION, val);
}

F32 LLSettingsSky::getMoonScale() const
{
    return mSettings[SETTING_MOON_SCALE].asReal();
}

void LLSettingsSky::setMoonScale(F32 val)
{
    setValue(SETTING_MOON_SCALE, val);
}

LLUUID LLSettingsSky::getMoonTextureId() const
{
    return mSettings[SETTING_MOON_TEXTUREID].asUUID();
}

void LLSettingsSky::setMoonTextureId(LLUUID id)
{
    setValue(SETTING_MOON_TEXTUREID, id);
}

F32  LLSettingsSky::getMoonBrightness() const
{
    return mSettings[SETTING_MOON_BRIGHTNESS].asReal();
}

void LLSettingsSky::setMoonBrightness(F32 brightness_factor)
{
    setValue(SETTING_MOON_BRIGHTNESS, brightness_factor);
}

F32 LLSettingsSky::getStarBrightness() const
{
    return mSettings[SETTING_STAR_BRIGHTNESS].asReal();
}

void LLSettingsSky::setStarBrightness(F32 val)
{
    setValue(SETTING_STAR_BRIGHTNESS, val);
}

LLColor3 LLSettingsSky::getSunlightColor() const
{
    return LLColor3(mSettings[SETTING_SUNLIGHT_COLOR]);
}

LLColor3 LLSettingsSky::getSunlightColorClamped() const
{
    LLColor3 sunlight = getSunlightColor();
    //clampColor(sunlight, getGamma(), 3.0f);

    F32 max_color = llmax(sunlight.mV[0], sunlight.mV[1], sunlight.mV[2]);
    if (max_color > 1.0f)
    {
        sunlight *= 1.0f/max_color;
    }

    return sunlight;
}

void LLSettingsSky::setSunlightColor(const LLColor3 &val)
{
    setValue(SETTING_SUNLIGHT_COLOR, val);
}

LLQuaternion LLSettingsSky::getSunRotation() const
{
    return LLQuaternion(mSettings[SETTING_SUN_ROTATION]);
}

void LLSettingsSky::setSunRotation(const LLQuaternion &val) 
{
    setValue(SETTING_SUN_ROTATION, val);
}


F32 LLSettingsSky::getSunScale() const
{
    return mSettings[SETTING_SUN_SCALE].asReal();
}

void LLSettingsSky::setSunScale(F32 val)
{
    setValue(SETTING_SUN_SCALE, val);
}

LLUUID LLSettingsSky::getSunTextureId() const
{
    return mSettings[SETTING_SUN_TEXTUREID].asUUID();
}

void LLSettingsSky::setSunTextureId(LLUUID id) 
{
    setValue(SETTING_SUN_TEXTUREID, id);
}

LLUUID LLSettingsSky::getNextSunTextureId() const
{
    return mNextSunTextureId;
}

LLUUID LLSettingsSky::getNextMoonTextureId() const
{
    return mNextMoonTextureId;
}

LLUUID LLSettingsSky::getNextCloudNoiseTextureId() const
{
    return mNextCloudTextureId;
}

LLUUID LLSettingsSky::getNextBloomTextureId() const
{
    return mNextBloomTextureId;
}
<|MERGE_RESOLUTION|>--- conflicted
+++ resolved
@@ -165,19 +165,13 @@
         legacyHazeValidation.push_back(LLSettingsBase::Validator(LLSettingsSky::SETTING_HAZE_DENSITY,        false,  LLSD::TypeReal,  
             boost::bind(&LLSettingsBase::Validator::verifyFloatRange, _1, _2, llsd::array(0.0f, 5.0f))));
         legacyHazeValidation.push_back(LLSettingsBase::Validator(LLSettingsSky::SETTING_HAZE_HORIZON,        false,  LLSD::TypeReal,  
-<<<<<<< HEAD
-            boost::bind(&LLSettingsBase::Validator::verifyFloatRange, _1, _2, LLSD(LLSDArray(0.0f)(5.0f)))));
+            boost::bind(&LLSettingsBase::Validator::verifyFloatRange, _1, _2, llsd::array(0.0f, 5.0f))));
         // <FS:Beq> FIRE-29682 Allow full range density multipliers
         // legacyHazeValidation.push_back(LLSettingsBase::Validator(LLSettingsSky::SETTING_DENSITY_MULTIPLIER,  false,  LLSD::TypeReal,  
-            // boost::bind(&LLSettingsBase::Validator::verifyFloatRange, _1, _2, LLSD(LLSDArray(0.0001f)(2.0f)))));
+            // boost::bind(&LLSettingsBase::Validator::verifyFloatRange, _1, _2, llsd::array(0.0001f, 2.0f))));
         legacyHazeValidation.push_back(LLSettingsBase::Validator(LLSettingsSky::SETTING_DENSITY_MULTIPLIER,  false,  LLSD::TypeReal,  
-            boost::bind(&LLSettingsBase::Validator::verifyFloatRange, _1, _2, LLSD(LLSDArray(0.0000001f)(2.0f)))));
+            boost::bind(&LLSettingsBase::Validator::verifyFloatRange, _1, _2, llsd::array(0.0000001f, 2.0f))));
         // </FS:Beq>
-=======
-            boost::bind(&LLSettingsBase::Validator::verifyFloatRange, _1, _2, llsd::array(0.0f, 5.0f))));
-        legacyHazeValidation.push_back(LLSettingsBase::Validator(LLSettingsSky::SETTING_DENSITY_MULTIPLIER,  false,  LLSD::TypeReal,  
-            boost::bind(&LLSettingsBase::Validator::verifyFloatRange, _1, _2, llsd::array(0.0001f, 2.0f))));
->>>>>>> 971e8511
         legacyHazeValidation.push_back(LLSettingsBase::Validator(LLSettingsSky::SETTING_DISTANCE_MULTIPLIER, false,  LLSD::TypeReal,
             boost::bind(&LLSettingsBase::Validator::verifyFloatRange, _1, _2, llsd::array(0.0001f, 1000.0f))));
     }
