/**
* @file llsettingssky.cpp
* @author optional
* @brief A base class for asset based settings groups.
*
* $LicenseInfo:2011&license=viewerlgpl$
* Second Life Viewer Source Code
* Copyright (C) 2017, Linden Research, Inc.
*
* This library is free software; you can redistribute it and/or
* modify it under the terms of the GNU Lesser General Public
* License as published by the Free Software Foundation;
* version 2.1 of the License only.
*
* This library is distributed in the hope that it will be useful,
* but WITHOUT ANY WARRANTY; without even the implied warranty of
* MERCHANTABILITY or FITNESS FOR A PARTICULAR PURPOSE.  See the GNU
* Lesser General Public License for more details.
*
* You should have received a copy of the GNU Lesser General Public
* License along with this library; if not, write to the Free Software
* Foundation, Inc., 51 Franklin Street, Fifth Floor, Boston, MA  02110-1301  USA
*
* Linden Research, Inc., 945 Battery Street, San Francisco, CA  94111  USA
* $/LicenseInfo$
*/

#include "llsettingssky.h"
#include "indra_constants.h"
#include <algorithm>
#include "lltrace.h"
#include "llfasttimer.h"
#include "v3colorutil.h"

//=========================================================================
namespace {
    const F32 NIGHTTIME_ELEVATION = 8.0f; // degrees
    const F32 NIGHTTIME_ELEVATION_SIN = (F32)sinf(NIGHTTIME_ELEVATION * DEG_TO_RAD);
    const LLUUID IMG_BLOOM1("3c59f7fe-9dc8-47f9-8aaf-a9dd1fbc3bef");
    const LLUUID IMG_RAINBOW("11b4c57c-56b3-04ed-1f82-2004363882e4");
    const LLUUID IMG_HALO("12149143-f599-91a7-77ac-b52a3c0f59cd");
}

namespace {
    LLQuaternion convert_azimuth_and_altitude_to_quat(F32 azimuth, F32 altitude)
    {
        F32 sinTheta = sin(azimuth);
        F32 cosTheta = cos(azimuth);
        F32 sinPhi   = sin(altitude);
        F32 cosPhi   = cos(altitude);

        LLVector3 dir;
        // +x right, +z up, +y at...	
        dir.mV[0] = cosTheta * cosPhi;
        dir.mV[1] = sinTheta * cosPhi;	
        dir.mV[2] = sinPhi;

        LLVector3 axis = LLVector3::x_axis % dir;
        axis.normalize();

        F32 angle = acos(LLVector3::x_axis * dir);

        LLQuaternion quat;
        quat.setAngleAxis(angle, axis);

        return quat;
    }
}

static LLTrace::BlockTimerStatHandle FTM_BLEND_SKYVALUES("Blending Sky Environment");
static LLTrace::BlockTimerStatHandle FTM_RECALCULATE_SKYVALUES("Recalculate Sky");
static LLTrace::BlockTimerStatHandle FTM_RECALCULATE_BODIES("Recalculate Heavenly Bodies");
static LLTrace::BlockTimerStatHandle FTM_RECALCULATE_LIGHTING("Recalculate Lighting");

//=========================================================================
const std::string LLSettingsSky::SETTING_AMBIENT("ambient");
const std::string LLSettingsSky::SETTING_BLUE_DENSITY("blue_density");
const std::string LLSettingsSky::SETTING_BLUE_HORIZON("blue_horizon");
const std::string LLSettingsSky::SETTING_DENSITY_MULTIPLIER("density_multiplier");
const std::string LLSettingsSky::SETTING_DISTANCE_MULTIPLIER("distance_multiplier");
const std::string LLSettingsSky::SETTING_HAZE_DENSITY("haze_density");
const std::string LLSettingsSky::SETTING_HAZE_HORIZON("haze_horizon");

const std::string LLSettingsSky::SETTING_BLOOM_TEXTUREID("bloom_id");
const std::string LLSettingsSky::SETTING_RAINBOW_TEXTUREID("rainbow_id");
const std::string LLSettingsSky::SETTING_HALO_TEXTUREID("halo_id");
const std::string LLSettingsSky::SETTING_CLOUD_COLOR("cloud_color");
const std::string LLSettingsSky::SETTING_CLOUD_POS_DENSITY1("cloud_pos_density1");
const std::string LLSettingsSky::SETTING_CLOUD_POS_DENSITY2("cloud_pos_density2");
const std::string LLSettingsSky::SETTING_CLOUD_SCALE("cloud_scale");
const std::string LLSettingsSky::SETTING_CLOUD_SCROLL_RATE("cloud_scroll_rate");
const std::string LLSettingsSky::SETTING_CLOUD_SHADOW("cloud_shadow");
const std::string LLSettingsSky::SETTING_CLOUD_TEXTUREID("cloud_id");
const std::string LLSettingsSky::SETTING_CLOUD_VARIANCE("cloud_variance");

const std::string LLSettingsSky::SETTING_DOME_OFFSET("dome_offset");
const std::string LLSettingsSky::SETTING_DOME_RADIUS("dome_radius");
const std::string LLSettingsSky::SETTING_GAMMA("gamma");
const std::string LLSettingsSky::SETTING_GLOW("glow");

const std::string LLSettingsSky::SETTING_LIGHT_NORMAL("lightnorm");
const std::string LLSettingsSky::SETTING_MAX_Y("max_y");
const std::string LLSettingsSky::SETTING_MOON_ROTATION("moon_rotation");
const std::string LLSettingsSky::SETTING_MOON_SCALE("moon_scale");
const std::string LLSettingsSky::SETTING_MOON_TEXTUREID("moon_id");
const std::string LLSettingsSky::SETTING_MOON_BRIGHTNESS("moon_brightness");

const std::string LLSettingsSky::SETTING_STAR_BRIGHTNESS("star_brightness");
const std::string LLSettingsSky::SETTING_SUNLIGHT_COLOR("sunlight_color");
const std::string LLSettingsSky::SETTING_SUN_ROTATION("sun_rotation");
const std::string LLSettingsSky::SETTING_SUN_SCALE("sun_scale");
const std::string LLSettingsSky::SETTING_SUN_TEXTUREID("sun_id");

const std::string LLSettingsSky::SETTING_LEGACY_EAST_ANGLE("east_angle");
const std::string LLSettingsSky::SETTING_LEGACY_ENABLE_CLOUD_SCROLL("enable_cloud_scroll");
const std::string LLSettingsSky::SETTING_LEGACY_SUN_ANGLE("sun_angle");

// these are new settings for the advanced atmospherics model
const std::string LLSettingsSky::SETTING_PLANET_RADIUS("planet_radius");
const std::string LLSettingsSky::SETTING_SKY_BOTTOM_RADIUS("sky_bottom_radius");
const std::string LLSettingsSky::SETTING_SKY_TOP_RADIUS("sky_top_radius");
const std::string LLSettingsSky::SETTING_SUN_ARC_RADIANS("sun_arc_radians");

const std::string LLSettingsSky::SETTING_RAYLEIGH_CONFIG("rayleigh_config");
const std::string LLSettingsSky::SETTING_MIE_CONFIG("mie_config");
const std::string LLSettingsSky::SETTING_MIE_ANISOTROPY_FACTOR("anisotropy");
const std::string LLSettingsSky::SETTING_ABSORPTION_CONFIG("absorption_config");

const std::string LLSettingsSky::KEY_DENSITY_PROFILE("density");
const std::string LLSettingsSky::SETTING_DENSITY_PROFILE_WIDTH("width");
const std::string LLSettingsSky::SETTING_DENSITY_PROFILE_EXP_TERM("exp_term");
const std::string LLSettingsSky::SETTING_DENSITY_PROFILE_EXP_SCALE_FACTOR("exp_scale");
const std::string LLSettingsSky::SETTING_DENSITY_PROFILE_LINEAR_TERM("linear_term");
const std::string LLSettingsSky::SETTING_DENSITY_PROFILE_CONSTANT_TERM("constant_term");

const std::string LLSettingsSky::SETTING_SKY_MOISTURE_LEVEL("moisture_level");
const std::string LLSettingsSky::SETTING_SKY_DROPLET_RADIUS("droplet_radius");
const std::string LLSettingsSky::SETTING_SKY_ICE_LEVEL("ice_level");

const LLUUID LLSettingsSky::DEFAULT_ASSET_ID("eb3a7080-831f-9f37-10f0-7b1f9ea4043c");

static const LLUUID DEFAULT_SUN_ID("32bfbcea-24b1-fb9d-1ef9-48a28a63730f"); // dataserver
static const LLUUID DEFAULT_MOON_ID("d07f6eed-b96a-47cd-b51d-400ad4a1c428"); // dataserver
static const LLUUID DEFAULT_CLOUD_ID("1dc1368f-e8fe-f02d-a08d-9d9f11c1af6b");

const std::string LLSettingsSky::SETTING_LEGACY_HAZE("legacy_haze");

const F32 LLSettingsSky::DOME_OFFSET(0.96f);
const F32 LLSettingsSky::DOME_RADIUS(15000.f);

namespace
{

LLSettingsSky::validation_list_t legacyHazeValidationList()
{
    static LLSettingsBase::validation_list_t legacyHazeValidation;
    if (legacyHazeValidation.empty())
    {
        legacyHazeValidation.push_back(LLSettingsBase::Validator(LLSettingsSky::SETTING_AMBIENT,             false,  LLSD::TypeArray, 
            boost::bind(&LLSettingsBase::Validator::verifyVectorMinMax, _1,
                LLSD(LLSDArray(0.0f)(0.0f)(0.0f)("*")),
                LLSD(LLSDArray(3.0f)(3.0f)(3.0f)("*")))));
        legacyHazeValidation.push_back(LLSettingsBase::Validator(LLSettingsSky::SETTING_BLUE_DENSITY,        false,  LLSD::TypeArray, 
            boost::bind(&LLSettingsBase::Validator::verifyVectorMinMax, _1,
                LLSD(LLSDArray(0.0f)(0.0f)(0.0f)("*")),
                LLSD(LLSDArray(3.0f)(3.0f)(3.0f)("*")))));
        legacyHazeValidation.push_back(LLSettingsBase::Validator(LLSettingsSky::SETTING_BLUE_HORIZON,        false,  LLSD::TypeArray, 
            boost::bind(&LLSettingsBase::Validator::verifyVectorMinMax, _1,
                LLSD(LLSDArray(0.0f)(0.0f)(0.0f)("*")),
                LLSD(LLSDArray(3.0f)(3.0f)(3.0f)("*")))));
        legacyHazeValidation.push_back(LLSettingsBase::Validator(LLSettingsSky::SETTING_HAZE_DENSITY,        false,  LLSD::TypeReal,  
            boost::bind(&LLSettingsBase::Validator::verifyFloatRange, _1, LLSD(LLSDArray(0.0f)(5.0f)))));
        legacyHazeValidation.push_back(LLSettingsBase::Validator(LLSettingsSky::SETTING_HAZE_HORIZON,        false,  LLSD::TypeReal,  
            boost::bind(&LLSettingsBase::Validator::verifyFloatRange, _1, LLSD(LLSDArray(0.0f)(5.0f)))));
        legacyHazeValidation.push_back(LLSettingsBase::Validator(LLSettingsSky::SETTING_DENSITY_MULTIPLIER,  false,  LLSD::TypeReal,  
            boost::bind(&LLSettingsBase::Validator::verifyFloatRange, _1, LLSD(LLSDArray(0.0001f)(2.0f)))));
        legacyHazeValidation.push_back(LLSettingsBase::Validator(LLSettingsSky::SETTING_DISTANCE_MULTIPLIER, false,  LLSD::TypeReal,
            boost::bind(&LLSettingsBase::Validator::verifyFloatRange, _1, LLSD(LLSDArray(0.0001f)(1000.0f)))));
    }
    return legacyHazeValidation;
}

LLSettingsSky::validation_list_t rayleighValidationList()
{
    static LLSettingsBase::validation_list_t rayleighValidation;
    if (rayleighValidation.empty())
    {
        rayleighValidation.push_back(LLSettingsBase::Validator(LLSettingsSky::SETTING_DENSITY_PROFILE_WIDTH,      false,  LLSD::TypeReal,  
            boost::bind(&LLSettingsBase::Validator::verifyFloatRange, _1, LLSD(LLSDArray(0.0f)(32768.0f)))));

        rayleighValidation.push_back(LLSettingsBase::Validator(LLSettingsSky::SETTING_DENSITY_PROFILE_EXP_TERM,   false,  LLSD::TypeReal,  
            boost::bind(&LLSettingsBase::Validator::verifyFloatRange, _1, LLSD(LLSDArray(0.0f)(2.0f)))));
        
        rayleighValidation.push_back(LLSettingsBase::Validator(LLSettingsSky::SETTING_DENSITY_PROFILE_EXP_SCALE_FACTOR, false,  LLSD::TypeReal,  
            boost::bind(&LLSettingsBase::Validator::verifyFloatRange, _1, LLSD(LLSDArray(-1.0f)(1.0f)))));

        rayleighValidation.push_back(LLSettingsBase::Validator(LLSettingsSky::SETTING_DENSITY_PROFILE_LINEAR_TERM, false,  LLSD::TypeReal,  
            boost::bind(&LLSettingsBase::Validator::verifyFloatRange, _1, LLSD(LLSDArray(0.0f)(2.0f)))));

        rayleighValidation.push_back(LLSettingsBase::Validator(LLSettingsSky::SETTING_DENSITY_PROFILE_CONSTANT_TERM, false,  LLSD::TypeReal,  
            boost::bind(&LLSettingsBase::Validator::verifyFloatRange, _1, LLSD(LLSDArray(0.0f)(1.0f)))));
    }
    return rayleighValidation;
}

LLSettingsSky::validation_list_t absorptionValidationList()
{
    static LLSettingsBase::validation_list_t absorptionValidation;
    if (absorptionValidation.empty())
    {
        absorptionValidation.push_back(LLSettingsBase::Validator(LLSettingsSky::SETTING_DENSITY_PROFILE_WIDTH,      false,  LLSD::TypeReal,  
            boost::bind(&LLSettingsBase::Validator::verifyFloatRange, _1, LLSD(LLSDArray(0.0f)(32768.0f)))));

        absorptionValidation.push_back(LLSettingsBase::Validator(LLSettingsSky::SETTING_DENSITY_PROFILE_EXP_TERM,   false,  LLSD::TypeReal,  
            boost::bind(&LLSettingsBase::Validator::verifyFloatRange, _1, LLSD(LLSDArray(0.0f)(2.0f)))));
        
        absorptionValidation.push_back(LLSettingsBase::Validator(LLSettingsSky::SETTING_DENSITY_PROFILE_EXP_SCALE_FACTOR, false,  LLSD::TypeReal,  
            boost::bind(&LLSettingsBase::Validator::verifyFloatRange, _1, LLSD(LLSDArray(-1.0f)(1.0f)))));

        absorptionValidation.push_back(LLSettingsBase::Validator(LLSettingsSky::SETTING_DENSITY_PROFILE_LINEAR_TERM, false,  LLSD::TypeReal,  
            boost::bind(&LLSettingsBase::Validator::verifyFloatRange, _1, LLSD(LLSDArray(0.0f)(2.0f)))));

        absorptionValidation.push_back(LLSettingsBase::Validator(LLSettingsSky::SETTING_DENSITY_PROFILE_CONSTANT_TERM, false,  LLSD::TypeReal,  
            boost::bind(&LLSettingsBase::Validator::verifyFloatRange, _1, LLSD(LLSDArray(0.0f)(1.0f)))));
    }
    return absorptionValidation;
}

LLSettingsSky::validation_list_t mieValidationList()
{
    static LLSettingsBase::validation_list_t mieValidation;
    if (mieValidation.empty())
    {
        mieValidation.push_back(LLSettingsBase::Validator(LLSettingsSky::SETTING_DENSITY_PROFILE_WIDTH,      false,  LLSD::TypeReal,  
            boost::bind(&LLSettingsBase::Validator::verifyFloatRange, _1, LLSD(LLSDArray(0.0f)(32768.0f)))));

        mieValidation.push_back(LLSettingsBase::Validator(LLSettingsSky::SETTING_DENSITY_PROFILE_EXP_TERM,   false,  LLSD::TypeReal,  
            boost::bind(&LLSettingsBase::Validator::verifyFloatRange, _1, LLSD(LLSDArray(0.0f)(2.0f)))));
        
        mieValidation.push_back(LLSettingsBase::Validator(LLSettingsSky::SETTING_DENSITY_PROFILE_EXP_SCALE_FACTOR, false,  LLSD::TypeReal,  
            boost::bind(&LLSettingsBase::Validator::verifyFloatRange, _1, LLSD(LLSDArray(-1.0f)(1.0f)))));

        mieValidation.push_back(LLSettingsBase::Validator(LLSettingsSky::SETTING_DENSITY_PROFILE_LINEAR_TERM, false,  LLSD::TypeReal,  
            boost::bind(&LLSettingsBase::Validator::verifyFloatRange, _1, LLSD(LLSDArray(0.0f)(2.0f)))));

        mieValidation.push_back(LLSettingsBase::Validator(LLSettingsSky::SETTING_DENSITY_PROFILE_CONSTANT_TERM, false,  LLSD::TypeReal,  
            boost::bind(&LLSettingsBase::Validator::verifyFloatRange, _1, LLSD(LLSDArray(0.0f)(1.0f)))));

        mieValidation.push_back(LLSettingsBase::Validator(LLSettingsSky::SETTING_MIE_ANISOTROPY_FACTOR, false,  LLSD::TypeReal,  
            boost::bind(&LLSettingsBase::Validator::verifyFloatRange, _1, LLSD(LLSDArray(0.0f)(1.0f)))));
    }
    return mieValidation;
}

bool validateLegacyHaze(LLSD &value)
{
    LLSettingsSky::validation_list_t legacyHazeValidations = legacyHazeValidationList();
    llassert(value.type() == LLSD::TypeMap);
    LLSD result = LLSettingsBase::settingValidation(value, legacyHazeValidations);
    if (result["errors"].size() > 0)
    {
        LL_WARNS("SETTINGS") << "Legacy Haze Config Validation errors: " << result["errors"] << LL_ENDL;
        return false;
    }
    if (result["warnings"].size() > 0)
    {
        LL_WARNS("SETTINGS") << "Legacy Haze Config Validation warnings: " << result["warnings"] << LL_ENDL;
        return false;
    }
    return true;
}

bool validateRayleighLayers(LLSD &value)
{
    LLSettingsSky::validation_list_t rayleighValidations = rayleighValidationList();
    if (value.isArray())
    {
        bool allGood = true;
        for (LLSD::array_iterator itf = value.beginArray(); itf != value.endArray(); ++itf)
        {
            LLSD& layerConfig = (*itf);
            if (layerConfig.type() == LLSD::TypeMap)
            {
                if (!validateRayleighLayers(layerConfig))
                {
                    allGood = false;
                }
            }
            else if (layerConfig.type() == LLSD::TypeArray)
            {
                return validateRayleighLayers(layerConfig);
            }
            else
            {
                return LLSettingsBase::settingValidation(value, rayleighValidations);
            }
        }
        return allGood;
    }    
    llassert(value.type() == LLSD::TypeMap);
    LLSD result = LLSettingsBase::settingValidation(value, rayleighValidations);
    if (result["errors"].size() > 0)
    {
        LL_WARNS("SETTINGS") << "Rayleigh Config Validation errors: " << result["errors"] << LL_ENDL;
        return false;
    }
    if (result["warnings"].size() > 0)
    {
        LL_WARNS("SETTINGS") << "Rayleigh Config Validation warnings: " << result["errors"] << LL_ENDL;
        return false;
    }
    return true;
}

bool validateAbsorptionLayers(LLSD &value)
{
    LLSettingsBase::validation_list_t absorptionValidations = absorptionValidationList();
    if (value.isArray())
    {
        bool allGood = true;   
        for (LLSD::array_iterator itf = value.beginArray(); itf != value.endArray(); ++itf)
        {
            LLSD& layerConfig = (*itf);
            if (layerConfig.type() == LLSD::TypeMap)
            {
                if (!validateAbsorptionLayers(layerConfig))
                {
                    allGood = false;
                }
            }
            else if (layerConfig.type() == LLSD::TypeArray)
            {
                return validateAbsorptionLayers(layerConfig);
            }
            else
            {
                return LLSettingsBase::settingValidation(value, absorptionValidations);
            }
        }
        return allGood;
    }
    llassert(value.type() == LLSD::TypeMap);
    LLSD result = LLSettingsBase::settingValidation(value, absorptionValidations);
    if (result["errors"].size() > 0)
    {
        LL_WARNS("SETTINGS") << "Absorption Config Validation errors: " << result["errors"] << LL_ENDL;
        return false;
    }
    if (result["warnings"].size() > 0)
    {
        LL_WARNS("SETTINGS") << "Absorption Config Validation warnings: " << result["errors"] << LL_ENDL;
        return false;
    }
    return true;
}

bool validateMieLayers(LLSD &value)
{
    LLSettingsBase::validation_list_t mieValidations = mieValidationList();
    if (value.isArray())
    {
        bool allGood = true;
        for (LLSD::array_iterator itf = value.beginArray(); itf != value.endArray(); ++itf)
        {
            LLSD& layerConfig = (*itf);
            if (layerConfig.type() == LLSD::TypeMap)
            {
                if (!validateMieLayers(layerConfig))
                {
                    allGood = false;
                }
            }
            else if (layerConfig.type() == LLSD::TypeArray)
            {
                return validateMieLayers(layerConfig);
            }
            else
            {
                return LLSettingsBase::settingValidation(value, mieValidations);
            }
        }
        return allGood;
    }
    LLSD result = LLSettingsBase::settingValidation(value, mieValidations);
    if (result["errors"].size() > 0)
    {
        LL_WARNS("SETTINGS") << "Mie Config Validation errors: " << result["errors"] << LL_ENDL;
        return false;
    }
    if (result["warnings"].size() > 0)
    {
        LL_WARNS("SETTINGS") << "Mie Config Validation warnings: " << result["warnings"] << LL_ENDL;
        return false;
    }
    return true;
}

}

//=========================================================================
LLSettingsSky::LLSettingsSky(const LLSD &data) :
    LLSettingsBase(data),
    mNextSunTextureId(),
    mNextMoonTextureId(),
    mNextCloudTextureId(),
    mNextBloomTextureId(),
    mNextRainbowTextureId(),
    mNextHaloTextureId()
{
}

LLSettingsSky::LLSettingsSky():
    LLSettingsBase(),
    mNextSunTextureId(),
    mNextMoonTextureId(),
    mNextCloudTextureId(),
    mNextBloomTextureId(),
    mNextRainbowTextureId(),
    mNextHaloTextureId()
{
}

void LLSettingsSky::replaceSettings(LLSD settings)
{
    LLSettingsBase::replaceSettings(settings);
    mNextSunTextureId.setNull();
    mNextMoonTextureId.setNull();
    mNextCloudTextureId.setNull();
    mNextBloomTextureId.setNull();
    mNextRainbowTextureId.setNull();
    mNextHaloTextureId.setNull();
}

void LLSettingsSky::replaceWithSky(LLSettingsSky::ptr_t pother)
{
    replaceWith(pother);

    mNextSunTextureId = pother->mNextSunTextureId;
    mNextMoonTextureId = pother->mNextMoonTextureId;
    mNextCloudTextureId = pother->mNextCloudTextureId;
    mNextBloomTextureId = pother->mNextBloomTextureId;
    mNextRainbowTextureId = pother->mNextRainbowTextureId;
    mNextHaloTextureId = pother->mNextHaloTextureId;
}

void LLSettingsSky::blend(const LLSettingsBase::ptr_t &end, F64 blendf) 
{
    llassert(getSettingsType() == end->getSettingsType());

    LLSettingsSky::ptr_t other = PTR_NAMESPACE::dynamic_pointer_cast<LLSettingsSky>(end);
    if (other)
    {
        if (other->mSettings.has(SETTING_LEGACY_HAZE))
        {
            if (!mSettings.has(SETTING_LEGACY_HAZE) || !mSettings[SETTING_LEGACY_HAZE].has(SETTING_AMBIENT))
            {
                // Special case since SETTING_AMBIENT is both in outer and legacy maps, we prioritize legacy one
                // see getAmbientColor(), we are about to replaceSettings(), so we are free to set it
                setAmbientColor(getAmbientColor());
            }
        }
        else
        {
            if (mSettings.has(SETTING_LEGACY_HAZE) && mSettings[SETTING_LEGACY_HAZE].has(SETTING_AMBIENT))
            {
                // Special case due to ambient's duality
                // We need to match 'other's' structure for interpolation.
                // We are free to change mSettings, since we are about to reset it
                mSettings[SETTING_AMBIENT] = getAmbientColor().getValue();
                mSettings[SETTING_LEGACY_HAZE].erase(SETTING_AMBIENT);
            }
        }

        LLUUID cloud_noise_id = getCloudNoiseTextureId();
        LLUUID cloud_noise_id_next = other->getCloudNoiseTextureId();
        F64 cloud_shadow = 0;
        if (!cloud_noise_id.isNull() && cloud_noise_id_next.isNull())
        {
            // If there is no cloud texture in destination, reduce coverage to imitate disappearance
            // See LLDrawPoolWLSky::renderSkyClouds... we don't blend present texture with null
            // Note: Probably can be done by shader
            cloud_shadow = lerp(mSettings[SETTING_CLOUD_SHADOW].asReal(), (F64)0.f, blendf);
            cloud_noise_id_next = cloud_noise_id;
        }
        else if (cloud_noise_id.isNull() && !cloud_noise_id_next.isNull())
        {
            // Source has no cloud texture, reduce initial coverage to imitate appearance
            // use same texture as destination
            cloud_shadow = lerp((F64)0.f, other->mSettings[SETTING_CLOUD_SHADOW].asReal(), blendf);
            setCloudNoiseTextureId(cloud_noise_id_next);
        }
        else
        {
            cloud_shadow = lerp(mSettings[SETTING_CLOUD_SHADOW].asReal(), other->mSettings[SETTING_CLOUD_SHADOW].asReal(), blendf);
        }

        LLSD blenddata = interpolateSDMap(mSettings, other->mSettings, other->getParameterMap(), blendf);
        blenddata[SETTING_CLOUD_SHADOW] = LLSD::Real(cloud_shadow);
        replaceSettings(blenddata);
        mNextSunTextureId = other->getSunTextureId();
        mNextMoonTextureId = other->getMoonTextureId();
        mNextCloudTextureId = cloud_noise_id_next;
        mNextBloomTextureId = other->getBloomTextureId();
        mNextRainbowTextureId = other->getRainbowTextureId();
        mNextHaloTextureId = other->getHaloTextureId();
    }
    else
    {
        LL_WARNS("SETTINGS") << "Could not cast end settings to sky. No blend performed." << LL_ENDL;
    }

    setBlendFactor(blendf);
}

LLSettingsSky::stringset_t LLSettingsSky::getSkipInterpolateKeys() const
{
    static stringset_t skipSet;

    if (skipSet.empty())
    {
        skipSet = LLSettingsBase::getSkipInterpolateKeys();
        skipSet.insert(SETTING_RAYLEIGH_CONFIG);
        skipSet.insert(SETTING_MIE_CONFIG);
        skipSet.insert(SETTING_ABSORPTION_CONFIG);
        skipSet.insert(SETTING_CLOUD_SHADOW);
    }

    return skipSet;
}

LLSettingsSky::stringset_t LLSettingsSky::getSlerpKeys() const 
{ 
    static stringset_t slepSet;

    if (slepSet.empty())
    {
        slepSet.insert(SETTING_SUN_ROTATION);
        slepSet.insert(SETTING_MOON_ROTATION);
    }

    return slepSet;
}

LLSettingsSky::validation_list_t LLSettingsSky::getValidationList() const
{
    return LLSettingsSky::validationList();
}

LLSettingsSky::validation_list_t LLSettingsSky::validationList()
{
    static validation_list_t validation;

    if (validation.empty())
    {   // Note the use of LLSD(LLSDArray()()()...) This is due to an issue with the 
        // copy constructor for LLSDArray.  Directly binding the LLSDArray as 
        // a parameter without first wrapping it in a pure LLSD object will result 
        // in deeply nested arrays like this [[[[[[[[[[v1,v2,v3]]]]]]]]]]
        validation.push_back(Validator(SETTING_BLOOM_TEXTUREID,     true,  LLSD::TypeUUID));
        validation.push_back(Validator(SETTING_RAINBOW_TEXTUREID,   false,  LLSD::TypeUUID));
        validation.push_back(Validator(SETTING_HALO_TEXTUREID,      false,  LLSD::TypeUUID));

        validation.push_back(Validator(SETTING_CLOUD_COLOR,         true,  LLSD::TypeArray, 
            boost::bind(&Validator::verifyVectorMinMax, _1,
                LLSD(LLSDArray(0.0f)(0.0f)(0.0f)("*")),
                LLSD(LLSDArray(1.0f)(1.0f)(1.0f)("*")))));
        validation.push_back(Validator(SETTING_CLOUD_POS_DENSITY1,  true,  LLSD::TypeArray, 
            boost::bind(&Validator::verifyVectorMinMax, _1,
                LLSD(LLSDArray(0.0f)(0.0f)(0.0f)("*")),
                LLSD(LLSDArray(1.0f)(1.0f)(3.0f)("*")))));
        validation.push_back(Validator(SETTING_CLOUD_POS_DENSITY2,  true,  LLSD::TypeArray, 
            boost::bind(&Validator::verifyVectorMinMax, _1,
                LLSD(LLSDArray(0.0f)(0.0f)(0.0f)("*")),
                LLSD(LLSDArray(1.0f)(1.0f)(1.0f)("*")))));
        validation.push_back(Validator(SETTING_CLOUD_SCALE,         true,  LLSD::TypeReal,  
            boost::bind(&Validator::verifyFloatRange, _1, LLSD(LLSDArray(0.001f)(3.0f)))));
        validation.push_back(Validator(SETTING_CLOUD_SCROLL_RATE,   true,  LLSD::TypeArray, 
            boost::bind(&Validator::verifyVectorMinMax, _1,
                LLSD(LLSDArray(-50.0f)(-50.0f)),
                LLSD(LLSDArray(50.0f)(50.0f)))));
        validation.push_back(Validator(SETTING_CLOUD_SHADOW,        true,  LLSD::TypeReal,  
            boost::bind(&Validator::verifyFloatRange, _1, LLSD(LLSDArray(0.0f)(1.0f)))));
        validation.push_back(Validator(SETTING_CLOUD_TEXTUREID,     false, LLSD::TypeUUID));
        validation.push_back(Validator(SETTING_CLOUD_VARIANCE,      false,  LLSD::TypeReal,  
            boost::bind(&Validator::verifyFloatRange, _1, LLSD(LLSDArray(0.0f)(1.0f)))));

        validation.push_back(Validator(SETTING_DOME_OFFSET,         false, LLSD::TypeReal,  
            boost::bind(&Validator::verifyFloatRange, _1, LLSD(LLSDArray(0.0f)(1.0f)))));
        validation.push_back(Validator(SETTING_DOME_RADIUS,         false, LLSD::TypeReal,  
            boost::bind(&Validator::verifyFloatRange, _1, LLSD(LLSDArray(1000.0f)(2000.0f)))));
        validation.push_back(Validator(SETTING_GAMMA,               true,  LLSD::TypeReal,  
            boost::bind(&Validator::verifyFloatRange, _1, LLSD(LLSDArray(0.0f)(20.0f)))));
        validation.push_back(Validator(SETTING_GLOW,                true,  LLSD::TypeArray, 
            boost::bind(&Validator::verifyVectorMinMax, _1,
                LLSD(LLSDArray(0.2f)("*")(-10.0f)("*")),
                LLSD(LLSDArray(40.0f)("*")(10.0f)("*")))));
        
        validation.push_back(Validator(SETTING_MAX_Y,               true,  LLSD::TypeReal,  
            boost::bind(&Validator::verifyFloatRange, _1, LLSD(LLSDArray(0.0f)(10000.0f)))));
        validation.push_back(Validator(SETTING_MOON_ROTATION,       true,  LLSD::TypeArray, &Validator::verifyQuaternionNormal));
        validation.push_back(Validator(SETTING_MOON_SCALE,          false, LLSD::TypeReal,
                boost::bind(&Validator::verifyFloatRange, _1, LLSD(LLSDArray(0.25f)(20.0f))), LLSD::Real(1.0)));
        validation.push_back(Validator(SETTING_MOON_TEXTUREID,      false, LLSD::TypeUUID));
        validation.push_back(Validator(SETTING_MOON_BRIGHTNESS,     false,  LLSD::TypeReal, 
            boost::bind(&Validator::verifyFloatRange, _1, LLSD(LLSDArray(0.0f)(1.0f)))));

        validation.push_back(Validator(SETTING_STAR_BRIGHTNESS,     true,  LLSD::TypeReal, 
            boost::bind(&Validator::verifyFloatRange, _1, LLSD(LLSDArray(0.0f)(500.0f)))));
        validation.push_back(Validator(SETTING_SUNLIGHT_COLOR,      true,  LLSD::TypeArray, 
            boost::bind(&Validator::verifyVectorMinMax, _1,
                LLSD(LLSDArray(0.0f)(0.0f)(0.0f)("*")),
                LLSD(LLSDArray(3.0f)(3.0f)(3.0f)("*")))));
        validation.push_back(Validator(SETTING_SUN_ROTATION,        true,  LLSD::TypeArray, &Validator::verifyQuaternionNormal));
        validation.push_back(Validator(SETTING_SUN_SCALE,           false, LLSD::TypeReal,
            boost::bind(&Validator::verifyFloatRange, _1, LLSD(LLSDArray(0.25f)(20.0f))), LLSD::Real(1.0)));
        validation.push_back(Validator(SETTING_SUN_TEXTUREID, false, LLSD::TypeUUID));

        validation.push_back(Validator(SETTING_PLANET_RADIUS,       true,  LLSD::TypeReal,  
            boost::bind(&Validator::verifyFloatRange, _1, LLSD(LLSDArray(1000.0f)(32768.0f)))));

        validation.push_back(Validator(SETTING_SKY_BOTTOM_RADIUS,   true,  LLSD::TypeReal,  
            boost::bind(&Validator::verifyFloatRange, _1, LLSD(LLSDArray(1000.0f)(32768.0f)))));

        validation.push_back(Validator(SETTING_SKY_TOP_RADIUS,       true,  LLSD::TypeReal,  
            boost::bind(&Validator::verifyFloatRange, _1, LLSD(LLSDArray(1000.0f)(32768.0f)))));

        validation.push_back(Validator(SETTING_SUN_ARC_RADIANS,      true,  LLSD::TypeReal,  
            boost::bind(&Validator::verifyFloatRange, _1, LLSD(LLSDArray(0.0f)(0.1f)))));

        validation.push_back(Validator(SETTING_SKY_MOISTURE_LEVEL,      false,  LLSD::TypeReal,  
            boost::bind(&Validator::verifyFloatRange, _1, LLSD(LLSDArray(0.0f)(1.0f)))));

        validation.push_back(Validator(SETTING_SKY_DROPLET_RADIUS,      false,  LLSD::TypeReal,  
            boost::bind(&Validator::verifyFloatRange, _1, LLSD(LLSDArray(5.0f)(1000.0f)))));

        validation.push_back(Validator(SETTING_SKY_ICE_LEVEL,      false,  LLSD::TypeReal,  
            boost::bind(&Validator::verifyFloatRange, _1, LLSD(LLSDArray(0.0f)(1.0f)))));

        validation.push_back(Validator(SETTING_RAYLEIGH_CONFIG, true, LLSD::TypeArray, &validateRayleighLayers));
        validation.push_back(Validator(SETTING_ABSORPTION_CONFIG, true, LLSD::TypeArray, &validateAbsorptionLayers));
        validation.push_back(Validator(SETTING_MIE_CONFIG, true, LLSD::TypeArray, &validateMieLayers));
        validation.push_back(Validator(SETTING_LEGACY_HAZE, false, LLSD::TypeMap, &validateLegacyHaze));
    }
    return validation;
}

LLSD LLSettingsSky::createDensityProfileLayer(
    F32 width,
    F32 exponential_term,
    F32 exponential_scale_factor,
    F32 linear_term,
    F32 constant_term,
    F32 aniso_factor)
{
    LLSD dflt_layer;
    dflt_layer[SETTING_DENSITY_PROFILE_WIDTH]            = width; // 0 -> the entire atmosphere
    dflt_layer[SETTING_DENSITY_PROFILE_EXP_TERM]         = exponential_term;
    dflt_layer[SETTING_DENSITY_PROFILE_EXP_SCALE_FACTOR] = exponential_scale_factor;
    dflt_layer[SETTING_DENSITY_PROFILE_LINEAR_TERM]      = linear_term;
    dflt_layer[SETTING_DENSITY_PROFILE_CONSTANT_TERM]    = constant_term;

    if (aniso_factor != 0.0f)
    {
        dflt_layer[SETTING_MIE_ANISOTROPY_FACTOR] = aniso_factor;
    }

    return dflt_layer;
}

LLSD LLSettingsSky::createSingleLayerDensityProfile(
    F32 width,
    F32 exponential_term,
    F32 exponential_scale_factor,
    F32 linear_term,
    F32 constant_term,
    F32 aniso_factor)
{
    LLSD dflt;
    LLSD dflt_layer = createDensityProfileLayer(width, exponential_term, exponential_scale_factor, linear_term, constant_term, aniso_factor);
    dflt.append(dflt_layer);
    return dflt;
}

LLSD LLSettingsSky::rayleighConfigDefault()
{
    return createSingleLayerDensityProfile(0.0f,  1.0f, -1.0f / 8000.0f, 0.0f, 0.0f);
}

LLSD LLSettingsSky::absorptionConfigDefault()
{
// absorption (ozone) has two linear ramping zones
    LLSD dflt_absorption_layer_a = createDensityProfileLayer(25000.0f, 0.0f, 0.0f, -1.0f / 25000.0f, -2.0f / 3.0f);
    LLSD dflt_absorption_layer_b = createDensityProfileLayer(0.0f, 0.0f, 0.0f, -1.0f / 15000.0f, 8.0f / 3.0f);
    LLSD dflt_absorption;
    dflt_absorption.append(dflt_absorption_layer_a);
    dflt_absorption.append(dflt_absorption_layer_b);
    return dflt_absorption;
}

LLSD LLSettingsSky::mieConfigDefault()
{
    LLSD dflt_mie = createSingleLayerDensityProfile(0.0f,  1.0f, -1.0f / 1200.0f, 0.0f, 0.0f, 0.8f);
    return dflt_mie;
}

LLSD LLSettingsSky::defaults(const LLSettingsBase::TrackPosition& position)
{
    static LLSD dfltsetting;

    if (dfltsetting.size() == 0)
    {
        LLQuaternion sunquat;
        LLQuaternion moonquat;

        F32 azimuth  = (F_PI * position) + (80.0f * DEG_TO_RAD);
        F32 altitude = (F_PI * position);

        // give the sun and moon slightly different tracks through the sky
        // instead of positioning them at opposite poles from each other...
        sunquat  = convert_azimuth_and_altitude_to_quat(altitude,                   azimuth);
        moonquat = convert_azimuth_and_altitude_to_quat(altitude + (F_PI * 0.125f), azimuth + (F_PI * 0.125f));

        // Magic constants copied form dfltsetting.xml 
        dfltsetting[SETTING_CLOUD_COLOR]        = LLColor4(0.4099f, 0.4099f, 0.4099f, 0.0f).getValue();
        dfltsetting[SETTING_CLOUD_POS_DENSITY1] = LLColor4(1.0000f, 0.5260f, 1.0000f, 0.0f).getValue();
        dfltsetting[SETTING_CLOUD_POS_DENSITY2] = LLColor4(1.0000f, 0.5260f, 1.0000f, 0.0f).getValue();
        dfltsetting[SETTING_CLOUD_SCALE]        = LLSD::Real(0.4199);
        dfltsetting[SETTING_CLOUD_SCROLL_RATE]  = LLSDArray(0.0f)(0.0f);
        dfltsetting[SETTING_CLOUD_SHADOW]       = LLSD::Real(0.2699);
        dfltsetting[SETTING_CLOUD_VARIANCE]     = LLSD::Real(0.0);

        dfltsetting[SETTING_DOME_OFFSET]        = LLSD::Real(0.96f);
        dfltsetting[SETTING_DOME_RADIUS]        = LLSD::Real(15000.f);
        dfltsetting[SETTING_GAMMA]              = LLSD::Real(1.0);
        dfltsetting[SETTING_GLOW]               = LLColor4(5.000f, 0.0010f, -0.4799f, 1.0f).getValue();
    
        dfltsetting[SETTING_MAX_Y]              = LLSD::Real(1605);
        dfltsetting[SETTING_MOON_ROTATION]      = moonquat.getValue();
        dfltsetting[SETTING_MOON_BRIGHTNESS]    = LLSD::Real(0.5f);

<<<<<<< HEAD
        dfltsetting[SETTING_STAR_BRIGHTNESS]    = LLSD::Real(256.0000);
        dfltsetting[SETTING_SUNLIGHT_COLOR]     = LLColor4(0.7342f, 0.7815f, 0.8999f, 0.0f).getValue();
=======
        dfltsetting[SETTING_STAR_BRIGHTNESS]    = LLSD::Real(250.0000);
        dfltsetting[SETTING_SUNLIGHT_COLOR]     = LLColor4(0.7342, 0.7815, 0.8999, 0.0).getValue();
>>>>>>> 479385c9
        dfltsetting[SETTING_SUN_ROTATION]       = sunquat.getValue();

        dfltsetting[SETTING_BLOOM_TEXTUREID]    = GetDefaultBloomTextureId();
        dfltsetting[SETTING_CLOUD_TEXTUREID]    = GetDefaultCloudNoiseTextureId();
        dfltsetting[SETTING_MOON_TEXTUREID]     = GetDefaultMoonTextureId();
        dfltsetting[SETTING_SUN_TEXTUREID]      = GetDefaultSunTextureId();
        dfltsetting[SETTING_RAINBOW_TEXTUREID]  = GetDefaultRainbowTextureId();
        dfltsetting[SETTING_HALO_TEXTUREID]     = GetDefaultHaloTextureId();

        dfltsetting[SETTING_TYPE] = "sky";

        // defaults are for earth...
        dfltsetting[SETTING_PLANET_RADIUS]      = 6360.0f;
        dfltsetting[SETTING_SKY_BOTTOM_RADIUS]  = 6360.0f;
        dfltsetting[SETTING_SKY_TOP_RADIUS]     = 6420.0f;
        dfltsetting[SETTING_SUN_ARC_RADIANS]    = 0.00045f;

        dfltsetting[SETTING_SKY_MOISTURE_LEVEL] = 0.0f;
        dfltsetting[SETTING_SKY_DROPLET_RADIUS] = 800.0f;
        dfltsetting[SETTING_SKY_ICE_LEVEL]      = 0.0f;

        dfltsetting[SETTING_RAYLEIGH_CONFIG]    = rayleighConfigDefault();
        dfltsetting[SETTING_MIE_CONFIG]         = mieConfigDefault();
        dfltsetting[SETTING_ABSORPTION_CONFIG]  = absorptionConfigDefault();
    }

    return dfltsetting;
}

LLSD LLSettingsSky::translateLegacyHazeSettings(const LLSD& legacy)
{
    LLSD legacyhazesettings;

// AdvancedAtmospherics TODO
// These need to be translated into density profile info in the new settings format...
// LEGACY_ATMOSPHERICS    
    if (legacy.has(SETTING_AMBIENT))
    {
        legacyhazesettings[SETTING_AMBIENT] = LLColor3(legacy[SETTING_AMBIENT]).getValue();
    }
    if (legacy.has(SETTING_BLUE_DENSITY))
    {
        legacyhazesettings[SETTING_BLUE_DENSITY] = LLColor3(legacy[SETTING_BLUE_DENSITY]).getValue();
    }
    if (legacy.has(SETTING_BLUE_HORIZON))
    {
        legacyhazesettings[SETTING_BLUE_HORIZON] = LLColor3(legacy[SETTING_BLUE_HORIZON]).getValue();
    }
    if (legacy.has(SETTING_DENSITY_MULTIPLIER))
    {
        legacyhazesettings[SETTING_DENSITY_MULTIPLIER] = LLSD::Real(legacy[SETTING_DENSITY_MULTIPLIER][0].asReal());
    }
    if (legacy.has(SETTING_DISTANCE_MULTIPLIER))
    {
        legacyhazesettings[SETTING_DISTANCE_MULTIPLIER] = LLSD::Real(legacy[SETTING_DISTANCE_MULTIPLIER][0].asReal());
    }
    if (legacy.has(SETTING_HAZE_DENSITY))
    {
        legacyhazesettings[SETTING_HAZE_DENSITY] = LLSD::Real(legacy[SETTING_HAZE_DENSITY][0].asReal());
    }
    if (legacy.has(SETTING_HAZE_HORIZON))
    {
        legacyhazesettings[SETTING_HAZE_HORIZON] = LLSD::Real(legacy[SETTING_HAZE_HORIZON][0].asReal());
    }

    return legacyhazesettings;
}

LLSD LLSettingsSky::translateLegacySettings(const LLSD& legacy)
{
    bool converted_something(false);
    LLSD newsettings(defaults());

    // Move legacy haze parameters to an inner map
    // allowing backward compat and simple conversion to legacy format
    LLSD legacyhazesettings;
    legacyhazesettings = translateLegacyHazeSettings(legacy);
    if (legacyhazesettings.size() > 0)
    {
        newsettings[SETTING_LEGACY_HAZE] = legacyhazesettings;
        converted_something |= true;
    }

    if (legacy.has(SETTING_CLOUD_COLOR))
    {
        newsettings[SETTING_CLOUD_COLOR] = LLColor3(legacy[SETTING_CLOUD_COLOR]).getValue();
        converted_something |= true;
    }
    if (legacy.has(SETTING_CLOUD_POS_DENSITY1))
    {
        newsettings[SETTING_CLOUD_POS_DENSITY1] = LLColor3(legacy[SETTING_CLOUD_POS_DENSITY1]).getValue();
        converted_something |= true;
    }
    if (legacy.has(SETTING_CLOUD_POS_DENSITY2))
    {
        newsettings[SETTING_CLOUD_POS_DENSITY2] = LLColor3(legacy[SETTING_CLOUD_POS_DENSITY2]).getValue();
        converted_something |= true;
    }
    if (legacy.has(SETTING_CLOUD_SCALE))
    {
        newsettings[SETTING_CLOUD_SCALE] = LLSD::Real(legacy[SETTING_CLOUD_SCALE][0].asReal());
        converted_something |= true;
    }
    if (legacy.has(SETTING_CLOUD_SCROLL_RATE))
    {
        LLVector2 cloud_scroll(legacy[SETTING_CLOUD_SCROLL_RATE]);

        cloud_scroll -= LLVector2(10, 10);
        if (legacy.has(SETTING_LEGACY_ENABLE_CLOUD_SCROLL))
        {
            LLSD enabled = legacy[SETTING_LEGACY_ENABLE_CLOUD_SCROLL];
            if (!enabled[0].asBoolean())
                cloud_scroll.mV[0] = 0.0f;
            if (!enabled[1].asBoolean())
                cloud_scroll.mV[1] = 0.0f;
        }

        newsettings[SETTING_CLOUD_SCROLL_RATE] = cloud_scroll.getValue();
        converted_something |= true;
    }
    if (legacy.has(SETTING_CLOUD_SHADOW))
    {
        newsettings[SETTING_CLOUD_SHADOW] = LLSD::Real(legacy[SETTING_CLOUD_SHADOW][0].asReal());
        converted_something |= true;
    }
    

    if (legacy.has(SETTING_GAMMA))
    {
        newsettings[SETTING_GAMMA] = legacy[SETTING_GAMMA][0].asReal();
        converted_something |= true;
    }
    if (legacy.has(SETTING_GLOW))
    {
        newsettings[SETTING_GLOW] = LLColor3(legacy[SETTING_GLOW]).getValue();
        converted_something |= true;
    }

    if (legacy.has(SETTING_MAX_Y))
    {
        newsettings[SETTING_MAX_Y] = LLSD::Real(legacy[SETTING_MAX_Y][0].asReal());
        converted_something |= true;
    }
    if (legacy.has(SETTING_STAR_BRIGHTNESS))
    {
        newsettings[SETTING_STAR_BRIGHTNESS] = LLSD::Real(legacy[SETTING_STAR_BRIGHTNESS].asReal() * 250.0f);
        converted_something |= true;
    }
    if (legacy.has(SETTING_SUNLIGHT_COLOR))
    {
        newsettings[SETTING_SUNLIGHT_COLOR] = LLColor4(legacy[SETTING_SUNLIGHT_COLOR]).getValue();
        converted_something |= true;
    }

    if (legacy.has(SETTING_PLANET_RADIUS))
    {
        newsettings[SETTING_PLANET_RADIUS] = LLSD::Real(legacy[SETTING_PLANET_RADIUS].asReal());
        converted_something |= true;
    }

    if (legacy.has(SETTING_SKY_BOTTOM_RADIUS))
    {
        newsettings[SETTING_SKY_BOTTOM_RADIUS] = LLSD::Real(legacy[SETTING_SKY_BOTTOM_RADIUS].asReal());
        converted_something |= true;
    }

    if (legacy.has(SETTING_SKY_TOP_RADIUS))
    {
        newsettings[SETTING_SKY_TOP_RADIUS] = LLSD::Real(legacy[SETTING_SKY_TOP_RADIUS].asReal());
        converted_something |= true;
    }

    if (legacy.has(SETTING_SUN_ARC_RADIANS))
    {
        newsettings[SETTING_SUN_ARC_RADIANS] = LLSD::Real(legacy[SETTING_SUN_ARC_RADIANS].asReal());
        converted_something |= true;
    }

    if (legacy.has(SETTING_LEGACY_EAST_ANGLE) && legacy.has(SETTING_LEGACY_SUN_ANGLE))
    {
        // get counter-clockwise radian angle from clockwise legacy WL east angle...
        F32 azimuth  = -legacy[SETTING_LEGACY_EAST_ANGLE].asReal();
        F32 altitude =  legacy[SETTING_LEGACY_SUN_ANGLE].asReal();
        
        LLQuaternion sunquat  = convert_azimuth_and_altitude_to_quat(azimuth, altitude);
        // original WL moon dir was diametrically opposed to the sun dir
        LLQuaternion moonquat = convert_azimuth_and_altitude_to_quat(azimuth + F_PI, -altitude);

        newsettings[SETTING_SUN_ROTATION]  = sunquat.getValue();
        newsettings[SETTING_MOON_ROTATION] = moonquat.getValue();
        converted_something |= true;
    }

    if (!converted_something)
        return LLSD();

    return newsettings;
}

void LLSettingsSky::updateSettings()
{
    LL_RECORD_BLOCK_TIME(FTM_RECALCULATE_SKYVALUES);

    // base class clears dirty flag so as to not trigger recursive update
    LLSettingsBase::updateSettings();

    // NOTE: these functions are designed to do nothing unless a dirty bit has been set
    // so if you add new settings that are referenced by these update functions,
    // you'll need to insure that your setter updates the dirty bits as well
    calculateHeavenlyBodyPositions();
    calculateLightSettings();
}

F32 LLSettingsSky::getSunMoonGlowFactor() const
{
    LLVector3 sunDir  = getSunDirection();
    LLVector3 moonDir = getMoonDirection();

    // sun glow at full iff moon is not up
    if (sunDir.mV[VZ] > -NIGHTTIME_ELEVATION_SIN)
    {
        if (moonDir.mV[2] <= 0.0f)
        {
            return 1.0f;
        }
    }

    if (moonDir.mV[2] > 0.0f)
    {
        return 0.25f;
    }

    return 0.0f;
}

bool LLSettingsSky::getIsSunUp() const
{
    LLVector3 sunDir = getSunDirection();
    return (sunDir.mV[2] >= 0.0f) || ((sunDir.mV[2] > -NIGHTTIME_ELEVATION_SIN) && !getIsMoonUp());
}

bool LLSettingsSky::getIsMoonUp() const
{
    LLVector3 moonDir = getMoonDirection();
    return moonDir.mV[2] > 0.0f;
}

void LLSettingsSky::calculateHeavenlyBodyPositions()  const
{
    LLQuaternion sunq  = getSunRotation();
    LLQuaternion moonq = getMoonRotation();

    mSunDirection  = LLVector3::x_axis * sunq;
    mMoonDirection = LLVector3::x_axis * moonq;

    mSunDirection.normalize();
    mMoonDirection.normalize();

    if (mSunDirection.lengthSquared() < 0.01f)
        LL_WARNS("SETTINGS") << "Zero length sun direction. Wailing and gnashing of teeth may follow... or not." << LL_ENDL;
    if (mMoonDirection.lengthSquared() < 0.01f)
        LL_WARNS("SETTINGS") << "Zero length moon direction. Wailing and gnashing of teeth may follow... or not." << LL_ENDL;
}

LLVector3 LLSettingsSky::getLightDirection() const
{
    update();

    // is the normal from the sun or the moon
    if (getIsSunUp())
    {
        return mSunDirection;
    }
    else if (getIsMoonUp())
    {
        return mMoonDirection;
    }

    return LLVector3::z_axis;
}

LLColor3 LLSettingsSky::getLightDiffuse() const
{
    update();

    // is the normal from the sun or the moon
    if (getIsSunUp())
    {
        return getSunDiffuse();
    }
    else if (getIsMoonUp())
    {
        return getMoonDiffuse();
    }

    return LLColor3::white;
}

LLColor3 LLSettingsSky::getColor(const std::string& key, const LLColor3& default_value) const
{
    if (mSettings.has(SETTING_LEGACY_HAZE) && mSettings[SETTING_LEGACY_HAZE].has(key))
    {
        return LLColor3(mSettings[SETTING_LEGACY_HAZE][key]);
    }
    if (mSettings.has(key))
    {
        return LLColor3(mSettings[key]);
    }
    return default_value;
}

F32 LLSettingsSky::getFloat(const std::string& key, F32 default_value) const
{
    if (mSettings.has(SETTING_LEGACY_HAZE) && mSettings[SETTING_LEGACY_HAZE].has(key))
    {
        return mSettings[SETTING_LEGACY_HAZE][key].asReal();
    }
    if (mSettings.has(key))
    {
        return mSettings[key].asReal();
    }
    return default_value;
}

LLColor3 LLSettingsSky::getAmbientColor() const
{
    return getColor(SETTING_AMBIENT, LLColor3(0.25f, 0.25f, 0.25f));
}

LLColor3 LLSettingsSky::getBlueDensity() const
{
    return getColor(SETTING_BLUE_DENSITY, LLColor3(0.2447f, 0.4487f, 0.7599f));
}

LLColor3 LLSettingsSky::getBlueHorizon() const
{
    return getColor(SETTING_BLUE_HORIZON, LLColor3(0.4954f, 0.4954f, 0.6399f));
}

F32 LLSettingsSky::getHazeDensity() const
{
    return getFloat(SETTING_HAZE_DENSITY, 0.7f);
}

F32 LLSettingsSky::getHazeHorizon() const
{
    return getFloat(SETTING_HAZE_HORIZON, 0.19f);
}

F32 LLSettingsSky::getDensityMultiplier() const
{
    return getFloat(SETTING_DENSITY_MULTIPLIER, 0.0001f);
}

F32 LLSettingsSky::getDistanceMultiplier() const
{
    return getFloat(SETTING_DISTANCE_MULTIPLIER, 0.8f);
}

void LLSettingsSky::setPlanetRadius(F32 radius)
{
    mSettings[SETTING_PLANET_RADIUS] = radius;
}

void LLSettingsSky::setSkyBottomRadius(F32 radius)
{
    mSettings[SETTING_SKY_BOTTOM_RADIUS] = radius;
}

void LLSettingsSky::setSkyTopRadius(F32 radius)
{
    mSettings[SETTING_SKY_TOP_RADIUS] = radius;
}

void LLSettingsSky::setSunArcRadians(F32 radians)
{
    mSettings[SETTING_SUN_ARC_RADIANS] = radians;
}

void LLSettingsSky::setMieAnisotropy(F32 aniso_factor)
{
    getMieConfig()[SETTING_MIE_ANISOTROPY_FACTOR] = aniso_factor;
}

void LLSettingsSky::setSkyMoistureLevel(F32 moisture_level)
{
    setValue(SETTING_SKY_MOISTURE_LEVEL, moisture_level);
}

void LLSettingsSky::setSkyDropletRadius(F32 radius)
{
    setValue(SETTING_SKY_DROPLET_RADIUS,radius);
}

void LLSettingsSky::setSkyIceLevel(F32 ice_level)
{
    setValue(SETTING_SKY_ICE_LEVEL, ice_level);
}

void LLSettingsSky::setAmbientColor(const LLColor3 &val)
{
    mSettings[SETTING_LEGACY_HAZE][SETTING_AMBIENT] = val.getValue();
    setDirtyFlag(true);
}

void LLSettingsSky::setBlueDensity(const LLColor3 &val)
{
    mSettings[SETTING_LEGACY_HAZE][SETTING_BLUE_DENSITY] = val.getValue();
    setDirtyFlag(true);
}

void LLSettingsSky::setBlueHorizon(const LLColor3 &val)
{
    mSettings[SETTING_LEGACY_HAZE][SETTING_BLUE_HORIZON] = val.getValue();
    setDirtyFlag(true);
}

void LLSettingsSky::setDensityMultiplier(F32 val)
{
    mSettings[SETTING_LEGACY_HAZE][SETTING_DENSITY_MULTIPLIER] = val;
    setDirtyFlag(true);
}

void LLSettingsSky::setDistanceMultiplier(F32 val)
{
    mSettings[SETTING_LEGACY_HAZE][SETTING_DISTANCE_MULTIPLIER] = val;
    setDirtyFlag(true);
}

void LLSettingsSky::setHazeDensity(F32 val)
{
    mSettings[SETTING_LEGACY_HAZE][SETTING_HAZE_DENSITY] = val;
    setDirtyFlag(true);
}

void LLSettingsSky::setHazeHorizon(F32 val)
{
    mSettings[SETTING_LEGACY_HAZE][SETTING_HAZE_HORIZON] = val;
    setDirtyFlag(true);
}

// Sunlight attenuation effect (hue and brightness) due to atmosphere
// this is used later for sunlight modulation at various altitudes
LLColor3 LLSettingsSky::getLightAttenuation(F32 distance) const
{
// LEGACY_ATMOSPHERICS
    LLColor3    blue_density = getBlueDensity();
    F32         haze_density = getHazeDensity();
    F32         density_multiplier = getDensityMultiplier();
    LLColor3    density = (blue_density * 1.0 + smear(haze_density * 0.25f));
    LLColor3    light_atten = density * density_multiplier * distance;
    return light_atten;
}

LLColor3 LLSettingsSky::getLightTransmittance() const
{
// LEGACY_ATMOSPHERICS
    LLColor3    blue_density = getBlueDensity();
    F32         haze_density = getHazeDensity();
    F32         density_multiplier = getDensityMultiplier();
    LLColor3 temp1 = blue_density + smear(haze_density);
    // Transparency (-> temp1)
    temp1 = componentExp((temp1 * -1.f) * density_multiplier);
    return temp1;
}

LLColor3 LLSettingsSky::gammaCorrect(const LLColor3& in) const
{
    F32 gamma = getGamma();
    LLColor3 v(in);
    v.clamp();
    v= smear(1.0f) - v;
    v = componentPow(v, gamma);
    v = smear(1.0f) - v;
    return v;
}

LLVector3 LLSettingsSky::getSunDirection() const
{
    update();
    return mSunDirection;
}

LLVector3 LLSettingsSky::getMoonDirection() const
{
    update();
    return mMoonDirection;
}

LLColor4 LLSettingsSky::getMoonAmbient() const
{
    update();
    return mMoonAmbient;
}

LLColor3 LLSettingsSky::getMoonDiffuse() const
{
    update();
    return mMoonDiffuse;
}

LLColor4 LLSettingsSky::getSunAmbient() const
{
    update();
    return mSunAmbient;
}

LLColor3 LLSettingsSky::getSunDiffuse() const
{
    update();
    return mSunDiffuse;
}

LLColor4 LLSettingsSky::getTotalAmbient() const
{
    update();
    return mTotalAmbient;
}

void LLSettingsSky::calculateLightSettings() const
{
    // Initialize temp variables
    LLColor3    sunlight = getSunlightColor();
    LLColor3    ambient = getAmbientColor();
    F32         cloud_shadow = getCloudShadow();
    LLVector3   lightnorm = getLightDirection();

    // Sunlight attenuation effect (hue and brightness) due to atmosphere
    // this is used later for sunlight modulation at various altitudes
    F32      max_y = getMaxY();
    LLColor3 light_atten = getLightAttenuation(max_y);
    LLColor3 light_transmittance = getLightTransmittance();

    // and vary_sunlight will work properly with moon light
    F32 lighty = lightnorm[1];
    if(lighty > 0.001f)
    {
        lighty = 1.f / lighty;
    }
    lighty = llmax(0.001f, lighty);
    componentMultBy(sunlight, componentExp((light_atten * -1.f) * lighty));

    //increase ambient when there are more clouds
    LLColor3 tmpAmbient = ambient + (smear(1.f) - ambient) * cloud_shadow * 0.5f;

    //brightness of surface both sunlight and ambient
    mSunDiffuse = gammaCorrect(componentMult(sunlight, light_transmittance));
    mSunAmbient = gammaCorrect(componentMult(tmpAmbient, light_transmittance) * 0.5);

    F32 moon_brightness = getMoonBrightness();

    LLColor3 moonlight_a(0.66f, 0.66f, 0.66f);
    LLColor3 moonlight_b(0.66f, 0.66f, 1.0f);

    LLColor3 moonlight = lerp(moonlight_b, moonlight_a, moon_brightness);
    
    mMoonDiffuse  = gammaCorrect(componentMult(moonlight, light_transmittance) * moon_brightness * 0.25f);
    mMoonAmbient  = gammaCorrect(componentMult(moonlight_b, light_transmittance) * 0.0125f);
    mTotalAmbient = mSunAmbient;
}

LLUUID LLSettingsSky::GetDefaultAssetId()
{
    return DEFAULT_ASSET_ID;
}

LLUUID LLSettingsSky::GetDefaultSunTextureId()
{
    return LLUUID::null;
}


LLUUID LLSettingsSky::GetBlankSunTextureId()
{
    return DEFAULT_SUN_ID;
}

LLUUID LLSettingsSky::GetDefaultMoonTextureId()
{
    return DEFAULT_MOON_ID;
}

LLUUID LLSettingsSky::GetDefaultCloudNoiseTextureId()
{
    return DEFAULT_CLOUD_ID;
}

LLUUID LLSettingsSky::GetDefaultBloomTextureId()
{
    return IMG_BLOOM1;
}

LLUUID LLSettingsSky::GetDefaultRainbowTextureId()
{
    return IMG_RAINBOW;
}

LLUUID LLSettingsSky::GetDefaultHaloTextureId()
{
    return IMG_HALO;
}

F32 LLSettingsSky::getPlanetRadius() const
{
    return mSettings[SETTING_PLANET_RADIUS].asReal();
}

F32 LLSettingsSky::getSkyMoistureLevel() const
{
    return mSettings[SETTING_SKY_MOISTURE_LEVEL].asReal();
}

F32 LLSettingsSky::getSkyDropletRadius() const
{
    return mSettings[SETTING_SKY_DROPLET_RADIUS].asReal();
}

F32 LLSettingsSky::getSkyIceLevel() const
{
    return mSettings[SETTING_SKY_ICE_LEVEL].asReal();
}

F32 LLSettingsSky::getSkyBottomRadius() const
{
    return mSettings[SETTING_SKY_BOTTOM_RADIUS].asReal();
}

F32 LLSettingsSky::getSkyTopRadius() const
{
    return mSettings[SETTING_SKY_TOP_RADIUS].asReal();
}

F32 LLSettingsSky::getSunArcRadians() const
{
    return mSettings[SETTING_SUN_ARC_RADIANS].asReal();
}

F32 LLSettingsSky::getMieAnisotropy() const
{
    return getMieConfig()[SETTING_MIE_ANISOTROPY_FACTOR].asReal();
}
 
LLSD LLSettingsSky::getRayleighConfig() const
{
    LLSD copy = *(mSettings[SETTING_RAYLEIGH_CONFIG].beginArray());
    return copy;
}

LLSD LLSettingsSky::getMieConfig() const
{
    LLSD copy = *(mSettings[SETTING_MIE_CONFIG].beginArray());
    return copy;
}

LLSD LLSettingsSky::getAbsorptionConfig() const
{
    LLSD copy = *(mSettings[SETTING_ABSORPTION_CONFIG].beginArray());
    return copy;
}
   
LLSD LLSettingsSky::getRayleighConfigs() const
{
    return mSettings[SETTING_RAYLEIGH_CONFIG];
}

LLSD LLSettingsSky::getMieConfigs() const
{
    return mSettings[SETTING_MIE_CONFIG];
}

LLSD LLSettingsSky::getAbsorptionConfigs() const
{
    return mSettings[SETTING_ABSORPTION_CONFIG];
}

void LLSettingsSky::setRayleighConfigs(const LLSD& rayleighConfig)
{
    mSettings[SETTING_RAYLEIGH_CONFIG] = rayleighConfig;
}

void LLSettingsSky::setMieConfigs(const LLSD& mieConfig)
{
    mSettings[SETTING_MIE_CONFIG] = mieConfig;
}

void LLSettingsSky::setAbsorptionConfigs(const LLSD& absorptionConfig)
{
    mSettings[SETTING_ABSORPTION_CONFIG] = absorptionConfig;
}

LLUUID LLSettingsSky::getBloomTextureId() const
{
    return mSettings[SETTING_BLOOM_TEXTUREID].asUUID();
}

LLUUID LLSettingsSky::getRainbowTextureId() const
{
    return mSettings[SETTING_RAINBOW_TEXTUREID].asUUID();
}

LLUUID LLSettingsSky::getHaloTextureId() const
{
    return mSettings[SETTING_HALO_TEXTUREID].asUUID();
}

//---------------------------------------------------------------------
LLColor3 LLSettingsSky::getCloudColor() const
{
    return LLColor3(mSettings[SETTING_CLOUD_COLOR]);
}

void LLSettingsSky::setCloudColor(const LLColor3 &val)
{
    setValue(SETTING_CLOUD_COLOR, val);
}

LLUUID LLSettingsSky::getCloudNoiseTextureId() const
{
    return mSettings[SETTING_CLOUD_TEXTUREID].asUUID();
}

void LLSettingsSky::setCloudNoiseTextureId(const LLUUID &id)
{
    setValue(SETTING_CLOUD_TEXTUREID, id);
}

LLColor3 LLSettingsSky::getCloudPosDensity1() const
{
    return LLColor3(mSettings[SETTING_CLOUD_POS_DENSITY1]);
}

void LLSettingsSky::setCloudPosDensity1(const LLColor3 &val)
{
    setValue(SETTING_CLOUD_POS_DENSITY1, val);
}

LLColor3 LLSettingsSky::getCloudPosDensity2() const
{
    return LLColor3(mSettings[SETTING_CLOUD_POS_DENSITY2]);
}

void LLSettingsSky::setCloudPosDensity2(const LLColor3 &val)
{
    setValue(SETTING_CLOUD_POS_DENSITY2, val);
}

F32 LLSettingsSky::getCloudScale() const
{
    return mSettings[SETTING_CLOUD_SCALE].asReal();
}

void LLSettingsSky::setCloudScale(F32 val)
{
    setValue(SETTING_CLOUD_SCALE, val);
}

LLVector2 LLSettingsSky::getCloudScrollRate() const
{
    return LLVector2(mSettings[SETTING_CLOUD_SCROLL_RATE]);
}

void LLSettingsSky::setCloudScrollRate(const LLVector2 &val)
{
    setValue(SETTING_CLOUD_SCROLL_RATE, val);
}

void LLSettingsSky::setCloudScrollRateX(F32 val)
{
    mSettings[SETTING_CLOUD_SCROLL_RATE][0] = val;
    setDirtyFlag(true);
}

void LLSettingsSky::setCloudScrollRateY(F32 val)
{
    mSettings[SETTING_CLOUD_SCROLL_RATE][1] = val;
    setDirtyFlag(true);
}

F32 LLSettingsSky::getCloudShadow() const
{
    return mSettings[SETTING_CLOUD_SHADOW].asReal();
}

void LLSettingsSky::setCloudShadow(F32 val)
{
    setValue(SETTING_CLOUD_SHADOW, val);
}

F32 LLSettingsSky::getCloudVariance() const
{
    return mSettings[SETTING_CLOUD_VARIANCE].asReal();
}

void LLSettingsSky::setCloudVariance(F32 val)
{
    setValue(SETTING_CLOUD_VARIANCE, val);
}

F32 LLSettingsSky::getDomeOffset() const
{
    //return mSettings[SETTING_DOME_OFFSET].asReal();
    return DOME_OFFSET;    
}

F32 LLSettingsSky::getDomeRadius() const
{
    //return mSettings[SETTING_DOME_RADIUS].asReal();
    return DOME_RADIUS;    
}

F32 LLSettingsSky::getGamma() const
{
    return mSettings[SETTING_GAMMA].asReal();
}

void LLSettingsSky::setGamma(F32 val)
{
    mSettings[SETTING_GAMMA] = LLSD::Real(val);
    setDirtyFlag(true);
}

LLColor3 LLSettingsSky::getGlow() const
{
    return LLColor3(mSettings[SETTING_GLOW]);
}

void LLSettingsSky::setGlow(const LLColor3 &val)
{
    setValue(SETTING_GLOW, val);
}

F32 LLSettingsSky::getMaxY() const
{
    return mSettings[SETTING_MAX_Y].asReal();
}

void LLSettingsSky::setMaxY(F32 val) 
{
    setValue(SETTING_MAX_Y, val);
}

LLQuaternion LLSettingsSky::getMoonRotation() const
{
    return LLQuaternion(mSettings[SETTING_MOON_ROTATION]);
}

void LLSettingsSky::setMoonRotation(const LLQuaternion &val)
{
    setValue(SETTING_MOON_ROTATION, val);
}

F32 LLSettingsSky::getMoonScale() const
{
    return mSettings[SETTING_MOON_SCALE].asReal();
}

void LLSettingsSky::setMoonScale(F32 val)
{
    setValue(SETTING_MOON_SCALE, val);
}

LLUUID LLSettingsSky::getMoonTextureId() const
{
    return mSettings[SETTING_MOON_TEXTUREID].asUUID();
}

void LLSettingsSky::setMoonTextureId(LLUUID id)
{
    setValue(SETTING_MOON_TEXTUREID, id);
}

F32  LLSettingsSky::getMoonBrightness() const
{
    return mSettings[SETTING_MOON_BRIGHTNESS].asReal();
}

void LLSettingsSky::setMoonBrightness(F32 brightness_factor)
{
    setValue(SETTING_MOON_BRIGHTNESS, brightness_factor);
}

F32 LLSettingsSky::getStarBrightness() const
{
    return mSettings[SETTING_STAR_BRIGHTNESS].asReal();
}

void LLSettingsSky::setStarBrightness(F32 val)
{
    setValue(SETTING_STAR_BRIGHTNESS, val);
}

LLColor3 LLSettingsSky::getSunlightColor() const
{
    return LLColor3(mSettings[SETTING_SUNLIGHT_COLOR]);
}

void LLSettingsSky::setSunlightColor(const LLColor3 &val)
{
    setValue(SETTING_SUNLIGHT_COLOR, val);
}

LLQuaternion LLSettingsSky::getSunRotation() const
{
    return LLQuaternion(mSettings[SETTING_SUN_ROTATION]);
}

void LLSettingsSky::setSunRotation(const LLQuaternion &val) 
{
    setValue(SETTING_SUN_ROTATION, val);
}


F32 LLSettingsSky::getSunScale() const
{
    return mSettings[SETTING_SUN_SCALE].asReal();
}

void LLSettingsSky::setSunScale(F32 val)
{
    setValue(SETTING_SUN_SCALE, val);
}

LLUUID LLSettingsSky::getSunTextureId() const
{
    return mSettings[SETTING_SUN_TEXTUREID].asUUID();
}

void LLSettingsSky::setSunTextureId(LLUUID id) 
{
    setValue(SETTING_SUN_TEXTUREID, id);
}

LLUUID LLSettingsSky::getNextSunTextureId() const
{
    return mNextSunTextureId;
}

LLUUID LLSettingsSky::getNextMoonTextureId() const
{
    return mNextMoonTextureId;
}

LLUUID LLSettingsSky::getNextCloudNoiseTextureId() const
{
    return mNextCloudTextureId;
}

LLUUID LLSettingsSky::getNextBloomTextureId() const
{
    return mNextBloomTextureId;
}
<|MERGE_RESOLUTION|>--- conflicted
+++ resolved
@@ -737,13 +737,8 @@
         dfltsetting[SETTING_MOON_ROTATION]      = moonquat.getValue();
         dfltsetting[SETTING_MOON_BRIGHTNESS]    = LLSD::Real(0.5f);
 
-<<<<<<< HEAD
-        dfltsetting[SETTING_STAR_BRIGHTNESS]    = LLSD::Real(256.0000);
+        dfltsetting[SETTING_STAR_BRIGHTNESS]    = LLSD::Real(250.0000);
         dfltsetting[SETTING_SUNLIGHT_COLOR]     = LLColor4(0.7342f, 0.7815f, 0.8999f, 0.0f).getValue();
-=======
-        dfltsetting[SETTING_STAR_BRIGHTNESS]    = LLSD::Real(250.0000);
-        dfltsetting[SETTING_SUNLIGHT_COLOR]     = LLColor4(0.7342, 0.7815, 0.8999, 0.0).getValue();
->>>>>>> 479385c9
         dfltsetting[SETTING_SUN_ROTATION]       = sunquat.getValue();
 
         dfltsetting[SETTING_BLOOM_TEXTUREID]    = GetDefaultBloomTextureId();
