/**
* @file llsettingswater.h
* @author optional
* @brief A base class for asset based settings groups.
*
* $LicenseInfo:2011&license=viewerlgpl$
* Second Life Viewer Source Code
* Copyright (C) 2017, Linden Research, Inc.
*
* This library is free software; you can redistribute it and/or
* modify it under the terms of the GNU Lesser General Public
* License as published by the Free Software Foundation;
* version 2.1 of the License only.
*
* This library is distributed in the hope that it will be useful,
* but WITHOUT ANY WARRANTY; without even the implied warranty of
* MERCHANTABILITY or FITNESS FOR A PARTICULAR PURPOSE.  See the GNU
* Lesser General Public License for more details.
*
* You should have received a copy of the GNU Lesser General Public
* License along with this library; if not, write to the Free Software
* Foundation, Inc., 51 Franklin Street, Fifth Floor, Boston, MA  02110-1301  USA
*
* Linden Research, Inc., 945 Battery Street, San Francisco, CA  94111  USA
* $/LicenseInfo$
*/

#include "llsettingswater.h"
#include <algorithm>
#include <boost/make_shared.hpp>
#include "lltrace.h"
#include "llfasttimer.h"
#include "v3colorutil.h"
#include "indra_constants.h"

const std::string LLSettingsWater::SETTING_BLUR_MULTIPLIER("blur_multiplier");
const std::string LLSettingsWater::SETTING_FOG_COLOR("water_fog_color");
const std::string LLSettingsWater::SETTING_FOG_DENSITY("water_fog_density");
const std::string LLSettingsWater::SETTING_FOG_MOD("underwater_fog_mod");
const std::string LLSettingsWater::SETTING_FRESNEL_OFFSET("fresnel_offset");
const std::string LLSettingsWater::SETTING_FRESNEL_SCALE("fresnel_scale");
const std::string LLSettingsWater::SETTING_TRANSPARENT_TEXTURE("transparent_texture");
const std::string LLSettingsWater::SETTING_NORMAL_MAP("normal_map");
const std::string LLSettingsWater::SETTING_NORMAL_SCALE("normal_scale");
const std::string LLSettingsWater::SETTING_SCALE_ABOVE("scale_above");
const std::string LLSettingsWater::SETTING_SCALE_BELOW("scale_below");
const std::string LLSettingsWater::SETTING_WAVE1_DIR("wave1_direction");
const std::string LLSettingsWater::SETTING_WAVE2_DIR("wave2_direction");

const std::string LLSettingsWater::SETTING_LEGACY_BLUR_MULTIPLIER("blurMultiplier");
const std::string LLSettingsWater::SETTING_LEGACY_FOG_COLOR("waterFogColor");
const std::string LLSettingsWater::SETTING_LEGACY_FOG_DENSITY("waterFogDensity");
const std::string LLSettingsWater::SETTING_LEGACY_FOG_MOD("underWaterFogMod");
const std::string LLSettingsWater::SETTING_LEGACY_FRESNEL_OFFSET("fresnelOffset");
const std::string LLSettingsWater::SETTING_LEGACY_FRESNEL_SCALE("fresnelScale");
const std::string LLSettingsWater::SETTING_LEGACY_NORMAL_MAP("normalMap");
const std::string LLSettingsWater::SETTING_LEGACY_NORMAL_SCALE("normScale");
const std::string LLSettingsWater::SETTING_LEGACY_SCALE_ABOVE("scaleAbove");
const std::string LLSettingsWater::SETTING_LEGACY_SCALE_BELOW("scaleBelow");
const std::string LLSettingsWater::SETTING_LEGACY_WAVE1_DIR("wave1Dir");
const std::string LLSettingsWater::SETTING_LEGACY_WAVE2_DIR("wave2Dir");

const LLUUID LLSettingsWater::DEFAULT_ASSET_ID("59d1a851-47e7-0e5f-1ed7-6b715154f41a");

static const LLUUID DEFAULT_TRANSPARENT_WATER_TEXTURE("2bfd3884-7e27-69b9-ba3a-3e673f680004");
static const LLUUID DEFAULT_OPAQUE_WATER_TEXTURE("43c32285-d658-1793-c123-bf86315de055");

//=========================================================================
LLSettingsWater::LLSettingsWater(const LLSD &data) :
    LLSettingsBase(data),
    mNextNormalMapID()
{
}

LLSettingsWater::LLSettingsWater() :
    LLSettingsBase(),
    mNextNormalMapID()
{
}

//=========================================================================
LLSD LLSettingsWater::defaults(const LLSettingsBase::TrackPosition& position)
{
    static LLSD dfltsetting;

    if (dfltsetting.size() == 0)
    {
        // give the normal scale offset some variability over track time...
        F32 normal_scale_offset = (position * 0.5f) - 0.25f;

        // Magic constants copied form defaults.xml 
        dfltsetting[SETTING_BLUR_MULTIPLIER] = LLSD::Real(0.04000f);
        dfltsetting[SETTING_FOG_COLOR] = LLColor3(0.0156f, 0.1490f, 0.2509f).getValue();
        dfltsetting[SETTING_FOG_DENSITY] = LLSD::Real(2.0f);
        dfltsetting[SETTING_FOG_MOD] = LLSD::Real(0.25f);
        dfltsetting[SETTING_FRESNEL_OFFSET] = LLSD::Real(0.5f);
        dfltsetting[SETTING_FRESNEL_SCALE] = LLSD::Real(0.3999);
        dfltsetting[SETTING_TRANSPARENT_TEXTURE] = GetDefaultTransparentTextureAssetId();
        dfltsetting[SETTING_NORMAL_MAP] = GetDefaultWaterNormalAssetId();
        dfltsetting[SETTING_NORMAL_SCALE] = LLVector3(2.0f + normal_scale_offset, 2.0f + normal_scale_offset, 2.0f + normal_scale_offset).getValue();
        dfltsetting[SETTING_SCALE_ABOVE] = LLSD::Real(0.0299f);
        dfltsetting[SETTING_SCALE_BELOW] = LLSD::Real(0.2000f);
        dfltsetting[SETTING_WAVE1_DIR] = LLVector2(1.04999f, -0.42000f).getValue();
        dfltsetting[SETTING_WAVE2_DIR] = LLVector2(1.10999f, -1.16000f).getValue();

        dfltsetting[SETTING_TYPE] = "water";
    }

    return dfltsetting;
}

LLSD LLSettingsWater::translateLegacySettings(LLSD legacy)
{
    bool converted_something(false);
    LLSD newsettings(defaults());

    if (legacy.has(SETTING_LEGACY_BLUR_MULTIPLIER))
    {
        newsettings[SETTING_BLUR_MULTIPLIER] = LLSD::Real(legacy[SETTING_LEGACY_BLUR_MULTIPLIER].asReal());
        converted_something |= true;
    }
    if (legacy.has(SETTING_LEGACY_FOG_COLOR))
    {
        newsettings[SETTING_FOG_COLOR] = LLColor3(legacy[SETTING_LEGACY_FOG_COLOR]).getValue();
        converted_something |= true;
    }
    if (legacy.has(SETTING_LEGACY_FOG_DENSITY))
    {
        newsettings[SETTING_FOG_DENSITY] = LLSD::Real(legacy[SETTING_LEGACY_FOG_DENSITY]);
        converted_something |= true;
    }
    if (legacy.has(SETTING_LEGACY_FOG_MOD))
    {
        newsettings[SETTING_FOG_MOD] = LLSD::Real(legacy[SETTING_LEGACY_FOG_MOD].asReal());
        converted_something |= true;
    }
    if (legacy.has(SETTING_LEGACY_FRESNEL_OFFSET))
    {
        newsettings[SETTING_FRESNEL_OFFSET] = LLSD::Real(legacy[SETTING_LEGACY_FRESNEL_OFFSET].asReal());
        converted_something |= true;
    }
    if (legacy.has(SETTING_LEGACY_FRESNEL_SCALE))
    {
        newsettings[SETTING_FRESNEL_SCALE] = LLSD::Real(legacy[SETTING_LEGACY_FRESNEL_SCALE].asReal());
        converted_something |= true;
    }
    if (legacy.has(SETTING_LEGACY_NORMAL_MAP))
    {
        newsettings[SETTING_NORMAL_MAP] = LLSD::UUID(legacy[SETTING_LEGACY_NORMAL_MAP].asUUID());
        converted_something |= true;
    }
    if (legacy.has(SETTING_LEGACY_NORMAL_SCALE))
    {
        newsettings[SETTING_NORMAL_SCALE] = LLVector3(legacy[SETTING_LEGACY_NORMAL_SCALE]).getValue();
        converted_something |= true;
    }
    if (legacy.has(SETTING_LEGACY_SCALE_ABOVE))
    {
        newsettings[SETTING_SCALE_ABOVE] = LLSD::Real(legacy[SETTING_LEGACY_SCALE_ABOVE].asReal());
        converted_something |= true;
    }
    if (legacy.has(SETTING_LEGACY_SCALE_BELOW))
    {
        newsettings[SETTING_SCALE_BELOW] = LLSD::Real(legacy[SETTING_LEGACY_SCALE_BELOW].asReal());
        converted_something |= true;
    }
    if (legacy.has(SETTING_LEGACY_WAVE1_DIR))
    {
        newsettings[SETTING_WAVE1_DIR] = LLVector2(legacy[SETTING_LEGACY_WAVE1_DIR]).getValue();
        converted_something |= true;
    }
    if (legacy.has(SETTING_LEGACY_WAVE2_DIR))
    {
        newsettings[SETTING_WAVE2_DIR] = LLVector2(legacy[SETTING_LEGACY_WAVE2_DIR]).getValue();
        converted_something |= true;
    }

    if (!converted_something)
        return LLSD();
    return newsettings;
}

void LLSettingsWater::blend(const LLSettingsBase::ptr_t &end, F64 blendf) 
{
    LLSettingsWater::ptr_t other = PTR_NAMESPACE::static_pointer_cast<LLSettingsWater>(end);
    if (other)
    {
        LLSD blenddata = interpolateSDMap(mSettings, other->mSettings, other->getParameterMap(), blendf);
        replaceSettings(blenddata);
        mNextNormalMapID = other->getNormalMapID();
        mNextTransparentTextureID = other->getTransparentTextureID();
    }
    else
    {
        LL_WARNS("SETTINGS") << "Could not cast end settings to water. No blend performed." << LL_ENDL;
    }
    setBlendFactor(blendf);
}

void LLSettingsWater::replaceSettings(LLSD settings)
{
    LLSettingsBase::replaceSettings(settings);
    mNextNormalMapID.setNull();
    mNextTransparentTextureID.setNull();
}

void LLSettingsWater::replaceWithWater(LLSettingsWater::ptr_t other)
{
    replaceWith(other);

    mNextNormalMapID = other->mNextNormalMapID;
    mNextTransparentTextureID = other->mNextTransparentTextureID;
}

LLSettingsWater::validation_list_t LLSettingsWater::getValidationList() const
{
    return LLSettingsWater::validationList();
}

LLSettingsWater::validation_list_t LLSettingsWater::validationList()
{
    static validation_list_t validation;

    if (validation.empty())
    {
        validation.push_back(Validator(SETTING_BLUR_MULTIPLIER, true, LLSD::TypeReal,
            boost::bind(&Validator::verifyFloatRange, _1, _2, llsd::array(-0.5f, 0.5f))));
        validation.push_back(Validator(SETTING_FOG_COLOR, true, LLSD::TypeArray,
            boost::bind(&Validator::verifyVectorMinMax, _1, _2,
                llsd::array(0.0f, 0.0f, 0.0f, 1.0f),
                llsd::array(1.0f, 1.0f, 1.0f, 1.0f))));
        validation.push_back(Validator(SETTING_FOG_DENSITY, true, LLSD::TypeReal,
            boost::bind(&Validator::verifyFloatRange, _1, _2, llsd::array(-10.0f, 10.0f))));
        validation.push_back(Validator(SETTING_FOG_MOD, true, LLSD::TypeReal,
            boost::bind(&Validator::verifyFloatRange, _1, _2, llsd::array(0.0f, 20.0f))));
        validation.push_back(Validator(SETTING_FRESNEL_OFFSET, true, LLSD::TypeReal,
            boost::bind(&Validator::verifyFloatRange, _1, _2, llsd::array(0.0f, 1.0f))));
        validation.push_back(Validator(SETTING_FRESNEL_SCALE, true, LLSD::TypeReal,
            boost::bind(&Validator::verifyFloatRange, _1, _2, llsd::array(0.0f, 1.0f))));
        validation.push_back(Validator(SETTING_NORMAL_MAP, true, LLSD::TypeUUID));
        validation.push_back(Validator(SETTING_NORMAL_SCALE, true, LLSD::TypeArray,
            boost::bind(&Validator::verifyVectorMinMax, _1, _2,
                llsd::array(0.0f, 0.0f, 0.0f),
                llsd::array(10.0f, 10.0f, 10.0f))));
        validation.push_back(Validator(SETTING_SCALE_ABOVE, true, LLSD::TypeReal,
            boost::bind(&Validator::verifyFloatRange, _1, _2, llsd::array(0.0f, 3.0f))));
        validation.push_back(Validator(SETTING_SCALE_BELOW, true, LLSD::TypeReal,
            boost::bind(&Validator::verifyFloatRange, _1, _2, llsd::array(0.0f, 3.0f))));
        validation.push_back(Validator(SETTING_WAVE1_DIR, true, LLSD::TypeArray,
            boost::bind(&Validator::verifyVectorMinMax, _1, _2,
                llsd::array(-20.0f, -20.0f),
                llsd::array(20.0f, 20.0f))));
        validation.push_back(Validator(SETTING_WAVE2_DIR, true, LLSD::TypeArray,
            boost::bind(&Validator::verifyVectorMinMax, _1, _2,
                llsd::array(-20.0f, -20.0f),
                llsd::array(20.0f, 20.0f))));
    }

    return validation;
}

LLUUID LLSettingsWater::GetDefaultAssetId()
{
    return DEFAULT_ASSET_ID;
}

LLUUID LLSettingsWater::GetDefaultWaterNormalAssetId()
{
    return DEFAULT_WATER_NORMAL;
}

LLUUID LLSettingsWater::GetDefaultTransparentTextureAssetId()
{
    return DEFAULT_TRANSPARENT_WATER_TEXTURE;
}

LLUUID LLSettingsWater::GetDefaultOpaqueTextureAssetId()
{
    return DEFAULT_OPAQUE_WATER_TEXTURE;
}

F32 LLSettingsWater::getModifiedWaterFogDensity(bool underwater) const
{
    F32 fog_density = getWaterFogDensity();
    F32 underwater_fog_mod = getFogMod();
    if (underwater && underwater_fog_mod > 0.0f)
    {        
        underwater_fog_mod = llclamp(underwater_fog_mod, 0.0f, 10.0f);
<<<<<<< HEAD
        // <FS:Beq> BUG-233797/BUG-233798 -ve underwater fog density can cause (unrecoverable) blackout.
=======
        // BUG-233797/BUG-233798 -ve underwater fog density can cause (unrecoverable) blackout.
>>>>>>> b5f40c06
        // raising a negative number to a non-integral power results in a non-real result (which is NaN for our purposes)
        // Two methods were tested, number 2 is being used:
        // 1) Force the fog_mod to be integral. The effect is unlikely to be nice, but it is better than blackness.
        // In this method a few of the combinations are "usable" but the water colour is effectively inverted (blue becomes yellow)
        // this seems to be unlikely to be a desirable use case for the majority.
        // 2) Force density to be an arbitrary non-negative (i.e. 1) when underwater and modifier is not an integer (1 was aribtrarily chosen as it gives at least some notion of fog in the transition)
        // This is more restrictive, effectively forcing a density under certain conditions, but allowing the range of #1 and avoiding blackness in other cases
        // at the cost of overriding the fog density. 
        if(fog_density < 0.0f && underwater_fog_mod != (F32)llround(underwater_fog_mod) )
        {
            fog_density = 1.0f;
        }
<<<<<<< HEAD
        // </FS:Beq>
=======
>>>>>>> b5f40c06
        fog_density = pow(fog_density, underwater_fog_mod);
    }
    return fog_density;
}<|MERGE_RESOLUTION|>--- conflicted
+++ resolved
@@ -286,11 +286,7 @@
     if (underwater && underwater_fog_mod > 0.0f)
     {        
         underwater_fog_mod = llclamp(underwater_fog_mod, 0.0f, 10.0f);
-<<<<<<< HEAD
-        // <FS:Beq> BUG-233797/BUG-233798 -ve underwater fog density can cause (unrecoverable) blackout.
-=======
         // BUG-233797/BUG-233798 -ve underwater fog density can cause (unrecoverable) blackout.
->>>>>>> b5f40c06
         // raising a negative number to a non-integral power results in a non-real result (which is NaN for our purposes)
         // Two methods were tested, number 2 is being used:
         // 1) Force the fog_mod to be integral. The effect is unlikely to be nice, but it is better than blackness.
@@ -303,10 +299,6 @@
         {
             fog_density = 1.0f;
         }
-<<<<<<< HEAD
-        // </FS:Beq>
-=======
->>>>>>> b5f40c06
         fog_density = pow(fog_density, underwater_fog_mod);
     }
     return fog_density;
