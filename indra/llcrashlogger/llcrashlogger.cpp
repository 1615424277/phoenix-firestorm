--- conflicted
+++ resolved
@@ -170,28 +170,19 @@
 bool LLCrashLogger::readFromXML(LLSD& dest, const std::string& filename )
 {
     std::string db_file_name = gDirUtilp->getExpandedFilename(LL_PATH_DUMP,filename);
-<<<<<<< HEAD
-	
 	// <FS:ND> Properly handle unicode path on Windows. Maybe could use a llifstream instead of ifdef?
-
-	// std::ifstream debug_log_file(db_file_name.c_str());
+    // std::ifstream log_file(db_file_name.c_str());
 	
 #ifdef LL_WINDOWS
-	std::ifstream debug_log_file( utf8str_to_utf16str( db_file_name ).c_str());
+	std::ifstream log_file( utf8str_to_utf16str( db_file_name ).c_str());
 #else
-    std::ifstream debug_log_file(db_file_name.c_str());
+    std::ifstream log_file(db_file_name.c_str());
 #endif
     
 	// </FS:ND>
 
-	// Look for it in the debug_info.log file
-	if (debug_log_file.is_open())
-=======
-    std::ifstream log_file(db_file_name.c_str());
-    
 	// Look for it in the given file
 	if (log_file.is_open())
->>>>>>> 3f7c999c
 	{
 		LLSDSerialize::fromXML(dest, log_file);
         log_file.close();
@@ -289,113 +280,55 @@
 
 	gatherPlatformSpecificFiles();
 
-<<<<<<< HEAD
 	mFileMap.erase( "SecondLifeLog" ); // <FS:ND/> Don't send any Firestorm.log. It's likely huge and won't help for crashdump processing.
 	mDebugLog.erase( "SLLog" ); // <FS:ND/> Remove SLLog, as it's a path that contains the OS user name.
 	
-	//Use the debug log to reconstruct the URL to send the crash report to
-	if(mDebugLog.has("CrashHostUrl"))
-	{
-		// Crash log receiver has been manually configured.
-		mCrashHost = mDebugLog["CrashHostUrl"].asString();
-	}
-
+
+    if ( has_logs && (mFileMap["CrashHostUrl"] != "") )
+    {
+        mCrashHost = mFileMap["CrashHostUrl"];
+    }
 	// <FS:ND> Might hardcode mCrashHost to crashlogs.phoenixviewer.com if unset
 
 	// <FS:ND> Do not send out crash reports to Linden Labs. They won't have much use for them without symbols.
-
-	// else if(mDebugLog.has("CurrentSimHost"))
-	// {
-	// 	mCrashHost = "https://";
-	// 	mCrashHost += mDebugLog["CurrentSimHost"].asString();
-	// 	mCrashHost += ":12043/crash/report";
-	// }
-	// else if(mDebugLog.has("GridName"))
-	// {
-	// 	// This is a 'little' hacky, but its the best simple solution.
-	// 	std::string grid_host = mDebugLog["GridName"].asString();
-	// 	LLStringUtil::toLower(grid_host);
-
-	// 	mCrashHost = "https://login.";
-	// 	mCrashHost += grid_host;
-	// 	mCrashHost += ".lindenlab.com:12043/crash/report";
-	// }
-
-	// Use login servers as the alternate, since they are already load balanced and have a known name
-	// mAltCrashHost = "https://login.agni.lindenlab.com:12043/crash/report";
+	//default to agni, per product
+	//mAltCrashHost = "http://viewercrashreport.agni.lindenlab.com/cgi-bin/viewercrashreceiver.py";
 
 	// </FS:ND>
-=======
-
-    if ( has_logs && (mFileMap["CrashHostUrl"] != "") )
-    {
-        mCrashHost = mFileMap["CrashHostUrl"];
-    }
-
-	//default to agni, per product
-	mAltCrashHost = "http://viewercrashreport.agni.lindenlab.com/cgi-bin/viewercrashreceiver.py";
->>>>>>> 3f7c999c
 
 	mCrashInfo["DebugLog"] = mDebugLog;
 	mFileMap["StatsLog"] = gDirUtilp->getExpandedFilename(LL_PATH_DUMP,"stats.log");
 	
 	updateApplication("Encoding files...");
 
-<<<<<<< HEAD
 	// <FS:ND> We're not using this. We do not send a LLSD xml with all data embedded.
-
-	// for(std::map<std::string, std::string>::iterator itr = mFileMap.begin(); itr != mFileMap.end(); ++itr)
-	// {
-	// 	std::ifstream f((*itr).second.c_str());
-	// 	if(!f.is_open())
-	// 	{
-	// 		LL_INFOS("CRASHREPORT") << "Can't find file " << (*itr).second << LL_ENDL;
-	// 		continue;
-	// 	}
-	// 	std::stringstream s;
-	// 	s << f.rdbuf();
-
-	// 	std::string crash_info = s.str();
-	// 	if(itr->first == "SecondLifeLog")
-	// 	{
-	// 		if(!mCrashInfo["DebugLog"].has("StartupState"))
-	// 		{
-	// 			mCrashInfo["DebugLog"]["StartupState"] = getStartupStateFromLog(crash_info);
-	// 		}
-	// 		trimSLLog(crash_info);
-	// 	}
-
-	// 	mCrashInfo[(*itr).first] = LLStringFn::strip_invalid_xml(rawstr_to_utf8(crash_info));
-	// }
+	//for(std::map<std::string, std::string>::iterator itr = mFileMap.begin(); itr != mFileMap.end(); ++itr)
+	//{
+	//	std::ifstream f((*itr).second.c_str());
+	//	if(f.is_open())
+        //{
+        //    std::stringstream s;
+        //    s << f.rdbuf();
+
+        //    std::string crash_info = s.str();
+        //    if(itr->first == "SecondLifeLog")
+        //    {
+        //        if(!mCrashInfo["DebugLog"].has("StartupState"))
+        //        {
+        //            mCrashInfo["DebugLog"]["StartupState"] = getStartupStateFromLog(crash_info);
+        //        }
+        //        trimSLLog(crash_info);
+        //    }
+
+        //    mCrashInfo[(*itr).first] = LLStringFn::strip_invalid_xml(rawstr_to_utf8(crash_info));
+        //}
+        //else
+        //{
+        //    LL_WARNS("CRASHREPORT") << "Can't find file " << (*itr).second << LL_ENDL;
+        //}
+	//}
 
 	// </FS:ND>
-=======
-	for(std::map<std::string, std::string>::iterator itr = mFileMap.begin(); itr != mFileMap.end(); ++itr)
-	{
-		std::ifstream f((*itr).second.c_str());
-		if(f.is_open())
-        {
-            std::stringstream s;
-            s << f.rdbuf();
-
-            std::string crash_info = s.str();
-            if(itr->first == "SecondLifeLog")
-            {
-                if(!mCrashInfo["DebugLog"].has("StartupState"))
-                {
-                    mCrashInfo["DebugLog"]["StartupState"] = getStartupStateFromLog(crash_info);
-                }
-                trimSLLog(crash_info);
-            }
-
-            mCrashInfo[(*itr).first] = LLStringFn::strip_invalid_xml(rawstr_to_utf8(crash_info));
-        }
-        else
-        {
-            LL_WARNS("CRASHREPORT") << "Can't find file " << (*itr).second << LL_ENDL;
-        }
-	}
->>>>>>> 3f7c999c
 	
 	std::string minidump_path;
 	// Add minidump as binary.
@@ -590,22 +523,15 @@
 		sent = runCrashLogPost(mCrashHost, post_data, std::string("Sending to server"), 3, 5);
 	}
     
-<<<<<<< HEAD
 	// <FS:ND> We do not send to mAltCrashHost ever.
 
 	// if(!sent)
 	// {
+        //updateApplication("Using default server...");
 	// 	sent = runCrashLogPost(mAltCrashHost, post_data, std::string("Sending to alternate server"), 3, 5);
 	// }
 
 	// </FS:ND>
-=======
-	if(!sent)
-	{
-        updateApplication("Using default server...");
-		sent = runCrashLogPost(mAltCrashHost, post_data, std::string("Sending to default server"), 3, 5);
-	}
->>>>>>> 3f7c999c
     
 	mSentCrashLogs = sent;
     
@@ -624,35 +550,12 @@
         rec["dumpdir"]=opts["dumpdir"];
         rec["procname"]=opts["procname"];
     }
-<<<<<<< HEAD
-
-	// <FS:ND> Try to send the current crash right away, if that fails queue it for next time.
-	if( rec && rec.has("dumpdir") )
-		if( !sendCrashLog( rec["dumpdir"].asString() ) )
-			newlocks.append(rec);
-	// </FS:ND>
-	
-    if (locks.isArray())
-=======
     else
->>>>>>> 3f7c999c
     {
         return false;
     }       
 
-<<<<<<< HEAD
-	// <FS:ND> We want this appended right away, or this crash only gets send the next time the crashreporter runs.
-    // if (rec)
-    // {
-    //     newlocks.append(rec);
-    // }
-	// </FS:ND>
-    
-    mKeyMaster.putProcessList(newlocks);
-    return true;
-=======
     return sendCrashLog(rec["dumpdir"].asString());
->>>>>>> 3f7c999c
 }
 
 void LLCrashLogger::updateApplication(const std::string& message)
