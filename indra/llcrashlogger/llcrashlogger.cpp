 /**
* @file llcrashlogger.cpp
* @brief Crash logger implementation
*
* $LicenseInfo:firstyear=2003&license=viewerlgpl$
* Second Life Viewer Source Code
* Copyright (C) 2010, Linden Research, Inc.
*
* This library is free software; you can redistribute it and/or
* modify it under the terms of the GNU Lesser General Public
* License as published by the Free Software Foundation;
* version 2.1 of the License only.
*
* This library is distributed in the hope that it will be useful,
* but WITHOUT ANY WARRANTY; without even the implied warranty of
* MERCHANTABILITY or FITNESS FOR A PARTICULAR PURPOSE.  See the GNU
* Lesser General Public License for more details.
*
* You should have received a copy of the GNU Lesser General Public
* License along with this library; if not, write to the Free Software
* Foundation, Inc., 51 Franklin Street, Fifth Floor, Boston, MA  02110-1301  USA
*
* Linden Research, Inc., 945 Battery Street, San Francisco, CA  94111  USA
* $/LicenseInfo$
*/

#include <cstdio>
#include <cstdlib>
#include <sstream>
#include <map>

#include "llcrashlogger.h"
#include "llcrashlock.h"
#include "linden_common.h"
#include "llstring.h"
#include "indra_constants.h"    // CRASH_BEHAVIOR_...
#include "llerror.h"
#include "llerrorcontrol.h"
#include "lltimer.h"
#include "lldir.h"
#include "llfile.h"
#include "llsdserialize.h"
#include "llproxy.h"
#include "llcorehttputil.h"
#include "llhttpsdhandler.h"
#include "httpcommon.h"
#include "httpresponse.h"
#include "llcleanup.h"

#include <curl/curl.h>
#include <openssl/crypto.h>


// [SL:KB] - Patch: Viewer-CrashLookup | Checked: 2011-03-24 (Catznip-2.6.0a) | Added: Catznip-2.6.0a
#ifdef LL_WINDOWS
	#include <shellapi.h>
#endif // LL_WINDOWS
// [/SL:KB]


BOOL gBreak = false;
BOOL gSent = false;

// <FS:CR> Various missing prototypes
void trimSLLog(std::string& sllog);
std::string getFormDataField(const std::string& strFieldName, const std::string& strFieldValue, const std::string& strBoundary);
std::string getStartupStateFromLog(std::string& sllog);
// </FS:CR>

int LLCrashLogger::ssl_mutex_count = 0;
LLCoreInt::HttpMutex ** LLCrashLogger::ssl_mutex_list = NULL;

#define CRASH_UPLOAD_RETRIES 3 /* seconds */
#define CRASH_UPLOAD_TIMEOUT 180 /* seconds */

class LLCrashLoggerHandler : public LLHttpSDHandler
{
    LOG_CLASS(LLCrashLoggerHandler);
public:
    LLCrashLoggerHandler() {}

protected:
    virtual void onSuccess(LLCore::HttpResponse * response, const LLSD &content);
    virtual void onFailure(LLCore::HttpResponse * response, LLCore::HttpStatus status);

};

void LLCrashLoggerHandler::onSuccess(LLCore::HttpResponse * response, const LLSD &content)
{
    LL_DEBUGS("CRASHREPORT") << "Request to " << response->getRequestURL() << "succeeded" << LL_ENDL;
    gBreak = true;
    gSent = true;
}

void LLCrashLoggerHandler::onFailure(LLCore::HttpResponse * response, LLCore::HttpStatus status)
{
    LL_WARNS("CRASHREPORT") << "Request to " << response->getRequestURL()
                            << " failed: " << status.toString() << LL_ENDL;
    gBreak = true;
}

LLCrashLogger::LLCrashLogger() :
<<<<<<< HEAD
// [SL:KB] - Patch: Viewer-CrashLookup | Checked: 2011-03-24 (Catznip-2.6.0a) | Added: Catznip-2.6.0a
	mCrashLookup(NULL),
// [/SL:KB]
	mCrashBehavior(CRASH_BEHAVIOR_ASK),
	mCrashInPreviousExec(false),
	mCrashSettings("CrashSettings"),
	mSentCrashLogs(false),
	mCrashHost("")
=======
    mCrashBehavior(CRASH_BEHAVIOR_ALWAYS_SEND),
    mCrashInPreviousExec(false),
    mCrashSettings("CrashSettings"),
    mSentCrashLogs(false),
    mCrashHost("")
>>>>>>> 38c2a5bd
{
}

LLCrashLogger::~LLCrashLogger()
{

}

// TRIM_SIZE must remain larger than LINE_SEARCH_SIZE.
const int TRIM_SIZE = 128000;
const int LINE_SEARCH_DIST = 500;
const std::string SKIP_TEXT = "\n ...Skipping... \n";
void trimSLLog(std::string& sllog)
{
    if(sllog.length() > TRIM_SIZE * 2)
    {
        std::string::iterator head = sllog.begin() + TRIM_SIZE;
        std::string::iterator tail = sllog.begin() + sllog.length() - TRIM_SIZE;
        std::string::iterator new_head = std::find(head, head - LINE_SEARCH_DIST, '\n');
        if(new_head != head - LINE_SEARCH_DIST)
        {
            head = new_head;
        }

        std::string::iterator new_tail = std::find(tail, tail + LINE_SEARCH_DIST, '\n');
        if(new_tail != tail + LINE_SEARCH_DIST)
        {
            tail = new_tail;
        }

        sllog.erase(head, tail);
        sllog.insert(head, SKIP_TEXT.begin(), SKIP_TEXT.end());
    }
}

std::string getStartupStateFromLog(std::string& sllog)
{
<<<<<<< HEAD
	std::string startup_state = "STATE_FIRST";
	std::string startup_token = "Startup state changing from ";

	size_t index = sllog.rfind(startup_token);
	if (index != std::string::npos || index + startup_token.length() > sllog.length()) {
		return startup_state;
	}

	// find new line
	char cur_char = sllog[index + startup_token.length()];
	std::string::size_type newline_loc = index + startup_token.length();
	while(cur_char != '\n' && newline_loc < sllog.length())
	{
		newline_loc++;
		cur_char = sllog[newline_loc];
	}
	
	// get substring and find location of " to "
	std::string state_line = sllog.substr(index, newline_loc - index);
	std::string::size_type state_index = state_line.find(" to ");
	startup_state = state_line.substr(state_index + 4, state_line.length() - state_index - 4);

	return startup_state;
=======
    std::string startup_state = "STATE_FIRST";
    std::string startup_token = "Startup state changing from ";

    int index = sllog.rfind(startup_token);
    if (index < 0 || index + startup_token.length() > sllog.length()) {
        return startup_state;
    }

    // find new line
    char cur_char = sllog[index + startup_token.length()];
    std::string::size_type newline_loc = index + startup_token.length();
    while(cur_char != '\n' && newline_loc < sllog.length())
    {
        newline_loc++;
        cur_char = sllog[newline_loc];
    }

    // get substring and find location of " to "
    std::string state_line = sllog.substr(index, newline_loc - index);
    std::string::size_type state_index = state_line.find(" to ");
    startup_state = state_line.substr(state_index + 4, state_line.length() - state_index - 4);

    return startup_state;
>>>>>>> 38c2a5bd
}

bool LLCrashLogger::readFromXML(LLSD& dest, const std::string& filename )
{
    std::string db_file_name = gDirUtilp->getExpandedFilename(LL_PATH_DUMP,filename);
    llifstream log_file(db_file_name.c_str());

    // Look for it in the given file
    if (log_file.is_open())
    {
        LLSDSerialize::fromXML(dest, log_file);
        log_file.close();
        return true;
    }
    else
    {
        LL_WARNS("CRASHREPORT") << "Failed to open " << db_file_name << LL_ENDL;
    }
    return false;
}

void LLCrashLogger::mergeLogs( LLSD src_sd )
{
    LLSD::map_iterator iter = src_sd.beginMap();
    LLSD::map_iterator end = src_sd.endMap();
    for( ; iter != end; ++iter)
    {
        mDebugLog[iter->first] = iter->second;
    }
}

bool LLCrashLogger::readMinidump(std::string minidump_path)
{
    size_t length=0;

    llifstream minidump_stream(minidump_path.c_str(), std::ios_base::in | std::ios_base::binary);
    if(minidump_stream.is_open())
    {
        minidump_stream.seekg(0, std::ios::end);
        length = (size_t)minidump_stream.tellg();
        LL_WARNS("CRASHREPORT") << "minidump length "<< length <<LL_ENDL;
        minidump_stream.seekg(0, std::ios::beg);

        LLSD::Binary data;
        data.resize(length);

        minidump_stream.read(reinterpret_cast<char *>(&(data[0])),length);
        minidump_stream.close();

        mCrashInfo["Minidump"] = data;
    }
    else
    {
        LL_WARNS("CRASHREPORT") << "failed to open minidump "<<minidump_path<<LL_ENDL;
    }

    return (length>0?true:false);
}

void LLCrashLogger::gatherFiles()
{
    updateApplication("Gathering logs...");

    LLSD static_sd;
    LLSD dynamic_sd;
    //if we ever want to change the endpoint we send crashes to
    //we can construct a file download ( a la feature table filename for example)
    //containing the new endpoint
    LLSD endpoint;
    std::string grid;
    std::string fqdn;

    bool has_logs = readFromXML( static_sd, "static_debug_info.log" );
    has_logs |= readFromXML( dynamic_sd, "dynamic_debug_info.log" );


    if ( has_logs )
    {
        mDebugLog = static_sd;
        mergeLogs(dynamic_sd);
        mCrashInPreviousExec = mDebugLog["CrashNotHandled"].asBoolean();

        mFileMap["SecondLifeLog"] = mDebugLog["SLLog"].asString();
        mFileMap["SettingsXml"] = mDebugLog["SettingsFilename"].asString();
        mFileMap["CrashHostUrl"] = loadCrashURLSetting();
        if(mDebugLog.has("CAFilename"))
        {
            LLCore::HttpRequest::setStaticPolicyOption(LLCore::HttpRequest::PO_CA_FILE,
                LLCore::HttpRequest::GLOBAL_POLICY_ID, mDebugLog["CAFilename"].asString(), NULL);
        }
        else
        {
            LLCore::HttpRequest::setStaticPolicyOption(LLCore::HttpRequest::PO_CA_FILE,
                LLCore::HttpRequest::GLOBAL_POLICY_ID, gDirUtilp->getCAFile(), NULL);
<<<<<<< HEAD
		}

		LL_INFOS("CRASHREPORT") << "Using log file from debug log " << mFileMap["SecondLifeLog"] << LL_ENDL;
		LL_INFOS("CRASHREPORT") << "Using settings file from debug log " << mFileMap["SettingsXml"] << LL_ENDL;
	}
	// else
	// {
	//	// Figure out the filename of the second life log
    //    LLCore::HttpRequest::setStaticPolicyOption(LLCore::HttpRequest::PO_CA_FILE,
    //        LLCore::HttpRequest::GLOBAL_POLICY_ID, gDirUtilp->getCAFile(), NULL);
    //    
	//	mFileMap["SecondLifeLog"] = gDirUtilp->getExpandedFilename(LL_PATH_DUMP,"SecondLife.log");
    //  mFileMap["SettingsXml"] = gDirUtilp->getExpandedFilename(LL_PATH_USER_SETTINGS,"settings.xml");
	// }

    // if (!gDirUtilp->fileExists(mFileMap["SecondLifeLog"]) ) //We would prefer to get this from the per-run but here's our fallback.
    // {
    //    mFileMap["SecondLifeLog"] = gDirUtilp->getExpandedFilename(LL_PATH_LOGS,"SecondLife.old");
    // }
=======
        }

        LL_INFOS("CRASHREPORT") << "Using log file from debug log " << mFileMap["SecondLifeLog"] << LL_ENDL;
        LL_INFOS("CRASHREPORT") << "Using settings file from debug log " << mFileMap["SettingsXml"] << LL_ENDL;
    }
    else
    {
        // Figure out the filename of the second life log
        LLCore::HttpRequest::setStaticPolicyOption(LLCore::HttpRequest::PO_CA_FILE,
            LLCore::HttpRequest::GLOBAL_POLICY_ID, gDirUtilp->getCAFile(), NULL);

        mFileMap["SecondLifeLog"] = gDirUtilp->getExpandedFilename(LL_PATH_DUMP,"SecondLife.log");
        mFileMap["SettingsXml"] = gDirUtilp->getExpandedFilename(LL_PATH_USER_SETTINGS,"settings.xml");
    }

    if (!gDirUtilp->fileExists(mFileMap["SecondLifeLog"]) ) //We would prefer to get this from the per-run but here's our fallback.
    {
        mFileMap["SecondLifeLog"] = gDirUtilp->getExpandedFilename(LL_PATH_LOGS,"SecondLife.old");
    }
>>>>>>> 38c2a5bd

    gatherPlatformSpecificFiles();

	mFileMap.erase( "SecondLifeLog" ); // <FS:ND/> Don't send any Firestorm.log. It's likely huge and won't help for crashdump processing.
	mDebugLog.erase( "SLLog" ); // <FS:ND/> Remove SLLog, as it's a path that contains the OS user name.
	

    if ( has_logs && (mFileMap["CrashHostUrl"] != "") )
    {
        mCrashHost = mFileMap["CrashHostUrl"];
    }
	// <FS:ND> Might hardcode mCrashHost to crashlogs.phoenixviewer.com if unset

<<<<<<< HEAD
	// <FS:ND> Do not send out crash reports to Linden Labs. They won't have much use for them without symbols.
	//default to agni, per product
	//mAltCrashHost = "http://viewercrashreport.agni.lindenlab.com/cgi-bin/viewercrashreceiver.py";

	// </FS:ND>
=======
    //default to agni, per product
    mAltCrashHost = "http://viewercrashreport.agni.lindenlab.com/cgi-bin/viewercrashreceiver.py";
>>>>>>> 38c2a5bd

    mCrashInfo["DebugLog"] = mDebugLog;
    mFileMap["StatsLog"] = gDirUtilp->getExpandedFilename(LL_PATH_DUMP,"stats.log");

<<<<<<< HEAD
	// <FS:ND> We're not using this. We do not send a LLSD xml with all data embedded.
	//for(std::map<std::string, std::string>::iterator itr = mFileMap.begin(); itr != mFileMap.end(); ++itr)
	//{
        //std::string file = (*itr).second;
        //if (!file.empty())
        //{
        //    LL_DEBUGS("CRASHREPORT") << "trying to read " << itr->first << ": " << file << LL_ENDL;
        //    llifstream f(file.c_str());
        //    if(f.is_open())
        //    {
        //        std::stringstream s;
        //        s << f.rdbuf();

        //        std::string crash_info = s.str();
        //        if(itr->first == "SecondLifeLog")
        //        {
        //            if(!mCrashInfo["DebugLog"].has("StartupState"))
        //            {
        //                mCrashInfo["DebugLog"]["StartupState"] = getStartupStateFromLog(crash_info);
        //            }
        //            trimSLLog(crash_info);
        //        }

        //        mCrashInfo[(*itr).first] = LLStringFn::strip_invalid_xml(rawstr_to_utf8(crash_info));
        //    }
        //    else
        //    {
        //        LL_WARNS("CRASHREPORT") << "Failed to open file " << file << LL_ENDL;
        //    }
        //}
        //else
        //{
        //    LL_DEBUGS("CRASHREPORT") << "empty file in list for " << itr->first << LL_ENDL;
        //}
	//}
	// </FS:ND>
	
	std::string minidump_path;
	// Add minidump as binary.
=======
    updateApplication("Encoding files...");

    for(std::map<std::string, std::string>::iterator itr = mFileMap.begin(); itr != mFileMap.end(); ++itr)
    {
        std::string file = (*itr).second;
        if (!file.empty())
        {
            LL_DEBUGS("CRASHREPORT") << "trying to read " << itr->first << ": " << file << LL_ENDL;
            llifstream f(file.c_str());
            if(f.is_open())
            {
                std::stringstream s;
                s << f.rdbuf();

                std::string crash_info = s.str();
                if(itr->first == "SecondLifeLog")
                {
                    if(!mCrashInfo["DebugLog"].has("StartupState"))
                    {
                        mCrashInfo["DebugLog"]["StartupState"] = getStartupStateFromLog(crash_info);
                    }
                    trimSLLog(crash_info);
                }

                mCrashInfo[(*itr).first] = LLStringFn::strip_invalid_xml(rawstr_to_utf8(crash_info));
            }
            else
            {
                LL_WARNS("CRASHREPORT") << "Failed to open file " << file << LL_ENDL;
            }
        }
        else
        {
            LL_DEBUGS("CRASHREPORT") << "empty file in list for " << itr->first << LL_ENDL;
        }
    }

    std::string minidump_path;
    // Add minidump as binary.
>>>>>>> 38c2a5bd
    bool has_minidump = mDebugLog.has("MinidumpPath");

    if (has_minidump)
    {
        minidump_path = mDebugLog["MinidumpPath"].asString();
        has_minidump = readMinidump(minidump_path);
    }
    else
    {
        LL_WARNS("CRASHREPORT") << "DebugLog does not have MinidumpPath" << LL_ENDL;
    }

    if (!has_minidump)  //Viewer was probably so hosed it couldn't write remaining data.  Try brute force.
    {
        //Look for a filename at least 30 characters long in the dump dir which contains the characters MDMP as the first 4 characters in the file.
        typedef std::vector<std::string> vec;
        std::string pathname = gDirUtilp->getExpandedFilename(LL_PATH_DUMP,"");
        LL_WARNS("CRASHREPORT") << "Searching for minidump in " << pathname << LL_ENDL;
        vec file_vec = gDirUtilp->getFilesInDir(pathname);
        for(vec::const_iterator iter=file_vec.begin(); !has_minidump && iter!=file_vec.end(); ++iter)
        {
            if ( ( iter->length() > 30 ) && (iter->rfind(".dmp") == (iter->length()-4) ) )
            {
                std::string fullname = pathname + *iter;
                llifstream fdat(fullname.c_str(), std::ifstream::binary);
                if (fdat)
                {
                    char buf[5];
                    fdat.read(buf,4);
                    fdat.close();
                    if (!strncmp(buf,"MDMP",4))
                    {
                        minidump_path = *iter;
                        has_minidump = readMinidump(fullname);
                        mDebugLog["MinidumpPath"] = fullname;
                    }
                    else
                    {
                        LL_DEBUGS("CRASHREPORT") << "MDMP not found in " << fullname << LL_ENDL;
                    }
                }
                else
                {
                    LL_DEBUGS("CRASHREPORT") << "failed to open " << fullname << LL_ENDL;
                }
            }
            else
            {
                LL_DEBUGS("CRASHREPORT") << "Name does not match minidump name pattern " << *iter << LL_ENDL;
            }
        }
    }
    else
    {
        LL_WARNS("CRASHREPORT") << "readMinidump returned no minidump" << LL_ENDL;
    }

	// <FS:ND> Put minidump file into mFileMap. Otherwise it does not get uploaded to the crashlog server.
	if( has_minidump )
	{
		std::string fullName = mDebugLog["MinidumpPath"];
		std::string dmpName( fullName );
		if( dmpName.size() )
		{
			size_t nStart( dmpName.size()-1 );
			for( std::string::reverse_iterator itr = dmpName.rbegin(); itr != dmpName.rend(); ++itr )
			{
				if( *itr == '/' || *itr == '\\' )
					break;

				--nStart;
			}

			dmpName = dmpName.substr( nStart+1 );
		}

		mFileMap[ dmpName ] = fullName;
	}
	// </FS:ND>
}

LLSD LLCrashLogger::constructPostData()
{
    return mCrashInfo;
}

const char* const CRASH_SETTINGS_FILE = "settings_crash_behavior.xml";

// <FS:Ansariel> Restore crash report user settings
S32 LLCrashLogger::loadCrashBehaviorSetting()
{
	// First check user_settings (in the user's home dir)
	std::string filename = gDirUtilp->getExpandedFilename(LL_PATH_USER_SETTINGS, CRASH_SETTINGS_FILE);
	if (! mCrashSettings.loadFromFile(filename))
	{
		// Next check app_settings (in the SL program dir)
		std::string filename = gDirUtilp->getExpandedFilename(LL_PATH_APP_SETTINGS, CRASH_SETTINGS_FILE);
		mCrashSettings.loadFromFile(filename);
	}

	// If we didn't load any files above, this will return the default
	S32 value = mCrashSettings.getS32("CrashSubmitBehavior");

	// Whatever value we got, make sure it's valid
	switch (value)
	{
	case CRASH_BEHAVIOR_NEVER_SEND:
		return CRASH_BEHAVIOR_NEVER_SEND;
	case CRASH_BEHAVIOR_ALWAYS_SEND:
		return CRASH_BEHAVIOR_ALWAYS_SEND;
	}

	return CRASH_BEHAVIOR_ASK;
}

bool LLCrashLogger::saveCrashBehaviorSetting(S32 crash_behavior)
{
	switch (crash_behavior)
	{
	case CRASH_BEHAVIOR_ASK:
	case CRASH_BEHAVIOR_NEVER_SEND:
	case CRASH_BEHAVIOR_ALWAYS_SEND:
		break;
	default:
		return false;
	}

	mCrashSettings.setS32("CrashSubmitBehavior", crash_behavior);
	std::string filename = gDirUtilp->getExpandedFilename(LL_PATH_USER_SETTINGS, CRASH_SETTINGS_FILE);
	mCrashSettings.saveToFile(filename, FALSE);

	return true;
}
// </FS:Ansariel>

std::string LLCrashLogger::loadCrashURLSetting()
{

    // First check user_settings (in the user's home dir)
    std::string filename = gDirUtilp->getExpandedFilename(LL_PATH_USER_SETTINGS, CRASH_SETTINGS_FILE);
    if (! mCrashSettings.loadFromFile(filename))
    {
        // Next check app_settings (in the SL program dir)
        std::string filename = gDirUtilp->getExpandedFilename(LL_PATH_APP_SETTINGS, CRASH_SETTINGS_FILE);
        mCrashSettings.loadFromFile(filename);
    }

    if (! mCrashSettings.controlExists("CrashHostUrl"))
    {
        return "";
    }
    else
    {
        return mCrashSettings.getString("CrashHostUrl");
    }
}

// [SL:KB] - Patch: Viewer-CrashReporting | Checked: 2011-03-24 (Catznip-2.6.0a) | Added: Catznip-2.6.0a
std::string getFormDataField(const std::string& strFieldName, const std::string& strFieldValue, const std::string& strBoundary)
{
	std::ostringstream streamFormPart;

	streamFormPart << "--" << strBoundary << "\r\n"
		<< "Content-Disposition: form-data; name=\"" << strFieldName << "\"\r\n\r\n"
		<< strFieldValue << "\r\n";

	return streamFormPart.str();
}
// [/SL:KB]

bool LLCrashLogger::runCrashLogPost(std::string host, LLSD data, std::string msg, int retries, int timeout)
{
    LLCore::HttpRequest::ptr_t httpRequest(new LLCore::HttpRequest);
    LLCore::HttpOptions::ptr_t httpOpts(new LLCore::HttpOptions);

    httpOpts->setTimeout(timeout);
    httpOpts->setSSLVerifyPeer(false);

    for(int i = 0; i < retries; ++i)
    {
        updateApplication(llformat("%s, try %d...", msg.c_str(), i+1));

        LL_INFOS("CRASHREPORT") << "POST crash data to " << host << LL_ENDL;
        LLCore::HttpHandle handle = LLCoreHttpUtil::requestPostWithLLSD(httpRequest.get(), LLCore::HttpRequest::DEFAULT_POLICY_ID,
            host, data, httpOpts, LLCore::HttpHeaders::ptr_t(), LLCore::HttpHandler::ptr_t(new LLCrashLoggerHandler));

        if (handle == LLCORE_HTTP_HANDLE_INVALID)
        {
            LLCore::HttpStatus status = httpRequest->getStatus();
            LL_WARNS("CRASHREPORT") << "Request POST failed to " << host << " with status of [" <<
                status.getType() << "]\"" << status.toString() << "\"" << LL_ENDL;
            return false;
        }

        while(!gBreak)
        {
            ms_sleep(250);
            updateApplication(); // No new message, just pump the IO
            httpRequest->update(0L);
        }
        if(gSent)
        {
            return gSent;
        }

        LL_WARNS("CRASHREPORT") << "Failed to send crash report to \"" << host << "\"" << LL_ENDL;
    }
    return gSent;
}

bool LLCrashLogger::sendCrashLog(std::string dump_dir)
{

    gDirUtilp->setDumpDir( dump_dir );
<<<<<<< HEAD
    
    // std::string dump_path = gDirUtilp->getExpandedFilename(LL_PATH_LOGS,
    //                                                        "SecondLifeCrashReport");
    std::string dump_path = gDirUtilp->getExpandedFilename(LL_PATH_LOGS, "FirestormCrashReport");
=======

    std::string dump_path = gDirUtilp->getExpandedFilename(LL_PATH_LOGS,
                                                           "SecondLifeCrashReport");
>>>>>>> 38c2a5bd
    std::string report_file = dump_path + ".log";

    LL_DEBUGS("CRASHREPORT") << "sending " << report_file << LL_ENDL;

    gatherFiles();

    LLSD post_data;
    post_data = constructPostData();

    updateApplication("Sending reports...");

    llofstream out_file(report_file.c_str());
    LLSDSerialize::toPrettyXML(post_data, out_file);
    out_file.flush();
    out_file.close();

    bool sent = false;

    if(mCrashHost != "")
    {
        LL_WARNS("CRASHREPORT") << "Sending crash data to server from CrashHostUrl '" << mCrashHost << "'" << LL_ENDL;

        std::string msg = "Using override crash server... ";
        msg = msg+mCrashHost.c_str();
        updateApplication(msg.c_str());
<<<<<<< HEAD
        
		sent = runCrashLogPost(mCrashHost, post_data, std::string("Sending to server"), CRASH_UPLOAD_RETRIES, CRASH_UPLOAD_TIMEOUT);
	}
    
	// <FS:ND> We do not send to mAltCrashHost ever.

	// if(!sent)
	// {
        //updateApplication("Using default server...");
	// 	sent = runCrashLogPost(mAltCrashHost, post_data, std::string("Sending to alternate server"), CRASH_UPLOAD_RETRIES, CRASH_UPLOAD_TIMEOUT);
	// }

	// </FS:ND>
    
	mSentCrashLogs = sent;
    
	return sent;
=======

        sent = runCrashLogPost(mCrashHost, post_data, std::string("Sending to server"), CRASH_UPLOAD_RETRIES, CRASH_UPLOAD_TIMEOUT);
    }

    if(!sent)
    {
        updateApplication("Using default server...");
        sent = runCrashLogPost(mAltCrashHost, post_data, std::string("Sending to default server"), CRASH_UPLOAD_RETRIES, CRASH_UPLOAD_TIMEOUT);
    }

    mSentCrashLogs = sent;

    return sent;
>>>>>>> 38c2a5bd
}

bool LLCrashLogger::sendCrashLogs()
{
    LLSD locks = mKeyMaster.getProcessList();
    LLSD newlocks = LLSD::emptyArray();

    LLSD opts = getOptionData(PRIORITY_COMMAND_LINE);
    LLSD rec;

    if ( opts.has("pid") && opts.has("dumpdir") && opts.has("procname") )
    {
        rec["pid"]=opts["pid"];
        rec["dumpdir"]=opts["dumpdir"];
        rec["procname"]=opts["procname"];
    }

<<<<<<< HEAD
	// <FS:ND> Try to send the current crash right away, if that fails queue it for next time.
	if( rec && rec.has("dumpdir") )
		if( !sendCrashLog( rec["dumpdir"].asString() ) )
			newlocks.append(rec);
	// </FS:ND>
	
=======
>>>>>>> 38c2a5bd
    if (locks.isArray())
    {
        for (LLSD::array_iterator lock=locks.beginArray();
             lock !=locks.endArray();
             ++lock)
        {
            if ( (*lock).has("pid") && (*lock).has("dumpdir") && (*lock).has("procname") )
            {
                if ( mKeyMaster.isProcessAlive( (*lock)["pid"].asInteger(), (*lock)["procname"].asString() ) )
                {
                    newlocks.append(*lock);
                }
                else
                {
                    //TODO:  This is a hack but I didn't want to include boost in another file or retest everything related to lldir
                    if (LLCrashLock::fileExists((*lock)["dumpdir"].asString()))
                    {
                        //the viewer cleans up the log directory on clean shutdown
                        //but is ignorant of the locking table.
                        if (!sendCrashLog((*lock)["dumpdir"].asString()))
                        {
                            newlocks.append(*lock);    //Failed to send log so don't delete it.
                        }
                        else
                        {
                            mKeyMaster.cleanupProcess((*lock)["dumpdir"].asString());
                        }
                    }
                }
            }
            else
            {
                LL_INFOS() << "Discarding corrupted entry from lock table." << LL_ENDL;
            }
        }
    }

<<<<<<< HEAD
	// <FS:ND> We want this appended right away, or this crash only gets send the next time the crashreporter runs.
    //if (rec)
    //{
    //    newlocks.append(rec);
    //}
	// </FS:ND>
    
=======
    if (rec)
    {
        newlocks.append(rec);
    }

>>>>>>> 38c2a5bd
    mKeyMaster.putProcessList(newlocks);
    return true;
}

void LLCrashLogger::updateApplication(const std::string& message)
{
    if (!message.empty()) LL_INFOS("CRASHREPORT") << message << LL_ENDL;
}

bool LLCrashLogger::init()
{
    LL_DEBUGS("CRASHREPORT") << LL_ENDL;

    LLCore::LLHttp::initialize();

<<<<<<< HEAD
	// We assume that all the logs we're looking for reside on the current drive
#if ADDRESS_SIZE == 64
	gDirUtilp->initAppDirs( "Firestorm_x64" );
#else
	gDirUtilp->initAppDirs("Firestorm");
#endif
=======
    // We assume that all the logs we're looking for reside on the current drive
    gDirUtilp->initAppDirs("SecondLife");
>>>>>>> 38c2a5bd

    LLError::initForApplication(gDirUtilp->getExpandedFilename(LL_PATH_USER_SETTINGS, ""), gDirUtilp->getExpandedFilename(LL_PATH_APP_SETTINGS, ""));

<<<<<<< HEAD
	// Default to the product name "Second Life" (this is overridden by the -name argument)
	
	// <FS:ND> Change default to Firestorm
	//	mProductName = "Second Life";
	mProductName = "Firestorm";
	// </FS:ND>
=======
    // Default to the product name "Second Life" (this is overridden by the -name argument)
    mProductName = "Second Life";
>>>>>>> 38c2a5bd

    // Rename current log file to ".old"
    std::string old_log_file = gDirUtilp->getExpandedFilename(LL_PATH_LOGS, "crashreport.log.old");
    std::string log_file = gDirUtilp->getExpandedFilename(LL_PATH_LOGS, "crashreport.log");

#if LL_WINDOWS
    LLAPRFile::remove(old_log_file);
#endif

    LLFile::rename(log_file.c_str(), old_log_file.c_str());

    // Set the log file to crashreport.log
    LLError::logToFile(log_file);  //NOTE:  Until this line, LL_INFOS LL_WARNS, etc are blown to the ether.

    LL_INFOS("CRASHREPORT") << "Crash reporter file rotation complete." << LL_ENDL;

    // Handle locking
    bool locked = mKeyMaster.requestMaster();  //Request master locking file.  wait time is defaulted to 300S

    while (!locked && mKeyMaster.isWaiting())
    {
        LL_INFOS("CRASHREPORT") << "Waiting for lock." << LL_ENDL;
#if LL_WINDOWS
        Sleep(1000);
#else
        ::sleep(1);
#endif
        locked = mKeyMaster.checkMaster();
    }

    if (!locked)
    {
        LL_WARNS("CRASHREPORT") << "Unable to get master lock.  Another crash reporter may be hung." << LL_ENDL;
        return false;
    }

    mCrashSettings.declareS32("CrashSubmitBehavior", CRASH_BEHAVIOR_ALWAYS_SEND,
<<<<<<< HEAD
							  "Controls behavior when viewer crashes "
							  "(0 = ask before sending crash report, "
							  "1 = always send crash report, "
							  "2 = never send crash report)");
    
	// <FS:Ansariel> Restore crash report user settings
	LL_INFOS("CRASHREPORT") << "Loading crash behavior setting" << LL_ENDL;
	mCrashBehavior = loadCrashBehaviorSetting();

	// If user doesn't want to send, bail out
	if (mCrashBehavior == CRASH_BEHAVIOR_NEVER_SEND)
	{
		LL_INFOS("CRASHREPORT") << "Crash behavior is never_send, quitting" << LL_ENDL;
		return false;
	}
	// </FS:Ansariel>
    
=======
                              "Controls behavior when viewer crashes "
                              "(0 = ask before sending crash report, "
                              "1 = always send crash report, "
                              "2 = never send crash report)");

>>>>>>> 38c2a5bd
    init_curl();
    LLCore::HttpRequest::createService();
    LLCore::HttpRequest::startThread();

    return true;
}

// For cleanup code common to all platforms.
void LLCrashLogger::commonCleanup()
{
    term_curl();
    LLError::logToFile("");   //close crashreport.log
    SUBSYSTEM_CLEANUP(LLProxy);
}

void LLCrashLogger::init_curl()
{
    curl_global_init(CURL_GLOBAL_ALL);

    ssl_mutex_count = CRYPTO_num_locks();
    if (ssl_mutex_count > 0)
    {
        ssl_mutex_list = new LLCoreInt::HttpMutex *[ssl_mutex_count];

        for (int i(0); i < ssl_mutex_count; ++i)
        {
            ssl_mutex_list[i] = new LLCoreInt::HttpMutex;
        }

        CRYPTO_set_locking_callback(ssl_locking_callback);
        (void)CRYPTO_THREADID_set_callback(ssl_thread_id_callback);
    }
}


void LLCrashLogger::term_curl()
{
    CRYPTO_set_locking_callback(NULL);
    for (int i(0); i < ssl_mutex_count; ++i)
    {
        delete ssl_mutex_list[i];
    }
    delete[] ssl_mutex_list;
}


void LLCrashLogger::ssl_thread_id_callback(CRYPTO_THREADID* pthreadid)
{
#if LL_WINDOWS
    CRYPTO_THREADID_set_pointer(pthreadid, GetCurrentThread());
#else
    CRYPTO_THREADID_set_pointer(pthreadid, reinterpret_cast<void*>(pthread_self()));
#endif
}


void LLCrashLogger::ssl_locking_callback(int mode, int type, const char * /* file */, int /* line */)
{
    if (type >= 0 && type < ssl_mutex_count)
    {
        if (mode & CRYPTO_LOCK)
        {
            ssl_mutex_list[type]->lock();
        }
        else
        {
            ssl_mutex_list[type]->unlock();
        }
    }
}
<|MERGE_RESOLUTION|>--- conflicted
+++ resolved
@@ -53,7 +53,7 @@
 
 // [SL:KB] - Patch: Viewer-CrashLookup | Checked: 2011-03-24 (Catznip-2.6.0a) | Added: Catznip-2.6.0a
 #ifdef LL_WINDOWS
-	#include <shellapi.h>
+    #include <shellapi.h>
 #endif // LL_WINDOWS
 // [/SL:KB]
 
@@ -100,22 +100,14 @@
 }
 
 LLCrashLogger::LLCrashLogger() :
-<<<<<<< HEAD
 // [SL:KB] - Patch: Viewer-CrashLookup | Checked: 2011-03-24 (Catznip-2.6.0a) | Added: Catznip-2.6.0a
-	mCrashLookup(NULL),
+    mCrashLookup(NULL),
 // [/SL:KB]
-	mCrashBehavior(CRASH_BEHAVIOR_ASK),
-	mCrashInPreviousExec(false),
-	mCrashSettings("CrashSettings"),
-	mSentCrashLogs(false),
-	mCrashHost("")
-=======
-    mCrashBehavior(CRASH_BEHAVIOR_ALWAYS_SEND),
+    mCrashBehavior(CRASH_BEHAVIOR_ASK),
     mCrashInPreviousExec(false),
     mCrashSettings("CrashSettings"),
     mSentCrashLogs(false),
     mCrashHost("")
->>>>>>> 38c2a5bd
 {
 }
 
@@ -153,36 +145,11 @@
 
 std::string getStartupStateFromLog(std::string& sllog)
 {
-<<<<<<< HEAD
-	std::string startup_state = "STATE_FIRST";
-	std::string startup_token = "Startup state changing from ";
-
-	size_t index = sllog.rfind(startup_token);
-	if (index != std::string::npos || index + startup_token.length() > sllog.length()) {
-		return startup_state;
-	}
-
-	// find new line
-	char cur_char = sllog[index + startup_token.length()];
-	std::string::size_type newline_loc = index + startup_token.length();
-	while(cur_char != '\n' && newline_loc < sllog.length())
-	{
-		newline_loc++;
-		cur_char = sllog[newline_loc];
-	}
-	
-	// get substring and find location of " to "
-	std::string state_line = sllog.substr(index, newline_loc - index);
-	std::string::size_type state_index = state_line.find(" to ");
-	startup_state = state_line.substr(state_index + 4, state_line.length() - state_index - 4);
-
-	return startup_state;
-=======
     std::string startup_state = "STATE_FIRST";
     std::string startup_token = "Startup state changing from ";
 
-    int index = sllog.rfind(startup_token);
-    if (index < 0 || index + startup_token.length() > sllog.length()) {
+    size_t index = sllog.rfind(startup_token);
+    if (index != std::string::npos || index + startup_token.length() > sllog.length()) {
         return startup_state;
     }
 
@@ -201,7 +168,6 @@
     startup_state = state_line.substr(state_index + 4, state_line.length() - state_index - 4);
 
     return startup_state;
->>>>>>> 38c2a5bd
 }
 
 bool LLCrashLogger::readFromXML(LLSD& dest, const std::string& filename )
@@ -296,78 +262,52 @@
         {
             LLCore::HttpRequest::setStaticPolicyOption(LLCore::HttpRequest::PO_CA_FILE,
                 LLCore::HttpRequest::GLOBAL_POLICY_ID, gDirUtilp->getCAFile(), NULL);
-<<<<<<< HEAD
-		}
-
-		LL_INFOS("CRASHREPORT") << "Using log file from debug log " << mFileMap["SecondLifeLog"] << LL_ENDL;
-		LL_INFOS("CRASHREPORT") << "Using settings file from debug log " << mFileMap["SettingsXml"] << LL_ENDL;
-	}
-	// else
-	// {
-	//	// Figure out the filename of the second life log
+        }
+
+        LL_INFOS("CRASHREPORT") << "Using log file from debug log " << mFileMap["SecondLifeLog"] << LL_ENDL;
+        LL_INFOS("CRASHREPORT") << "Using settings file from debug log " << mFileMap["SettingsXml"] << LL_ENDL;
+    }
+    // else
+    // {
+    //  // Figure out the filename of the second life log
     //    LLCore::HttpRequest::setStaticPolicyOption(LLCore::HttpRequest::PO_CA_FILE,
     //        LLCore::HttpRequest::GLOBAL_POLICY_ID, gDirUtilp->getCAFile(), NULL);
-    //    
-	//	mFileMap["SecondLifeLog"] = gDirUtilp->getExpandedFilename(LL_PATH_DUMP,"SecondLife.log");
+    //
+    //  mFileMap["SecondLifeLog"] = gDirUtilp->getExpandedFilename(LL_PATH_DUMP,"SecondLife.log");
     //  mFileMap["SettingsXml"] = gDirUtilp->getExpandedFilename(LL_PATH_USER_SETTINGS,"settings.xml");
-	// }
+    // }
 
     // if (!gDirUtilp->fileExists(mFileMap["SecondLifeLog"]) ) //We would prefer to get this from the per-run but here's our fallback.
     // {
     //    mFileMap["SecondLifeLog"] = gDirUtilp->getExpandedFilename(LL_PATH_LOGS,"SecondLife.old");
     // }
-=======
-        }
-
-        LL_INFOS("CRASHREPORT") << "Using log file from debug log " << mFileMap["SecondLifeLog"] << LL_ENDL;
-        LL_INFOS("CRASHREPORT") << "Using settings file from debug log " << mFileMap["SettingsXml"] << LL_ENDL;
-    }
-    else
-    {
-        // Figure out the filename of the second life log
-        LLCore::HttpRequest::setStaticPolicyOption(LLCore::HttpRequest::PO_CA_FILE,
-            LLCore::HttpRequest::GLOBAL_POLICY_ID, gDirUtilp->getCAFile(), NULL);
-
-        mFileMap["SecondLifeLog"] = gDirUtilp->getExpandedFilename(LL_PATH_DUMP,"SecondLife.log");
-        mFileMap["SettingsXml"] = gDirUtilp->getExpandedFilename(LL_PATH_USER_SETTINGS,"settings.xml");
-    }
-
-    if (!gDirUtilp->fileExists(mFileMap["SecondLifeLog"]) ) //We would prefer to get this from the per-run but here's our fallback.
-    {
-        mFileMap["SecondLifeLog"] = gDirUtilp->getExpandedFilename(LL_PATH_LOGS,"SecondLife.old");
-    }
->>>>>>> 38c2a5bd
 
     gatherPlatformSpecificFiles();
 
-	mFileMap.erase( "SecondLifeLog" ); // <FS:ND/> Don't send any Firestorm.log. It's likely huge and won't help for crashdump processing.
-	mDebugLog.erase( "SLLog" ); // <FS:ND/> Remove SLLog, as it's a path that contains the OS user name.
-	
+    mFileMap.erase( "SecondLifeLog" ); // <FS:ND/> Don't send any Firestorm.log. It's likely huge and won't help for crashdump processing.
+    mDebugLog.erase( "SLLog" ); // <FS:ND/> Remove SLLog, as it's a path that contains the OS user name.
+
 
     if ( has_logs && (mFileMap["CrashHostUrl"] != "") )
     {
         mCrashHost = mFileMap["CrashHostUrl"];
     }
-	// <FS:ND> Might hardcode mCrashHost to crashlogs.phoenixviewer.com if unset
-
-<<<<<<< HEAD
-	// <FS:ND> Do not send out crash reports to Linden Labs. They won't have much use for them without symbols.
-	//default to agni, per product
-	//mAltCrashHost = "http://viewercrashreport.agni.lindenlab.com/cgi-bin/viewercrashreceiver.py";
-
-	// </FS:ND>
-=======
+    // <FS:ND> Might hardcode mCrashHost to crashlogs.phoenixviewer.com if unset
+
+    // <FS:ND> Do not send out crash reports to Linden Labs. They won't have much use for them without symbols.
     //default to agni, per product
-    mAltCrashHost = "http://viewercrashreport.agni.lindenlab.com/cgi-bin/viewercrashreceiver.py";
->>>>>>> 38c2a5bd
+    //mAltCrashHost = "http://viewercrashreport.agni.lindenlab.com/cgi-bin/viewercrashreceiver.py";
+
+    // </FS:ND>
 
     mCrashInfo["DebugLog"] = mDebugLog;
     mFileMap["StatsLog"] = gDirUtilp->getExpandedFilename(LL_PATH_DUMP,"stats.log");
 
-<<<<<<< HEAD
-	// <FS:ND> We're not using this. We do not send a LLSD xml with all data embedded.
-	//for(std::map<std::string, std::string>::iterator itr = mFileMap.begin(); itr != mFileMap.end(); ++itr)
-	//{
+    updateApplication("Encoding files...");
+
+    // <FS:ND> We're not using this. We do not send a LLSD xml with all data embedded.
+    //for(std::map<std::string, std::string>::iterator itr = mFileMap.begin(); itr != mFileMap.end(); ++itr)
+    //{
         //std::string file = (*itr).second;
         //if (!file.empty())
         //{
@@ -399,52 +339,11 @@
         //{
         //    LL_DEBUGS("CRASHREPORT") << "empty file in list for " << itr->first << LL_ENDL;
         //}
-	//}
-	// </FS:ND>
-	
-	std::string minidump_path;
-	// Add minidump as binary.
-=======
-    updateApplication("Encoding files...");
-
-    for(std::map<std::string, std::string>::iterator itr = mFileMap.begin(); itr != mFileMap.end(); ++itr)
-    {
-        std::string file = (*itr).second;
-        if (!file.empty())
-        {
-            LL_DEBUGS("CRASHREPORT") << "trying to read " << itr->first << ": " << file << LL_ENDL;
-            llifstream f(file.c_str());
-            if(f.is_open())
-            {
-                std::stringstream s;
-                s << f.rdbuf();
-
-                std::string crash_info = s.str();
-                if(itr->first == "SecondLifeLog")
-                {
-                    if(!mCrashInfo["DebugLog"].has("StartupState"))
-                    {
-                        mCrashInfo["DebugLog"]["StartupState"] = getStartupStateFromLog(crash_info);
-                    }
-                    trimSLLog(crash_info);
-                }
-
-                mCrashInfo[(*itr).first] = LLStringFn::strip_invalid_xml(rawstr_to_utf8(crash_info));
-            }
-            else
-            {
-                LL_WARNS("CRASHREPORT") << "Failed to open file " << file << LL_ENDL;
-            }
-        }
-        else
-        {
-            LL_DEBUGS("CRASHREPORT") << "empty file in list for " << itr->first << LL_ENDL;
-        }
-    }
+    //}
+    // </FS:ND>
 
     std::string minidump_path;
     // Add minidump as binary.
->>>>>>> 38c2a5bd
     bool has_minidump = mDebugLog.has("MinidumpPath");
 
     if (has_minidump)
@@ -502,28 +401,28 @@
         LL_WARNS("CRASHREPORT") << "readMinidump returned no minidump" << LL_ENDL;
     }
 
-	// <FS:ND> Put minidump file into mFileMap. Otherwise it does not get uploaded to the crashlog server.
-	if( has_minidump )
-	{
-		std::string fullName = mDebugLog["MinidumpPath"];
-		std::string dmpName( fullName );
-		if( dmpName.size() )
-		{
-			size_t nStart( dmpName.size()-1 );
-			for( std::string::reverse_iterator itr = dmpName.rbegin(); itr != dmpName.rend(); ++itr )
-			{
-				if( *itr == '/' || *itr == '\\' )
-					break;
-
-				--nStart;
-			}
-
-			dmpName = dmpName.substr( nStart+1 );
-		}
-
-		mFileMap[ dmpName ] = fullName;
-	}
-	// </FS:ND>
+    // <FS:ND> Put minidump file into mFileMap. Otherwise it does not get uploaded to the crashlog server.
+    if( has_minidump )
+    {
+        std::string fullName = mDebugLog["MinidumpPath"];
+        std::string dmpName( fullName );
+        if( dmpName.size() )
+        {
+            size_t nStart( dmpName.size()-1 );
+            for( std::string::reverse_iterator itr = dmpName.rbegin(); itr != dmpName.rend(); ++itr )
+            {
+                if( *itr == '/' || *itr == '\\' )
+                    break;
+
+                --nStart;
+            }
+
+            dmpName = dmpName.substr( nStart+1 );
+        }
+
+        mFileMap[ dmpName ] = fullName;
+    }
+    // </FS:ND>
 }
 
 LLSD LLCrashLogger::constructPostData()
@@ -536,53 +435,6 @@
 // <FS:Ansariel> Restore crash report user settings
 S32 LLCrashLogger::loadCrashBehaviorSetting()
 {
-	// First check user_settings (in the user's home dir)
-	std::string filename = gDirUtilp->getExpandedFilename(LL_PATH_USER_SETTINGS, CRASH_SETTINGS_FILE);
-	if (! mCrashSettings.loadFromFile(filename))
-	{
-		// Next check app_settings (in the SL program dir)
-		std::string filename = gDirUtilp->getExpandedFilename(LL_PATH_APP_SETTINGS, CRASH_SETTINGS_FILE);
-		mCrashSettings.loadFromFile(filename);
-	}
-
-	// If we didn't load any files above, this will return the default
-	S32 value = mCrashSettings.getS32("CrashSubmitBehavior");
-
-	// Whatever value we got, make sure it's valid
-	switch (value)
-	{
-	case CRASH_BEHAVIOR_NEVER_SEND:
-		return CRASH_BEHAVIOR_NEVER_SEND;
-	case CRASH_BEHAVIOR_ALWAYS_SEND:
-		return CRASH_BEHAVIOR_ALWAYS_SEND;
-	}
-
-	return CRASH_BEHAVIOR_ASK;
-}
-
-bool LLCrashLogger::saveCrashBehaviorSetting(S32 crash_behavior)
-{
-	switch (crash_behavior)
-	{
-	case CRASH_BEHAVIOR_ASK:
-	case CRASH_BEHAVIOR_NEVER_SEND:
-	case CRASH_BEHAVIOR_ALWAYS_SEND:
-		break;
-	default:
-		return false;
-	}
-
-	mCrashSettings.setS32("CrashSubmitBehavior", crash_behavior);
-	std::string filename = gDirUtilp->getExpandedFilename(LL_PATH_USER_SETTINGS, CRASH_SETTINGS_FILE);
-	mCrashSettings.saveToFile(filename, FALSE);
-
-	return true;
-}
-// </FS:Ansariel>
-
-std::string LLCrashLogger::loadCrashURLSetting()
-{
-
     // First check user_settings (in the user's home dir)
     std::string filename = gDirUtilp->getExpandedFilename(LL_PATH_USER_SETTINGS, CRASH_SETTINGS_FILE);
     if (! mCrashSettings.loadFromFile(filename))
@@ -592,6 +444,53 @@
         mCrashSettings.loadFromFile(filename);
     }
 
+    // If we didn't load any files above, this will return the default
+    S32 value = mCrashSettings.getS32("CrashSubmitBehavior");
+
+    // Whatever value we got, make sure it's valid
+    switch (value)
+    {
+    case CRASH_BEHAVIOR_NEVER_SEND:
+        return CRASH_BEHAVIOR_NEVER_SEND;
+    case CRASH_BEHAVIOR_ALWAYS_SEND:
+        return CRASH_BEHAVIOR_ALWAYS_SEND;
+    }
+
+    return CRASH_BEHAVIOR_ASK;
+}
+
+bool LLCrashLogger::saveCrashBehaviorSetting(S32 crash_behavior)
+{
+    switch (crash_behavior)
+    {
+    case CRASH_BEHAVIOR_ASK:
+    case CRASH_BEHAVIOR_NEVER_SEND:
+    case CRASH_BEHAVIOR_ALWAYS_SEND:
+        break;
+    default:
+        return false;
+    }
+
+    mCrashSettings.setS32("CrashSubmitBehavior", crash_behavior);
+    std::string filename = gDirUtilp->getExpandedFilename(LL_PATH_USER_SETTINGS, CRASH_SETTINGS_FILE);
+    mCrashSettings.saveToFile(filename, FALSE);
+
+    return true;
+}
+// </FS:Ansariel>
+
+std::string LLCrashLogger::loadCrashURLSetting()
+{
+
+    // First check user_settings (in the user's home dir)
+    std::string filename = gDirUtilp->getExpandedFilename(LL_PATH_USER_SETTINGS, CRASH_SETTINGS_FILE);
+    if (! mCrashSettings.loadFromFile(filename))
+    {
+        // Next check app_settings (in the SL program dir)
+        std::string filename = gDirUtilp->getExpandedFilename(LL_PATH_APP_SETTINGS, CRASH_SETTINGS_FILE);
+        mCrashSettings.loadFromFile(filename);
+    }
+
     if (! mCrashSettings.controlExists("CrashHostUrl"))
     {
         return "";
@@ -605,13 +504,13 @@
 // [SL:KB] - Patch: Viewer-CrashReporting | Checked: 2011-03-24 (Catznip-2.6.0a) | Added: Catznip-2.6.0a
 std::string getFormDataField(const std::string& strFieldName, const std::string& strFieldValue, const std::string& strBoundary)
 {
-	std::ostringstream streamFormPart;
-
-	streamFormPart << "--" << strBoundary << "\r\n"
-		<< "Content-Disposition: form-data; name=\"" << strFieldName << "\"\r\n\r\n"
-		<< strFieldValue << "\r\n";
-
-	return streamFormPart.str();
+    std::ostringstream streamFormPart;
+
+    streamFormPart << "--" << strBoundary << "\r\n"
+        << "Content-Disposition: form-data; name=\"" << strFieldName << "\"\r\n\r\n"
+        << strFieldValue << "\r\n";
+
+    return streamFormPart.str();
 }
 // [/SL:KB]
 
@@ -659,16 +558,10 @@
 {
 
     gDirUtilp->setDumpDir( dump_dir );
-<<<<<<< HEAD
-    
+
     // std::string dump_path = gDirUtilp->getExpandedFilename(LL_PATH_LOGS,
     //                                                        "SecondLifeCrashReport");
     std::string dump_path = gDirUtilp->getExpandedFilename(LL_PATH_LOGS, "FirestormCrashReport");
-=======
-
-    std::string dump_path = gDirUtilp->getExpandedFilename(LL_PATH_LOGS,
-                                                           "SecondLifeCrashReport");
->>>>>>> 38c2a5bd
     std::string report_file = dump_path + ".log";
 
     LL_DEBUGS("CRASHREPORT") << "sending " << report_file << LL_ENDL;
@@ -694,39 +587,23 @@
         std::string msg = "Using override crash server... ";
         msg = msg+mCrashHost.c_str();
         updateApplication(msg.c_str());
-<<<<<<< HEAD
-        
-		sent = runCrashLogPost(mCrashHost, post_data, std::string("Sending to server"), CRASH_UPLOAD_RETRIES, CRASH_UPLOAD_TIMEOUT);
-	}
-    
-	// <FS:ND> We do not send to mAltCrashHost ever.
-
-	// if(!sent)
-	// {
+
+        sent = runCrashLogPost(mCrashHost, post_data, std::string("Sending to server"), CRASH_UPLOAD_RETRIES, CRASH_UPLOAD_TIMEOUT);
+    }
+
+    // <FS:ND> We do not send to mAltCrashHost ever.
+
+    // if(!sent)
+    // {
         //updateApplication("Using default server...");
-	// 	sent = runCrashLogPost(mAltCrashHost, post_data, std::string("Sending to alternate server"), CRASH_UPLOAD_RETRIES, CRASH_UPLOAD_TIMEOUT);
-	// }
-
-	// </FS:ND>
-    
-	mSentCrashLogs = sent;
-    
-	return sent;
-=======
-
-        sent = runCrashLogPost(mCrashHost, post_data, std::string("Sending to server"), CRASH_UPLOAD_RETRIES, CRASH_UPLOAD_TIMEOUT);
-    }
-
-    if(!sent)
-    {
-        updateApplication("Using default server...");
-        sent = runCrashLogPost(mAltCrashHost, post_data, std::string("Sending to default server"), CRASH_UPLOAD_RETRIES, CRASH_UPLOAD_TIMEOUT);
-    }
+    //  sent = runCrashLogPost(mAltCrashHost, post_data, std::string("Sending to alternate server"), CRASH_UPLOAD_RETRIES, CRASH_UPLOAD_TIMEOUT);
+    // }
+
+    // </FS:ND>
 
     mSentCrashLogs = sent;
 
     return sent;
->>>>>>> 38c2a5bd
 }
 
 bool LLCrashLogger::sendCrashLogs()
@@ -744,15 +621,12 @@
         rec["procname"]=opts["procname"];
     }
 
-<<<<<<< HEAD
-	// <FS:ND> Try to send the current crash right away, if that fails queue it for next time.
-	if( rec && rec.has("dumpdir") )
-		if( !sendCrashLog( rec["dumpdir"].asString() ) )
-			newlocks.append(rec);
-	// </FS:ND>
-	
-=======
->>>>>>> 38c2a5bd
+    // <FS:ND> Try to send the current crash right away, if that fails queue it for next time.
+    if( rec && rec.has("dumpdir") )
+        if( !sendCrashLog( rec["dumpdir"].asString() ) )
+            newlocks.append(rec);
+    // </FS:ND>
+
     if (locks.isArray())
     {
         for (LLSD::array_iterator lock=locks.beginArray();
@@ -790,21 +664,13 @@
         }
     }
 
-<<<<<<< HEAD
-	// <FS:ND> We want this appended right away, or this crash only gets send the next time the crashreporter runs.
+    // <FS:ND> We want this appended right away, or this crash only gets send the next time the crashreporter runs.
     //if (rec)
     //{
     //    newlocks.append(rec);
     //}
-	// </FS:ND>
-    
-=======
-    if (rec)
-    {
-        newlocks.append(rec);
-    }
-
->>>>>>> 38c2a5bd
+    // </FS:ND>
+
     mKeyMaster.putProcessList(newlocks);
     return true;
 }
@@ -820,31 +686,21 @@
 
     LLCore::LLHttp::initialize();
 
-<<<<<<< HEAD
-	// We assume that all the logs we're looking for reside on the current drive
+    // We assume that all the logs we're looking for reside on the current drive
 #if ADDRESS_SIZE == 64
-	gDirUtilp->initAppDirs( "Firestorm_x64" );
+    gDirUtilp->initAppDirs( "Firestorm_x64" );
 #else
-	gDirUtilp->initAppDirs("Firestorm");
+    gDirUtilp->initAppDirs("Firestorm");
 #endif
-=======
-    // We assume that all the logs we're looking for reside on the current drive
-    gDirUtilp->initAppDirs("SecondLife");
->>>>>>> 38c2a5bd
 
     LLError::initForApplication(gDirUtilp->getExpandedFilename(LL_PATH_USER_SETTINGS, ""), gDirUtilp->getExpandedFilename(LL_PATH_APP_SETTINGS, ""));
 
-<<<<<<< HEAD
-	// Default to the product name "Second Life" (this is overridden by the -name argument)
-	
-	// <FS:ND> Change default to Firestorm
-	//	mProductName = "Second Life";
-	mProductName = "Firestorm";
-	// </FS:ND>
-=======
     // Default to the product name "Second Life" (this is overridden by the -name argument)
-    mProductName = "Second Life";
->>>>>>> 38c2a5bd
+
+    // <FS:ND> Change default to Firestorm
+    //  mProductName = "Second Life";
+    mProductName = "Firestorm";
+    // </FS:ND>
 
     // Rename current log file to ".old"
     std::string old_log_file = gDirUtilp->getExpandedFilename(LL_PATH_LOGS, "crashreport.log.old");
@@ -882,31 +738,23 @@
     }
 
     mCrashSettings.declareS32("CrashSubmitBehavior", CRASH_BEHAVIOR_ALWAYS_SEND,
-<<<<<<< HEAD
-							  "Controls behavior when viewer crashes "
-							  "(0 = ask before sending crash report, "
-							  "1 = always send crash report, "
-							  "2 = never send crash report)");
-    
-	// <FS:Ansariel> Restore crash report user settings
-	LL_INFOS("CRASHREPORT") << "Loading crash behavior setting" << LL_ENDL;
-	mCrashBehavior = loadCrashBehaviorSetting();
-
-	// If user doesn't want to send, bail out
-	if (mCrashBehavior == CRASH_BEHAVIOR_NEVER_SEND)
-	{
-		LL_INFOS("CRASHREPORT") << "Crash behavior is never_send, quitting" << LL_ENDL;
-		return false;
-	}
-	// </FS:Ansariel>
-    
-=======
                               "Controls behavior when viewer crashes "
                               "(0 = ask before sending crash report, "
                               "1 = always send crash report, "
                               "2 = never send crash report)");
 
->>>>>>> 38c2a5bd
+    // <FS:Ansariel> Restore crash report user settings
+    LL_INFOS("CRASHREPORT") << "Loading crash behavior setting" << LL_ENDL;
+    mCrashBehavior = loadCrashBehaviorSetting();
+
+    // If user doesn't want to send, bail out
+    if (mCrashBehavior == CRASH_BEHAVIOR_NEVER_SEND)
+    {
+        LL_INFOS("CRASHREPORT") << "Crash behavior is never_send, quitting" << LL_ENDL;
+        return false;
+    }
+    // </FS:Ansariel>
+
     init_curl();
     LLCore::HttpRequest::createService();
     LLCore::HttpRequest::startThread();
