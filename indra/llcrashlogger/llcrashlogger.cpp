--- conflicted
+++ resolved
@@ -50,30 +50,14 @@
 #include <curl/curl.h>
 #include <openssl/crypto.h>
 
-<<<<<<< HEAD
-
-=======
->>>>>>> 050d2fef
 // [SL:KB] - Patch: Viewer-CrashLookup | Checked: 2011-03-24 (Catznip-2.6.0a) | Added: Catznip-2.6.0a
 #ifdef LL_WINDOWS
     #include <shellapi.h>
 #endif // LL_WINDOWS
 // [/SL:KB]
 
-<<<<<<< HEAD
-
-BOOL gBreak = false;
-BOOL gSent = false;
-=======
 bool gBreak = false;
 bool gSent = false;
-
-// <FS:CR> Various missing prototypes
-void trimSLLog(std::string& sllog);
-std::string getFormDataField(const std::string& strFieldName, const std::string& strFieldValue, const std::string& strBoundary);
-std::string getStartupStateFromLog(std::string& sllog);
-// </FS:CR>
->>>>>>> 050d2fef
 
 // <FS:CR> Various missing prototypes
 void trimSLLog(std::string& sllog);
@@ -162,11 +146,7 @@
     std::string startup_state = "STATE_FIRST";
     std::string startup_token = "Startup state changing from ";
 
-<<<<<<< HEAD
-    size_t index = sllog.rfind(startup_token);
-=======
     auto index = sllog.rfind(startup_token);
->>>>>>> 050d2fef
     if (index != std::string::npos || index + startup_token.length() > sllog.length()) {
         return startup_state;
     }
@@ -491,11 +471,7 @@
 
     mCrashSettings.setS32("CrashSubmitBehavior", crash_behavior);
     std::string filename = gDirUtilp->getExpandedFilename(LL_PATH_USER_SETTINGS, CRASH_SETTINGS_FILE);
-<<<<<<< HEAD
-    mCrashSettings.saveToFile(filename, FALSE);
-=======
     mCrashSettings.saveToFile(filename, false);
->>>>>>> 050d2fef
 
     return true;
 }
