--- conflicted
+++ resolved
@@ -42,15 +42,22 @@
 #include "llsdserialize.h"
 #include "llsdserialize.h"
 #include "llproxy.h"
-<<<<<<< HEAD
- 
+#include "llcorehttputil.h"
+#include "llhttpsdhandler.h"
+#include "httpcommon.h"
+#include "httpresponse.h"
+
+#include <curl/curl.h>
+#include <openssl/crypto.h>
+
+
 // [SL:KB] - Patch: Viewer-CrashLookup | Checked: 2011-03-24 (Catznip-2.6.0a) | Added: Catznip-2.6.0a
 #ifdef LL_WINDOWS
 	#include <shellapi.h>
 #endif // LL_WINDOWS
 // [/SL:KB]
 
-LLPumpIO* gServicePump = NULL;
+
 BOOL gBreak = false;
 BOOL gSent = false;
 
@@ -60,24 +67,10 @@
 std::string getStartupStateFromLog(std::string& sllog);
 // </FS:CR>
 
-class LLCrashLoggerResponder : public LLHTTPClient::Responder
-=======
-#include "llcorehttputil.h"
-#include "llhttpsdhandler.h"
-#include "httpcommon.h"
-#include "httpresponse.h"
-
-#include <curl/curl.h>
-#include <openssl/crypto.h>
-
-BOOL gBreak = false;
-BOOL gSent = false;
-
 int LLCrashLogger::ssl_mutex_count = 0;
 LLCoreInt::HttpMutex ** LLCrashLogger::ssl_mutex_list = NULL;
 
 class LLCrashLoggerHandler : public LLHttpSDHandler
->>>>>>> abf9ccb0
 {
     LOG_CLASS(LLCrashLoggerHandler);
 public:
@@ -261,36 +254,20 @@
 		LL_INFOS() << "Using log file from debug log " << mFileMap["SecondLifeLog"] << LL_ENDL;
 		LL_INFOS() << "Using settings file from debug log " << mFileMap["SettingsXml"] << LL_ENDL;
 	}
-<<<<<<< HEAD
 	// else
 	// {
 	//	// Figure out the filename of the second life log
-	//	LLCurl::setCAFile(gDirUtilp->getCAFile());
+    //    LLCore::HttpRequest::setStaticPolicyOption(LLCore::HttpRequest::PO_CA_FILE,
+    //        LLCore::HttpRequest::GLOBAL_POLICY_ID, gDirUtilp->getCAFile(), NULL);
     //    
 	//	mFileMap["SecondLifeLog"] = gDirUtilp->getExpandedFilename(LL_PATH_DUMP,"SecondLife.log");
-    //    mFileMap["SettingsXml"] = gDirUtilp->getExpandedFilename(LL_PATH_USER_SETTINGS,"settings.xml");
+    //  mFileMap["SettingsXml"] = gDirUtilp->getExpandedFilename(LL_PATH_USER_SETTINGS,"settings.xml");
 	// }
 
     // if (!gDirUtilp->fileExists(mFileMap["SecondLifeLog"]) ) //We would prefer to get this from the per-run but here's our fallback.
     // {
     //    mFileMap["SecondLifeLog"] = gDirUtilp->getExpandedFilename(LL_PATH_LOGS,"SecondLife.old");
     // }
-=======
-	else
-	{
-		// Figure out the filename of the second life log
-        LLCore::HttpRequest::setStaticPolicyOption(LLCore::HttpRequest::PO_CA_FILE,
-            LLCore::HttpRequest::GLOBAL_POLICY_ID, gDirUtilp->getCAFile(), NULL);
-        
-		mFileMap["SecondLifeLog"] = gDirUtilp->getExpandedFilename(LL_PATH_DUMP,"SecondLife.log");
-        mFileMap["SettingsXml"] = gDirUtilp->getExpandedFilename(LL_PATH_USER_SETTINGS,"settings.xml");
-	}
-
-    if (!gDirUtilp->fileExists(mFileMap["SecondLifeLog"]) ) //We would prefer to get this from the per-run but here's our fallback.
-    {
-        mFileMap["SecondLifeLog"] = gDirUtilp->getExpandedFilename(LL_PATH_LOGS,"SecondLife.old");
-    }
->>>>>>> abf9ccb0
 
 	gatherPlatformSpecificFiles();
 
@@ -508,106 +485,12 @@
 
 	for(int i = 0; i < retries; ++i)
 	{
-<<<<<<< HEAD
-		//status_message = llformat("%s, try %d...", msg.c_str(), i+1);
-//		LLHTTPClient::post(host, data, new LLCrashLoggerResponder(), timeout);
-// [SL:KB] - Patch: Viewer-CrashReporting | Checked: 2011-03-24 (Catznip-2.6.0a) | Modified: Catznip-2.6.0a
-		static const std::string BOUNDARY("------------abcdef012345xyZ");
-
-		LLSD headers = LLSD::emptyMap();
-
-		headers["Accept"] = "*/*";
-		headers["Content-Type"] = "multipart/form-data; boundary=" + BOUNDARY;
-
-		std::ostringstream body;
-
-		/*
-		 * Send viewer information for the upload handler's benefit
-		 */
-		if (mDebugLog.has("ClientInfo"))
-		{
-			body << getFormDataField("viewer_channel", mDebugLog["ClientInfo"]["Name"], BOUNDARY);
-			body << getFormDataField("viewer_version", mDebugLog["ClientInfo"]["Version"], BOUNDARY);
-			body << getFormDataField("viewer_platform", mDebugLog["ClientInfo"]["Platform"], BOUNDARY);
-
-// <FS:ND> Add which flavor of FS generated an error
-			body << getFormDataField("viewer_flavor", mDebugLog["ClientInfo"]["Flavor"], BOUNDARY );
-// </FS:ND>
-		}
-
-		/*
-		 * Include crash analysis pony
-		 */
-		if (mCrashLookup)
-		{
-			body << getFormDataField("crash_module_name", mCrashLookup->getModuleName(), BOUNDARY);
-			body << getFormDataField("crash_module_version", llformat("%I64d", mCrashLookup->getModuleVersion()), BOUNDARY);
-			body << getFormDataField("crash_module_versionstring", mCrashLookup->getModuleVersionString(), BOUNDARY);
-			body << getFormDataField("crash_module_displacement", llformat("%I64d", mCrashLookup->getModuleDisplacement()), BOUNDARY);
-		}
-
-		/*
-		 * Add the actual crash logs
-		 */
-		for (std::map<std::string, std::string>::const_iterator itFile = mFileMap.begin(), endFile = mFileMap.end();
-				itFile != endFile; ++itFile)
-		{
-			if (itFile->second.empty())
-				continue;
-
-			body << "--" << BOUNDARY << "\r\n"
-				 <<	"Content-Disposition: form-data; name=\"crash_report[]\"; "
-				 << "filename=\"" << gDirUtilp->getBaseFileName(itFile->second) << "\"\r\n"
-				 << "Content-Type: application/octet-stream"
-				 << "\r\n\r\n";
-
-			// <FS:ND> Linux wants a char const * here
-			// llifstream fstream(itFile->second, std::iostream::binary | std::iostream::out);
-			llifstream fstream(itFile->second.c_str(), std::iostream::binary | std::iostream::out);
-			// </FS:ND>
-
-			if (fstream.is_open())
-			{
-				fstream.seekg(0, std::ios::end);
-
-				U32 fileSize = fstream.tellg();
-				fstream.seekg(0, std::ios::beg);
-				std::vector<char> fileBuffer(fileSize);
-
-				fstream.read(&fileBuffer[0], fileSize);
-				body.write(&fileBuffer[0], fileSize);
-
-				fstream.close();
-			}
-
-			body <<	"\r\n";
-		}
-
-		/*
-		 * Close the post
-		 */
-		body << "--" << BOUNDARY << "--\r\n";
-
-		// postRaw() takes ownership of the buffer and releases it later.
-		size_t size = body.str().size();
-		U8 *data = new U8[size];
-		memcpy(data, body.str().data(), size);
-
-		// Send request
-		LLHTTPClient::postRaw(host, data, size, new LLCrashLoggerResponder(), headers);
-// [/SL:KB]
-		//updateApplication(llformat("%s, try %d...", msg.c_str(), i+1));
-		//LLHTTPClient::post(host, data, new LLCrashLoggerResponder(), timeout);
-
-		while(!gBreak)
-=======
 		updateApplication(llformat("%s, try %d...", msg.c_str(), i+1));
 
         LLCoreHttpUtil::requestPostWithLLSD(httpRequest.get(), LLCore::HttpRequest::DEFAULT_POLICY_ID, 0,
             host, data, httpOpts, LLCore::HttpHeaders::ptr_t(), LLCore::HttpHandler::ptr_t(new LLCrashLoggerHandler));
 
         while(!gBreak)
->>>>>>> abf9ccb0
 		{
 			updateApplication(); // No new message, just pump the IO
             httpRequest->update(0L);
