 /**
* @file llcrashlogger.cpp
* @brief Crash logger implementation
*
* $LicenseInfo:firstyear=2003&license=viewerlgpl$
* Second Life Viewer Source Code
* Copyright (C) 2010, Linden Research, Inc.
*
* This library is free software; you can redistribute it and/or
* modify it under the terms of the GNU Lesser General Public
* License as published by the Free Software Foundation;
* version 2.1 of the License only.
*
* This library is distributed in the hope that it will be useful,
* but WITHOUT ANY WARRANTY; without even the implied warranty of
* MERCHANTABILITY or FITNESS FOR A PARTICULAR PURPOSE.  See the GNU
* Lesser General Public License for more details.
*
* You should have received a copy of the GNU Lesser General Public
* License along with this library; if not, write to the Free Software
* Foundation, Inc., 51 Franklin Street, Fifth Floor, Boston, MA  02110-1301  USA
*
* Linden Research, Inc., 945 Battery Street, San Francisco, CA  94111  USA
* $/LicenseInfo$
*/

#include <cstdio>
#include <cstdlib>
#include <sstream>
#include <map>

#include "llcrashlogger.h"
#include "llcrashlock.h"
#include "linden_common.h"
#include "llstring.h"
#include "indra_constants.h"    // CRASH_BEHAVIOR_...
#include "llerror.h"
#include "llerrorcontrol.h"
#include "lltimer.h"
#include "lldir.h"
#include "llfile.h"
#include "llsdserialize.h"
#include "llproxy.h"
#include "llcorehttputil.h"
#include "llhttpsdhandler.h"
#include "httpcommon.h"
#include "httpresponse.h"
#include "llcleanup.h"

#include <curl/curl.h>
#include <openssl/crypto.h>

// [SL:KB] - Patch: Viewer-CrashLookup | Checked: 2011-03-24 (Catznip-2.6.0a) | Added: Catznip-2.6.0a
#ifdef LL_WINDOWS
<<<<<<< HEAD
	#include <shellapi.h>
=======
    #include <shellapi.h>
>>>>>>> 1a8a5404
#endif // LL_WINDOWS
// [/SL:KB]

bool gBreak = false;
bool gSent = false;

// <FS:CR> Various missing prototypes
void trimSLLog(std::string& sllog);
std::string getFormDataField(const std::string& strFieldName, const std::string& strFieldValue, const std::string& strBoundary);
std::string getStartupStateFromLog(std::string& sllog);
// </FS:CR>

int LLCrashLogger::ssl_mutex_count = 0;
LLCoreInt::HttpMutex ** LLCrashLogger::ssl_mutex_list = NULL;

#define CRASH_UPLOAD_RETRIES 3 /* seconds */
#define CRASH_UPLOAD_TIMEOUT 180 /* seconds */

class LLCrashLoggerHandler : public LLHttpSDHandler
{
    LOG_CLASS(LLCrashLoggerHandler);
public:
    LLCrashLoggerHandler() {}

protected:
    virtual void onSuccess(LLCore::HttpResponse * response, const LLSD &content);
    virtual void onFailure(LLCore::HttpResponse * response, LLCore::HttpStatus status);

};

void LLCrashLoggerHandler::onSuccess(LLCore::HttpResponse * response, const LLSD &content)
{
    LL_DEBUGS("CRASHREPORT") << "Request to " << response->getRequestURL() << "succeeded" << LL_ENDL;
    gBreak = true;
    gSent = true;
}

void LLCrashLoggerHandler::onFailure(LLCore::HttpResponse * response, LLCore::HttpStatus status)
{
    LL_WARNS("CRASHREPORT") << "Request to " << response->getRequestURL()
                            << " failed: " << status.toString() << LL_ENDL;
    gBreak = true;
}

LLCrashLogger::LLCrashLogger() :
// [SL:KB] - Patch: Viewer-CrashLookup | Checked: 2011-03-24 (Catznip-2.6.0a) | Added: Catznip-2.6.0a
<<<<<<< HEAD
	mCrashLookup(NULL),
// [/SL:KB]
	mCrashBehavior(CRASH_BEHAVIOR_ASK),
	mCrashInPreviousExec(false),
	mCrashSettings("CrashSettings"),
	mSentCrashLogs(false),
	mCrashHost("")
=======
    mCrashLookup(NULL),
// [/SL:KB]
    mCrashBehavior(CRASH_BEHAVIOR_ASK),
    mCrashInPreviousExec(false),
    mCrashSettings("CrashSettings"),
    mSentCrashLogs(false),
    mCrashHost("")
>>>>>>> 1a8a5404
{
}

LLCrashLogger::~LLCrashLogger()
{

}

// TRIM_SIZE must remain larger than LINE_SEARCH_SIZE.
const int TRIM_SIZE = 128000;
const int LINE_SEARCH_DIST = 500;
const std::string SKIP_TEXT = "\n ...Skipping... \n";
void trimSLLog(std::string& sllog)
{
    if(sllog.length() > TRIM_SIZE * 2)
    {
        std::string::iterator head = sllog.begin() + TRIM_SIZE;
        std::string::iterator tail = sllog.begin() + sllog.length() - TRIM_SIZE;
        std::string::iterator new_head = std::find(head, head - LINE_SEARCH_DIST, '\n');
        if(new_head != head - LINE_SEARCH_DIST)
        {
            head = new_head;
        }

        std::string::iterator new_tail = std::find(tail, tail + LINE_SEARCH_DIST, '\n');
        if(new_tail != tail + LINE_SEARCH_DIST)
        {
            tail = new_tail;
        }

        sllog.erase(head, tail);
        sllog.insert(head, SKIP_TEXT.begin(), SKIP_TEXT.end());
    }
}

std::string getStartupStateFromLog(std::string& sllog)
{
<<<<<<< HEAD
	std::string startup_state = "STATE_FIRST";
	std::string startup_token = "Startup state changing from ";

	size_t index = sllog.rfind(startup_token);
	if (index != std::string::npos || index + startup_token.length() > sllog.length()) {
		return startup_state;
	}

	// find new line
	char cur_char = sllog[index + startup_token.length()];
	std::string::size_type newline_loc = index + startup_token.length();
	while(cur_char != '\n' && newline_loc < sllog.length())
	{
		newline_loc++;
		cur_char = sllog[newline_loc];
	}
	
	// get substring and find location of " to "
	std::string state_line = sllog.substr(index, newline_loc - index);
	std::string::size_type state_index = state_line.find(" to ");
	startup_state = state_line.substr(state_index + 4, state_line.length() - state_index - 4);

	return startup_state;
=======
    std::string startup_state = "STATE_FIRST";
    std::string startup_token = "Startup state changing from ";

    size_t index = sllog.rfind(startup_token);
    if (index != std::string::npos || index + startup_token.length() > sllog.length()) {
        return startup_state;
    }

    // find new line
    char cur_char = sllog[index + startup_token.length()];
    std::string::size_type newline_loc = index + startup_token.length();
    while(cur_char != '\n' && newline_loc < sllog.length())
    {
        newline_loc++;
        cur_char = sllog[newline_loc];
    }

    // get substring and find location of " to "
    std::string state_line = sllog.substr(index, newline_loc - index);
    std::string::size_type state_index = state_line.find(" to ");
    startup_state = state_line.substr(state_index + 4, state_line.length() - state_index - 4);

    return startup_state;
>>>>>>> 1a8a5404
}

bool LLCrashLogger::readFromXML(LLSD& dest, const std::string& filename )
{
    std::string db_file_name = gDirUtilp->getExpandedFilename(LL_PATH_DUMP,filename);
    llifstream log_file(db_file_name.c_str());

    // Look for it in the given file
    if (log_file.is_open())
    {
        LLSDSerialize::fromXML(dest, log_file);
        log_file.close();
        return true;
    }
    else
    {
        LL_WARNS("CRASHREPORT") << "Failed to open " << db_file_name << LL_ENDL;
    }
    return false;
}

void LLCrashLogger::mergeLogs( LLSD src_sd )
{
    LLSD::map_iterator iter = src_sd.beginMap();
    LLSD::map_iterator end = src_sd.endMap();
    for( ; iter != end; ++iter)
    {
        mDebugLog[iter->first] = iter->second;
    }
}

bool LLCrashLogger::readMinidump(std::string minidump_path)
{
    size_t length=0;

<<<<<<< HEAD
	llifstream minidump_stream(minidump_path.c_str(), std::ios_base::in | std::ios_base::binary);
	if (minidump_stream.is_open())
	{
		minidump_stream.seekg(0, std::ios::end);
		length = (size_t)minidump_stream.tellg();
        LL_WARNS("CRASHREPORT") << "minidump length "<< length <<LL_ENDL;
		minidump_stream.seekg(0, std::ios::beg);

		LLSD::Binary data;
		data.resize(length);

		minidump_stream.read(reinterpret_cast<char *>(&(data[0])),length);
		minidump_stream.close();

		mCrashInfo["Minidump"] = data;
	}
=======
    llifstream minidump_stream(minidump_path.c_str(), std::ios_base::in | std::ios_base::binary);
    if (minidump_stream.is_open())
    {
        minidump_stream.seekg(0, std::ios::end);
        length = (size_t)minidump_stream.tellg();
        LL_WARNS("CRASHREPORT") << "minidump length "<< length <<LL_ENDL;
        minidump_stream.seekg(0, std::ios::beg);

        LLSD::Binary data;
        data.resize(length);

        minidump_stream.read(reinterpret_cast<char *>(&(data[0])),length);
        minidump_stream.close();

        mCrashInfo["Minidump"] = data;
    }
>>>>>>> 1a8a5404
    else
    {
        LL_WARNS("CRASHREPORT") << "failed to open minidump "<<minidump_path<<LL_ENDL;
    }

<<<<<<< HEAD
	return length > 0;
=======
    return length > 0;
>>>>>>> 1a8a5404
}

void LLCrashLogger::gatherFiles()
{
    updateApplication("Gathering logs...");

    LLSD static_sd;
    LLSD dynamic_sd;
    //if we ever want to change the endpoint we send crashes to
    //we can construct a file download ( a la feature table filename for example)
    //containing the new endpoint
    LLSD endpoint;
    std::string grid;
    std::string fqdn;

    bool has_logs = readFromXML( static_sd, "static_debug_info.log" );
    has_logs |= readFromXML( dynamic_sd, "dynamic_debug_info.log" );


    if ( has_logs )
    {
        mDebugLog = static_sd;
        mergeLogs(dynamic_sd);
        mCrashInPreviousExec = mDebugLog["CrashNotHandled"].asBoolean();

        mFileMap["SecondLifeLog"] = mDebugLog["SLLog"].asString();
        mFileMap["SettingsXml"] = mDebugLog["SettingsFilename"].asString();
        mFileMap["CrashHostUrl"] = loadCrashURLSetting();
        if(mDebugLog.has("CAFilename"))
        {
            LLCore::HttpRequest::setStaticPolicyOption(LLCore::HttpRequest::PO_CA_FILE,
                LLCore::HttpRequest::GLOBAL_POLICY_ID, mDebugLog["CAFilename"].asString(), NULL);
        }
        else
        {
            LLCore::HttpRequest::setStaticPolicyOption(LLCore::HttpRequest::PO_CA_FILE,
                LLCore::HttpRequest::GLOBAL_POLICY_ID, gDirUtilp->getCAFile(), NULL);
<<<<<<< HEAD
		}

		LL_INFOS("CRASHREPORT") << "Using log file from debug log " << mFileMap["SecondLifeLog"] << LL_ENDL;
		LL_INFOS("CRASHREPORT") << "Using settings file from debug log " << mFileMap["SettingsXml"] << LL_ENDL;
	}
	// else
	// {
	//	// Figure out the filename of the second life log
    //    LLCore::HttpRequest::setStaticPolicyOption(LLCore::HttpRequest::PO_CA_FILE,
    //        LLCore::HttpRequest::GLOBAL_POLICY_ID, gDirUtilp->getCAFile(), NULL);
    //    
	//	mFileMap["SecondLifeLog"] = gDirUtilp->getExpandedFilename(LL_PATH_DUMP,"SecondLife.log");
    //  mFileMap["SettingsXml"] = gDirUtilp->getExpandedFilename(LL_PATH_USER_SETTINGS,"settings.xml");
	// }
=======
        }

        LL_INFOS("CRASHREPORT") << "Using log file from debug log " << mFileMap["SecondLifeLog"] << LL_ENDL;
        LL_INFOS("CRASHREPORT") << "Using settings file from debug log " << mFileMap["SettingsXml"] << LL_ENDL;
    }
    // else
    // {
    //  // Figure out the filename of the second life log
    //    LLCore::HttpRequest::setStaticPolicyOption(LLCore::HttpRequest::PO_CA_FILE,
    //        LLCore::HttpRequest::GLOBAL_POLICY_ID, gDirUtilp->getCAFile(), NULL);
    //
    //  mFileMap["SecondLifeLog"] = gDirUtilp->getExpandedFilename(LL_PATH_DUMP,"SecondLife.log");
    //  mFileMap["SettingsXml"] = gDirUtilp->getExpandedFilename(LL_PATH_USER_SETTINGS,"settings.xml");
    // }
>>>>>>> 1a8a5404

    // if (!gDirUtilp->fileExists(mFileMap["SecondLifeLog"]) ) //We would prefer to get this from the per-run but here's our fallback.
    // {
    //    mFileMap["SecondLifeLog"] = gDirUtilp->getExpandedFilename(LL_PATH_LOGS,"SecondLife.old");
    // }

    gatherPlatformSpecificFiles();

    mFileMap.erase( "SecondLifeLog" ); // <FS:ND/> Don't send any Firestorm.log. It's likely huge and won't help for crashdump processing.
    mDebugLog.erase( "SLLog" ); // <FS:ND/> Remove SLLog, as it's a path that contains the OS user name.

	mFileMap.erase( "SecondLifeLog" ); // <FS:ND/> Don't send any Firestorm.log. It's likely huge and won't help for crashdump processing.
	mDebugLog.erase( "SLLog" ); // <FS:ND/> Remove SLLog, as it's a path that contains the OS user name.
	

    if ( has_logs && (mFileMap["CrashHostUrl"] != "") )
    {
        mCrashHost = mFileMap["CrashHostUrl"];
    }
<<<<<<< HEAD
	// <FS:ND> Might hardcode mCrashHost to crashlogs.phoenixviewer.com if unset

	// <FS:ND> Do not send out crash reports to Linden Labs. They won't have much use for them without symbols.
	//default to agni, per product
	//mAltCrashHost = "http://viewercrashreport.agni.lindenlab.com/cgi-bin/viewercrashreceiver.py";

	// </FS:ND>

	mCrashInfo["DebugLog"] = mDebugLog;
	mFileMap["StatsLog"] = gDirUtilp->getExpandedFilename(LL_PATH_DUMP,"stats.log");
	
	updateApplication("Encoding files...");

	// <FS:ND> We're not using this. We do not send a LLSD xml with all data embedded.
	//for(std::map<std::string, std::string>::iterator itr = mFileMap.begin(); itr != mFileMap.end(); ++itr)
	//{
=======
    // <FS:ND> Might hardcode mCrashHost to crashlogs.phoenixviewer.com if unset

    // <FS:ND> Do not send out crash reports to Linden Labs. They won't have much use for them without symbols.
    //default to agni, per product
    //mAltCrashHost = "http://viewercrashreport.agni.lindenlab.com/cgi-bin/viewercrashreceiver.py";

    // </FS:ND>

    mCrashInfo["DebugLog"] = mDebugLog;
    mFileMap["StatsLog"] = gDirUtilp->getExpandedFilename(LL_PATH_DUMP,"stats.log");

    updateApplication("Encoding files...");

    // <FS:ND> We're not using this. We do not send a LLSD xml with all data embedded.
    //for(std::map<std::string, std::string>::iterator itr = mFileMap.begin(); itr != mFileMap.end(); ++itr)
    //{
>>>>>>> 1a8a5404
        //std::string file = (*itr).second;
        //if (!file.empty())
        //{
        //    LL_DEBUGS("CRASHREPORT") << "trying to read " << itr->first << ": " << file << LL_ENDL;
        //    llifstream f(file.c_str());
        //    if(f.is_open())
        //    {
        //        std::stringstream s;
        //        s << f.rdbuf();

        //        std::string crash_info = s.str();
        //        if(itr->first == "SecondLifeLog")
        //        {
        //            if(!mCrashInfo["DebugLog"].has("StartupState"))
        //            {
        //                mCrashInfo["DebugLog"]["StartupState"] = getStartupStateFromLog(crash_info);
        //            }
        //            trimSLLog(crash_info);
        //        }

        //        mCrashInfo[(*itr).first] = LLStringFn::strip_invalid_xml(rawstr_to_utf8(crash_info));
        //    }
        //    else
        //    {
        //        LL_WARNS("CRASHREPORT") << "Failed to open file " << file << LL_ENDL;
        //    }
        //}
        //else
        //{
        //    LL_DEBUGS("CRASHREPORT") << "empty file in list for " << itr->first << LL_ENDL;
        //}
<<<<<<< HEAD
	//}
	// </FS:ND>
	
	std::string minidump_path;
	// Add minidump as binary.
=======
    //}
    // </FS:ND>

    std::string minidump_path;
    // Add minidump as binary.
>>>>>>> 1a8a5404
    bool has_minidump = mDebugLog.has("MinidumpPath");

    if (has_minidump)
    {
        minidump_path = mDebugLog["MinidumpPath"].asString();
        has_minidump = readMinidump(minidump_path);
    }
    else
    {
        LL_WARNS("CRASHREPORT") << "DebugLog does not have MinidumpPath" << LL_ENDL;
    }

    if (!has_minidump)  //Viewer was probably so hosed it couldn't write remaining data.  Try brute force.
    {
        //Look for a filename at least 30 characters long in the dump dir which contains the characters MDMP as the first 4 characters in the file.
        typedef std::vector<std::string> vec;
        std::string pathname = gDirUtilp->getExpandedFilename(LL_PATH_DUMP,"");
        LL_WARNS("CRASHREPORT") << "Searching for minidump in " << pathname << LL_ENDL;
        vec file_vec = gDirUtilp->getFilesInDir(pathname);
        for(vec::const_iterator iter=file_vec.begin(); !has_minidump && iter!=file_vec.end(); ++iter)
        {
            if ( ( iter->length() > 30 ) && (iter->rfind(".dmp") == (iter->length()-4) ) )
            {
                std::string fullname = pathname + *iter;
                llifstream fdat(fullname.c_str(), std::ifstream::binary);
                if (fdat)
                {
                    char buf[5];
                    fdat.read(buf,4);
                    fdat.close();
                    if (!strncmp(buf,"MDMP",4))
                    {
                        minidump_path = *iter;
                        has_minidump = readMinidump(fullname);
                        mDebugLog["MinidumpPath"] = fullname;
                    }
                    else
                    {
                        LL_DEBUGS("CRASHREPORT") << "MDMP not found in " << fullname << LL_ENDL;
                    }
                }
                else
                {
                    LL_DEBUGS("CRASHREPORT") << "failed to open " << fullname << LL_ENDL;
                }
            }
            else
            {
                LL_DEBUGS("CRASHREPORT") << "Name does not match minidump name pattern " << *iter << LL_ENDL;
            }
        }
    }
    else
    {
        LL_WARNS("CRASHREPORT") << "readMinidump returned no minidump" << LL_ENDL;
    }

<<<<<<< HEAD
	// <FS:ND> Put minidump file into mFileMap. Otherwise it does not get uploaded to the crashlog server.
	if( has_minidump )
	{
		std::string fullName = mDebugLog["MinidumpPath"];
		std::string dmpName( fullName );
		if( dmpName.size() )
		{
			size_t nStart( dmpName.size()-1 );
			for( std::string::reverse_iterator itr = dmpName.rbegin(); itr != dmpName.rend(); ++itr )
			{
				if( *itr == '/' || *itr == '\\' )
					break;

				--nStart;
			}

			dmpName = dmpName.substr( nStart+1 );
		}

		mFileMap[ dmpName ] = fullName;
	}
	// </FS:ND>
=======
    // <FS:ND> Put minidump file into mFileMap. Otherwise it does not get uploaded to the crashlog server.
    if( has_minidump )
    {
        std::string fullName = mDebugLog["MinidumpPath"];
        std::string dmpName( fullName );
        if( dmpName.size() )
        {
            size_t nStart( dmpName.size()-1 );
            for( std::string::reverse_iterator itr = dmpName.rbegin(); itr != dmpName.rend(); ++itr )
            {
                if( *itr == '/' || *itr == '\\' )
                    break;

                --nStart;
            }

            dmpName = dmpName.substr( nStart+1 );
        }

        mFileMap[ dmpName ] = fullName;
    }
    // </FS:ND>
>>>>>>> 1a8a5404
}

LLSD LLCrashLogger::constructPostData()
{
    return mCrashInfo;
}

const char* const CRASH_SETTINGS_FILE = "settings_crash_behavior.xml";

// <FS:Ansariel> Restore crash report user settings
S32 LLCrashLogger::loadCrashBehaviorSetting()
{
<<<<<<< HEAD
	// First check user_settings (in the user's home dir)
	std::string filename = gDirUtilp->getExpandedFilename(LL_PATH_USER_SETTINGS, CRASH_SETTINGS_FILE);
	if (! mCrashSettings.loadFromFile(filename))
	{
		// Next check app_settings (in the SL program dir)
		std::string filename = gDirUtilp->getExpandedFilename(LL_PATH_APP_SETTINGS, CRASH_SETTINGS_FILE);
		mCrashSettings.loadFromFile(filename);
	}

	// If we didn't load any files above, this will return the default
	S32 value = mCrashSettings.getS32("CrashSubmitBehavior");

	// Whatever value we got, make sure it's valid
	switch (value)
	{
	case CRASH_BEHAVIOR_NEVER_SEND:
		return CRASH_BEHAVIOR_NEVER_SEND;
	case CRASH_BEHAVIOR_ALWAYS_SEND:
		return CRASH_BEHAVIOR_ALWAYS_SEND;
	}

	return CRASH_BEHAVIOR_ASK;
=======
    // First check user_settings (in the user's home dir)
    std::string filename = gDirUtilp->getExpandedFilename(LL_PATH_USER_SETTINGS, CRASH_SETTINGS_FILE);
    if (! mCrashSettings.loadFromFile(filename))
    {
        // Next check app_settings (in the SL program dir)
        std::string filename = gDirUtilp->getExpandedFilename(LL_PATH_APP_SETTINGS, CRASH_SETTINGS_FILE);
        mCrashSettings.loadFromFile(filename);
    }

    // If we didn't load any files above, this will return the default
    S32 value = mCrashSettings.getS32("CrashSubmitBehavior");

    // Whatever value we got, make sure it's valid
    switch (value)
    {
    case CRASH_BEHAVIOR_NEVER_SEND:
        return CRASH_BEHAVIOR_NEVER_SEND;
    case CRASH_BEHAVIOR_ALWAYS_SEND:
        return CRASH_BEHAVIOR_ALWAYS_SEND;
    }

    return CRASH_BEHAVIOR_ASK;
>>>>>>> 1a8a5404
}

bool LLCrashLogger::saveCrashBehaviorSetting(S32 crash_behavior)
{
<<<<<<< HEAD
	switch (crash_behavior)
	{
	case CRASH_BEHAVIOR_ASK:
	case CRASH_BEHAVIOR_NEVER_SEND:
	case CRASH_BEHAVIOR_ALWAYS_SEND:
		break;
	default:
		return false;
	}

	mCrashSettings.setS32("CrashSubmitBehavior", crash_behavior);
	std::string filename = gDirUtilp->getExpandedFilename(LL_PATH_USER_SETTINGS, CRASH_SETTINGS_FILE);
	mCrashSettings.saveToFile(filename, false);

	return true;
=======
    switch (crash_behavior)
    {
    case CRASH_BEHAVIOR_ASK:
    case CRASH_BEHAVIOR_NEVER_SEND:
    case CRASH_BEHAVIOR_ALWAYS_SEND:
        break;
    default:
        return false;
    }

    mCrashSettings.setS32("CrashSubmitBehavior", crash_behavior);
    std::string filename = gDirUtilp->getExpandedFilename(LL_PATH_USER_SETTINGS, CRASH_SETTINGS_FILE);
    mCrashSettings.saveToFile(filename, false);

    return true;
>>>>>>> 1a8a5404
}
// </FS:Ansariel>

std::string LLCrashLogger::loadCrashURLSetting()
{

    // First check user_settings (in the user's home dir)
    std::string filename = gDirUtilp->getExpandedFilename(LL_PATH_USER_SETTINGS, CRASH_SETTINGS_FILE);
    if (! mCrashSettings.loadFromFile(filename))
    {
        // Next check app_settings (in the SL program dir)
        std::string filename = gDirUtilp->getExpandedFilename(LL_PATH_APP_SETTINGS, CRASH_SETTINGS_FILE);
        mCrashSettings.loadFromFile(filename);
    }

    if (! mCrashSettings.controlExists("CrashHostUrl"))
    {
        return "";
    }
    else
    {
        return mCrashSettings.getString("CrashHostUrl");
    }
}

// [SL:KB] - Patch: Viewer-CrashReporting | Checked: 2011-03-24 (Catznip-2.6.0a) | Added: Catznip-2.6.0a
std::string getFormDataField(const std::string& strFieldName, const std::string& strFieldValue, const std::string& strBoundary)
{
<<<<<<< HEAD
	std::ostringstream streamFormPart;

	streamFormPart << "--" << strBoundary << "\r\n"
		<< "Content-Disposition: form-data; name=\"" << strFieldName << "\"\r\n\r\n"
		<< strFieldValue << "\r\n";

	return streamFormPart.str();
=======
    std::ostringstream streamFormPart;

    streamFormPart << "--" << strBoundary << "\r\n"
        << "Content-Disposition: form-data; name=\"" << strFieldName << "\"\r\n\r\n"
        << strFieldValue << "\r\n";

    return streamFormPart.str();
>>>>>>> 1a8a5404
}
// [/SL:KB]

bool LLCrashLogger::runCrashLogPost(std::string host, LLSD data, std::string msg, int retries, int timeout)
{
    LLCore::HttpRequest::ptr_t httpRequest(new LLCore::HttpRequest);
    LLCore::HttpOptions::ptr_t httpOpts(new LLCore::HttpOptions);

    httpOpts->setTimeout(timeout);
    httpOpts->setSSLVerifyPeer(false);

    for(int i = 0; i < retries; ++i)
    {
        updateApplication(llformat("%s, try %d...", msg.c_str(), i+1));

        LL_INFOS("CRASHREPORT") << "POST crash data to " << host << LL_ENDL;
        LLCore::HttpHandle handle = LLCoreHttpUtil::requestPostWithLLSD(httpRequest.get(), LLCore::HttpRequest::DEFAULT_POLICY_ID,
            host, data, httpOpts, LLCore::HttpHeaders::ptr_t(), LLCore::HttpHandler::ptr_t(new LLCrashLoggerHandler));

        if (handle == LLCORE_HTTP_HANDLE_INVALID)
        {
            LLCore::HttpStatus status = httpRequest->getStatus();
            LL_WARNS("CRASHREPORT") << "Request POST failed to " << host << " with status of [" <<
                status.getType() << "]\"" << status.toString() << "\"" << LL_ENDL;
            return false;
        }

        while(!gBreak)
        {
            ms_sleep(250);
            updateApplication(); // No new message, just pump the IO
            httpRequest->update(0L);
        }
        if(gSent)
        {
            return gSent;
        }

        LL_WARNS("CRASHREPORT") << "Failed to send crash report to \"" << host << "\"" << LL_ENDL;
    }
    return gSent;
}

bool LLCrashLogger::sendCrashLog(std::string dump_dir)
{

    gDirUtilp->setDumpDir( dump_dir );
<<<<<<< HEAD
    
=======

>>>>>>> 1a8a5404
    // std::string dump_path = gDirUtilp->getExpandedFilename(LL_PATH_LOGS,
    //                                                        "SecondLifeCrashReport");
    std::string dump_path = gDirUtilp->getExpandedFilename(LL_PATH_LOGS, "FirestormCrashReport");
    std::string report_file = dump_path + ".log";

    LL_DEBUGS("CRASHREPORT") << "sending " << report_file << LL_ENDL;

    gatherFiles();

    LLSD post_data;
    post_data = constructPostData();

    updateApplication("Sending reports...");

    llofstream out_file(report_file.c_str());
    LLSDSerialize::toPrettyXML(post_data, out_file);
    out_file.flush();
    out_file.close();

    bool sent = false;

    if(mCrashHost != "")
    {
        LL_WARNS("CRASHREPORT") << "Sending crash data to server from CrashHostUrl '" << mCrashHost << "'" << LL_ENDL;

        std::string msg = "Using override crash server... ";
        msg = msg+mCrashHost.c_str();
        updateApplication(msg.c_str());
<<<<<<< HEAD
        
		sent = runCrashLogPost(mCrashHost, post_data, std::string("Sending to server"), CRASH_UPLOAD_RETRIES, CRASH_UPLOAD_TIMEOUT);
	}
    
	// <FS:ND> We do not send to mAltCrashHost ever.

	// if(!sent)
	// {
        //updateApplication("Using default server...");
	// 	sent = runCrashLogPost(mAltCrashHost, post_data, std::string("Sending to alternate server"), CRASH_UPLOAD_RETRIES, CRASH_UPLOAD_TIMEOUT);
	// }

	// </FS:ND>
    
	mSentCrashLogs = sent;
    
	return sent;
=======

        sent = runCrashLogPost(mCrashHost, post_data, std::string("Sending to server"), CRASH_UPLOAD_RETRIES, CRASH_UPLOAD_TIMEOUT);
    }

    // <FS:ND> We do not send to mAltCrashHost ever.

    // if(!sent)
    // {
        //updateApplication("Using default server...");
    //  sent = runCrashLogPost(mAltCrashHost, post_data, std::string("Sending to alternate server"), CRASH_UPLOAD_RETRIES, CRASH_UPLOAD_TIMEOUT);
    // }

    // </FS:ND>

    mSentCrashLogs = sent;

    return sent;
>>>>>>> 1a8a5404
}

bool LLCrashLogger::sendCrashLogs()
{
    LLSD locks = mKeyMaster.getProcessList();
    LLSD newlocks = LLSD::emptyArray();

    LLSD opts = getOptionData(PRIORITY_COMMAND_LINE);
    LLSD rec;

    if ( opts.has("pid") && opts.has("dumpdir") && opts.has("procname") )
    {
        rec["pid"]=opts["pid"];
        rec["dumpdir"]=opts["dumpdir"];
        rec["procname"]=opts["procname"];
    }

<<<<<<< HEAD
	// <FS:ND> Try to send the current crash right away, if that fails queue it for next time.
	if( rec && rec.has("dumpdir") )
		if( !sendCrashLog( rec["dumpdir"].asString() ) )
			newlocks.append(rec);
	// </FS:ND>
	
=======
    // <FS:ND> Try to send the current crash right away, if that fails queue it for next time.
    if( rec && rec.has("dumpdir") )
        if( !sendCrashLog( rec["dumpdir"].asString() ) )
            newlocks.append(rec);
    // </FS:ND>

>>>>>>> 1a8a5404
    if (locks.isArray())
    {
        for (LLSD::array_iterator lock=locks.beginArray();
             lock !=locks.endArray();
             ++lock)
        {
            if ( (*lock).has("pid") && (*lock).has("dumpdir") && (*lock).has("procname") )
            {
                if ( mKeyMaster.isProcessAlive( (*lock)["pid"].asInteger(), (*lock)["procname"].asString() ) )
                {
                    newlocks.append(*lock);
                }
                else
                {
                    //TODO:  This is a hack but I didn't want to include boost in another file or retest everything related to lldir
                    if (LLCrashLock::fileExists((*lock)["dumpdir"].asString()))
                    {
                        //the viewer cleans up the log directory on clean shutdown
                        //but is ignorant of the locking table.
                        if (!sendCrashLog((*lock)["dumpdir"].asString()))
                        {
                            newlocks.append(*lock);    //Failed to send log so don't delete it.
                        }
                        else
                        {
                            mKeyMaster.cleanupProcess((*lock)["dumpdir"].asString());
                        }
                    }
                }
            }
            else
            {
                LL_INFOS() << "Discarding corrupted entry from lock table." << LL_ENDL;
            }
        }
    }

<<<<<<< HEAD
	// <FS:ND> We want this appended right away, or this crash only gets send the next time the crashreporter runs.
=======
    // <FS:ND> We want this appended right away, or this crash only gets send the next time the crashreporter runs.
>>>>>>> 1a8a5404
    //if (rec)
    //{
    //    newlocks.append(rec);
    //}
<<<<<<< HEAD
	// </FS:ND>
    
=======
    // </FS:ND>

>>>>>>> 1a8a5404
    mKeyMaster.putProcessList(newlocks);
    return true;
}

void LLCrashLogger::updateApplication(const std::string& message)
{
    if (!message.empty()) LL_INFOS("CRASHREPORT") << message << LL_ENDL;
}

bool LLCrashLogger::init()
{
    LL_DEBUGS("CRASHREPORT") << LL_ENDL;

    LLCore::LLHttp::initialize();

<<<<<<< HEAD
	// We assume that all the logs we're looking for reside on the current drive
#if ADDRESS_SIZE == 64
	gDirUtilp->initAppDirs( "Firestorm_x64" );
#else
	gDirUtilp->initAppDirs("Firestorm");
#endif
=======
    // We assume that all the logs we're looking for reside on the current drive
#if ADDRESS_SIZE == 64
    gDirUtilp->initAppDirs( "Firestorm_x64" );
#else
    gDirUtilp->initAppDirs("Firestorm");
#endif

    LLError::initForApplication(gDirUtilp->getExpandedFilename(LL_PATH_USER_SETTINGS, ""), gDirUtilp->getExpandedFilename(LL_PATH_APP_SETTINGS, ""));
>>>>>>> 1a8a5404

    // Default to the product name "Second Life" (this is overridden by the -name argument)

<<<<<<< HEAD
	// Default to the product name "Second Life" (this is overridden by the -name argument)
	
	// <FS:ND> Change default to Firestorm
	//	mProductName = "Second Life";
	mProductName = "Firestorm";
	// </FS:ND>
=======
    // <FS:ND> Change default to Firestorm
    //  mProductName = "Second Life";
    mProductName = "Firestorm";
    // </FS:ND>
>>>>>>> 1a8a5404

    // Rename current log file to ".old"
    std::string old_log_file = gDirUtilp->getExpandedFilename(LL_PATH_LOGS, "crashreport.log.old");
    std::string log_file = gDirUtilp->getExpandedFilename(LL_PATH_LOGS, "crashreport.log");

#if LL_WINDOWS
    LLAPRFile::remove(old_log_file);
#endif

    LLFile::rename(log_file.c_str(), old_log_file.c_str());

    // Set the log file to crashreport.log
    LLError::logToFile(log_file);  //NOTE:  Until this line, LL_INFOS LL_WARNS, etc are blown to the ether.

    LL_INFOS("CRASHREPORT") << "Crash reporter file rotation complete." << LL_ENDL;

    // Handle locking
    bool locked = mKeyMaster.requestMaster();  //Request master locking file.  wait time is defaulted to 300S

    while (!locked && mKeyMaster.isWaiting())
    {
        LL_INFOS("CRASHREPORT") << "Waiting for lock." << LL_ENDL;
#if LL_WINDOWS
        Sleep(1000);
#else
        ::sleep(1);
#endif
        locked = mKeyMaster.checkMaster();
    }

    if (!locked)
    {
        LL_WARNS("CRASHREPORT") << "Unable to get master lock.  Another crash reporter may be hung." << LL_ENDL;
        return false;
    }

    mCrashSettings.declareS32("CrashSubmitBehavior", CRASH_BEHAVIOR_ALWAYS_SEND,
<<<<<<< HEAD
							  "Controls behavior when viewer crashes "
							  "(0 = ask before sending crash report, "
							  "1 = always send crash report, "
							  "2 = never send crash report)");
    
	// <FS:Ansariel> Restore crash report user settings
	LL_INFOS("CRASHREPORT") << "Loading crash behavior setting" << LL_ENDL;
	mCrashBehavior = loadCrashBehaviorSetting();

	// If user doesn't want to send, bail out
	if (mCrashBehavior == CRASH_BEHAVIOR_NEVER_SEND)
	{
		LL_INFOS("CRASHREPORT") << "Crash behavior is never_send, quitting" << LL_ENDL;
		return false;
	}
	// </FS:Ansariel>
    
=======
                              "Controls behavior when viewer crashes "
                              "(0 = ask before sending crash report, "
                              "1 = always send crash report, "
                              "2 = never send crash report)");

    // <FS:Ansariel> Restore crash report user settings
    LL_INFOS("CRASHREPORT") << "Loading crash behavior setting" << LL_ENDL;
    mCrashBehavior = loadCrashBehaviorSetting();

    // If user doesn't want to send, bail out
    if (mCrashBehavior == CRASH_BEHAVIOR_NEVER_SEND)
    {
        LL_INFOS("CRASHREPORT") << "Crash behavior is never_send, quitting" << LL_ENDL;
        return false;
    }
    // </FS:Ansariel>

>>>>>>> 1a8a5404
    init_curl();
    LLCore::HttpRequest::createService();
    LLCore::HttpRequest::startThread();

    return true;
}

// For cleanup code common to all platforms.
void LLCrashLogger::commonCleanup()
{
    term_curl();
    LLError::logToFile("");   //close crashreport.log
    SUBSYSTEM_CLEANUP(LLProxy);
}

void LLCrashLogger::init_curl()
{
    curl_global_init(CURL_GLOBAL_ALL);

    ssl_mutex_count = CRYPTO_num_locks();
    if (ssl_mutex_count > 0)
    {
        ssl_mutex_list = new LLCoreInt::HttpMutex *[ssl_mutex_count];

        for (int i(0); i < ssl_mutex_count; ++i)
        {
            ssl_mutex_list[i] = new LLCoreInt::HttpMutex;
        }

        CRYPTO_set_locking_callback(ssl_locking_callback);
        (void)CRYPTO_THREADID_set_callback(ssl_thread_id_callback);
    }
}


void LLCrashLogger::term_curl()
{
    CRYPTO_set_locking_callback(NULL);
    for (int i(0); i < ssl_mutex_count; ++i)
    {
        delete ssl_mutex_list[i];
    }
    delete[] ssl_mutex_list;
}


void LLCrashLogger::ssl_thread_id_callback(CRYPTO_THREADID* pthreadid)
{
#if LL_WINDOWS
    CRYPTO_THREADID_set_pointer(pthreadid, GetCurrentThread());
#else
    CRYPTO_THREADID_set_pointer(pthreadid, reinterpret_cast<void*>(pthread_self()));
#endif
}


void LLCrashLogger::ssl_locking_callback(int mode, int type, const char * /* file */, int /* line */)
{
    if (type >= 0 && type < ssl_mutex_count)
    {
        if (mode & CRYPTO_LOCK)
        {
            ssl_mutex_list[type]->lock();
        }
        else
        {
            ssl_mutex_list[type]->unlock();
        }
    }
}
<|MERGE_RESOLUTION|>--- conflicted
+++ resolved
@@ -52,11 +52,7 @@
 
 // [SL:KB] - Patch: Viewer-CrashLookup | Checked: 2011-03-24 (Catznip-2.6.0a) | Added: Catznip-2.6.0a
 #ifdef LL_WINDOWS
-<<<<<<< HEAD
-	#include <shellapi.h>
-=======
     #include <shellapi.h>
->>>>>>> 1a8a5404
 #endif // LL_WINDOWS
 // [/SL:KB]
 
@@ -103,15 +99,6 @@
 
 LLCrashLogger::LLCrashLogger() :
 // [SL:KB] - Patch: Viewer-CrashLookup | Checked: 2011-03-24 (Catznip-2.6.0a) | Added: Catznip-2.6.0a
-<<<<<<< HEAD
-	mCrashLookup(NULL),
-// [/SL:KB]
-	mCrashBehavior(CRASH_BEHAVIOR_ASK),
-	mCrashInPreviousExec(false),
-	mCrashSettings("CrashSettings"),
-	mSentCrashLogs(false),
-	mCrashHost("")
-=======
     mCrashLookup(NULL),
 // [/SL:KB]
     mCrashBehavior(CRASH_BEHAVIOR_ASK),
@@ -119,7 +106,6 @@
     mCrashSettings("CrashSettings"),
     mSentCrashLogs(false),
     mCrashHost("")
->>>>>>> 1a8a5404
 {
 }
 
@@ -157,31 +143,6 @@
 
 std::string getStartupStateFromLog(std::string& sllog)
 {
-<<<<<<< HEAD
-	std::string startup_state = "STATE_FIRST";
-	std::string startup_token = "Startup state changing from ";
-
-	size_t index = sllog.rfind(startup_token);
-	if (index != std::string::npos || index + startup_token.length() > sllog.length()) {
-		return startup_state;
-	}
-
-	// find new line
-	char cur_char = sllog[index + startup_token.length()];
-	std::string::size_type newline_loc = index + startup_token.length();
-	while(cur_char != '\n' && newline_loc < sllog.length())
-	{
-		newline_loc++;
-		cur_char = sllog[newline_loc];
-	}
-	
-	// get substring and find location of " to "
-	std::string state_line = sllog.substr(index, newline_loc - index);
-	std::string::size_type state_index = state_line.find(" to ");
-	startup_state = state_line.substr(state_index + 4, state_line.length() - state_index - 4);
-
-	return startup_state;
-=======
     std::string startup_state = "STATE_FIRST";
     std::string startup_token = "Startup state changing from ";
 
@@ -205,7 +166,6 @@
     startup_state = state_line.substr(state_index + 4, state_line.length() - state_index - 4);
 
     return startup_state;
->>>>>>> 1a8a5404
 }
 
 bool LLCrashLogger::readFromXML(LLSD& dest, const std::string& filename )
@@ -241,24 +201,6 @@
 {
     size_t length=0;
 
-<<<<<<< HEAD
-	llifstream minidump_stream(minidump_path.c_str(), std::ios_base::in | std::ios_base::binary);
-	if (minidump_stream.is_open())
-	{
-		minidump_stream.seekg(0, std::ios::end);
-		length = (size_t)minidump_stream.tellg();
-        LL_WARNS("CRASHREPORT") << "minidump length "<< length <<LL_ENDL;
-		minidump_stream.seekg(0, std::ios::beg);
-
-		LLSD::Binary data;
-		data.resize(length);
-
-		minidump_stream.read(reinterpret_cast<char *>(&(data[0])),length);
-		minidump_stream.close();
-
-		mCrashInfo["Minidump"] = data;
-	}
-=======
     llifstream minidump_stream(minidump_path.c_str(), std::ios_base::in | std::ios_base::binary);
     if (minidump_stream.is_open())
     {
@@ -275,17 +217,12 @@
 
         mCrashInfo["Minidump"] = data;
     }
->>>>>>> 1a8a5404
     else
     {
         LL_WARNS("CRASHREPORT") << "failed to open minidump "<<minidump_path<<LL_ENDL;
     }
 
-<<<<<<< HEAD
-	return length > 0;
-=======
     return length > 0;
->>>>>>> 1a8a5404
 }
 
 void LLCrashLogger::gatherFiles()
@@ -323,22 +260,6 @@
         {
             LLCore::HttpRequest::setStaticPolicyOption(LLCore::HttpRequest::PO_CA_FILE,
                 LLCore::HttpRequest::GLOBAL_POLICY_ID, gDirUtilp->getCAFile(), NULL);
-<<<<<<< HEAD
-		}
-
-		LL_INFOS("CRASHREPORT") << "Using log file from debug log " << mFileMap["SecondLifeLog"] << LL_ENDL;
-		LL_INFOS("CRASHREPORT") << "Using settings file from debug log " << mFileMap["SettingsXml"] << LL_ENDL;
-	}
-	// else
-	// {
-	//	// Figure out the filename of the second life log
-    //    LLCore::HttpRequest::setStaticPolicyOption(LLCore::HttpRequest::PO_CA_FILE,
-    //        LLCore::HttpRequest::GLOBAL_POLICY_ID, gDirUtilp->getCAFile(), NULL);
-    //    
-	//	mFileMap["SecondLifeLog"] = gDirUtilp->getExpandedFilename(LL_PATH_DUMP,"SecondLife.log");
-    //  mFileMap["SettingsXml"] = gDirUtilp->getExpandedFilename(LL_PATH_USER_SETTINGS,"settings.xml");
-	// }
-=======
         }
 
         LL_INFOS("CRASHREPORT") << "Using log file from debug log " << mFileMap["SecondLifeLog"] << LL_ENDL;
@@ -353,7 +274,6 @@
     //  mFileMap["SecondLifeLog"] = gDirUtilp->getExpandedFilename(LL_PATH_DUMP,"SecondLife.log");
     //  mFileMap["SettingsXml"] = gDirUtilp->getExpandedFilename(LL_PATH_USER_SETTINGS,"settings.xml");
     // }
->>>>>>> 1a8a5404
 
     // if (!gDirUtilp->fileExists(mFileMap["SecondLifeLog"]) ) //We would prefer to get this from the per-run but here's our fallback.
     // {
@@ -365,32 +285,11 @@
     mFileMap.erase( "SecondLifeLog" ); // <FS:ND/> Don't send any Firestorm.log. It's likely huge and won't help for crashdump processing.
     mDebugLog.erase( "SLLog" ); // <FS:ND/> Remove SLLog, as it's a path that contains the OS user name.
 
-	mFileMap.erase( "SecondLifeLog" ); // <FS:ND/> Don't send any Firestorm.log. It's likely huge and won't help for crashdump processing.
-	mDebugLog.erase( "SLLog" ); // <FS:ND/> Remove SLLog, as it's a path that contains the OS user name.
-	
 
     if ( has_logs && (mFileMap["CrashHostUrl"] != "") )
     {
         mCrashHost = mFileMap["CrashHostUrl"];
     }
-<<<<<<< HEAD
-	// <FS:ND> Might hardcode mCrashHost to crashlogs.phoenixviewer.com if unset
-
-	// <FS:ND> Do not send out crash reports to Linden Labs. They won't have much use for them without symbols.
-	//default to agni, per product
-	//mAltCrashHost = "http://viewercrashreport.agni.lindenlab.com/cgi-bin/viewercrashreceiver.py";
-
-	// </FS:ND>
-
-	mCrashInfo["DebugLog"] = mDebugLog;
-	mFileMap["StatsLog"] = gDirUtilp->getExpandedFilename(LL_PATH_DUMP,"stats.log");
-	
-	updateApplication("Encoding files...");
-
-	// <FS:ND> We're not using this. We do not send a LLSD xml with all data embedded.
-	//for(std::map<std::string, std::string>::iterator itr = mFileMap.begin(); itr != mFileMap.end(); ++itr)
-	//{
-=======
     // <FS:ND> Might hardcode mCrashHost to crashlogs.phoenixviewer.com if unset
 
     // <FS:ND> Do not send out crash reports to Linden Labs. They won't have much use for them without symbols.
@@ -407,7 +306,6 @@
     // <FS:ND> We're not using this. We do not send a LLSD xml with all data embedded.
     //for(std::map<std::string, std::string>::iterator itr = mFileMap.begin(); itr != mFileMap.end(); ++itr)
     //{
->>>>>>> 1a8a5404
         //std::string file = (*itr).second;
         //if (!file.empty())
         //{
@@ -439,19 +337,11 @@
         //{
         //    LL_DEBUGS("CRASHREPORT") << "empty file in list for " << itr->first << LL_ENDL;
         //}
-<<<<<<< HEAD
-	//}
-	// </FS:ND>
-	
-	std::string minidump_path;
-	// Add minidump as binary.
-=======
     //}
     // </FS:ND>
 
     std::string minidump_path;
     // Add minidump as binary.
->>>>>>> 1a8a5404
     bool has_minidump = mDebugLog.has("MinidumpPath");
 
     if (has_minidump)
@@ -509,30 +399,6 @@
         LL_WARNS("CRASHREPORT") << "readMinidump returned no minidump" << LL_ENDL;
     }
 
-<<<<<<< HEAD
-	// <FS:ND> Put minidump file into mFileMap. Otherwise it does not get uploaded to the crashlog server.
-	if( has_minidump )
-	{
-		std::string fullName = mDebugLog["MinidumpPath"];
-		std::string dmpName( fullName );
-		if( dmpName.size() )
-		{
-			size_t nStart( dmpName.size()-1 );
-			for( std::string::reverse_iterator itr = dmpName.rbegin(); itr != dmpName.rend(); ++itr )
-			{
-				if( *itr == '/' || *itr == '\\' )
-					break;
-
-				--nStart;
-			}
-
-			dmpName = dmpName.substr( nStart+1 );
-		}
-
-		mFileMap[ dmpName ] = fullName;
-	}
-	// </FS:ND>
-=======
     // <FS:ND> Put minidump file into mFileMap. Otherwise it does not get uploaded to the crashlog server.
     if( has_minidump )
     {
@@ -555,7 +421,6 @@
         mFileMap[ dmpName ] = fullName;
     }
     // </FS:ND>
->>>>>>> 1a8a5404
 }
 
 LLSD LLCrashLogger::constructPostData()
@@ -568,30 +433,6 @@
 // <FS:Ansariel> Restore crash report user settings
 S32 LLCrashLogger::loadCrashBehaviorSetting()
 {
-<<<<<<< HEAD
-	// First check user_settings (in the user's home dir)
-	std::string filename = gDirUtilp->getExpandedFilename(LL_PATH_USER_SETTINGS, CRASH_SETTINGS_FILE);
-	if (! mCrashSettings.loadFromFile(filename))
-	{
-		// Next check app_settings (in the SL program dir)
-		std::string filename = gDirUtilp->getExpandedFilename(LL_PATH_APP_SETTINGS, CRASH_SETTINGS_FILE);
-		mCrashSettings.loadFromFile(filename);
-	}
-
-	// If we didn't load any files above, this will return the default
-	S32 value = mCrashSettings.getS32("CrashSubmitBehavior");
-
-	// Whatever value we got, make sure it's valid
-	switch (value)
-	{
-	case CRASH_BEHAVIOR_NEVER_SEND:
-		return CRASH_BEHAVIOR_NEVER_SEND;
-	case CRASH_BEHAVIOR_ALWAYS_SEND:
-		return CRASH_BEHAVIOR_ALWAYS_SEND;
-	}
-
-	return CRASH_BEHAVIOR_ASK;
-=======
     // First check user_settings (in the user's home dir)
     std::string filename = gDirUtilp->getExpandedFilename(LL_PATH_USER_SETTINGS, CRASH_SETTINGS_FILE);
     if (! mCrashSettings.loadFromFile(filename))
@@ -614,28 +455,10 @@
     }
 
     return CRASH_BEHAVIOR_ASK;
->>>>>>> 1a8a5404
 }
 
 bool LLCrashLogger::saveCrashBehaviorSetting(S32 crash_behavior)
 {
-<<<<<<< HEAD
-	switch (crash_behavior)
-	{
-	case CRASH_BEHAVIOR_ASK:
-	case CRASH_BEHAVIOR_NEVER_SEND:
-	case CRASH_BEHAVIOR_ALWAYS_SEND:
-		break;
-	default:
-		return false;
-	}
-
-	mCrashSettings.setS32("CrashSubmitBehavior", crash_behavior);
-	std::string filename = gDirUtilp->getExpandedFilename(LL_PATH_USER_SETTINGS, CRASH_SETTINGS_FILE);
-	mCrashSettings.saveToFile(filename, false);
-
-	return true;
-=======
     switch (crash_behavior)
     {
     case CRASH_BEHAVIOR_ASK:
@@ -651,7 +474,6 @@
     mCrashSettings.saveToFile(filename, false);
 
     return true;
->>>>>>> 1a8a5404
 }
 // </FS:Ansariel>
 
@@ -680,15 +502,6 @@
 // [SL:KB] - Patch: Viewer-CrashReporting | Checked: 2011-03-24 (Catznip-2.6.0a) | Added: Catznip-2.6.0a
 std::string getFormDataField(const std::string& strFieldName, const std::string& strFieldValue, const std::string& strBoundary)
 {
-<<<<<<< HEAD
-	std::ostringstream streamFormPart;
-
-	streamFormPart << "--" << strBoundary << "\r\n"
-		<< "Content-Disposition: form-data; name=\"" << strFieldName << "\"\r\n\r\n"
-		<< strFieldValue << "\r\n";
-
-	return streamFormPart.str();
-=======
     std::ostringstream streamFormPart;
 
     streamFormPart << "--" << strBoundary << "\r\n"
@@ -696,7 +509,6 @@
         << strFieldValue << "\r\n";
 
     return streamFormPart.str();
->>>>>>> 1a8a5404
 }
 // [/SL:KB]
 
@@ -744,11 +556,7 @@
 {
 
     gDirUtilp->setDumpDir( dump_dir );
-<<<<<<< HEAD
-    
-=======
-
->>>>>>> 1a8a5404
+
     // std::string dump_path = gDirUtilp->getExpandedFilename(LL_PATH_LOGS,
     //                                                        "SecondLifeCrashReport");
     std::string dump_path = gDirUtilp->getExpandedFilename(LL_PATH_LOGS, "FirestormCrashReport");
@@ -777,25 +585,6 @@
         std::string msg = "Using override crash server... ";
         msg = msg+mCrashHost.c_str();
         updateApplication(msg.c_str());
-<<<<<<< HEAD
-        
-		sent = runCrashLogPost(mCrashHost, post_data, std::string("Sending to server"), CRASH_UPLOAD_RETRIES, CRASH_UPLOAD_TIMEOUT);
-	}
-    
-	// <FS:ND> We do not send to mAltCrashHost ever.
-
-	// if(!sent)
-	// {
-        //updateApplication("Using default server...");
-	// 	sent = runCrashLogPost(mAltCrashHost, post_data, std::string("Sending to alternate server"), CRASH_UPLOAD_RETRIES, CRASH_UPLOAD_TIMEOUT);
-	// }
-
-	// </FS:ND>
-    
-	mSentCrashLogs = sent;
-    
-	return sent;
-=======
 
         sent = runCrashLogPost(mCrashHost, post_data, std::string("Sending to server"), CRASH_UPLOAD_RETRIES, CRASH_UPLOAD_TIMEOUT);
     }
@@ -813,7 +602,6 @@
     mSentCrashLogs = sent;
 
     return sent;
->>>>>>> 1a8a5404
 }
 
 bool LLCrashLogger::sendCrashLogs()
@@ -831,21 +619,12 @@
         rec["procname"]=opts["procname"];
     }
 
-<<<<<<< HEAD
-	// <FS:ND> Try to send the current crash right away, if that fails queue it for next time.
-	if( rec && rec.has("dumpdir") )
-		if( !sendCrashLog( rec["dumpdir"].asString() ) )
-			newlocks.append(rec);
-	// </FS:ND>
-	
-=======
     // <FS:ND> Try to send the current crash right away, if that fails queue it for next time.
     if( rec && rec.has("dumpdir") )
         if( !sendCrashLog( rec["dumpdir"].asString() ) )
             newlocks.append(rec);
     // </FS:ND>
 
->>>>>>> 1a8a5404
     if (locks.isArray())
     {
         for (LLSD::array_iterator lock=locks.beginArray();
@@ -883,22 +662,13 @@
         }
     }
 
-<<<<<<< HEAD
-	// <FS:ND> We want this appended right away, or this crash only gets send the next time the crashreporter runs.
-=======
     // <FS:ND> We want this appended right away, or this crash only gets send the next time the crashreporter runs.
->>>>>>> 1a8a5404
     //if (rec)
     //{
     //    newlocks.append(rec);
     //}
-<<<<<<< HEAD
-	// </FS:ND>
-    
-=======
     // </FS:ND>
 
->>>>>>> 1a8a5404
     mKeyMaster.putProcessList(newlocks);
     return true;
 }
@@ -914,14 +684,6 @@
 
     LLCore::LLHttp::initialize();
 
-<<<<<<< HEAD
-	// We assume that all the logs we're looking for reside on the current drive
-#if ADDRESS_SIZE == 64
-	gDirUtilp->initAppDirs( "Firestorm_x64" );
-#else
-	gDirUtilp->initAppDirs("Firestorm");
-#endif
-=======
     // We assume that all the logs we're looking for reside on the current drive
 #if ADDRESS_SIZE == 64
     gDirUtilp->initAppDirs( "Firestorm_x64" );
@@ -930,23 +692,13 @@
 #endif
 
     LLError::initForApplication(gDirUtilp->getExpandedFilename(LL_PATH_USER_SETTINGS, ""), gDirUtilp->getExpandedFilename(LL_PATH_APP_SETTINGS, ""));
->>>>>>> 1a8a5404
 
     // Default to the product name "Second Life" (this is overridden by the -name argument)
 
-<<<<<<< HEAD
-	// Default to the product name "Second Life" (this is overridden by the -name argument)
-	
-	// <FS:ND> Change default to Firestorm
-	//	mProductName = "Second Life";
-	mProductName = "Firestorm";
-	// </FS:ND>
-=======
     // <FS:ND> Change default to Firestorm
     //  mProductName = "Second Life";
     mProductName = "Firestorm";
     // </FS:ND>
->>>>>>> 1a8a5404
 
     // Rename current log file to ".old"
     std::string old_log_file = gDirUtilp->getExpandedFilename(LL_PATH_LOGS, "crashreport.log.old");
@@ -984,25 +736,6 @@
     }
 
     mCrashSettings.declareS32("CrashSubmitBehavior", CRASH_BEHAVIOR_ALWAYS_SEND,
-<<<<<<< HEAD
-							  "Controls behavior when viewer crashes "
-							  "(0 = ask before sending crash report, "
-							  "1 = always send crash report, "
-							  "2 = never send crash report)");
-    
-	// <FS:Ansariel> Restore crash report user settings
-	LL_INFOS("CRASHREPORT") << "Loading crash behavior setting" << LL_ENDL;
-	mCrashBehavior = loadCrashBehaviorSetting();
-
-	// If user doesn't want to send, bail out
-	if (mCrashBehavior == CRASH_BEHAVIOR_NEVER_SEND)
-	{
-		LL_INFOS("CRASHREPORT") << "Crash behavior is never_send, quitting" << LL_ENDL;
-		return false;
-	}
-	// </FS:Ansariel>
-    
-=======
                               "Controls behavior when viewer crashes "
                               "(0 = ask before sending crash report, "
                               "1 = always send crash report, "
@@ -1020,7 +753,6 @@
     }
     // </FS:Ansariel>
 
->>>>>>> 1a8a5404
     init_curl();
     LLCore::HttpRequest::createService();
     LLCore::HttpRequest::startThread();
