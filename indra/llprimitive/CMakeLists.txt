# -*- cmake -*-

project(llprimitive)

include(00-Common)
include(LLCommon)
include(LLMath)
include(LLMessage)
include(LLCoreHttp)
include(LLXML)
include(LLPhysicsExtensions)
include(LLCharacter)
<<<<<<< HEAD
include(ColladaDom)
=======
include(LLRender)
include(TinyGLTF)
>>>>>>> 509476f9

include_directories(
    ${LLCOMMON_INCLUDE_DIRS}
    ${LLMATH_INCLUDE_DIRS}
    ${LLMESSAGE_INCLUDE_DIRS}
    ${LLXML_INCLUDE_DIRS}
<<<<<<< HEAD
    # ${LIBS_PREBUILT_DIR}/include/collada
    # ${LIBS_PREBUILT_DIR}/include/collada/1.4
    ${COLLADA_INCLUDE_DIRS}
=======
    ${LLRENDER_INCLUDE_DIRS}
    ${LIBS_PREBUILT_DIR}/include/collada
    ${LIBS_PREBUILT_DIR}/include/collada/1.4
>>>>>>> 509476f9
    ${LLCHARACTER_INCLUDE_DIRS}
    ${TINYGLTF_INCLUDE_DIR}
    )
include_directories(SYSTEM
    ${LLCOMMON_SYSTEM_INCLUDE_DIRS}
    ${LLXML_SYSTEM_INCLUDE_DIRS}
    )
include_directories(SYSTEM
    ${LLCOMMON_SYSTEM_INCLUDE_DIRS}
    ${LLXML_SYSTEM_INCLUDE_DIRS}
    ${LLPHYSICSEXTENSIONS_INCLUDE_DIRS}
    )

set(llprimitive_SOURCE_FILES
    lldaeloader.cpp
    llgltfloader.cpp
    llmaterialid.cpp
    llmaterial.cpp
    llmaterialtable.cpp
    llmediaentry.cpp
    llmodel.cpp
    llmodelloader.cpp
    llprimitive.cpp
    llprimtexturelist.cpp
    lltextureanim.cpp
    lltextureentry.cpp
    lltreeparams.cpp
    llvolumemessage.cpp
    material_codes.cpp
    )

set(llprimitive_HEADER_FILES
    CMakeLists.txt
    lldaeloader.h
    llgltfloader.h
    legacy_object_types.h
    llmaterial.h
    llmaterialid.h
    llmaterialtable.h
    llmediaentry.h
    llmodel.h
    llmodelloader.h
    llprimitive.h
    llprimtexturelist.h
    lllslconstants.h
    lltextureanim.h
    lltextureentry.h
    lltreeparams.h
    lltree_common.h
    llvolumemessage.h
    material_codes.h
    object_flags.h
    )
        
set_source_files_properties(${llprimitive_HEADER_FILES}
                            PROPERTIES HEADER_FILE_ONLY TRUE)

list(APPEND llprimitive_SOURCE_FILES ${llprimitive_HEADER_FILES})

add_library (llprimitive ${llprimitive_SOURCE_FILES})

target_link_libraries(llprimitive
    ${LLCOMMON_LIBRARIES}
    ${LLMATH_LIBRARIES}
    ${LLMESSAGE_LIBRARIES}
    ${LLCOREHTTP_LIBRARIES}
    ${LLXML_LIBRARIES}
    ${LLPHYSICSEXTENSIONS_LIBRARIES}
    ${LLCHARACTER_LIBRARIES}
    ${BOOST_FIBER_LIBRARY}
    ${BOOST_CONTEXT_LIBRARY}
    )


#add unit tests
if (LL_TESTS)
    INCLUDE(LLAddBuildTest)
    SET(llprimitive_TEST_SOURCE_FILES
      llmediaentry.cpp
      llprimitive.cpp
      )
    LL_ADD_PROJECT_UNIT_TESTS(llprimitive "${llprimitive_TEST_SOURCE_FILES}")
endif (LL_TESTS)<|MERGE_RESOLUTION|>--- conflicted
+++ resolved
@@ -10,27 +10,19 @@
 include(LLXML)
 include(LLPhysicsExtensions)
 include(LLCharacter)
-<<<<<<< HEAD
-include(ColladaDom)
-=======
 include(LLRender)
 include(TinyGLTF)
->>>>>>> 509476f9
+include(ColladaDom)
 
 include_directories(
     ${LLCOMMON_INCLUDE_DIRS}
     ${LLMATH_INCLUDE_DIRS}
     ${LLMESSAGE_INCLUDE_DIRS}
     ${LLXML_INCLUDE_DIRS}
-<<<<<<< HEAD
+    ${LLRENDER_INCLUDE_DIRS}
     # ${LIBS_PREBUILT_DIR}/include/collada
     # ${LIBS_PREBUILT_DIR}/include/collada/1.4
     ${COLLADA_INCLUDE_DIRS}
-=======
-    ${LLRENDER_INCLUDE_DIRS}
-    ${LIBS_PREBUILT_DIR}/include/collada
-    ${LIBS_PREBUILT_DIR}/include/collada/1.4
->>>>>>> 509476f9
     ${LLCHARACTER_INCLUDE_DIRS}
     ${TINYGLTF_INCLUDE_DIR}
     )
