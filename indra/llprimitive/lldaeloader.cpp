--- conflicted
+++ resolved
@@ -63,7 +63,9 @@
 #include "glh/glh_linear.h"
 #include "llmatrix4a.h"
 
-<<<<<<< HEAD
+#include <boost/regex.hpp>
+#include <boost/algorithm/string/replace.hpp>
+
 // <FS:ND> Logging for error and warning messages from colladadom
 #include "dae/daeErrorHandler.h"
 
@@ -94,10 +96,6 @@
 	}
 };
 // </FS:ND>
-=======
-#include <boost/regex.hpp>
-#include <boost/algorithm/string/replace.hpp>
->>>>>>> e349ad63
 
 std::string colladaVersion[VERSIONTYPE_COUNT+1] = 
 {
@@ -894,16 +892,12 @@
 
 	//no suitable slm exists, load from the .dae file
 	DAE dae;
-<<<<<<< HEAD
+
+	std::string fileURI = "from memory"; // set to a null device
 	// <FS:Ansariel> Bug fixes in mesh importer by Drake Arconis
-	//domCOLLADA* dom = dae.open(filename);
-	domCOLLADA* dom = dae.open(tmp_file);
+	//domCOLLADA* dom = dae.openFromMemory(fileURI, preprocessDAE(filename).c_str());
+	domCOLLADA* dom = dae.openFromMemory(fileURI, preprocessDAE(tmp_file).c_str());
 	// </FS:Ansariel>
-=======
-	
-	std::string fileURI = "from memory"; // set to a null device
-	domCOLLADA* dom = dae.openFromMemory(fileURI, preprocessDAE(filename).c_str());
->>>>>>> e349ad63
 	
 	if (!dom)
 	{
@@ -931,14 +925,7 @@
 	
 	daeInt count = db->getElementCount(NULL, COLLADA_TYPE_MESH);
 	
-<<<<<<< HEAD
-	// <FS:Ansariel> Bug fixes in mesh importer by Drake Arconis
-	//daeDocument* doc = dae.getDoc(mFilename);
-	daeDocument* doc = dae.getDoc(tmp_file);
-	// </FS:Ansariel>
-=======
 	daeDocument* doc = dae.getDoc(fileURI);
->>>>>>> e349ad63
 	if (!doc)
 	{
 		LL_WARNS() << "can't find internal doc" << LL_ENDL;
