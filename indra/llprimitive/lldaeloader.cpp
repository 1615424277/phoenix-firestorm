--- conflicted
+++ resolved
@@ -53,10 +53,6 @@
 #pragma warning (default : 4264)
 #endif
 
-<<<<<<< HEAD
-#include <boost/lexical_cast.hpp>
-=======
->>>>>>> 4c6d8f4b
 #include <boost/algorithm/string/replace.hpp>
 
 #include "lldaeloader.h"
@@ -961,11 +957,7 @@
   mPreprocessDAE(preprocess)
 {
 	// <FS:Beq> mesh loader suffix configuration
-<<<<<<< HEAD
-	for(int i=0;i<LLModel::NUM_LODS;i++)
-=======
 	for (int i = 0; i < LLModel::NUM_LODS; i++)
->>>>>>> 4c6d8f4b
 	{
   		LLDAELoader::sLODSuffix[i] = lod_suffix[i];
 	}
