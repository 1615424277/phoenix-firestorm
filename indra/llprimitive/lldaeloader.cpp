/**
 * @file lldaeloader.cpp
 * @brief LLDAELoader class implementation
 *
 * $LicenseInfo:firstyear=2013&license=viewerlgpl$
 * Second Life Viewer Source Code
 * Copyright (C) 2013, Linden Research, Inc.
 *
 * This library is free software; you can redistribute it and/or
 * modify it under the terms of the GNU Lesser General Public
 * License as published by the Free Software Foundation;
 * version 2.1 of the License only.
 *
 * This library is distributed in the hope that it will be useful,
 * but WITHOUT ANY WARRANTY; without even the implied warranty of
 * MERCHANTABILITY or FITNESS FOR A PARTICULAR PURPOSE.  See the GNU
 * Lesser General Public License for more details.
 *
 * You should have received a copy of the GNU Lesser General Public
 * License along with this library; if not, write to the Free Software
 * Foundation, Inc., 51 Franklin Street, Fifth Floor, Boston, MA  02110-1301  USA
 *
 * Linden Research, Inc., 945 Battery Street, San Francisco, CA  94111  USA
 * $/LicenseInfo$
 */

#if LL_MSVC
#pragma warning (disable : 4263)
#pragma warning (disable : 4264)
#endif
#include "dae.h"
#include "dom/domAsset.h"
#include "dom/domBind_material.h"
#include "dom/domCOLLADA.h"
#include "dom/domConstants.h"
#include "dom/domController.h"
#include "dom/domEffect.h"
#include "dom/domGeometry.h"
#include "dom/domInstance_geometry.h"
#include "dom/domInstance_material.h"
#include "dom/domInstance_node.h"
#include "dom/domInstance_effect.h"
#include "dom/domMaterial.h"
#include "dom/domMatrix.h"
#include "dom/domNode.h"
#include "dom/domProfile_COMMON.h"
#include "dom/domRotate.h"
#include "dom/domScale.h"
#include "dom/domTranslate.h"
#include "dom/domVisual_scene.h"
#if LL_MSVC
#pragma warning (default : 4263)
#pragma warning (default : 4264)
#endif

#include <boost/lexical_cast.hpp>
#include <boost/algorithm/string/replace.hpp>

#include "lldaeloader.h"
#include "llsdserialize.h"
#include "lljoint.h"

#if LL_LINUX && (__GNUC__ * 10000 + __GNUC_MINOR__ * 100 + __GNUC_PATCHLEVEL__ ) >= 70000
#pragma GCC diagnostic push
#pragma GCC diagnostic ignored "-Wmisleading-indentation"
#endif

#include "glh/glh_linear.h"

#if LL_LINUX && (__GNUC__ * 10000 + __GNUC_MINOR__ * 100 + __GNUC_PATCHLEVEL__ ) >= 70000
#pragma GCC diagnostic push
#endif

#include "llmatrix4a.h"


#include <boost/regex.hpp>
#include <boost/algorithm/string/replace.hpp>

// <FS:ND> Logging for error and warning messages from colladadom
#include "dae/daeErrorHandler.h"

class FSdaeErrorHandler: public daeErrorHandler
{
public:
	virtual void handleError( daeString msg )
	{
		LL_WARNS( "ColladaDom" ) << msg << LL_ENDL;
	}
	virtual void handleWarning( daeString msg )
	{
		LL_WARNS( "ColladaDom" ) << msg << LL_ENDL;
	}
};

FSdaeErrorHandler gDaeErrorHandler;
class FSDaeSetErrorHandler
{
public:
	FSDaeSetErrorHandler()
	{
		daeErrorHandler::setErrorHandler( &gDaeErrorHandler );
	}
	~FSDaeSetErrorHandler()
	{
		daeErrorHandler::setErrorHandler( NULL );
	}
};
// </FS:ND>


std::string colladaVersion[VERSIONTYPE_COUNT+1] = 
{
	"1.4.0",
	"1.4.1",
	"Unsupported"
};

// <FS:Beq> moved to allow configuration
// static const std::string lod_suffix[LLModel::NUM_LODS] =
// {
// 	"_LOD0",
// 	"_LOD1",
// 	"_LOD2",
// 	"",
// 	"_PHYS",
// };
// </FS:Beq>


const U32 LIMIT_MATERIALS_OUTPUT = 12;

bool get_dom_sources(const domInputLocalOffset_Array& inputs, S32& pos_offset, S32& tc_offset, S32& norm_offset, S32 &idx_stride,
	domSource* &pos_source, domSource* &tc_source, domSource* &norm_source)
{
	idx_stride = 0;

	for (U32 j = 0; j < inputs.getCount(); ++j)
	{
		idx_stride = llmax((S32) inputs[j]->getOffset(), idx_stride);

		if (strcmp(COMMON_PROFILE_INPUT_VERTEX, inputs[j]->getSemantic()) == 0)
		{ //found vertex array
			const domURIFragmentType& uri = inputs[j]->getSource();
			daeElementRef elem = uri.getElement();
			domVertices* vertices = (domVertices*) elem.cast();
			if ( !vertices )
			{
				return false;
			}

			domInputLocal_Array& v_inp = vertices->getInput_array();


			for (U32 k = 0; k < v_inp.getCount(); ++k)
			{
				if (strcmp(COMMON_PROFILE_INPUT_POSITION, v_inp[k]->getSemantic()) == 0)
				{
					pos_offset = inputs[j]->getOffset();

					const domURIFragmentType& uri = v_inp[k]->getSource();
					daeElementRef elem = uri.getElement();
					pos_source = (domSource*) elem.cast();
				}

				if (strcmp(COMMON_PROFILE_INPUT_NORMAL, v_inp[k]->getSemantic()) == 0)
				{
					norm_offset = inputs[j]->getOffset();

					const domURIFragmentType& uri = v_inp[k]->getSource();
					daeElementRef elem = uri.getElement();
					norm_source = (domSource*) elem.cast();
				}
			}
		}

		if (strcmp(COMMON_PROFILE_INPUT_NORMAL, inputs[j]->getSemantic()) == 0)
		{
			//found normal array for this triangle list
			norm_offset = inputs[j]->getOffset();
			const domURIFragmentType& uri = inputs[j]->getSource();
			daeElementRef elem = uri.getElement();
			norm_source = (domSource*) elem.cast();
		}
		else if (strcmp(COMMON_PROFILE_INPUT_TEXCOORD, inputs[j]->getSemantic()) == 0)
		{ //found texCoords
			tc_offset = inputs[j]->getOffset();
			const domURIFragmentType& uri = inputs[j]->getSource();
			daeElementRef elem = uri.getElement();
			tc_source = (domSource*) elem.cast();
		}
	}

	idx_stride += 1;

	return true;
}

LLModel::EModelStatus load_face_from_dom_triangles(
    std::vector<LLVolumeFace>& face_list,
    std::vector<std::string>& materials,
    domTrianglesRef& tri,
    LLSD& log_msg)
{
	LLVolumeFace face;
	std::vector<LLVolumeFace::VertexData> verts;
	std::vector<U16> indices;
	
	const domInputLocalOffset_Array& inputs = tri->getInput_array();

	S32 pos_offset = -1;
	S32 tc_offset = -1;
	S32 norm_offset = -1;

	domSource* pos_source = NULL;
	domSource* tc_source = NULL;
	domSource* norm_source = NULL;

	S32 idx_stride = 0;

	if ( !get_dom_sources(inputs, pos_offset, tc_offset, norm_offset, idx_stride, pos_source, tc_source, norm_source))
	{
        LLSD args;
        args["Message"] = "ParsingErrorBadElement";
        log_msg.append(args);
		return LLModel::BAD_ELEMENT;
	}

	if (!pos_source || !pos_source->getFloat_array())
	{
		LL_WARNS() << "Unable to process mesh without position data; invalid model;  invalid model." << LL_ENDL;
        LLSD args;
        args["Message"] = "ParsingErrorPositionInvalidModel";
        log_msg.append(args);
		return LLModel::BAD_ELEMENT;
	}

	domPRef p = tri->getP();
	domListOfUInts& idx = p->getValue();
	
	domListOfFloats  dummy ;
	domListOfFloats& v = pos_source ? pos_source->getFloat_array()->getValue() : dummy ;
	domListOfFloats& tc = tc_source ? tc_source->getFloat_array()->getValue() : dummy ;
	domListOfFloats& n = norm_source ? norm_source->getFloat_array()->getValue() : dummy ;

	if (pos_source)
	{
		if(v.getCount() == 0)
		{
			return LLModel::BAD_ELEMENT;
		}
		// VFExtents change
		face.mExtents[0].set(v[0], v[1], v[2]);
		face.mExtents[1].set(v[0], v[1], v[2]);
	}
	
	LLVolumeFace::VertexMapData::PointMap point_map;

    if (idx_stride <= 0
        || (pos_source && pos_offset >= idx_stride)
        || (tc_source && tc_offset >= idx_stride)
        || (norm_source && norm_offset >= idx_stride))
    {
        // Looks like these offsets should fit inside idx_stride
        // Might be good idea to also check idx.getCount()%idx_stride != 0
        LL_WARNS() << "Invalid pos_offset " << pos_offset <<  ", tc_offset " << tc_offset << " or norm_offset " << norm_offset << LL_ENDL;
        return LLModel::BAD_ELEMENT;
    }
	
	for (U32 i = 0; i < idx.getCount(); i += idx_stride)
	{
		LLVolumeFace::VertexData cv;
		if (pos_source)
		{
			cv.setPosition(LLVector4a(v[idx[i+pos_offset]*3+0],
								v[idx[i+pos_offset]*3+1],
								v[idx[i+pos_offset]*3+2]));
		}

		if (tc_source)
		{
			cv.mTexCoord.setVec(tc[idx[i+tc_offset]*2+0],
								tc[idx[i+tc_offset]*2+1]);
		}
		
		if (norm_source)
		{
			cv.setNormal(LLVector4a(n[idx[i+norm_offset]*3+0],
								n[idx[i+norm_offset]*3+1],
								n[idx[i+norm_offset]*3+2]));
		}
		
		BOOL found = FALSE;
			
		LLVolumeFace::VertexMapData::PointMap::iterator point_iter;
		point_iter = point_map.find(LLVector3(cv.getPosition().getF32ptr()));
		
		if (point_iter != point_map.end())
		{
			for (U32 j = 0; j < point_iter->second.size(); ++j)
			{
				// We have a matching loc
				//
				if ((point_iter->second)[j] == cv)
				{
					U16 shared_index	= (point_iter->second)[j].mIndex;

					// Don't share verts within the same tri, degenerate
					//
                    U32 indx_size = indices.size();
                    U32 verts_new_tri = indx_size % 3;
                    if ((verts_new_tri < 1 || indices[indx_size - 1] != shared_index)
                        && (verts_new_tri < 2 || indices[indx_size - 2] != shared_index))
					{
						found = true;
						indices.push_back(shared_index);
					}
					break;
				}
			}
		}

		if (!found)
		{
			// VFExtents change
			update_min_max(face.mExtents[0], face.mExtents[1], cv.getPosition());
			verts.push_back(cv);
			if (verts.size() >= 65535)
			{
				//llerrs << "Attempted to write model exceeding 16-bit index buffer limitation." << LL_ENDL;
				return LLModel::VERTEX_NUMBER_OVERFLOW ;
			}
			U16 index = (U16) (verts.size()-1);
			indices.push_back(index);

			LLVolumeFace::VertexMapData d;
			d.setPosition(cv.getPosition());
			d.mTexCoord = cv.mTexCoord;
			d.setNormal(cv.getNormal());
			d.mIndex = index;
			if (point_iter != point_map.end())
			{
				point_iter->second.push_back(d);
			}
			else
			{
				point_map[LLVector3(d.getPosition().getF32ptr())].push_back(d);
			}
		}

		if (indices.size()%3 == 0 && verts.size() >= 65532)
		{
			std::string material;

			if (tri->getMaterial())
			{
				material = std::string(tri->getMaterial());
			}

			materials.push_back(material);
			face_list.push_back(face);
			face_list.rbegin()->fillFromLegacyData(verts, indices);
			LLVolumeFace& new_face = *face_list.rbegin();
			if (!norm_source)
			{
				//ll_aligned_free_16(new_face.mNormals);
				new_face.mNormals = NULL;
			}

			if (!tc_source)
			{
				//ll_aligned_free_16(new_face.mTexCoords);
				new_face.mTexCoords = NULL;
			}

			face = LLVolumeFace();
			// VFExtents change
			face.mExtents[0].set(v[0], v[1], v[2]);
			face.mExtents[1].set(v[0], v[1], v[2]);

            verts.clear();
            indices.clear();
            point_map.clear();
		}
	}

	if (!verts.empty())
	{
		std::string material;

		if (tri->getMaterial())
		{
			material = std::string(tri->getMaterial());
		}
		
		materials.push_back(material);
		face_list.push_back(face);

		face_list.rbegin()->fillFromLegacyData(verts, indices);
		LLVolumeFace& new_face = *face_list.rbegin();
		if (!norm_source)
		{
			//ll_aligned_free_16(new_face.mNormals);
			new_face.mNormals = NULL;
		}

		if (!tc_source)
		{
			//ll_aligned_free_16(new_face.mTexCoords);
			new_face.mTexCoords = NULL;
		}
	}

	return LLModel::NO_ERRORS ;
}

LLModel::EModelStatus load_face_from_dom_polylist(
    std::vector<LLVolumeFace>& face_list,
    std::vector<std::string>& materials,
    domPolylistRef& poly,
    LLSD& log_msg)
{
	domPRef p = poly->getP();
	domListOfUInts& idx = p->getValue();

	if (idx.getCount() == 0)
	{
		return LLModel::NO_ERRORS ;
	}

	const domInputLocalOffset_Array& inputs = poly->getInput_array();


	domListOfUInts& vcount = poly->getVcount()->getValue();
	
	S32 pos_offset = -1;
	S32 tc_offset = -1;
	S32 norm_offset = -1;

	domSource* pos_source = NULL;
	domSource* tc_source = NULL;
	domSource* norm_source = NULL;

	S32 idx_stride = 0;

	if (!get_dom_sources(inputs, pos_offset, tc_offset, norm_offset, idx_stride, pos_source, tc_source, norm_source))
	{
        LL_WARNS() << "Bad element." << LL_ENDL;
        LLSD args;
        args["Message"] = "ParsingErrorBadElement";
        log_msg.append(args);
		return LLModel::BAD_ELEMENT;
	}

	LLVolumeFace face;

	std::vector<U16> indices;
	std::vector<LLVolumeFace::VertexData> verts;

	domListOfFloats v;
	domListOfFloats tc;
	domListOfFloats n;

	if (pos_source)
	{
		v = pos_source->getFloat_array()->getValue();
		// VFExtents change
		face.mExtents[0].set(v[0], v[1], v[2]);
		face.mExtents[1].set(v[0], v[1], v[2]);
	}

	if (tc_source)
	{
		tc = tc_source->getFloat_array()->getValue();
	}

	if (norm_source)
	{
		n = norm_source->getFloat_array()->getValue();
	}
	
	LLVolumeFace::VertexMapData::PointMap point_map;

	U32 cur_idx = 0;
	bool log_tc_msg = true;
	for (U32 i = 0; i < vcount.getCount(); ++i)
	{ //for each polygon
		U32 first_index = 0;
		U32 last_index = 0;
		for (U32 j = 0; j < vcount[i]; ++j)
		{ //for each vertex

			LLVolumeFace::VertexData cv;

			if (pos_source)
			{
				cv.getPosition().set(v[idx[cur_idx+pos_offset]*3+0],
									v[idx[cur_idx+pos_offset]*3+1],
									v[idx[cur_idx+pos_offset]*3+2]);
				if (!cv.getPosition().isFinite3())
				{
					LL_WARNS() << "Found NaN while loading position data from DAE-Model, invalid model." << LL_ENDL;
                    LLSD args;
                    args["Message"] = "PositionNaN";
                    log_msg.append(args);
					return LLModel::BAD_ELEMENT;
				}
			}

			if (tc_source)
			{
				U64 idx_x = idx[cur_idx + tc_offset] * 2 + 0;
				U64 idx_y = idx[cur_idx + tc_offset] * 2 + 1;

				if (idx_y < tc.getCount())
				{
					cv.mTexCoord.setVec(tc[idx_x], tc[idx_y]);
				}			
				else if (log_tc_msg)
				{
					log_tc_msg = false;
					LL_WARNS() << "Texture coordinates data is not complete." << LL_ENDL;
					LLSD args;
					args["Message"] = "IncompleteTC";
					log_msg.append(args);
				}
			}
			
			if (norm_source)
			{
				cv.getNormal().set(n[idx[cur_idx+norm_offset]*3+0],
									n[idx[cur_idx+norm_offset]*3+1],
									n[idx[cur_idx+norm_offset]*3+2]);

				if (!cv.getNormal().isFinite3())
				{
					LL_WARNS() << "Found NaN while loading normals from DAE-Model, invalid model." << LL_ENDL;
                    LLSD args;
                    args["Message"] = "NormalsNaN";
                    log_msg.append(args);

					return LLModel::BAD_ELEMENT;
				}
			}
			
			cur_idx += idx_stride;
			
			BOOL found = FALSE;
				
			LLVolumeFace::VertexMapData::PointMap::iterator point_iter;
			LLVector3 pos3(cv.getPosition().getF32ptr());
			point_iter = point_map.find(pos3);
			
			if (point_iter != point_map.end())
			{
				for (U32 k = 0; k < point_iter->second.size(); ++k)
				{
					if ((point_iter->second)[k] == cv)
					{
						found = TRUE;
						U32 index = (point_iter->second)[k].mIndex;
						if (j == 0)
						{
							first_index = index;
						}
						else if (j == 1)
						{
							last_index = index;
						}
						else
						{
							// if these are the same, we have a very, very skinny triangle (coincident verts on one or more edges)
							//
							llassert((first_index != last_index) && (last_index != index) && (first_index != index));
							indices.push_back(first_index);
							indices.push_back(last_index);
							indices.push_back(index);
							last_index = index;
						}

						break;
					}
				}
			}

			if (!found)
			{
				// VFExtents change
				update_min_max(face.mExtents[0], face.mExtents[1], cv.getPosition());
				verts.push_back(cv);
				if (verts.size() >= 65535)
				{
					//llerrs << "Attempted to write model exceeding 16-bit index buffer limitation." << LL_ENDL;
					return LLModel::VERTEX_NUMBER_OVERFLOW ;
				}
				U16 index = (U16) (verts.size()-1);
			
				if (j == 0)
				{
					first_index = index;
				}
				else if (j == 1)
				{
					last_index = index;
				}
				else
				{
					// detect very skinny degenerate triangles with collapsed edges
					//
					llassert((first_index != last_index) && (last_index != index) && (first_index != index));
					indices.push_back(first_index);
					indices.push_back(last_index);
					indices.push_back(index);
					last_index = index;
				}	

				LLVolumeFace::VertexMapData d;
				d.setPosition(cv.getPosition());
				d.mTexCoord = cv.mTexCoord;
				d.setNormal(cv.getNormal());
				d.mIndex = index;
				if (point_iter != point_map.end())
				{
					point_iter->second.push_back(d);
				}
				else
				{
					point_map[pos3].push_back(d);
				}
			}

			if (indices.size()%3 == 0 && indices.size() >= 65532)
			{
				std::string material;

				if (poly->getMaterial())
				{
					material = std::string(poly->getMaterial());
				}

				materials.push_back(material);
				face_list.push_back(face);
				face_list.rbegin()->fillFromLegacyData(verts, indices);
				LLVolumeFace& new_face = *face_list.rbegin();
				if (!norm_source)
				{
					//ll_aligned_free_16(new_face.mNormals);
					new_face.mNormals = NULL;
				}

				if (!tc_source)
				{
					//ll_aligned_free_16(new_face.mTexCoords);
					new_face.mTexCoords = NULL;
				}

				face = LLVolumeFace();
				// VFExtents change
				face.mExtents[0].set(v[0], v[1], v[2]);
				face.mExtents[1].set(v[0], v[1], v[2]);
				verts.clear();
				indices.clear();
				point_map.clear();
			}
		}
	}

	if (!verts.empty())
	{
		std::string material;

		if (poly->getMaterial())
		{
			material = std::string(poly->getMaterial());
		}
	
		materials.push_back(material);
		face_list.push_back(face);
		face_list.rbegin()->fillFromLegacyData(verts, indices);

		LLVolumeFace& new_face = *face_list.rbegin();
		if (!norm_source)
		{
			//ll_aligned_free_16(new_face.mNormals);
			new_face.mNormals = NULL;
		}

		if (!tc_source)
		{
			//ll_aligned_free_16(new_face.mTexCoords);
			new_face.mTexCoords = NULL;
		}
	}

	return LLModel::NO_ERRORS ;
}

LLModel::EModelStatus load_face_from_dom_polygons(std::vector<LLVolumeFace>& face_list, std::vector<std::string>& materials, domPolygonsRef& poly)
{
	LLVolumeFace face;
	std::vector<U16> indices;
	std::vector<LLVolumeFace::VertexData> verts;

	const domInputLocalOffset_Array& inputs = poly->getInput_array();

	S32 v_offset = -1;
	S32 n_offset = -1;
	S32 t_offset = -1;

	domListOfFloats* v = NULL;
	domListOfFloats* n = NULL;
	domListOfFloats* t = NULL;
	
	U32 stride = 0;
	for (U32 i = 0; i < inputs.getCount(); ++i)
	{
		stride = llmax((U32) inputs[i]->getOffset()+1, stride);

		if (strcmp(COMMON_PROFILE_INPUT_VERTEX, inputs[i]->getSemantic()) == 0)
		{ //found vertex array
			v_offset = inputs[i]->getOffset();

			const domURIFragmentType& uri = inputs[i]->getSource();
			daeElementRef elem = uri.getElement();
			domVertices* vertices = (domVertices*) elem.cast();
			if (!vertices)
			{
				return LLModel::BAD_ELEMENT;
			}
			domInputLocal_Array& v_inp = vertices->getInput_array();

			for (U32 k = 0; k < v_inp.getCount(); ++k)
			{
				if (strcmp(COMMON_PROFILE_INPUT_POSITION, v_inp[k]->getSemantic()) == 0)
				{
					const domURIFragmentType& uri = v_inp[k]->getSource();
					daeElementRef elem = uri.getElement();
					domSource* src = (domSource*) elem.cast();
					if (!src)
					{
						return LLModel::BAD_ELEMENT;
					}
					v = &(src->getFloat_array()->getValue());
				}
			}
		}
		else if (strcmp(COMMON_PROFILE_INPUT_NORMAL, inputs[i]->getSemantic()) == 0)
		{
			n_offset = inputs[i]->getOffset();
			//found normal array for this triangle list
			const domURIFragmentType& uri = inputs[i]->getSource();
			daeElementRef elem = uri.getElement();
			domSource* src = (domSource*) elem.cast();
			if (!src)
			{
				return LLModel::BAD_ELEMENT;
			}
			n = &(src->getFloat_array()->getValue());
		}
		else if (strcmp(COMMON_PROFILE_INPUT_TEXCOORD, inputs[i]->getSemantic()) == 0 && inputs[i]->getSet() == 0)
		{ //found texCoords
			t_offset = inputs[i]->getOffset();
			const domURIFragmentType& uri = inputs[i]->getSource();
			daeElementRef elem = uri.getElement();
			domSource* src = (domSource*) elem.cast();
			if (!src)
			{
				return LLModel::BAD_ELEMENT;
			}
			t = &(src->getFloat_array()->getValue());
		}
	}

	domP_Array& ps = poly->getP_array();

	//make a triangle list in <verts>
	for (U32 i = 0; i < ps.getCount(); ++i)
	{ //for each polygon
		domListOfUInts& idx = ps[i]->getValue();
		for (U32 j = 0; j < idx.getCount()/stride; ++j)
		{ //for each vertex
			if (j > 2)
			{
				U32 size = verts.size();
				LLVolumeFace::VertexData v0 = verts[size-3];
				LLVolumeFace::VertexData v1 = verts[size-1];

				verts.push_back(v0);
				verts.push_back(v1);
			}

			LLVolumeFace::VertexData vert;


			if (v)
			{
				U32 v_idx = idx[j*stride+v_offset]*3;
				v_idx = llclamp(v_idx, (U32) 0, (U32) v->getCount());
				vert.getPosition().set(v->get(v_idx),
								v->get(v_idx+1),
								v->get(v_idx+2));
			}
			
			//bounds check n and t lookups because some FBX to DAE converters
			//use negative indices and empty arrays to indicate data does not exist
			//for a particular channel
			if (n && n->getCount() > 0)
			{
				U32 n_idx = idx[j*stride+n_offset]*3;
				n_idx = llclamp(n_idx, (U32) 0, (U32) n->getCount());
				vert.getNormal().set(n->get(n_idx),
								n->get(n_idx+1),
								n->get(n_idx+2));
			}
			else
			{
				vert.getNormal().clear();
			}

			
			if (t && t->getCount() > 0)
			{
				U32 t_idx = idx[j*stride+t_offset]*2;
				t_idx = llclamp(t_idx, (U32) 0, (U32) t->getCount());
				vert.mTexCoord.setVec(t->get(t_idx),
								t->get(t_idx+1));								
			}
			else
			{
				vert.mTexCoord.clear();
			}

						
			verts.push_back(vert);
		}
	}

	if (verts.empty())
	{
		return LLModel::NO_ERRORS;
	}
	// VFExtents change
	face.mExtents[0] = verts[0].getPosition();
	face.mExtents[1] = verts[0].getPosition();
	
	//create a map of unique vertices to indices
	std::map<LLVolumeFace::VertexData, U32> vert_idx;

	U32 cur_idx = 0;
	for (U32 i = 0; i < verts.size(); ++i)
	{
		std::map<LLVolumeFace::VertexData, U32>::iterator iter = vert_idx.find(verts[i]);
		if (iter == vert_idx.end())
		{
			vert_idx[verts[i]] = cur_idx++;
		}
	}

    // Viewer can only fit U16 vertices, shouldn't we do some checks here and return overflow if result has more?
    llassert(vert_idx.size() < U16_MAX);

	//build vertex array from map
	std::vector<LLVolumeFace::VertexData> new_verts;
	new_verts.resize(vert_idx.size());

	for (std::map<LLVolumeFace::VertexData, U32>::iterator iter = vert_idx.begin(); iter != vert_idx.end(); ++iter)
	{
		new_verts[iter->second] = iter->first;
		// VFExtents change
		update_min_max(face.mExtents[0], face.mExtents[1], iter->first.getPosition());
	}

	//build index array from map
	indices.resize(verts.size());

	for (U32 i = 0; i < verts.size(); ++i)
	{
		indices[i] = vert_idx[verts[i]];
        if (i % 3 != 0) // assumes GL_TRIANGLES, compare 0-1, 1-2, 3-4, 4-5 but not 2-3 or 5-6
        {
            // A faulty degenerate triangle detection (triangle with 0 area),
            // probably should be a warning and not an assert
            llassert(!i || (indices[i-1] != indices[i]));
        }
	}

	// DEBUG just build an expanded triangle list
	/*for (U32 i = 0; i < verts.size(); ++i)
	{
		indices.push_back((U16) i);
		update_min_max(face.mExtents[0], face.mExtents[1], verts[i].getPosition());
	}*/

    if (!new_verts.empty())
	{
		std::string material;

		if (poly->getMaterial())
		{
			material = std::string(poly->getMaterial());
		}

		materials.push_back(material);
		face_list.push_back(face);
		face_list.rbegin()->fillFromLegacyData(new_verts, indices);

		LLVolumeFace& new_face = *face_list.rbegin();
		if (!n)
		{
			//ll_aligned_free_16(new_face.mNormals);
			new_face.mNormals = NULL;
		}

		if (!t)
		{
			//ll_aligned_free_16(new_face.mTexCoords);
			new_face.mTexCoords = NULL;
		}
	}

	return LLModel::NO_ERRORS ;
}

//-----------------------------------------------------------------------------
// LLDAELoader
//-----------------------------------------------------------------------------
LLDAELoader::LLDAELoader(
	std::string			filename,
	S32					lod,
	load_callback_t		load_cb,
	joint_lookup_func_t	joint_lookup_func,
	texture_load_func_t	texture_load_func,
	state_callback_t	state_cb,
	void*				opaque_userdata,
	JointTransformMap&	jointTransformMap,
	JointNameSet&		jointsFromNodes,
    std::map<std::string, std::string>&		jointAliasMap,
    U32					maxJointsPerMesh,
	U32					modelLimit,
	// <FS:Beq> mesh loader suffix configuration
    // bool				preprocess)
    bool				preprocess,
	const LODSuffixArray& lod_suffix)
	// </FS:Beq>
: LLModelLoader(
		filename,
		lod,
		load_cb,
		joint_lookup_func,
		texture_load_func,
		state_cb,
		opaque_userdata,
		jointTransformMap,
		jointsFromNodes,
        jointAliasMap,
        maxJointsPerMesh),
  mGeneratedModelLimit(modelLimit),
  mPreprocessDAE(preprocess)
{
	// <FS:Beq> mesh loader suffix configuration
	for(int i=0;i<LLModel::NUM_LODS;i++)
	{
  		LLDAELoader::sLODSuffix[i] = lod_suffix[i];
	}
	// </FS:Beq>
}

LLDAELoader::~LLDAELoader()
{
}

//static
LODSuffixArray LLDAELoader::sLODSuffix{};// <FS:Beq/> configurable lod suffixes

struct ModelSort
{
	bool operator()(const LLPointer< LLModel >& lhs, const LLPointer< LLModel >& rhs)
	{
        if (lhs->mSubmodelID < rhs->mSubmodelID)
        {
            return true;
        }
		return LLStringUtil::compareInsensitive(lhs->mLabel, rhs->mLabel) < 0;
	}
};

bool LLDAELoader::OpenFile(const std::string& filename)
{
	// <FS:ND> Set up colladadom error handler
	FSDaeSetErrorHandler oErrorHandlerSerror;

	setLoadState( READING_FILE );

	//no suitable slm exists, load from the .dae file

	// Collada expects file and folder names to be escaped
	// Note: cdom::nativePathToUri()
	const char* allowed =
		"ABCDEFGHIJKLMNOPQRSTUVWXYZ"
		"abcdefghijklmnopqrstuvwxyz"
		"0123456789"
		"%-._~:\"|\\/";
	std::string uri_filename = LLURI::escape(filename, allowed);

	DAE dae;
	domCOLLADA* dom;
	if (mPreprocessDAE)
	{
		dom = dae.openFromMemory(uri_filename, preprocessDAE(filename).c_str());
	}
	else
	{
		LL_INFOS() << "Skipping dae preprocessing" << LL_ENDL;
		dom = dae.open(uri_filename);
	}
	
	if (!dom)
	{
		LL_INFOS() <<" Error with dae - traditionally indicates a corrupt file."<<LL_ENDL;
        LLSD args;
        args["Message"] = "ParsingErrorCorrupt";
        mWarningsArray.append(args);
		setLoadState( ERROR_PARSING );
		return false;
	}
	//Dom version
	daeString domVersion = dae.getDomVersion();
	std::string sldom(domVersion);
	LL_INFOS()<<"Collada Importer Version: "<<sldom<<LL_ENDL;
	//Dae version
	domVersionType docVersion = dom->getVersion();
	//0=1.4
	//1=1.4.1
	//2=Currently unsupported, however may work
	if (docVersion > 1 ) 
	{ 
		docVersion = VERSIONTYPE_COUNT;
	}
	LL_INFOS()<<"Dae version "<<colladaVersion[docVersion]<<LL_ENDL;
	
	
	daeDatabase* db = dae.getDatabase();
	
	daeInt count = db->getElementCount(NULL, COLLADA_TYPE_MESH);
	
	daeDocument* doc = dae.getDoc(uri_filename);
	if (!doc)
	{
		LL_WARNS() << "can't find internal doc" << LL_ENDL;
        LLSD args;
        args["Message"] = "ParsingErrorNoDoc";
        mWarningsArray.append(args);
		return false;
	}
	
	daeElement* root = doc->getDomRoot();
	if (!root)
	{
		LL_WARNS() << "document has no root" << LL_ENDL;
        LLSD args;
        args["Message"] = "ParsingErrorNoRoot";
        mWarningsArray.append(args);
		return false;
	}
	
	//Verify some basic properties of the dae
	//1. Basic validity check on controller 
	U32 controllerCount = (int) db->getElementCount( NULL, "controller" );
	bool result = false;
	for ( int i=0; i<controllerCount; ++i )
	{
		domController* pController = NULL;
		db->getElement( (daeElement**) &pController, i , NULL, "controller" );
		result = verifyController( pController );
		if (!result)
		{
			LL_INFOS() << "Could not verify controller" << LL_ENDL;
            LLSD args;
            args["Message"] = "ParsingErrorBadElement";
            mWarningsArray.append(args);
			setLoadState( ERROR_PARSING );
			return true;
		}
	}


	//get unit scale
	mTransform.setIdentity();
	
	domAsset::domUnit* unit = daeSafeCast<domAsset::domUnit>(root->getDescendant(daeElement::matchType(domAsset::domUnit::ID())));

	if (unit)
	{
		F32 meter = unit->getMeter();
		mTransform.mMatrix[0][0] = meter;
		mTransform.mMatrix[1][1] = meter;
		mTransform.mMatrix[2][2] = meter;
	}
	
	//get up axis rotation
	LLMatrix4 rotation;
	
	domUpAxisType up = UPAXISTYPE_Y_UP;  // default is Y_UP
	domAsset::domUp_axis* up_axis =
	daeSafeCast<domAsset::domUp_axis>(root->getDescendant(daeElement::matchType(domAsset::domUp_axis::ID())));
	
	if (up_axis)
	{
		up = up_axis->getValue();
	}
	
	if (up == UPAXISTYPE_X_UP)
	{
		rotation.initRotation(0.0f, 90.0f * DEG_TO_RAD, 0.0f);
	}
	else if (up == UPAXISTYPE_Y_UP)
	{
		rotation.initRotation(90.0f * DEG_TO_RAD, 0.0f, 0.0f);
	}
	
	rotation *= mTransform;
	mTransform = rotation;

	mTransform.condition();	

	U32 submodel_limit = count > 0 ? mGeneratedModelLimit/count : 0;
	for (daeInt idx = 0; idx < count; ++idx)
	{ //build map of domEntities to LLModel
		domMesh* mesh = NULL;
		db->getElement((daeElement**) &mesh, idx, NULL, COLLADA_TYPE_MESH);
		
		if (mesh)
		{

			std::vector<LLModel*> models;

			loadModelsFromDomMesh(mesh, models, submodel_limit);

			std::vector<LLModel*>::iterator i;
			i = models.begin();
			while (i != models.end())
			{
				LLModel* mdl = *i;
				if(mdl->getStatus() != LLModel::NO_ERRORS)
				{
					setLoadState(ERROR_MODEL + mdl->getStatus()) ;
					return false; //abort
				}

				if (mdl && validate_model(mdl))
				{
					mModelList.push_back(mdl);
					mModelsMap[mesh].push_back(mdl);
				}
				i++;
			}
		}
	}

	std::sort(mModelList.begin(), mModelList.end(), ModelSort());

	model_list::iterator model_iter = mModelList.begin();
	while (model_iter != mModelList.end())
	{
		LLModel* mdl = *model_iter;
		U32 material_count = mdl->mMaterialList.size();
		LL_INFOS() << "Importing " << mdl->mLabel << " model with " << material_count << " material references" << LL_ENDL;
		std::vector<std::string>::iterator mat_iter = mdl->mMaterialList.begin();
		std::vector<std::string>::iterator end_iter = material_count > LIMIT_MATERIALS_OUTPUT
														? mat_iter + LIMIT_MATERIALS_OUTPUT
														: mdl->mMaterialList.end();
		while (mat_iter != end_iter)
		{
			LL_INFOS() << mdl->mLabel << " references " << (*mat_iter) << LL_ENDL;
			mat_iter++;
		}
		model_iter++;
	}

	count = db->getElementCount(NULL, COLLADA_TYPE_SKIN);
	for (daeInt idx = 0; idx < count; ++idx)
	{ //add skinned meshes as instances
		domSkin* skin = NULL;
		db->getElement((daeElement**) &skin, idx, NULL, COLLADA_TYPE_SKIN);
		
		if (skin)
		{
			domGeometry* geom = daeSafeCast<domGeometry>(skin->getSource().getElement());
			
			if (geom)
			{
				domMesh* mesh = geom->getMesh();
				if (mesh)
				{
					std::vector< LLPointer< LLModel > >::iterator i = mModelsMap[mesh].begin();
					while (i != mModelsMap[mesh].end())
					{
						LLPointer<LLModel> mdl = *i;
						LLDAELoader::processDomModel(mdl, &dae, root, mesh, skin);
						i++;
					}
				}
			}
		}
	}

	LL_INFOS()<< "Collada skins processed: " << count <<LL_ENDL;

	daeElement* scene = root->getDescendant("visual_scene");
	
	if (!scene)
	{
		LL_WARNS() << "document has no visual_scene" << LL_ENDL;
        LLSD args;
        args["Message"] = "ParsingErrorNoScene";
        mWarningsArray.append(args);
		setLoadState( ERROR_PARSING );
		return true;
	}
	
	setLoadState( DONE );

	bool badElement = false;
	
	processElement( scene, badElement, &dae);
	
	if ( badElement )
	{
		LL_INFOS()<<"Scene could not be parsed"<<LL_ENDL;
        LLSD args;
        args["Message"] = "ParsingErrorCantParseScene";
        mWarningsArray.append(args);
		setLoadState( ERROR_PARSING );
	}
	
	return true;
}

std::string LLDAELoader::preprocessDAE(std::string filename)
{
	// Open a DAE file for some preprocessing (like removing space characters in IDs), see MAINT-5678
	llifstream inFile;
	inFile.open(filename.c_str(), std::ios_base::in);
	std::stringstream strStream;
	strStream << inFile.rdbuf();
	std::string buffer = strStream.str();

	LL_INFOS() << "Preprocessing dae file to remove spaces from the names, ids, etc." << LL_ENDL;

	try
	{
		boost::regex re("\"[\\w\\.@#$-]*(\\s[\\w\\.@#$-]*)+\"");
		boost::sregex_iterator next(buffer.begin(), buffer.end(), re);
		boost::sregex_iterator end;
		while (next != end)
		{
			boost::smatch match = *next;
			std::string s = match.str();
			LL_INFOS() << s << " found" << LL_ENDL;
			boost::replace_all(s, " ", "_");
			LL_INFOS() << "Replacing with " << s << LL_ENDL;
			boost::replace_all(buffer, match.str(), s);
			next++;
		}
	}
	catch (boost::regex_error &)
	{
		LL_INFOS() << "Regex error" << LL_ENDL;
	}

	return buffer;
}

void LLDAELoader::processDomModel(LLModel* model, DAE* dae, daeElement* root, domMesh* mesh, domSkin* skin)
{
	llassert(model && dae && mesh && skin);

	if (model)
	{
		LLVector3 mesh_scale_vector;
		LLVector3 mesh_translation_vector;
		model->getNormalizedScaleTranslation(mesh_scale_vector, mesh_translation_vector);

		LLMatrix4 normalized_transformation;
		normalized_transformation.setTranslation(mesh_translation_vector);

		LLMatrix4 mesh_scale;
		mesh_scale.initScale(mesh_scale_vector);
		mesh_scale *= normalized_transformation;
		normalized_transformation = mesh_scale;

		glh::matrix4f inv_mat((F32*) normalized_transformation.mMatrix);
		inv_mat = inv_mat.inverse();
		LLMatrix4 inverse_normalized_transformation(inv_mat.m);

		domSkin::domBind_shape_matrix* bind_mat = skin->getBind_shape_matrix();

		if (bind_mat)
		{ //get bind shape matrix
			domFloat4x4& dom_value = bind_mat->getValue();

			LLMeshSkinInfo& skin_info = model->mSkinInfo;

            LLMatrix4 mat;
			for (int i = 0; i < 4; i++)
			{
				for(int j = 0; j < 4; j++)
				{
                    mat.mMatrix[i][j] = dom_value[i + j*4];
				}
			}

            skin_info.mBindShapeMatrix.loadu(mat);

			LLMatrix4a trans(normalized_transformation);
            matMul(trans, skin_info.mBindShapeMatrix, skin_info.mBindShapeMatrix);
		}


		//Some collada setup for accessing the skeleton
        U32 skeleton_count = dae->getDatabase()->getElementCount( NULL, "skeleton" );
        std::vector<domInstance_controller::domSkeleton*> skeletons;
        for (S32 i=0; i<skeleton_count; i++)
        {
            daeElement* pElement = 0;
            dae->getDatabase()->getElement( &pElement, i, 0, "skeleton" );

            //Try to get at the skeletal instance controller
            domInstance_controller::domSkeleton* pSkeleton = daeSafeCast<domInstance_controller::domSkeleton>( pElement );
			daeElement* pSkeletonRootNode = NULL;
            if (pSkeleton)
            {
                pSkeletonRootNode = pSkeleton->getValue().getElement();
            }
            if (pSkeleton && pSkeletonRootNode)
            {
                skeletons.push_back(pSkeleton);
            }
        }
		bool missingSkeletonOrScene = false;

		//If no skeleton, do a breadth-first search to get at specific joints
		if ( skeletons.size() == 0 )
		{
			daeElement* pScene = root->getDescendant("visual_scene");
			if ( !pScene )
			{
				LL_WARNS()<<"No visual scene - unable to parse bone offsets "<<LL_ENDL;
				missingSkeletonOrScene = true;
			}
			else
			{
				//Get the children at this level
				daeTArray< daeSmartRef<daeElement> > children = pScene->getChildren();
				S32 childCount = children.getCount();

				//Process any children that are joints
				//Not all children are joints, some could be ambient lights, cameras, geometry etc..
				for (S32 i = 0; i < childCount; ++i)
				{
					domNode* pNode = daeSafeCast<domNode>(children[i]);
					if (pNode)
					{
						processJointNode( pNode, mJointList );
					}
				}
			}
		}
		else
			//Has one or more skeletons
            for (std::vector<domInstance_controller::domSkeleton*>::iterator skel_it = skeletons.begin();
                 skel_it != skeletons.end(); ++skel_it)
            {
                domInstance_controller::domSkeleton* pSkeleton = *skel_it;
                //Get the root node of the skeleton
                daeElement* pSkeletonRootNode = pSkeleton->getValue().getElement();
                if ( pSkeletonRootNode )
                {
                    //Once we have the root node - start acccessing it's joint components
                    const int jointCnt = mJointMap.size();
                    JointMap :: const_iterator jointIt = mJointMap.begin();

                    //Loop over all the possible joints within the .dae - using the allowed joint list in the ctor.
                    for ( int i=0; i<jointCnt; ++i, ++jointIt )
                    {
                        //Build a joint for the resolver to work with
                        char str[64]={0};
                        sprintf(str,"./%s",(*jointIt).first.c_str() );
                        //LL_WARNS()<<"Joint "<< str <<LL_ENDL;

                        //Setup the resolver
                        daeSIDResolver resolver( pSkeletonRootNode, str );

                        //Look for the joint
                        domNode* pJoint = daeSafeCast<domNode>( resolver.getElement() );
                        if ( pJoint )
                        {
                            // FIXME this has a lot of overlap with processJointNode(), would be nice to refactor.

                            //Pull out the translate id and store it in the jointTranslations map
                            daeSIDResolver jointResolverA( pJoint, "./translate" );
                            domTranslate* pTranslateA = daeSafeCast<domTranslate>( jointResolverA.getElement() );
                            daeSIDResolver jointResolverB( pJoint, "./location" );
                            domTranslate* pTranslateB = daeSafeCast<domTranslate>( jointResolverB.getElement() );

                            LLMatrix4 workingTransform;

                            //Translation via SID
                            if ( pTranslateA )
                            {
                                extractTranslation( pTranslateA, workingTransform );
                            }
                            else
                            {
                                if ( pTranslateB )
                                {
                                    extractTranslation( pTranslateB, workingTransform );
                                }
                                else
                                {
                                    //Translation via child from element
                                    daeElement* pTranslateElement = getChildFromElement( pJoint, "translate" );
                                    if ( pTranslateElement && pTranslateElement->typeID() != domTranslate::ID() )
                                    {
                                        LL_WARNS()<< "The found element is not a translate node" <<LL_ENDL;
                                        missingSkeletonOrScene = true;
                                    }
                                    else
                                        if ( pTranslateElement )
                                        {
                                            extractTranslationViaElement( pTranslateElement, workingTransform );
                                        }
                                        else
                                        {
                                            extractTranslationViaSID( pJoint, workingTransform );
                                        }

                                }
                            }

                            //Store the joint transform w/respect to its name.
                            mJointList[(*jointIt).second.c_str()] = workingTransform;
                        }
                    }

                    //If anything failed in regards to extracting the skeleton, joints or translation id,
                    //mention it
                    if ( missingSkeletonOrScene  )
                    {
                        LL_WARNS()<< "Partial jointmap found in asset - did you mean to just have a partial map?" << LL_ENDL;
                    }
                }//got skeleton?
            }


		domSkin::domJoints* joints = skin->getJoints();

		domInputLocal_Array& joint_input = joints->getInput_array();

		for (size_t i = 0; i < joint_input.getCount(); ++i)
		{
			domInputLocal* input = joint_input.get(i);
			xsNMTOKEN semantic = input->getSemantic();

			if (strcmp(semantic, COMMON_PROFILE_INPUT_JOINT) == 0)
			{ //found joint source, fill model->mJointMap and model->mSkinInfo.mJointNames
				daeElement* elem = input->getSource().getElement();

				domSource* source = daeSafeCast<domSource>(elem);
				if (source)
				{


					domName_array* names_source = source->getName_array();

					if (names_source)
					{
						domListOfNames &names = names_source->getValue();

						for (size_t j = 0; j < names.getCount(); ++j)
						{
							std::string name(names.get(j));
							if (mJointMap.find(name) != mJointMap.end())
							{
								name = mJointMap[name];
							}
//<FS:ND> Query by JointKey rather than just a string, the key can be a U32 index for faster lookup
//							model->mSkinInfo.mJointNames.push_back( name );
							model->mSkinInfo.mJointNames.push_back( JointKey::construct( name ) );
// </FS:ND>
							model->mSkinInfo.mJointNums.push_back(-1);
						}
					}
					else
					{
						domIDREF_array* names_source = source->getIDREF_array();
						if (names_source)
						{
							xsIDREFS& names = names_source->getValue();

							for (size_t j = 0; j < names.getCount(); ++j)
							{
								std::string name(names.get(j).getID());
								if (mJointMap.find(name) != mJointMap.end())
								{
									name = mJointMap[name];
								}
//<FS:ND> Query by JointKey rather than just a string, the key can be a U32 index for faster lookup
//								model->mSkinInfo.mJointNames.push_back( name );
								model->mSkinInfo.mJointNames.push_back( JointKey::construct( name ) );
// </FS:ND>
								model->mSkinInfo.mJointNums.push_back(-1);
							}
						}
					}
				}
			}
			else if (strcmp(semantic, COMMON_PROFILE_INPUT_INV_BIND_MATRIX) == 0)
			{ //found inv_bind_matrix array, fill model->mInvBindMatrix
				domSource* source = daeSafeCast<domSource>(input->getSource().getElement());
				if (source)
				{
					domFloat_array* t = source->getFloat_array();
					if (t)
					{
						domListOfFloats& transform = t->getValue();
						S32 count = transform.getCount()/16;

						for (S32 k = 0; k < count; ++k)
						{
							LLMatrix4 mat;

							for (int i = 0; i < 4; i++)
							{
								for(int j = 0; j < 4; j++)
								{
									mat.mMatrix[i][j] = transform[k*16 + i + j*4];
								}
							}
							model->mSkinInfo.mInvBindMatrix.push_back(LLMatrix4a(mat));
						}
					}
				}
			}
		}

		//Now that we've parsed the joint array, let's determine if we have a full rig
		//(which means we have all the joint sthat are required for an avatar versus
		//a skinned asset attached to a node in a file that contains an entire skeleton,
		//but does not use the skeleton).						
		buildJointToNodeMappingFromScene( root );

//<FS:ND> Query by JointKey rather than just a string, the key can be a U32 index for faster lookup
//		critiqueRigForUploadApplicability( model->mSkinInfo.mJointNames );
		critiqueRigForUploadApplicability( toStringVector( model->mSkinInfo.mJointNames ) );
// </FS:ND>

		if ( !missingSkeletonOrScene )
		{
            // FIXME: mesh_id is used to determine which mesh gets to
            // set the joint offset, in the event of a conflict. Since
            // we don't know the mesh id yet, we can't guarantee that
            // joint offsets will be applied with the same priority as
            // in the uploaded model. If the file contains multiple
            // meshes with conflicting joint offsets, preview may be
            // incorrect.
            LLUUID fake_mesh_id;
            fake_mesh_id.generate();

			//Set the joint translations on the avatar
            JointMap :: const_iterator masterJointIt = mJointMap.begin();
            JointMap :: const_iterator masterJointItEnd = mJointMap.end();
            for (;masterJointIt!=masterJointItEnd;++masterJointIt )
            {
                std::string lookingForJoint = (*masterJointIt).first.c_str();

                if ( mJointList.find( lookingForJoint ) != mJointList.end() )
                {
                    //LL_INFOS()<<"joint "<<lookingForJoint.c_str()<<LL_ENDL;
                    LLMatrix4 jointTransform = mJointList[lookingForJoint];
                    LLJoint* pJoint = mJointLookupFunc(lookingForJoint,mOpaqueData);
                    if ( pJoint )
                    {   
                        const LLVector3& joint_pos = jointTransform.getTranslation();
                        if (pJoint->aboveJointPosThreshold(joint_pos))
                        {
                            bool override_changed; // not used
                            pJoint->addAttachmentPosOverride(joint_pos, fake_mesh_id, "", override_changed);
                            if (model->mSkinInfo.mLockScaleIfJointPosition)
                            {
                                pJoint->addAttachmentScaleOverride(pJoint->getDefaultScale(), fake_mesh_id, "");
                            }
                        }
                    }
                    else
                    {
                        //Most likely an error in the asset.
                        LL_WARNS()<<"Tried to apply joint position from .dae, but it did not exist in the avatar rig." << LL_ENDL;
                    }
                }
            }
		} //missingSkeletonOrScene

		//We need to construct the alternate bind matrix (which contains the new joint positions)
		//in the same order as they were stored in the joint buffer. The joints associated
		//with the skeleton are not stored in the same order as they are in the exported joint buffer.
		//This remaps the skeletal joints to be in the same order as the joints stored in the model.

//<FS:ND> Query by JointKey rather than just a string, the key can be a U32 index for faster lookup
		//		std::vector<std::string> ::const_iterator jointIt = model->mSkinInfo.mJointNames.begin();
		std::vector< std::string > jointNames = toStringVector( model->mSkinInfo.mJointNames );
		std::vector<std::string> ::const_iterator jointIt = jointNames.begin();
// </FS:ND>

		const int jointCnt = model->mSkinInfo.mJointNames.size();
		for ( int i=0; i<jointCnt; ++i, ++jointIt )
		{
			std::string lookingForJoint = (*jointIt).c_str();
			//Look for the joint xform that we extracted from the skeleton, using the jointIt as the key
			//and store it in the alternate bind matrix
			if (mJointMap.find(lookingForJoint) != mJointMap.end()
				&& model->mSkinInfo.mInvBindMatrix.size() > i)
			{
				LLMatrix4 newInverse = LLMatrix4(model->mSkinInfo.mInvBindMatrix[i].getF32ptr());
				newInverse.setTranslation( mJointList[lookingForJoint].getTranslation() );
				model->mSkinInfo.mAlternateBindMatrix.push_back( LLMatrix4a(newInverse) );
            }
			else
			{
                LL_DEBUGS("Mesh")<<"Possibly misnamed/missing joint [" <<lookingForJoint.c_str()<<"] "<<LL_ENDL;
			}
		}

        U32 bind_count = model->mSkinInfo.mAlternateBindMatrix.size();
        if (bind_count > 0 && bind_count != jointCnt)
        {
            LL_WARNS("Mesh") << "Model " << model->mLabel << " has invalid joint bind matrix list." << LL_ENDL;
        }

		//grab raw position array

		domVertices* verts = mesh->getVertices();
		if (verts)
		{
			domInputLocal_Array& inputs = verts->getInput_array();
			for (size_t i = 0; i < inputs.getCount() && model->mPosition.empty(); ++i)
			{
				if (strcmp(inputs[i]->getSemantic(), COMMON_PROFILE_INPUT_POSITION) == 0)
				{
					domSource* pos_source = daeSafeCast<domSource>(inputs[i]->getSource().getElement());
					if (pos_source)
					{
						domFloat_array* pos_array = pos_source->getFloat_array();
						if (pos_array)
						{
							domListOfFloats& pos = pos_array->getValue();

							for (size_t j = 0; j < pos.getCount(); j += 3)
							{
								if (pos.getCount() <= j+2)
								{
									LL_ERRS() << "Invalid position array size." << LL_ENDL;
								}

								LLVector3 v(pos[j], pos[j+1], pos[j+2]);

								//transform from COLLADA space to volume space
								v = v * inverse_normalized_transformation;

								model->mPosition.push_back(v);
							}
						}
					}
				}
			}
		}

		//grab skin weights array
		domSkin::domVertex_weights* weights = skin->getVertex_weights();
		if (weights)
		{
			domInputLocalOffset_Array& inputs = weights->getInput_array();
			domFloat_array* vertex_weights = NULL;
			for (size_t i = 0; i < inputs.getCount(); ++i)
			{
				if (strcmp(inputs[i]->getSemantic(), COMMON_PROFILE_INPUT_WEIGHT) == 0)
				{
					domSource* weight_source = daeSafeCast<domSource>(inputs[i]->getSource().getElement());
					if (weight_source)
					{
						vertex_weights = weight_source->getFloat_array();
					}
				}
			}

			if (vertex_weights)
			{
				domListOfFloats& w = vertex_weights->getValue();
				domListOfUInts& vcount = weights->getVcount()->getValue();
				domListOfInts& v = weights->getV()->getValue();

				U32 c_idx = 0;
				for (size_t vc_idx = 0; vc_idx < vcount.getCount(); ++vc_idx)
				{ //for each vertex
					daeUInt count = vcount[vc_idx];

					//create list of weights that influence this vertex
					LLModel::weight_list weight_list;

					for (daeUInt i = 0; i < count; ++i)
					{ //for each weight
						daeInt joint_idx = v[c_idx++];
						daeInt weight_idx = v[c_idx++];

						if (joint_idx == -1)
						{
							//ignore bindings to bind_shape_matrix
							continue;
						}

						F32 weight_value = w[weight_idx];

						weight_list.push_back(LLModel::JointWeight(joint_idx, weight_value));
					}

					//sort by joint weight
					std::sort(weight_list.begin(), weight_list.end(), LLModel::CompareWeightGreater());

					std::vector<LLModel::JointWeight> wght;

					F32 total = 0.f;

					for (U32 i = 0; i < llmin((U32) 4, (U32) weight_list.size()); ++i)
					{ //take up to 4 most significant weights
						if (weight_list[i].mWeight > 0.f)
						{
							wght.push_back( weight_list[i] );
							total += weight_list[i].mWeight;
						}
					}

					F32 scale = 1.f/total;
					if (scale != 1.f)
					{ //normalize weights
						for (U32 i = 0; i < wght.size(); ++i)
						{
							wght[i].mWeight *= scale;
						}
					}

					model->mSkinWeights[model->mPosition[vc_idx]] = wght;
				}
			}

		}

		//add instance to scene for this model

		LLMatrix4 transformation;
		transformation.initScale(mesh_scale_vector);
		transformation.setTranslation(mesh_translation_vector);
		transformation *= mTransform;

		std::map<std::string, LLImportMaterial> materials;
		for (U32 i = 0; i < model->mMaterialList.size(); ++i)
		{
			materials[model->mMaterialList[i]] = LLImportMaterial();
		}
		mScene[transformation].push_back(LLModelInstance(model, model->mLabel, transformation, materials));
		stretch_extents(model, transformation, mExtents[0], mExtents[1], mFirstTransform);
	}
}

//-----------------------------------------------------------------------------
// buildJointToNodeMappingFromScene()
//-----------------------------------------------------------------------------
void LLDAELoader::buildJointToNodeMappingFromScene( daeElement* pRoot )
{
	daeElement* pScene = pRoot->getDescendant("visual_scene");
	if ( pScene )
	{
		daeTArray< daeSmartRef<daeElement> > children = pScene->getChildren();
		S32 childCount = children.getCount();
		for (S32 i = 0; i < childCount; ++i)
		{
			domNode* pNode = daeSafeCast<domNode>(children[i]);
			processJointToNodeMapping( pNode );			
		}
	}
}
//-----------------------------------------------------------------------------
// processJointToNodeMapping()
//-----------------------------------------------------------------------------
void LLDAELoader::processJointToNodeMapping( domNode* pNode )
{
	if ( isNodeAJoint( pNode ) )
	{
		//1.Store the parent
		std::string nodeName = pNode->getName();
		if ( !nodeName.empty() )
		{
			mJointsFromNode.push_front( pNode->getName() );
		}
		//2. Handle the kiddo's
		processChildJoints( pNode );
	}
	else
	{
		//Determine if the're any children wrt to this failed node.
		//This occurs when an armature is exported and ends up being what essentially amounts to
		//as the root for the visual_scene
		if ( pNode ) 
		{
			processChildJoints( pNode );
		}
		else 
		{
			LL_INFOS()<<"Node is NULL"<<LL_ENDL;
		}

	}
}
//-----------------------------------------------------------------------------
// processChildJoint()
//-----------------------------------------------------------------------------
void LLDAELoader::processChildJoints( domNode* pParentNode )
{	
	daeTArray< daeSmartRef<daeElement> > childOfChild = pParentNode->getChildren();
	S32 childOfChildCount = childOfChild.getCount();
	for (S32 i = 0; i < childOfChildCount; ++i)
	{
		domNode* pChildNode = daeSafeCast<domNode>( childOfChild[i] );
		if ( pChildNode )
		{
			processJointToNodeMapping( pChildNode );
		}
	}
}

//-----------------------------------------------------------------------------
// isNodeAJoint()
//-----------------------------------------------------------------------------
bool LLDAELoader::isNodeAJoint( domNode* pNode )
{
    if ( !pNode || !pNode->getName() )
	{
		LL_INFOS()<<"Created node is NULL or invalid"<<LL_ENDL;
		return false;
	}
	
	return LLModelLoader::isNodeAJoint(pNode->getName());
}
//-----------------------------------------------------------------------------
// verifyCount
//-----------------------------------------------------------------------------
bool LLDAELoader::verifyCount( int expected, int result )
{
	if ( expected != result )
	{
		LL_INFOS()<< "Error: (expected/got)"<<expected<<"/"<<result<<"verts"<<LL_ENDL;
		return false;
	}
	return true;
}
//-----------------------------------------------------------------------------
// verifyController
//-----------------------------------------------------------------------------
bool LLDAELoader::verifyController( domController* pController )
{	

	bool result = true;

	domSkin* pSkin = pController->getSkin();

	if ( pSkin )
	{
		xsAnyURI & uri = pSkin->getSource();
		domElement* pElement = uri.getElement();

		if ( !pElement )
		{
			LL_INFOS()<<"Can't resolve skin source"<<LL_ENDL;
			return false;
		}

		daeString type_str = pElement->getTypeName();
		if ( stricmp(type_str, "geometry") == 0 )
		{	
			//Skin is reference directly by geometry and get the vertex count from skin
			domSkin::domVertex_weights* pVertexWeights = pSkin->getVertex_weights();
			U32 vertexWeightsCount = pVertexWeights->getCount();
			domGeometry* pGeometry = (domGeometry*) (domElement*) uri.getElement();
			domMesh* pMesh = pGeometry->getMesh();				
			
			if ( pMesh )
			{
				//Get vertex count from geometry
				domVertices* pVertices = pMesh->getVertices();
				if ( !pVertices )
				{ 
					LL_INFOS()<<"No vertices!"<<LL_ENDL;
					return false;
				}

				if ( pVertices )
				{
					xsAnyURI src = pVertices->getInput_array()[0]->getSource();
					domSource* pSource = (domSource*) (domElement*) src.getElement();
					U32 verticesCount = pSource->getTechnique_common()->getAccessor()->getCount();
					result = verifyCount( verticesCount, vertexWeightsCount );
					if ( !result )
					{
						return result;
					}
				}
			}	

			U32 vcountCount = (U32) pVertexWeights->getVcount()->getValue().getCount();
			result = verifyCount( vcountCount, vertexWeightsCount );	
			if ( !result )
			{
				return result;
			}

			domInputLocalOffset_Array& inputs = pVertexWeights->getInput_array();
			U32 sum = 0;
			for (size_t i=0; i<vcountCount; i++)
			{
				sum += pVertexWeights->getVcount()->getValue()[i];
			}
			result = verifyCount( sum * inputs.getCount(), (domInt) pVertexWeights->getV()->getValue().getCount() );
		}
	}
	
	return result;
}

//-----------------------------------------------------------------------------
// extractTranslation()
//-----------------------------------------------------------------------------
void LLDAELoader::extractTranslation( domTranslate* pTranslate, LLMatrix4& transform )
{
	domFloat3 jointTrans = pTranslate->getValue();
	LLVector3 singleJointTranslation( jointTrans[0], jointTrans[1], jointTrans[2] );
	transform.setTranslation( singleJointTranslation );
}
//-----------------------------------------------------------------------------
// extractTranslationViaElement()
//-----------------------------------------------------------------------------
void LLDAELoader::extractTranslationViaElement( daeElement* pTranslateElement, LLMatrix4& transform )
{
	if ( pTranslateElement )
	{
		domTranslate* pTranslateChild = static_cast<domTranslate*>( pTranslateElement );
		domFloat3 translateChild = pTranslateChild->getValue();
		LLVector3 singleJointTranslation( translateChild[0], translateChild[1], translateChild[2] );
		transform.setTranslation( singleJointTranslation );
	}	
}
//-----------------------------------------------------------------------------
// extractTranslationViaSID()
//-----------------------------------------------------------------------------
void LLDAELoader::extractTranslationViaSID( daeElement* pElement, LLMatrix4& transform )
{
	if ( pElement )
	{	
		daeSIDResolver resolver( pElement, "./transform" );
		domMatrix* pMatrix = daeSafeCast<domMatrix>( resolver.getElement() );
		//We are only extracting out the translational component atm
		LLMatrix4 workingTransform;
		if ( pMatrix )
		{
			domFloat4x4 domArray = pMatrix->getValue();									
			for ( int i = 0; i < 4; i++ )
			{
				for( int j = 0; j < 4; j++ )
				{
					workingTransform.mMatrix[i][j] = domArray[i + j*4];
				}
			}
			LLVector3 trans = workingTransform.getTranslation();
			transform.setTranslation( trans );	
		}
	}
	else
	{
		LL_WARNS()<<"Element is nonexistent - empty/unsupported node."<<LL_ENDL;
	}
}
//-----------------------------------------------------------------------------
// processJointNode()
//-----------------------------------------------------------------------------
void LLDAELoader::processJointNode( domNode* pNode, JointTransformMap& jointTransforms )
{
	if (pNode->getName() == NULL)
	{
		LL_WARNS() << "nameless node, can't process" << LL_ENDL;
		return;
	}

	//LL_WARNS()<<"ProcessJointNode# Node:" <<pNode->getName()<<LL_ENDL;

	//1. handle the incoming node - extract out translation via SID or element
    if (isNodeAJoint(pNode))
    {
        LLMatrix4 workingTransform;

        //Pull out the translate id and store it in the jointTranslations map
        daeSIDResolver jointResolverA(pNode, "./translate");
        domTranslate* pTranslateA = daeSafeCast<domTranslate>(jointResolverA.getElement());
        daeSIDResolver jointResolverB(pNode, "./location");
        domTranslate* pTranslateB = daeSafeCast<domTranslate>(jointResolverB.getElement());

        //Translation via SID was successful
        if (pTranslateA)
        {
            extractTranslation(pTranslateA, workingTransform);
        }
        else
            if (pTranslateB)
            {
                extractTranslation(pTranslateB, workingTransform);
            }
            else
            {
                //Translation via child from element
                daeElement* pTranslateElement = getChildFromElement(pNode, "translate");
                if (!pTranslateElement || pTranslateElement->typeID() != domTranslate::ID())
                {
                    //LL_WARNS()<< "The found element is not a translate node" <<LL_ENDL;
                    daeSIDResolver jointResolver(pNode, "./matrix");
                    domMatrix* pMatrix = daeSafeCast<domMatrix>(jointResolver.getElement());
                    if (pMatrix)
                    {
                        //LL_INFOS()<<"A matrix SID was however found!"<<LL_ENDL;
                        domFloat4x4 domArray = pMatrix->getValue();
                        for (int i = 0; i < 4; i++)
                        {
                            for (int j = 0; j < 4; j++)
                            {
                                workingTransform.mMatrix[i][j] = domArray[i + j * 4];
                            }
                        }
                    }
                    else
                    {
                        LL_WARNS() << "The found element is not translate or matrix node - most likely a corrupt export!" << LL_ENDL;
                    }
                }
                else
                {
                    extractTranslationViaElement(pTranslateElement, workingTransform);
                }
            }

        //Store the working transform relative to the nodes name.
        jointTransforms[pNode->getName()] = workingTransform;
    }

	//2. handle the nodes children

	//Gather and handle the incoming nodes children
	daeTArray< daeSmartRef<daeElement> > childOfChild = pNode->getChildren();
	S32 childOfChildCount = childOfChild.getCount();

	for (S32 i = 0; i < childOfChildCount; ++i)
	{
		domNode* pChildNode = daeSafeCast<domNode>( childOfChild[i] );
		if ( pChildNode )
		{
			processJointNode( pChildNode, jointTransforms );
		}
	}
}
//-----------------------------------------------------------------------------
// getChildFromElement()
//-----------------------------------------------------------------------------
daeElement* LLDAELoader::getChildFromElement( daeElement* pElement, std::string const & name )
{
    daeElement* pChildOfElement = pElement->getChild( name.c_str() );
	if ( pChildOfElement )
	{
		return pChildOfElement;
	}
	LL_DEBUGS("Mesh")<< "Could not find a child [" << name << "] for the element: \"" << pElement->getAttribute("id") << "\"" << LL_ENDL;
    return NULL;
}

void LLDAELoader::processElement( daeElement* element, bool& badElement, DAE* dae)
{
	LLMatrix4 saved_transform;
	bool pushed_mat = false;

	domNode* node = daeSafeCast<domNode>(element);
	if (node)
	{
		pushed_mat = true;
		saved_transform = mTransform;
	}

	domTranslate* translate = daeSafeCast<domTranslate>(element);
	if (translate)
	{
		domFloat3 dom_value = translate->getValue();

		LLMatrix4 translation;
		translation.setTranslation(LLVector3(dom_value[0], dom_value[1], dom_value[2]));

		translation *= mTransform;
		mTransform = translation;
		mTransform.condition();
	}

	domRotate* rotate = daeSafeCast<domRotate>(element);
	if (rotate)
	{
		domFloat4 dom_value = rotate->getValue();

		LLMatrix4 rotation;
		rotation.initRotTrans(dom_value[3] * DEG_TO_RAD, LLVector3(dom_value[0], dom_value[1], dom_value[2]), LLVector3(0, 0, 0));

		rotation *= mTransform;
		mTransform = rotation;
		mTransform.condition();
	}

	domScale* scale = daeSafeCast<domScale>(element);
	if (scale)
	{
		domFloat3 dom_value = scale->getValue();


		LLVector3 scale_vector = LLVector3(dom_value[0], dom_value[1], dom_value[2]);
		scale_vector.abs(); // Set all values positive, since we don't currently support mirrored meshes
		LLMatrix4 scaling;
		scaling.initScale(scale_vector);

		scaling *= mTransform;
		mTransform = scaling;
		mTransform.condition();
	}

	domMatrix* matrix = daeSafeCast<domMatrix>(element);
	if (matrix)
	{
		domFloat4x4 dom_value = matrix->getValue();

		LLMatrix4 matrix_transform;

		for (int i = 0; i < 4; i++)
		{
			for(int j = 0; j < 4; j++)
			{
				matrix_transform.mMatrix[i][j] = dom_value[i + j*4];
			}
		}

		matrix_transform *= mTransform;
		mTransform = matrix_transform;
		mTransform.condition();
	}

	domInstance_geometry* instance_geo = daeSafeCast<domInstance_geometry>(element);
	if (instance_geo)
	{
		domGeometry* geo = daeSafeCast<domGeometry>(instance_geo->getUrl().getElement());
		if (geo)
		{
			domMesh* mesh = daeSafeCast<domMesh>(geo->getDescendant(daeElement::matchType(domMesh::ID())));
			if (mesh)
			{

				std::vector< LLPointer< LLModel > >::iterator i = mModelsMap[mesh].begin();				
				while (i != mModelsMap[mesh].end())
				{
					LLModel* model = *i;

					LLMatrix4 transformation = mTransform;
				
					if (mTransform.determinant() < 0)
					{ //negative scales are not supported
						LL_INFOS() << "Negative scale detected, unsupported transform.  domInstance_geometry: " << getElementLabel(instance_geo) << LL_ENDL;
                        LLSD args;
                        args["Message"] = "NegativeScaleTrans";
                        args["LABEL"] = getElementLabel(instance_geo);
                        mWarningsArray.append(args);

						badElement = true;
					}

					LLModelLoader::material_map materials = getMaterials(model, instance_geo, dae);

					// adjust the transformation to compensate for mesh normalization
					LLVector3 mesh_scale_vector;
					LLVector3 mesh_translation_vector;
					model->getNormalizedScaleTranslation(mesh_scale_vector, mesh_translation_vector);

					LLMatrix4 mesh_translation;
					mesh_translation.setTranslation(mesh_translation_vector);
					mesh_translation *= transformation;
					transformation = mesh_translation;
					
					LLMatrix4 mesh_scale;
					mesh_scale.initScale(mesh_scale_vector);
					mesh_scale *= transformation;
					transformation = mesh_scale;

					if (transformation.determinant() < 0)
					{ //negative scales are not supported
						LL_INFOS() << "Negative scale detected, unsupported post-normalization transform.  domInstance_geometry: " << getElementLabel(instance_geo) << LL_ENDL;
                        LLSD args;
                        args["Message"] = "NegativeScaleNormTrans";
                        args["LABEL"] = getElementLabel(instance_geo);
                        mWarningsArray.append(args);
						badElement = true;
					}

					std::string label;
					
					if (model->mLabel.empty())
					{
						label = getLodlessLabel(instance_geo);

						llassert(!label.empty());

						if (model->mSubmodelID)
						{
							label += (char)((int)'a' + model->mSubmodelID);
						}
						// <FS:Beq> Support altenate LOD naming conventions
						// model->mLabel = label + sLODSuffix[mLod];
						if ( sLODSuffix[mLod].size() > 0 )
						{
							model->mLabel = label + '_' + sLODSuffix[mLod];
						}
						else
						{
							model->mLabel = label;
						}
						// </FS:Beq>
					}
					else
					{
						// Don't change model's name if possible, it will play havoc with scenes that already use said model.
						size_t ext_pos = getSuffixPosition(model->mLabel);
						if (ext_pos != -1)
						{
							label = model->mLabel.substr(0, ext_pos);
						}
						else
						{
							label = model->mLabel;
						}
					}

					mScene[transformation].push_back(LLModelInstance(model, label, transformation, materials));
					stretch_extents(model, transformation, mExtents[0], mExtents[1], mFirstTransform);
					i++;
				}
			}
		}
		else 
		{
			LL_INFOS()<<"Unable to resolve geometry URL."<<LL_ENDL;
            LLSD args;
            args["Message"] = "CantResolveGeometryUrl";
            mWarningsArray.append(args);
			badElement = true;			
		}

	}	

	domInstance_node* instance_node = daeSafeCast<domInstance_node>(element);
	if (instance_node)
	{
		daeElement* instance = instance_node->getUrl().getElement();
		if (instance)
		{
			processElement(instance,badElement, dae);
		}
	}

	//process children
	daeTArray< daeSmartRef<daeElement> > children = element->getChildren();
	int childCount = children.getCount();
	for (S32 i = 0; i < childCount; i++)
	{
		processElement(children[i],badElement, dae);
	}

	if (pushed_mat)
	{ //this element was a node, restore transform before processiing siblings
		mTransform = saved_transform;
	}
}

std::map<std::string, LLImportMaterial> LLDAELoader::getMaterials(LLModel* model, domInstance_geometry* instance_geo, DAE* dae)
{
	std::map<std::string, LLImportMaterial> materials;
	for (int i = 0; i < model->mMaterialList.size(); i++)
	{
		LLImportMaterial import_material;

		domInstance_material* instance_mat = NULL;

		domBind_material::domTechnique_common* technique =
		daeSafeCast<domBind_material::domTechnique_common>(instance_geo->getDescendant(daeElement::matchType(domBind_material::domTechnique_common::ID())));

		if (technique)
		{
			daeTArray< daeSmartRef<domInstance_material> > inst_materials = technique->getChildrenByType<domInstance_material>();
			for (int j = 0; j < inst_materials.getCount(); j++)
			{
				std::string symbol(inst_materials[j]->getSymbol());

				if (symbol == model->mMaterialList[i]) // found the binding
				{
					instance_mat = inst_materials[j];
					break;
				}
			}
		}

		if (instance_mat)
		{
			domMaterial* material = daeSafeCast<domMaterial>(instance_mat->getTarget().getElement());
			if (material)
			{
				domInstance_effect* instance_effect =
				daeSafeCast<domInstance_effect>(material->getDescendant(daeElement::matchType(domInstance_effect::ID())));
				if (instance_effect)
				{
					domEffect* effect = daeSafeCast<domEffect>(instance_effect->getUrl().getElement());
					if (effect)
					{
						domProfile_COMMON* profile =
						daeSafeCast<domProfile_COMMON>(effect->getDescendant(daeElement::matchType(domProfile_COMMON::ID())));
						if (profile)
						{
							import_material = profileToMaterial(profile, dae);
						}
					}
				}
			}
		}

		import_material.mBinding = model->mMaterialList[i];
		materials[model->mMaterialList[i]] = import_material;
	}

	return materials;
}

LLImportMaterial LLDAELoader::profileToMaterial(domProfile_COMMON* material, DAE* dae)
{
	LLImportMaterial mat;
	mat.mFullbright = FALSE;

	daeElement* diffuse = material->getDescendant("diffuse");
	if (diffuse)
	{
		domCommon_color_or_texture_type_complexType::domTexture* texture =
		daeSafeCast<domCommon_color_or_texture_type_complexType::domTexture>(diffuse->getDescendant("texture"));
		if (texture)
		{
			domCommon_newparam_type_Array newparams = material->getNewparam_array();
			if (newparams.getCount())
			{

				for (S32 i = 0; i < newparams.getCount(); i++)
				{
					domFx_surface_common* surface = newparams[i]->getSurface();
					if (surface)
					{
						domFx_surface_init_common* init = surface->getFx_surface_init_common();
						if (init)
						{
							domFx_surface_init_from_common_Array init_from = init->getInit_from_array();

							if (init_from.getCount() > i)
							{
								domImage* image = daeSafeCast<domImage>(init_from[i]->getValue().getElement());
								if (image)
								{
									// we only support init_from now - embedded data will come later
									domImage::domInit_from* init = image->getInit_from();
									if (init)
									{									
										mat.mDiffuseMapFilename = cdom::uriToNativePath(init->getValue().str());
										mat.mDiffuseMapLabel = getElementLabel(material);
									}
								}
							}
						}
					}
				}
			}
			else if (texture->getTexture())
			{
				domImage* image = NULL;
				dae->getDatabase()->getElement((daeElement**) &image, 0, texture->getTexture(), COLLADA_TYPE_IMAGE);
				if (image)
				{
					// we only support init_from now - embedded data will come later
					domImage::domInit_from* init = image->getInit_from();
					if (init)
					{
						std::string image_path_value = cdom::uriToNativePath(init->getValue().str());

#if LL_WINDOWS
						// Work-around DOM tendency to resort to UNC names which are only confusing for downstream...
						//
						std::string::iterator i = image_path_value.begin();
						while (*i == '\\')
							i++;
						mat.mDiffuseMapFilename.assign(i, image_path_value.end());
#else
						mat.mDiffuseMapFilename = image_path_value;
#endif
						mat.mDiffuseMapLabel = getElementLabel(material);
					}
				}
			}
		}

		domCommon_color_or_texture_type_complexType::domColor* color =
		daeSafeCast<domCommon_color_or_texture_type_complexType::domColor>(diffuse->getDescendant("color"));
		if (color)
		{
			domFx_color_common domfx_color = color->getValue();
			LLColor4 value = LLColor4(domfx_color[0], domfx_color[1], domfx_color[2], domfx_color[3]);
			mat.mDiffuseColor = value;
		}
	}

	daeElement* emission = material->getDescendant("emission");
	if (emission)
	{
		LLColor4 emission_color = getDaeColor(emission);
		if (((emission_color[0] + emission_color[1] + emission_color[2]) / 3.0) > 0.25)
		{
			mat.mFullbright = TRUE;
		}
	}

	return mat;
}

// try to get a decent label for this element
std::string LLDAELoader::getElementLabel(daeElement *element)
{
	// if we have a name attribute, use it
	std::string name = element->getAttribute("name");
	if (name.length())
	{
		return name;
	}

	// if we have an ID attribute, use it
	if (element->getID())
	{
		return std::string(element->getID());
	}

	// if we have a parent, use it
	daeElement* parent = element->getParent();
	std::string index_string;
	if (parent)
	{
		// retrieve index to distinguish items inside same parent
		size_t ind = 0;
		parent->getChildren().find(element, ind);

		if (ind > 0)
		{
			index_string = "_" + boost::lexical_cast<std::string>(ind);
		}

		// if parent has a name or ID, use it
		std::string name = parent->getAttribute("name");
		if (!name.length())
		{
			name = std::string(parent->getID());
		}

		if (name.length())
		{
			// make sure that index won't mix up with pre-named lod extensions
			size_t ext_pos = getSuffixPosition(name);

			if (ext_pos == -1)
			{
				return name + index_string;
			}
			else
			{
				return name.insert(ext_pos, index_string);
			}
		}
	}

	// try to use our type
	daeString element_name = element->getElementName();
	if (element_name)
	{
		return std::string(element_name) + index_string;
	}

	// if all else fails, use "object"
	return std::string("object") + index_string;
}

// static
size_t LLDAELoader::getSuffixPosition(std::string label)
{
    // <FS:Beq> Selectable suffixes
	//if ((label.find("_LOD") != -1) || (label.find("_PHYS") != -1))
	//{
	// 	return label.rfind('_');
	//}
    for(int i=0; i < LLModel::NUM_LODS; i++)
	{
    	if (sLODSuffix[i].size() && label.find(sLODSuffix[i]) != std::string::npos)
    	{
	        return label.rfind('_');
	    }
	}
	// </FS:Beq>
	return -1;
}

// static
std::string LLDAELoader::getLodlessLabel(daeElement *element)
{
	std::string label = getElementLabel(element);
	size_t ext_pos = getSuffixPosition(label);
	if (ext_pos != -1)
	{
		return label.substr(0, ext_pos);
	}
	return label;
}

LLColor4 LLDAELoader::getDaeColor(daeElement* element)
{
	LLColor4 value;
	domCommon_color_or_texture_type_complexType::domColor* color =
	daeSafeCast<domCommon_color_or_texture_type_complexType::domColor>(element->getDescendant("color"));
	if (color)
	{
		domFx_color_common domfx_color = color->getValue();
		value = LLColor4(domfx_color[0], domfx_color[1], domfx_color[2], domfx_color[3]);
	}

	return value;
}

bool LLDAELoader::addVolumeFacesFromDomMesh(LLModel* pModel,domMesh* mesh, LLSD& log_msg)
{
	LLModel::EModelStatus status = LLModel::NO_ERRORS;
	domTriangles_Array& tris = mesh->getTriangles_array();

	for (U32 i = 0; i < tris.getCount(); ++i)
	{
		domTrianglesRef& tri = tris.get(i);

		status = load_face_from_dom_triangles(pModel->getVolumeFaces(), pModel->getMaterialList(), tri, log_msg);
		pModel->mStatus = status;
		if(status != LLModel::NO_ERRORS)
		{
			pModel->ClearFacesAndMaterials();
			return false;
		}
	}

	domPolylist_Array& polys = mesh->getPolylist_array();
	for (U32 i = 0; i < polys.getCount(); ++i)
	{
		domPolylistRef& poly = polys.get(i);
		status = load_face_from_dom_polylist(pModel->getVolumeFaces(), pModel->getMaterialList(), poly, log_msg);

		if(status != LLModel::NO_ERRORS)
		{
			pModel->ClearFacesAndMaterials();
			return false;
		}
	}

	domPolygons_Array& polygons = mesh->getPolygons_array();

	for (U32 i = 0; i < polygons.getCount(); ++i)
	{
		domPolygonsRef& poly = polygons.get(i);

		status = load_face_from_dom_polygons(pModel->getVolumeFaces(), pModel->getMaterialList(), poly);

		if(status != LLModel::NO_ERRORS)
		{
			pModel->ClearFacesAndMaterials();
			return false;
		}
	}

	// <FS:ND> FIRE-12216
	// If we're missing normals, do a quick and dirty calculation of them.
	// Use the normals of each vertex' connected faces and sum them up.
	// This is maybe not as good as LLModel::generateNormals, but generateNormals will optimize and change
	// the model, which can be okay if the user triggers it knowingly.
	LLVolume::face_list_t& vol_faces = pModel->getVolumeFaces();
	for(LLVolume::face_list_t::iterator itr = vol_faces.begin(); itr != vol_faces.end(); ++itr )
	{
		LLVolumeFace &face = *itr;
		if( face.mNormals || !face.mIndices || face.mNumIndices%3 )
			continue;

		face.mNormals = face.mPositions + face.mNumVertices;
		for( S32 i = 0; i < face.mNumVertices; ++i )
			face.mNormals[i].clear();

		for( S32 i = 0; i < face.mNumIndices; i+=3 )
		{
			LLVector4a v0( face.mPositions[ face.mIndices[ i   ] ] );
			LLVector4a v1( face.mPositions[ face.mIndices[ i+1 ] ] );
			LLVector4a v2( face.mPositions[ face.mIndices[ i+2 ] ] );

			LLVector4a vNormal;
			v2.sub( v1 );
			v1.sub( v0 );
			vNormal.setCross3( v1, v2 );
			vNormal.normalize3();

			face.mNormals[ face.mIndices[ i   ] ].add( vNormal );
			face.mNormals[ face.mIndices[ i+1 ] ].add( vNormal );
			face.mNormals[ face.mIndices[ i+2 ] ].add( vNormal );
		}

		for( S32 i = 0; i < face.mNumVertices; ++i )
			face.mNormals[i].normalize3();
	}
	// </FS:ND>

	return (status == LLModel::NO_ERRORS);
}

//static diff version supports creating multiple models when material counts spill
// over the 8 face server-side limit
//
bool LLDAELoader::loadModelsFromDomMesh(domMesh* mesh, std::vector<LLModel*>& models_out, U32 submodel_limit)
{

	LLVolumeParams volume_params;
	volume_params.setType(LL_PCODE_PROFILE_SQUARE, LL_PCODE_PATH_LINE);

	models_out.clear();

	LLModel* ret = new LLModel(volume_params, 0.f);

	std::string model_name = getLodlessLabel(mesh);
	// <FS:Beq> Support altenate LOD naming conventions
	// ret->mLabel = model_name + sLODSuffix[mLod];
	if ( sLODSuffix[mLod].size() > 0 )
	{
		ret->mLabel = model_name + '_' + sLODSuffix[mLod];
	}
	else
	{
		ret->mLabel = model_name;
	}
	// </FS:Beq>
	llassert(!ret->mLabel.empty());

	// Like a monkey, ready to be shot into space
	//
	ret->ClearFacesAndMaterials();

	// Get the whole set of volume faces
	//
	addVolumeFacesFromDomMesh(ret, mesh, mWarningsArray);

	U32 volume_faces = ret->getNumVolumeFaces();

	// Side-steps all manner of issues when splitting models
	// and matching lower LOD materials to base models
	//
	ret->sortVolumeFacesByMaterialName();

	bool normalized = false;

    int submodelID = 0;

	// remove all faces that definitely won't fit into one model and submodel limit
	U32 face_limit = (submodel_limit + 1) * LL_SCULPT_MESH_MAX_FACES;
	if (face_limit < volume_faces)
	{
		ret->setNumVolumeFaces(face_limit);
	}

	LLVolume::face_list_t remainder;
	do 
	{
		// Insure we do this once with the whole gang and not per-model
		//
		if (!normalized && !mNoNormalize)
		{			
			normalized = true;
			ret->normalizeVolumeFaces();
		}

		ret->trimVolumeFacesToSize(LL_SCULPT_MESH_MAX_FACES, &remainder);

        // remove unused/redundant vertices after normalizing
		if (!mNoOptimize)
		{
			ret->remapVolumeFaces();
		}

		volume_faces = remainder.size();

		models_out.push_back(ret);

		// If we have left-over volume faces, create another model
		// to absorb them...
		//
		if (volume_faces)
		{
			LLModel* next = new LLModel(volume_params, 0.f);
			next->mSubmodelID = ++submodelID;
			// <FS:Beq> configurable lod suffixes
			// next->mLabel = model_name + (char)((int)'a' + next->mSubmodelID) + lod_suffix[mLod];
			next->mLabel = model_name + (char)((int)'a' + next->mSubmodelID) + sLODSuffix[mLod];
			// </FS:Beq>
			next->getVolumeFaces() = remainder;
			next->mNormalizedScale = ret->mNormalizedScale;
<<<<<<< HEAD
			next->mNormalizedTranslation = ret->mNormalizedTranslation; // <FS> Mesh upload fix by Rye Mutt
			
=======
			next->mNormalizedTranslation = ret->mNormalizedTranslation;

>>>>>>> 88aefc95
			if ( ret->mMaterialList.size() > LL_SCULPT_MESH_MAX_FACES)
			{
				next->mMaterialList.assign(ret->mMaterialList.begin() + LL_SCULPT_MESH_MAX_FACES, ret->mMaterialList.end());
			}
			ret = next;
		}

		remainder.clear();

	} while (volume_faces);	

	return true;
}<|MERGE_RESOLUTION|>--- conflicted
+++ resolved
@@ -2731,13 +2731,8 @@
 			// </FS:Beq>
 			next->getVolumeFaces() = remainder;
 			next->mNormalizedScale = ret->mNormalizedScale;
-<<<<<<< HEAD
-			next->mNormalizedTranslation = ret->mNormalizedTranslation; // <FS> Mesh upload fix by Rye Mutt
-			
-=======
 			next->mNormalizedTranslation = ret->mNormalizedTranslation;
 
->>>>>>> 88aefc95
 			if ( ret->mMaterialList.size() > LL_SCULPT_MESH_MAX_FACES)
 			{
 				next->mMaterialList.assign(ret->mMaterialList.begin() + LL_SCULPT_MESH_MAX_FACES, ret->mMaterialList.end());
