/** 
 * @file lltextureentry.cpp
 * @brief LLTextureEntry base class
 *
 * $LicenseInfo:firstyear=2001&license=viewerlgpl$
 * Second Life Viewer Source Code
 * Copyright (C) 2010, Linden Research, Inc.
 * 
 * This library is free software; you can redistribute it and/or
 * modify it under the terms of the GNU Lesser General Public
 * License as published by the Free Software Foundation;
 * version 2.1 of the License only.
 * 
 * This library is distributed in the hope that it will be useful,
 * but WITHOUT ANY WARRANTY; without even the implied warranty of
 * MERCHANTABILITY or FITNESS FOR A PARTICULAR PURPOSE.  See the GNU
 * Lesser General Public License for more details.
 * 
 * You should have received a copy of the GNU Lesser General Public
 * License along with this library; if not, write to the Free Software
 * Foundation, Inc., 51 Franklin Street, Fifth Floor, Boston, MA  02110-1301  USA
 * 
 * Linden Research, Inc., 945 Battery Street, San Francisco, CA  94111  USA
 * $/LicenseInfo$
 */

#include "linden_common.h"

#include "lluuid.h"
#include "llmediaentry.h"
#include "lltextureentry.h"
#include "llmaterialid.h"
#include "llsdutil_math.h"
#include "v4color.h"

const U8 DEFAULT_BUMP_CODE = 0;  // no bump or shininess

const LLTextureEntry LLTextureEntry::null;

// Some LLSD keys.  Do not change these!
#define OBJECT_ID_KEY_STR "object_id"
#define TEXTURE_INDEX_KEY_STR "texture_index"
#define OBJECT_MEDIA_VERSION_KEY_STR "object_media_version"
#define OBJECT_MEDIA_DATA_KEY_STR "object_media_data"
#define TEXTURE_MEDIA_DATA_KEY_STR "media_data"

/*static*/ const char* LLTextureEntry::OBJECT_ID_KEY = OBJECT_ID_KEY_STR;
/*static*/ const char* LLTextureEntry::OBJECT_MEDIA_DATA_KEY = OBJECT_MEDIA_DATA_KEY_STR;
/*static*/ const char* LLTextureEntry::MEDIA_VERSION_KEY = OBJECT_MEDIA_VERSION_KEY_STR;
/*static*/ const char* LLTextureEntry::TEXTURE_INDEX_KEY = TEXTURE_INDEX_KEY_STR;
/*static*/ const char* LLTextureEntry::TEXTURE_MEDIA_DATA_KEY = TEXTURE_MEDIA_DATA_KEY_STR;

static const std::string MEDIA_VERSION_STRING_PREFIX = "x-mv:";

// static 
LLTextureEntry* LLTextureEntry::newTextureEntry()
{
	return new LLTextureEntry();
}

//===============================================================
LLTextureEntry::LLTextureEntry()
  : mMediaEntry(NULL)
{
	init(LLUUID::null,1.f,1.f,0.f,0.f,0.f,DEFAULT_BUMP_CODE);
}

LLTextureEntry::LLTextureEntry(const LLUUID& tex_id)
  : mMediaEntry(NULL)
{
	init(tex_id,1.f,1.f,0.f,0.f,0.f,DEFAULT_BUMP_CODE);
}

LLTextureEntry::LLTextureEntry(const LLTextureEntry &rhs)
  : mMediaEntry(NULL)
{
	mID = rhs.mID;
	mScaleS = rhs.mScaleS;
	mScaleT = rhs.mScaleT;
	mOffsetS = rhs.mOffsetS;
	mOffsetT = rhs.mOffsetT;
	mRotation = rhs.mRotation;
	mColor = rhs.mColor;
	mBump = rhs.mBump;
	mMediaFlags = rhs.mMediaFlags;
	mGlow = rhs.mGlow;
	mMaterialID = rhs.mMaterialID;

	if (rhs.mMediaEntry != NULL) {
		// Make a copy
		mMediaEntry = new LLMediaEntry(*rhs.mMediaEntry);
	}
}

LLTextureEntry &LLTextureEntry::operator=(const LLTextureEntry &rhs)
{
	if (this != &rhs)
	{
		mID = rhs.mID;
		mScaleS = rhs.mScaleS;
		mScaleT = rhs.mScaleT;
		mOffsetS = rhs.mOffsetS;
		mOffsetT = rhs.mOffsetT;
		mRotation = rhs.mRotation;
		mColor = rhs.mColor;
		mBump = rhs.mBump;
		mMediaFlags = rhs.mMediaFlags;
		mGlow = rhs.mGlow;
		mMaterialID = rhs.mMaterialID;
		if (mMediaEntry != NULL) {
			delete mMediaEntry;
		}
		if (rhs.mMediaEntry != NULL) {
			// Make a copy
			mMediaEntry = new LLMediaEntry(*rhs.mMediaEntry);
		}
		else {
			mMediaEntry = NULL;
		}
	}

	return *this;
}

void LLTextureEntry::init(const LLUUID& tex_id, F32 scale_s, F32 scale_t, F32 offset_s, F32 offset_t, F32 rotation, U8 bump)
{
	setID(tex_id);

	mScaleS = scale_s;
	mScaleT = scale_t;
	mOffsetS = offset_s;
	mOffsetT = offset_t;
	mRotation = rotation;
	mBump = bump;
	mMediaFlags = 0x0;
    mGlow = 0;
	mMaterialID.clear();
	
	setColor(LLColor4(1.f, 1.f, 1.f, 1.f));
	if (mMediaEntry != NULL) {
	    delete mMediaEntry;
	}
	mMediaEntry = NULL;
}

LLTextureEntry::~LLTextureEntry()
{
	if(mMediaEntry)
	{
		delete mMediaEntry;
		mMediaEntry = NULL;
	}
}

bool LLTextureEntry::operator!=(const LLTextureEntry &rhs) const
{
	if (mID != rhs.mID) return(true);
	if (mScaleS != rhs.mScaleS) return(true);
	if (mScaleT != rhs.mScaleT) return(true);
	if (mOffsetS != rhs.mOffsetS) return(true);
	if (mOffsetT != rhs.mOffsetT) return(true);
	if (mRotation != rhs.mRotation) return(true);
	if (mColor != rhs.mColor) return (true);
	if (mBump != rhs.mBump) return (true);
	if (mMediaFlags != rhs.mMediaFlags) return (true);
	if (mGlow != rhs.mGlow) return (true);
	if (mMaterialID != rhs.mMaterialID) return (true);
	return(false);
}

bool LLTextureEntry::operator==(const LLTextureEntry &rhs) const
{
	if (mID != rhs.mID) return(false);
	if (mScaleS != rhs.mScaleS) return(false);
	if (mScaleT != rhs.mScaleT) return(false);
	if (mOffsetS != rhs.mOffsetS) return(false);
	if (mOffsetT != rhs.mOffsetT) return(false);
	if (mRotation != rhs.mRotation) return(false);
	if (mColor != rhs.mColor) return (false);
	if (mBump != rhs.mBump) return (false);
	if (mMediaFlags != rhs.mMediaFlags) return false;
	if (mGlow != rhs.mGlow) return false;
	if (mMaterialID != rhs.mMaterialID) return (false);
	return(true);
}

LLSD LLTextureEntry::asLLSD() const
{
	LLSD sd;
	asLLSD(sd);
	return sd;
}

void LLTextureEntry::asLLSD(LLSD& sd) const
{
	sd["imageid"] = mID;
	sd["colors"] = ll_sd_from_color4(mColor);
	sd["scales"] = mScaleS;
	sd["scalet"] = mScaleT;
	sd["offsets"] = mOffsetS;
	sd["offsett"] = mOffsetT;
	sd["imagerot"] = mRotation;
	sd["bump"] = getBumpShiny();
	sd["fullbright"] = getFullbright();
	sd["media_flags"] = mMediaFlags;
	if (hasMedia()) {
		LLSD mediaData;
        if (NULL != getMediaData()) {
            getMediaData()->asLLSD(mediaData);
        }
		sd[TEXTURE_MEDIA_DATA_KEY] = mediaData;
	}
	sd["glow"] = mGlow;
}

bool LLTextureEntry::fromLLSD(const LLSD& sd)
{
	const char *w, *x;
	w = "imageid";
	if (sd.has(w))
	{
		setID( sd[w] );
	} else goto fail;
	w = "colors";
	if (sd.has(w))
	{
		setColor( ll_color4_from_sd(sd["colors"]) );
	} else goto fail;
	w = "scales";
	x = "scalet";
	if (sd.has(w) && sd.has(x))
	{
		setScale( (F32)sd[w].asReal(), (F32)sd[x].asReal() );
	} else goto fail;
	w = "offsets";
	x = "offsett";
	if (sd.has(w) && sd.has(x))
	{
		setOffset( (F32)sd[w].asReal(), (F32)sd[x].asReal() );
	} else goto fail;
	w = "imagerot";
	if (sd.has(w))
	{
		setRotation( (F32)sd[w].asReal() );
	} else goto fail;
	w = "bump";
	if (sd.has(w))
	{
		setBumpShiny( sd[w].asInteger() );
	} else goto fail;
	w = "fullbright";
	if (sd.has(w))
	{
		setFullbright( sd[w].asInteger() );
	} else goto fail;
	w = "media_flags";
	if (sd.has(w))
	{
		setMediaTexGen( sd[w].asInteger() );
	} else goto fail;
	// If the "has media" flag doesn't match the fact that 
	// media data exists, updateMediaData will "fix" it
	// by either clearing or setting the flag
	w = TEXTURE_MEDIA_DATA_KEY;
	if (hasMedia() != sd.has(w))
	{
		llwarns << "LLTextureEntry::fromLLSD: media_flags (" << hasMedia() <<
			") does not match presence of media_data (" << sd.has(w) << ").  Fixing." << llendl;
	}
	updateMediaData(sd[w]);

	w = "glow";
	if (sd.has(w))
	{
		setGlow((F32)sd[w].asReal() );
	}

	return true;
fail:
	return false;
}

// virtual 
// override this method for each derived class
LLTextureEntry* LLTextureEntry::newBlank() const
{
	return new LLTextureEntry();
}

// virtual 
LLTextureEntry* LLTextureEntry::newCopy() const
{
	return new LLTextureEntry(*this);
}

S32 LLTextureEntry::setID(const LLUUID &tex_id)
{
	if (mID != tex_id)
	{
		mID = tex_id;
		return TEM_CHANGE_TEXTURE;
	}
	return TEM_CHANGE_NONE;
}

S32 LLTextureEntry::setScale(F32 s, F32 t)
{
	S32 retval = 0;

	if (  (mScaleS != s)
		||(mScaleT != t))
	{
		mScaleS = s;
		mScaleT = t;

		retval = TEM_CHANGE_TEXTURE;
	}
	return retval;
}

S32 LLTextureEntry::setScaleS(F32 s)
{
	S32 retval = TEM_CHANGE_NONE;
	if (mScaleS != s)
	{
		mScaleS = s;
		retval = TEM_CHANGE_TEXTURE;
	}
	return retval;
}

S32 LLTextureEntry::setScaleT(F32 t)
{
	S32 retval = TEM_CHANGE_NONE;
	if (mScaleT != t)
	{
		mScaleT = t;
		retval = TEM_CHANGE_TEXTURE;
	}
	return retval;
}

S32 LLTextureEntry::setColor(const LLColor4 &color)
{
	if (mColor != color)
	{
		mColor = color;
		return TEM_CHANGE_COLOR;
	}
	return TEM_CHANGE_NONE;
}

S32 LLTextureEntry::setColor(const LLColor3 &color)
{
	if (mColor != color)
	{
		// This preserves alpha.
		mColor.setVec(color);
		return TEM_CHANGE_COLOR;
	}
	return TEM_CHANGE_NONE;
}

S32 LLTextureEntry::setAlpha(const F32 alpha)
{
	if (mColor.mV[VW] != alpha)
	{
		mColor.mV[VW] = alpha;
		return TEM_CHANGE_COLOR;
	}
	return TEM_CHANGE_NONE;
}

S32 LLTextureEntry::setOffset(F32 s, F32 t)
{
	S32 retval = 0;

	if (  (mOffsetS != s)
		||(mOffsetT != t))
	{
		mOffsetS = s;
		mOffsetT = t;

		retval = TEM_CHANGE_TEXTURE;
	}
	return retval;
}

S32 LLTextureEntry::setOffsetS(F32 s)
{
	S32 retval = 0;
	if (mOffsetS != s)
	{
		mOffsetS = s;
		retval = TEM_CHANGE_TEXTURE;
	}
	return retval;
}

S32 LLTextureEntry::setOffsetT(F32 t)
{
	S32 retval = 0;
	if (mOffsetT != t)
	{
		mOffsetT = t;
		retval = TEM_CHANGE_TEXTURE;
	}
	return retval;
}

S32 LLTextureEntry::setRotation(F32 theta)
{
	if (mRotation != theta && llfinite(theta))
	{
		mRotation = theta;
		return TEM_CHANGE_TEXTURE;
	}
	return TEM_CHANGE_NONE;
}

S32 LLTextureEntry::setBumpShinyFullbright(U8 bump)
{
	if (mBump != bump)
	{
		mBump = bump;
		return TEM_CHANGE_TEXTURE;
	}
	return TEM_CHANGE_NONE;
}

S32 LLTextureEntry::setMediaTexGen(U8 media)
{
	S32 result = TEM_CHANGE_NONE;
	result |= setTexGen(media & TEM_TEX_GEN_MASK);
	result |= setMediaFlags(media & TEM_MEDIA_MASK);
	return result;
}

S32 LLTextureEntry::setBumpmap(U8 bump)
{
	bump &= TEM_BUMP_MASK;
	if (getBumpmap() != bump)
	{
		mBump &= ~TEM_BUMP_MASK;
		mBump |= bump;
		return TEM_CHANGE_TEXTURE;
	}
	return TEM_CHANGE_NONE;
}

S32 LLTextureEntry::setFullbright(U8 fullbright)
{
	fullbright &= TEM_FULLBRIGHT_MASK;
	if (getFullbright() != fullbright)
	{
		mBump &= ~(TEM_FULLBRIGHT_MASK<<TEM_FULLBRIGHT_SHIFT);
		mBump |= fullbright << TEM_FULLBRIGHT_SHIFT;
		return TEM_CHANGE_TEXTURE;
	}
	return TEM_CHANGE_NONE;
}

S32 LLTextureEntry::setShiny(U8 shiny)
{
	shiny &= TEM_SHINY_MASK;
	if (getShiny() != shiny)
	{
		mBump &= ~(TEM_SHINY_MASK<<TEM_SHINY_SHIFT);
		mBump |= shiny << TEM_SHINY_SHIFT;
		return TEM_CHANGE_TEXTURE;
	}
	return TEM_CHANGE_NONE;
}

S32 LLTextureEntry::setBumpShiny(U8 bump_shiny)
{
	bump_shiny &= TEM_BUMP_SHINY_MASK;
	if (getBumpShiny() != bump_shiny)
	{
		mBump &= ~TEM_BUMP_SHINY_MASK;
		mBump |= bump_shiny;
		return TEM_CHANGE_TEXTURE;
	}
	return TEM_CHANGE_NONE;
}

S32 LLTextureEntry::setMediaFlags(U8 media_flags)
{
	media_flags &= TEM_MEDIA_MASK;
	if (getMediaFlags() != media_flags)
	{
		mMediaFlags &= ~TEM_MEDIA_MASK;
		mMediaFlags |= media_flags;
        
		// Special code for media handling
		if( hasMedia() && mMediaEntry == NULL)
		{
			mMediaEntry = new LLMediaEntry;
		}
        else if ( ! hasMedia() && mMediaEntry != NULL)
        {
            delete mMediaEntry;
            mMediaEntry = NULL;
        }
        
		return TEM_CHANGE_MEDIA;
	}
	return TEM_CHANGE_NONE;
}

S32 LLTextureEntry::setTexGen(U8 tex_gen)
{
	tex_gen &= TEM_TEX_GEN_MASK;
	if (getTexGen() != tex_gen)
	{
		mMediaFlags &= ~TEM_TEX_GEN_MASK;
		mMediaFlags |= tex_gen;
		return TEM_CHANGE_TEXTURE;
	}
	return TEM_CHANGE_NONE;
}

S32 LLTextureEntry::setGlow(F32 glow)
{
	if (mGlow != glow)
	{
		mGlow = glow;
		return TEM_CHANGE_TEXTURE;
	}
	return TEM_CHANGE_NONE;
}

S32 LLTextureEntry::setMaterialID(const LLMaterialID& pMaterialID)
{
	if (mMaterialID != pMaterialID)
	{
		mMaterialID = pMaterialID;
		return TEM_CHANGE_TEXTURE;
	}
	return TEM_CHANGE_NONE;
}

<<<<<<< HEAD
=======
S32 LLTextureEntry::setMaterialParams(const LLMaterialPtr pMaterialParams)
{
	if (mMaterial != pMaterialParams)
	{
		mMaterial = pMaterialParams;
		return TEM_CHANGE_TEXTURE;
	}
	return TEM_CHANGE_NONE;
}

>>>>>>> 7cc7ae87
void LLTextureEntry::setMediaData(const LLMediaEntry &media_entry)
{
    mMediaFlags |= MF_HAS_MEDIA;
    if (NULL != mMediaEntry)
    {
        delete mMediaEntry;
    }
    mMediaEntry = new LLMediaEntry(media_entry);
}

bool LLTextureEntry::updateMediaData(const LLSD& media_data)
{
	if (media_data.isUndefined())
	{
		// clear the media data
        clearMediaData();
		return false;
	}
	else {
		mMediaFlags |= MF_HAS_MEDIA;
		if (mMediaEntry == NULL)
		{
			mMediaEntry = new LLMediaEntry;
		}
        // *NOTE: this will *clobber* all of the fields in mMediaEntry 
        // with whatever fields are present (or not present) in media_data!
 		mMediaEntry->fromLLSD(media_data);
		return true;
	}
}

void LLTextureEntry::clearMediaData()
{
    mMediaFlags &= ~MF_HAS_MEDIA;
    if (mMediaEntry != NULL) {
        delete mMediaEntry;
    }
    mMediaEntry = NULL;
}    

void LLTextureEntry::mergeIntoMediaData(const LLSD& media_fields)
{
    mMediaFlags |= MF_HAS_MEDIA;
    if (mMediaEntry == NULL)
    {
        mMediaEntry = new LLMediaEntry;
    }
    // *NOTE: this will *merge* the data in media_fields
    // with the data in our media entry
    mMediaEntry->mergeFromLLSD(media_fields);
}

//static
std::string LLTextureEntry::touchMediaVersionString(const std::string &in_version, const LLUUID &agent_id)
{
    // XXX TODO: make media version string binary (base64-encoded?)
    // Media "URL" is a representation of a version and the last-touched agent
    // x-mv:nnnnn/agent-id
    // where "nnnnn" is version number
    // *NOTE: not the most efficient code in the world...
    U32 current_version = getVersionFromMediaVersionString(in_version) + 1;
    const size_t MAX_VERSION_LEN = 10; // 2^32 fits in 10 decimal digits
    char buf[MAX_VERSION_LEN+1];
    snprintf(buf, (int)MAX_VERSION_LEN+1, "%0*u", (int)MAX_VERSION_LEN, current_version);  // added int cast to fix warning/breakage on mac.
    return MEDIA_VERSION_STRING_PREFIX + buf + "/" + agent_id.asString();
}

//static
U32 LLTextureEntry::getVersionFromMediaVersionString(const std::string &version_string)
{
    U32 version = 0;
    if (!version_string.empty()) 
    {
        size_t found = version_string.find(MEDIA_VERSION_STRING_PREFIX);
        if (found != std::string::npos) 
        {
            found = version_string.find_first_of("/", found);
            std::string v = version_string.substr(MEDIA_VERSION_STRING_PREFIX.length(), found);
            version = strtoul(v.c_str(),NULL,10);
        }
    }
    return version;
}

//static
LLUUID LLTextureEntry::getAgentIDFromMediaVersionString(const std::string &version_string)
{
    LLUUID id;
    if (!version_string.empty()) 
    {
        size_t found = version_string.find(MEDIA_VERSION_STRING_PREFIX);
        if (found != std::string::npos) 
        {
            found = version_string.find_first_of("/", found);
            if (found != std::string::npos) 
            {
                std::string v = version_string.substr(found + 1);
                id.set(v);
            }
        }
    }
    return id;
}

//static
bool LLTextureEntry::isMediaVersionString(const std::string &version_string)
{
	return std::string::npos != version_string.find(MEDIA_VERSION_STRING_PREFIX);
}<|MERGE_RESOLUTION|>--- conflicted
+++ resolved
@@ -540,8 +540,6 @@
 	return TEM_CHANGE_NONE;
 }
 
-<<<<<<< HEAD
-=======
 S32 LLTextureEntry::setMaterialParams(const LLMaterialPtr pMaterialParams)
 {
 	if (mMaterial != pMaterialParams)
@@ -552,7 +550,6 @@
 	return TEM_CHANGE_NONE;
 }
 
->>>>>>> 7cc7ae87
 void LLTextureEntry::setMediaData(const LLMediaEntry &media_entry)
 {
     mMediaFlags |= MF_HAS_MEDIA;
