--- conflicted
+++ resolved
@@ -147,200 +147,6 @@
     // specify densities for these materials. . .
     // these were taken from http://www.mcelwee.net/html/densities_of_various_materials.html
 
-<<<<<<< HEAD
-	addDensity(LL_MCODE_STONE,30.f);
-	addDensity(LL_MCODE_METAL,50.f);
-	addDensity(LL_MCODE_GLASS,20.f);
-	addDensity(LL_MCODE_WOOD,10.f); 
-	addDensity(LL_MCODE_FLESH,10.f);
-	addDensity(LL_MCODE_PLASTIC,5.f);
-	addDensity(LL_MCODE_RUBBER,0.5f); //
-	addDensity(LL_MCODE_LIGHT,20.f); //
-
-	// add damage and energy values
-	addDamageAndEnergy(LL_MCODE_STONE, 1.f, 1.f, 1.f);	// concrete
-	addDamageAndEnergy(LL_MCODE_METAL, 1.f, 1.f, 1.f);  // steel
-	addDamageAndEnergy(LL_MCODE_GLASS, 1.f, 1.f, 1.f);  // borosilicate glass
-	addDamageAndEnergy(LL_MCODE_WOOD, 1.f, 1.f, 1.f);    // southern pine
-	addDamageAndEnergy(LL_MCODE_FLESH, 1.f, 1.f, 1.f);  // saltwater
-	addDamageAndEnergy(LL_MCODE_PLASTIC, 1.f, 1.f, 1.f); // HDPE
-	addDamageAndEnergy(LL_MCODE_RUBBER, 1.f, 1.f, 1.f); //
-	addDamageAndEnergy(LL_MCODE_LIGHT, 1.f, 1.f, 1.f); //
-
-	addFriction(LL_MCODE_STONE,0.8f);	// concrete
-	addFriction(LL_MCODE_METAL,0.3f);  // steel
-	addFriction(LL_MCODE_GLASS,0.2f);  // borosilicate glass
-	addFriction(LL_MCODE_WOOD,0.6f);    // southern pine
-	addFriction(LL_MCODE_FLESH,0.9f);  // saltwater
-	addFriction(LL_MCODE_PLASTIC,0.4f); // HDPE
-	addFriction(LL_MCODE_RUBBER,0.9f); //
-	addFriction(LL_MCODE_LIGHT,0.2f); //
-
-	addRestitution(LL_MCODE_STONE,0.4f);	// concrete
-	addRestitution(LL_MCODE_METAL,0.4f);  // steel
-	addRestitution(LL_MCODE_GLASS,0.7f);  // borosilicate glass
-	addRestitution(LL_MCODE_WOOD,0.5f);    // southern pine
-	addRestitution(LL_MCODE_FLESH,0.3f);  // saltwater
-	addRestitution(LL_MCODE_PLASTIC,0.7f); // HDPE
-	addRestitution(LL_MCODE_RUBBER,0.9f); //
-	addRestitution(LL_MCODE_LIGHT,0.7f); //
-
-	addShatterSound(LL_MCODE_STONE,LLUUID("ea296329-0f09-4993-af1b-e6784bab1dc9"));
-	addShatterSound(LL_MCODE_METAL,LLUUID("d1375446-1c4d-470b-9135-30132433b678"));
-	addShatterSound(LL_MCODE_GLASS,LLUUID("85cda060-b393-48e6-81c8-2cfdfb275351"));
-	addShatterSound(LL_MCODE_WOOD,LLUUID("6f00669f-15e0-4793-a63e-c03f62fee43a"));
-	addShatterSound(LL_MCODE_FLESH,LLUUID("2d8c6f51-149e-4e23-8413-93a379b42b67"));
-	addShatterSound(LL_MCODE_PLASTIC,LLUUID("d55c7f3c-e1c3-4ddc-9eff-9ef805d9190e"));
-	addShatterSound(LL_MCODE_RUBBER,LLUUID("212b6d1e-8d9c-4986-b3aa-f3c6df8d987d"));
-	addShatterSound(LL_MCODE_LIGHT,LLUUID("d55c7f3c-e1c3-4ddc-9eff-9ef805d9190e"));
-
-	//  CollisionSounds
-	mCollisionSoundMatrix = new LLUUID[LL_MCODE_END*LL_MCODE_END];
-	if (mCollisionSoundMatrix)
-	{
-		addCollisionSound(LL_MCODE_STONE, LL_MCODE_STONE, SND_STONE_STONE);
-		addCollisionSound(LL_MCODE_STONE, LL_MCODE_METAL, SND_STONE_METAL);
-		addCollisionSound(LL_MCODE_STONE, LL_MCODE_GLASS, SND_STONE_GLASS);
-		addCollisionSound(LL_MCODE_STONE, LL_MCODE_WOOD, SND_STONE_WOOD);
-		addCollisionSound(LL_MCODE_STONE, LL_MCODE_FLESH, SND_STONE_FLESH);
-		addCollisionSound(LL_MCODE_STONE, LL_MCODE_PLASTIC, SND_STONE_PLASTIC);
-		addCollisionSound(LL_MCODE_STONE, LL_MCODE_RUBBER, SND_STONE_RUBBER);
-		addCollisionSound(LL_MCODE_STONE, LL_MCODE_LIGHT, SND_STONE_PLASTIC);
-
-		addCollisionSound(LL_MCODE_METAL, LL_MCODE_METAL, SND_METAL_METAL);
-		addCollisionSound(LL_MCODE_METAL, LL_MCODE_GLASS, SND_METAL_GLASS);
-		addCollisionSound(LL_MCODE_METAL, LL_MCODE_WOOD, SND_METAL_WOOD);
-		addCollisionSound(LL_MCODE_METAL, LL_MCODE_FLESH, SND_METAL_FLESH);
-		addCollisionSound(LL_MCODE_METAL, LL_MCODE_PLASTIC, SND_METAL_PLASTIC);
-		addCollisionSound(LL_MCODE_METAL, LL_MCODE_LIGHT, SND_METAL_PLASTIC);
-		addCollisionSound(LL_MCODE_METAL, LL_MCODE_RUBBER, SND_METAL_RUBBER);
-
-		addCollisionSound(LL_MCODE_GLASS, LL_MCODE_GLASS, SND_GLASS_GLASS);
-		addCollisionSound(LL_MCODE_GLASS, LL_MCODE_WOOD, SND_GLASS_WOOD);
-		addCollisionSound(LL_MCODE_GLASS, LL_MCODE_FLESH, SND_GLASS_FLESH);
-		addCollisionSound(LL_MCODE_GLASS, LL_MCODE_PLASTIC, SND_GLASS_PLASTIC);
-		addCollisionSound(LL_MCODE_GLASS, LL_MCODE_RUBBER, SND_GLASS_RUBBER);
-		addCollisionSound(LL_MCODE_GLASS, LL_MCODE_LIGHT, SND_GLASS_PLASTIC);
-
-		addCollisionSound(LL_MCODE_WOOD, LL_MCODE_WOOD, SND_WOOD_WOOD);
-		addCollisionSound(LL_MCODE_WOOD, LL_MCODE_FLESH, SND_WOOD_FLESH);
-		addCollisionSound(LL_MCODE_WOOD, LL_MCODE_PLASTIC, SND_WOOD_PLASTIC);
-		addCollisionSound(LL_MCODE_WOOD, LL_MCODE_RUBBER, SND_WOOD_RUBBER);
-		addCollisionSound(LL_MCODE_WOOD, LL_MCODE_LIGHT, SND_WOOD_PLASTIC);
-
-		addCollisionSound(LL_MCODE_FLESH, LL_MCODE_FLESH, SND_FLESH_FLESH);
-		addCollisionSound(LL_MCODE_FLESH, LL_MCODE_PLASTIC, SND_FLESH_PLASTIC);
-		addCollisionSound(LL_MCODE_FLESH, LL_MCODE_RUBBER, SND_FLESH_RUBBER);
-		addCollisionSound(LL_MCODE_FLESH, LL_MCODE_LIGHT, SND_FLESH_PLASTIC);
-
-		addCollisionSound(LL_MCODE_RUBBER, LL_MCODE_RUBBER, SND_RUBBER_RUBBER);
-		addCollisionSound(LL_MCODE_RUBBER, LL_MCODE_PLASTIC, SND_RUBBER_PLASTIC);
-		addCollisionSound(LL_MCODE_RUBBER, LL_MCODE_LIGHT, SND_RUBBER_PLASTIC);
-
-		addCollisionSound(LL_MCODE_PLASTIC, LL_MCODE_PLASTIC, SND_PLASTIC_PLASTIC);
-		addCollisionSound(LL_MCODE_PLASTIC, LL_MCODE_LIGHT, SND_PLASTIC_PLASTIC);
-
-		addCollisionSound(LL_MCODE_LIGHT, LL_MCODE_LIGHT, SND_PLASTIC_PLASTIC);
-	}
-	
-	//  Sliding Sounds
-	mSlidingSoundMatrix = new LLUUID[LL_MCODE_END*LL_MCODE_END];
-	if (mSlidingSoundMatrix)
-	{
-		addSlidingSound(LL_MCODE_STONE, LL_MCODE_STONE, SND_SLIDE_STONE_STONE);
-		addSlidingSound(LL_MCODE_STONE, LL_MCODE_METAL, SND_SLIDE_STONE_STONE_01);
-		addSlidingSound(LL_MCODE_STONE, LL_MCODE_GLASS, SND_SLIDE_STONE_STONE_01);
-		addSlidingSound(LL_MCODE_STONE, LL_MCODE_WOOD, SND_SLIDE_STONE_WOOD);
-		addSlidingSound(LL_MCODE_STONE, LL_MCODE_FLESH, SND_SLIDE_STONE_STONE_01);
-		addSlidingSound(LL_MCODE_STONE, LL_MCODE_PLASTIC, SND_SLIDE_STONE_PLASTIC);
-		addSlidingSound(LL_MCODE_STONE, LL_MCODE_RUBBER, SND_SLIDE_STONE_RUBBER);
-		addSlidingSound(LL_MCODE_STONE, LL_MCODE_LIGHT, SND_SLIDE_STONE_PLASTIC);
-
-		addSlidingSound(LL_MCODE_METAL, LL_MCODE_METAL, SND_SLIDE_METAL_METAL);
-		addSlidingSound(LL_MCODE_METAL, LL_MCODE_GLASS, SND_SLIDE_METAL_GLASS);
-		addSlidingSound(LL_MCODE_METAL, LL_MCODE_WOOD, SND_SLIDE_METAL_WOOD);
-		addSlidingSound(LL_MCODE_METAL, LL_MCODE_FLESH, SND_SLIDE_METAL_FLESH);
-		addSlidingSound(LL_MCODE_METAL, LL_MCODE_PLASTIC, SND_SLIDE_STONE_STONE_01);
-		addSlidingSound(LL_MCODE_METAL, LL_MCODE_RUBBER, SND_SLIDE_METAL_RUBBER);
-		addSlidingSound(LL_MCODE_METAL, LL_MCODE_LIGHT, SND_SLIDE_STONE_STONE_01);
-
-		addSlidingSound(LL_MCODE_GLASS, LL_MCODE_GLASS, SND_SLIDE_STONE_STONE_01);
-		addSlidingSound(LL_MCODE_GLASS, LL_MCODE_WOOD, SND_SLIDE_STONE_STONE_01);
-		addSlidingSound(LL_MCODE_GLASS, LL_MCODE_FLESH, SND_SLIDE_STONE_STONE_01);
-		addSlidingSound(LL_MCODE_GLASS, LL_MCODE_PLASTIC, SND_SLIDE_STONE_STONE_01);
-		addSlidingSound(LL_MCODE_GLASS, LL_MCODE_RUBBER, SND_SLIDE_STONE_STONE_01);
-		addSlidingSound(LL_MCODE_GLASS, LL_MCODE_LIGHT, SND_SLIDE_STONE_STONE_01);
-
-		addSlidingSound(LL_MCODE_WOOD, LL_MCODE_WOOD, SND_SLIDE_WOOD_WOOD);
-		addSlidingSound(LL_MCODE_WOOD, LL_MCODE_FLESH, SND_SLIDE_WOOD_FLESH);
-		addSlidingSound(LL_MCODE_WOOD, LL_MCODE_PLASTIC, SND_SLIDE_WOOD_PLASTIC);
-		addSlidingSound(LL_MCODE_WOOD, LL_MCODE_RUBBER, SND_SLIDE_STONE_STONE_01);
-		addSlidingSound(LL_MCODE_WOOD, LL_MCODE_LIGHT, SND_SLIDE_WOOD_PLASTIC);
-
-		addSlidingSound(LL_MCODE_FLESH, LL_MCODE_FLESH, SND_SLIDE_FLESH_FLESH);
-		addSlidingSound(LL_MCODE_FLESH, LL_MCODE_PLASTIC, SND_SLIDE_STONE_STONE_01);
-		addSlidingSound(LL_MCODE_FLESH, LL_MCODE_RUBBER, SND_SLIDE_STONE_STONE_01);
-		addSlidingSound(LL_MCODE_FLESH, LL_MCODE_LIGHT, SND_SLIDE_STONE_STONE_01);
-
-		addSlidingSound(LL_MCODE_RUBBER, LL_MCODE_RUBBER, SND_SLIDE_STONE_STONE_01);
-		addSlidingSound(LL_MCODE_RUBBER, LL_MCODE_PLASTIC, SND_SLIDE_RUBBER_PLASTIC);
-		addSlidingSound(LL_MCODE_RUBBER, LL_MCODE_LIGHT, SND_SLIDE_RUBBER_PLASTIC);
-
-		addSlidingSound(LL_MCODE_PLASTIC, LL_MCODE_PLASTIC, SND_SLIDE_STONE_STONE_01);
-		addSlidingSound(LL_MCODE_PLASTIC, LL_MCODE_LIGHT, SND_SLIDE_STONE_STONE_01);
-
-		addSlidingSound(LL_MCODE_LIGHT, LL_MCODE_LIGHT, SND_SLIDE_STONE_STONE_01);
-	}
-
-	//  Rolling Sounds
-	mRollingSoundMatrix = new LLUUID[LL_MCODE_END*LL_MCODE_END];
-	if (mRollingSoundMatrix)
-	{
-		addRollingSound(LL_MCODE_STONE, LL_MCODE_STONE, SND_ROLL_STONE_STONE);
-		addRollingSound(LL_MCODE_STONE, LL_MCODE_METAL, SND_SLIDE_STONE_STONE_01);
-		addRollingSound(LL_MCODE_STONE, LL_MCODE_GLASS, SND_SLIDE_STONE_STONE_01);
-		addRollingSound(LL_MCODE_STONE, LL_MCODE_WOOD, SND_ROLL_STONE_WOOD);
-		addRollingSound(LL_MCODE_STONE, LL_MCODE_FLESH, SND_SLIDE_STONE_STONE_01);
-		addRollingSound(LL_MCODE_STONE, LL_MCODE_PLASTIC, SND_ROLL_STONE_PLASTIC);
-		addRollingSound(LL_MCODE_STONE, LL_MCODE_RUBBER, SND_SLIDE_STONE_STONE_01);
-		addRollingSound(LL_MCODE_STONE, LL_MCODE_LIGHT, SND_ROLL_STONE_PLASTIC);
-
-		addRollingSound(LL_MCODE_METAL, LL_MCODE_METAL, SND_SLIDE_STONE_STONE_01);
-		addRollingSound(LL_MCODE_METAL, LL_MCODE_GLASS, SND_ROLL_METAL_GLASS);
-		addRollingSound(LL_MCODE_METAL, LL_MCODE_WOOD, SND_ROLL_METAL_WOOD);
-		addRollingSound(LL_MCODE_METAL, LL_MCODE_FLESH, SND_SLIDE_STONE_STONE_01);
-		addRollingSound(LL_MCODE_METAL, LL_MCODE_PLASTIC, SND_ROLL_METAL_WOOD);
-		addRollingSound(LL_MCODE_METAL, LL_MCODE_RUBBER, SND_SLIDE_STONE_STONE_01);
-		addRollingSound(LL_MCODE_METAL, LL_MCODE_LIGHT, SND_ROLL_METAL_WOOD);
-
-		addRollingSound(LL_MCODE_GLASS, LL_MCODE_GLASS, SND_SLIDE_STONE_STONE_01);
-		addRollingSound(LL_MCODE_GLASS, LL_MCODE_WOOD, SND_ROLL_GLASS_WOOD);
-		addRollingSound(LL_MCODE_GLASS, LL_MCODE_FLESH, SND_SLIDE_STONE_STONE_01);
-		addRollingSound(LL_MCODE_GLASS, LL_MCODE_PLASTIC, SND_SLIDE_STONE_STONE_01);
-		addRollingSound(LL_MCODE_GLASS, LL_MCODE_RUBBER, SND_SLIDE_STONE_STONE_01);
-		addRollingSound(LL_MCODE_GLASS, LL_MCODE_LIGHT, SND_SLIDE_STONE_STONE_01);
-
-		addRollingSound(LL_MCODE_WOOD, LL_MCODE_WOOD, SND_ROLL_WOOD_WOOD);
-		addRollingSound(LL_MCODE_WOOD, LL_MCODE_FLESH, SND_ROLL_WOOD_FLESH);
-		addRollingSound(LL_MCODE_WOOD, LL_MCODE_PLASTIC, SND_ROLL_WOOD_PLASTIC);
-		addRollingSound(LL_MCODE_WOOD, LL_MCODE_RUBBER, SND_SLIDE_STONE_STONE_01);
-		addRollingSound(LL_MCODE_WOOD, LL_MCODE_LIGHT, SND_ROLL_WOOD_PLASTIC);
-
-		addRollingSound(LL_MCODE_FLESH, LL_MCODE_FLESH, SND_SLIDE_STONE_STONE_01);
-		addRollingSound(LL_MCODE_FLESH, LL_MCODE_PLASTIC, SND_ROLL_FLESH_PLASTIC);
-		addRollingSound(LL_MCODE_FLESH, LL_MCODE_RUBBER, SND_SLIDE_STONE_STONE_01);
-		addRollingSound(LL_MCODE_FLESH, LL_MCODE_LIGHT, SND_ROLL_FLESH_PLASTIC);
-
-		addRollingSound(LL_MCODE_RUBBER, LL_MCODE_RUBBER, SND_SLIDE_STONE_STONE_01);
-		addRollingSound(LL_MCODE_RUBBER, LL_MCODE_PLASTIC, SND_SLIDE_STONE_STONE_01);
-		addRollingSound(LL_MCODE_RUBBER, LL_MCODE_LIGHT, SND_SLIDE_STONE_STONE_01);
-
-		addRollingSound(LL_MCODE_PLASTIC, LL_MCODE_PLASTIC, SND_ROLL_PLASTIC_PLASTIC);
-		addRollingSound(LL_MCODE_PLASTIC, LL_MCODE_LIGHT, SND_ROLL_PLASTIC_PLASTIC);
-
-		addRollingSound(LL_MCODE_LIGHT, LL_MCODE_LIGHT, SND_ROLL_PLASTIC_PLASTIC);
-	}
-=======
     addDensity(LL_MCODE_STONE,30.f);
     addDensity(LL_MCODE_METAL,50.f);
     addDensity(LL_MCODE_GLASS,20.f);
@@ -533,115 +339,12 @@
 
         addRollingSound(LL_MCODE_LIGHT, LL_MCODE_LIGHT, SND_ROLL_PLASTIC_PLASTIC);
     }
->>>>>>> 1a8a5404
 }
 
 // <FS:Beq> FIRE-31628 Use OpenSim collision sounds when in OpenSim
 #ifdef OPENSIM
 void LLMaterialTable::replaceCollsionSounds(bool useOpenSim)
 {
-<<<<<<< HEAD
-	if(mCollisionSoundMatrix)
-		delete[] mCollisionSoundMatrix;
-
-	mCollisionSoundMatrix= new LLUUID[LL_MCODE_END*LL_MCODE_END];
-
-	if (mCollisionSoundMatrix)
-	{
-		if(useOpenSim)
-		{
-			addCollisionSound(LL_MCODE_STONE, LL_MCODE_FLESH, OPENSIM_SND_STONE_FLESH);
-			addCollisionSound(LL_MCODE_STONE, LL_MCODE_METAL, OPENSIM_SND_STONE_METAL);
-			addCollisionSound(LL_MCODE_STONE, LL_MCODE_GLASS, OPENSIM_SND_STONE_GLASS);
-			addCollisionSound(LL_MCODE_STONE, LL_MCODE_PLASTIC, OPENSIM_SND_STONE_PLASTIC);
-			addCollisionSound(LL_MCODE_STONE, LL_MCODE_RUBBER, OPENSIM_SND_STONE_RUBBER);
-			addCollisionSound(LL_MCODE_STONE, LL_MCODE_STONE, OPENSIM_SND_STONE_STONE);
-			addCollisionSound(LL_MCODE_STONE, LL_MCODE_WOOD, OPENSIM_SND_STONE_WOOD);
-			addCollisionSound(LL_MCODE_STONE, LL_MCODE_LIGHT, OPENSIM_SND_STONE_PLASTIC);
-
-			addCollisionSound(LL_MCODE_METAL, LL_MCODE_FLESH, OPENSIM_SND_METAL_FLESH);
-			addCollisionSound(LL_MCODE_METAL, LL_MCODE_GLASS, OPENSIM_SND_METAL_GLASS);
-			addCollisionSound(LL_MCODE_METAL, LL_MCODE_METAL, OPENSIM_SND_METAL_METAL);
-			addCollisionSound(LL_MCODE_METAL, LL_MCODE_PLASTIC, OPENSIM_SND_METAL_PLASTIC);
-			addCollisionSound(LL_MCODE_METAL, LL_MCODE_RUBBER, OPENSIM_SND_METAL_RUBBER);
-			addCollisionSound(LL_MCODE_METAL, LL_MCODE_WOOD, OPENSIM_SND_METAL_WOOD);
-			addCollisionSound(LL_MCODE_METAL, LL_MCODE_LIGHT, OPENSIM_SND_METAL_PLASTIC);
-
-			addCollisionSound(LL_MCODE_GLASS, LL_MCODE_FLESH, OPENSIM_SND_GLASS_FLESH);
-			addCollisionSound(LL_MCODE_GLASS, LL_MCODE_GLASS, OPENSIM_SND_GLASS_GLASS);
-			addCollisionSound(LL_MCODE_GLASS, LL_MCODE_PLASTIC, OPENSIM_SND_GLASS_PLASTIC);
-			addCollisionSound(LL_MCODE_GLASS, LL_MCODE_RUBBER, OPENSIM_SND_GLASS_RUBBER);
-			addCollisionSound(LL_MCODE_GLASS, LL_MCODE_WOOD, OPENSIM_SND_GLASS_WOOD);
-			addCollisionSound(LL_MCODE_GLASS, LL_MCODE_LIGHT, OPENSIM_SND_GLASS_PLASTIC);
-
-			addCollisionSound(LL_MCODE_WOOD, LL_MCODE_FLESH, OPENSIM_SND_WOOD_FLESH);
-			addCollisionSound(LL_MCODE_WOOD, LL_MCODE_PLASTIC, OPENSIM_SND_WOOD_PLASTIC);
-			addCollisionSound(LL_MCODE_WOOD, LL_MCODE_RUBBER, OPENSIM_SND_WOOD_RUBBER);
-			addCollisionSound(LL_MCODE_WOOD, LL_MCODE_WOOD, OPENSIM_SND_WOOD_WOOD);
-			addCollisionSound(LL_MCODE_WOOD, LL_MCODE_LIGHT, OPENSIM_SND_WOOD_PLASTIC);
-
-			addCollisionSound(LL_MCODE_FLESH, LL_MCODE_FLESH, OPENSIM_SND_FLESH_FLESH);
-			addCollisionSound(LL_MCODE_FLESH, LL_MCODE_PLASTIC, OPENSIM_SND_FLESH_PLASTIC);
-			addCollisionSound(LL_MCODE_FLESH, LL_MCODE_RUBBER, OPENSIM_SND_FLESH_RUBBER);
-			addCollisionSound(LL_MCODE_FLESH, LL_MCODE_LIGHT, OPENSIM_SND_FLESH_PLASTIC);
-
-			addCollisionSound(LL_MCODE_RUBBER, LL_MCODE_RUBBER, OPENSIM_SND_RUBBER_RUBBER);
-			addCollisionSound(LL_MCODE_RUBBER, LL_MCODE_LIGHT, OPENSIM_SND_RUBBER_PLASTIC);
-
-			addCollisionSound(LL_MCODE_PLASTIC, LL_MCODE_PLASTIC, OPENSIM_SND_PLASTIC_PLASTIC);
-			addCollisionSound(LL_MCODE_PLASTIC, LL_MCODE_RUBBER, OPENSIM_SND_PLASTIC_RUBBER);
-			addCollisionSound(LL_MCODE_PLASTIC, LL_MCODE_LIGHT, OPENSIM_SND_PLASTIC_PLASTIC);
-
-			addCollisionSound(LL_MCODE_LIGHT, LL_MCODE_LIGHT, OPENSIM_SND_PLASTIC_PLASTIC);
-		}
-		else
-		{
-			addCollisionSound(LL_MCODE_STONE, LL_MCODE_STONE, SND_STONE_STONE);
-			addCollisionSound(LL_MCODE_STONE, LL_MCODE_METAL, SND_STONE_METAL);
-			addCollisionSound(LL_MCODE_STONE, LL_MCODE_GLASS, SND_STONE_GLASS);
-			addCollisionSound(LL_MCODE_STONE, LL_MCODE_WOOD, SND_STONE_WOOD);
-			addCollisionSound(LL_MCODE_STONE, LL_MCODE_FLESH, SND_STONE_FLESH);
-			addCollisionSound(LL_MCODE_STONE, LL_MCODE_PLASTIC, SND_STONE_PLASTIC);
-			addCollisionSound(LL_MCODE_STONE, LL_MCODE_RUBBER, SND_STONE_RUBBER);
-			addCollisionSound(LL_MCODE_STONE, LL_MCODE_LIGHT, SND_STONE_PLASTIC);
-
-			addCollisionSound(LL_MCODE_METAL, LL_MCODE_METAL, SND_METAL_METAL);
-			addCollisionSound(LL_MCODE_METAL, LL_MCODE_GLASS, SND_METAL_GLASS);
-			addCollisionSound(LL_MCODE_METAL, LL_MCODE_WOOD, SND_METAL_WOOD);
-			addCollisionSound(LL_MCODE_METAL, LL_MCODE_FLESH, SND_METAL_FLESH);
-			addCollisionSound(LL_MCODE_METAL, LL_MCODE_PLASTIC, SND_METAL_PLASTIC);
-			addCollisionSound(LL_MCODE_METAL, LL_MCODE_LIGHT, SND_METAL_PLASTIC);
-			addCollisionSound(LL_MCODE_METAL, LL_MCODE_RUBBER, SND_METAL_RUBBER);
-
-			addCollisionSound(LL_MCODE_GLASS, LL_MCODE_GLASS, SND_GLASS_GLASS);
-			addCollisionSound(LL_MCODE_GLASS, LL_MCODE_WOOD, SND_GLASS_WOOD);
-			addCollisionSound(LL_MCODE_GLASS, LL_MCODE_FLESH, SND_GLASS_FLESH);
-			addCollisionSound(LL_MCODE_GLASS, LL_MCODE_PLASTIC, SND_GLASS_PLASTIC);
-			addCollisionSound(LL_MCODE_GLASS, LL_MCODE_RUBBER, SND_GLASS_RUBBER);
-			addCollisionSound(LL_MCODE_GLASS, LL_MCODE_LIGHT, SND_GLASS_PLASTIC);
-
-			addCollisionSound(LL_MCODE_WOOD, LL_MCODE_WOOD, SND_WOOD_WOOD);
-			addCollisionSound(LL_MCODE_WOOD, LL_MCODE_FLESH, SND_WOOD_FLESH);
-			addCollisionSound(LL_MCODE_WOOD, LL_MCODE_PLASTIC, SND_WOOD_PLASTIC);
-			addCollisionSound(LL_MCODE_WOOD, LL_MCODE_RUBBER, SND_WOOD_RUBBER);
-			addCollisionSound(LL_MCODE_WOOD, LL_MCODE_LIGHT, SND_WOOD_PLASTIC);
-
-			addCollisionSound(LL_MCODE_FLESH, LL_MCODE_FLESH, SND_FLESH_FLESH);
-			addCollisionSound(LL_MCODE_FLESH, LL_MCODE_PLASTIC, SND_FLESH_PLASTIC);
-			addCollisionSound(LL_MCODE_FLESH, LL_MCODE_RUBBER, SND_FLESH_RUBBER);
-			addCollisionSound(LL_MCODE_FLESH, LL_MCODE_LIGHT, SND_FLESH_PLASTIC);
-
-			addCollisionSound(LL_MCODE_RUBBER, LL_MCODE_RUBBER, SND_RUBBER_RUBBER);
-			addCollisionSound(LL_MCODE_RUBBER, LL_MCODE_PLASTIC, SND_RUBBER_PLASTIC);
-			addCollisionSound(LL_MCODE_RUBBER, LL_MCODE_LIGHT, SND_RUBBER_PLASTIC);
-
-			addCollisionSound(LL_MCODE_PLASTIC, LL_MCODE_PLASTIC, SND_PLASTIC_PLASTIC);
-			addCollisionSound(LL_MCODE_PLASTIC, LL_MCODE_LIGHT, SND_PLASTIC_PLASTIC);
-
-			addCollisionSound(LL_MCODE_LIGHT, LL_MCODE_LIGHT, SND_PLASTIC_PLASTIC);
-		}
-	}
-=======
     if(mCollisionSoundMatrix)
         delete[] mCollisionSoundMatrix;
 
@@ -742,80 +445,12 @@
             addCollisionSound(LL_MCODE_LIGHT, LL_MCODE_LIGHT, SND_PLASTIC_PLASTIC);
         }
     }
->>>>>>> 1a8a5404
 }
 #endif // OPENSIM
 // </FS:Beq>
 
 bool LLMaterialTable::add(U8 mcode, const std::string& name, const LLUUID &uuid)
 {
-<<<<<<< HEAD
-	LLMaterialInfo *infop;
-
-	infop = new LLMaterialInfo(mcode,name,uuid);
-	if (!infop) return false;
-
-	// Add at the end so the order in menus matches the order in this
-	// file.  JNC 11.30.01
-	mMaterialInfoList.push_back(infop);
-
-	return true;
-}
-
-bool LLMaterialTable::addCollisionSound(U8 mcode, U8 mcode2, const LLUUID &uuid)
-{
-	if (mCollisionSoundMatrix && (mcode < LL_MCODE_END) && (mcode2 < LL_MCODE_END))
-	{
-		mCollisionSoundMatrix[mcode * LL_MCODE_END + mcode2] = uuid;		
-		if (mcode != mcode2)
-		{
-			mCollisionSoundMatrix[mcode2 * LL_MCODE_END + mcode] = uuid;		
-		}
-	}
-	return true;
-}
-
-bool LLMaterialTable::addSlidingSound(U8 mcode, U8 mcode2, const LLUUID &uuid)
-{
-	if (mSlidingSoundMatrix && (mcode < LL_MCODE_END) && (mcode2 < LL_MCODE_END))
-	{
-		mSlidingSoundMatrix[mcode * LL_MCODE_END + mcode2] = uuid;		
-		if (mcode != mcode2)
-		{
-			mSlidingSoundMatrix[mcode2 * LL_MCODE_END + mcode] = uuid;		
-		}
-	}
-	return true;
-}
-
-bool LLMaterialTable::addRollingSound(U8 mcode, U8 mcode2, const LLUUID &uuid)
-{
-	if (mRollingSoundMatrix && (mcode < LL_MCODE_END) && (mcode2 < LL_MCODE_END))
-	{
-		mRollingSoundMatrix[mcode * LL_MCODE_END + mcode2] = uuid;		
-		if (mcode != mcode2)
-		{
-			mRollingSoundMatrix[mcode2 * LL_MCODE_END + mcode] = uuid;		
-		}
-	}
-	return true;
-}
-
-bool LLMaterialTable::addShatterSound(U8 mcode, const LLUUID &uuid)
-{
-	for (info_list_t::iterator iter = mMaterialInfoList.begin();
-		 iter != mMaterialInfoList.end(); ++iter)
-	{
-		LLMaterialInfo *infop = *iter;
-		if (mcode == infop->mMCode)
-		{
-			infop->mShatterSoundID = uuid;
-			return true;
-		}
-	}
-
-	return false;
-=======
     LLMaterialInfo *infop;
 
     infop = new LLMaterialInfo(mcode,name,uuid);
@@ -881,25 +516,10 @@
     }
 
     return false;
->>>>>>> 1a8a5404
 }
 
 bool LLMaterialTable::addDensity(U8 mcode, const F32 &density)
 {
-<<<<<<< HEAD
-	for (info_list_t::iterator iter = mMaterialInfoList.begin();
-		 iter != mMaterialInfoList.end(); ++iter)
-	{
-		LLMaterialInfo *infop = *iter;
-		if (mcode == infop->mMCode)
-		{
-			infop->mDensity = density;
-			return true;
-		}
-	}
-
-	return false;
-=======
     for (info_list_t::iterator iter = mMaterialInfoList.begin();
          iter != mMaterialInfoList.end(); ++iter)
     {
@@ -912,25 +532,10 @@
     }
 
     return false;
->>>>>>> 1a8a5404
 }
 
 bool LLMaterialTable::addRestitution(U8 mcode, const F32 &restitution)
 {
-<<<<<<< HEAD
-	for (info_list_t::iterator iter = mMaterialInfoList.begin();
-		 iter != mMaterialInfoList.end(); ++iter)
-	{
-		LLMaterialInfo *infop = *iter;
-		if (mcode == infop->mMCode)
-		{
-			infop->mRestitution = restitution;
-			return true;
-		}
-	}
-
-	return false;
-=======
     for (info_list_t::iterator iter = mMaterialInfoList.begin();
          iter != mMaterialInfoList.end(); ++iter)
     {
@@ -943,43 +548,10 @@
     }
 
     return false;
->>>>>>> 1a8a5404
 }
 
 bool LLMaterialTable::addFriction(U8 mcode, const F32 &friction)
 {
-<<<<<<< HEAD
-	for (info_list_t::iterator iter = mMaterialInfoList.begin();
-		 iter != mMaterialInfoList.end(); ++iter)
-	{
-		LLMaterialInfo *infop = *iter;
-		if (mcode == infop->mMCode)
-		{
-			infop->mFriction = friction;
-			return true;
-		}
-	}
-
-	return false;
-}
-
-bool LLMaterialTable::addDamageAndEnergy(U8 mcode, const F32 &hp_mod, const F32 &damage_mod, const F32 &ep_mod)
-{
-	for (info_list_t::iterator iter = mMaterialInfoList.begin();
-		 iter != mMaterialInfoList.end(); ++iter)
-	{
-		LLMaterialInfo *infop = *iter;
-		if (mcode == infop->mMCode)
-		{
-			infop->mHPModifier = hp_mod;
-			infop->mDamageModifier = damage_mod;
-			infop->mEPModifier = ep_mod;
-			return true;
-		}
-	}
-
-	return false;
-=======
     for (info_list_t::iterator iter = mMaterialInfoList.begin();
          iter != mMaterialInfoList.end(); ++iter)
     {
@@ -1010,7 +582,6 @@
     }
 
     return false;
->>>>>>> 1a8a5404
 }
 
 LLUUID LLMaterialTable::getDefaultTextureID(const std::string& name)
