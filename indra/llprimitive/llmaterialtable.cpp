--- conflicted
+++ resolved
@@ -453,38 +453,18 @@
 {
     LLMaterialInfo *infop;
 
-<<<<<<< HEAD
-	infop = new LLMaterialInfo(mcode,name,uuid);
-	if (!infop) return false;
-=======
     infop = new LLMaterialInfo(mcode,name,uuid);
-    if (!infop) return FALSE;
->>>>>>> c06fb4e0
+    if (!infop) return false;
 
     // Add at the end so the order in menus matches the order in this
     // file.  JNC 11.30.01
     mMaterialInfoList.push_back(infop);
 
-<<<<<<< HEAD
-	return true;
-=======
-    return TRUE;
->>>>>>> c06fb4e0
+    return true;
 }
 
 bool LLMaterialTable::addCollisionSound(U8 mcode, U8 mcode2, const LLUUID &uuid)
 {
-<<<<<<< HEAD
-	if (mCollisionSoundMatrix && (mcode < LL_MCODE_END) && (mcode2 < LL_MCODE_END))
-	{
-		mCollisionSoundMatrix[mcode * LL_MCODE_END + mcode2] = uuid;		
-		if (mcode != mcode2)
-		{
-			mCollisionSoundMatrix[mcode2 * LL_MCODE_END + mcode] = uuid;		
-		}
-	}
-	return true;
-=======
     if (mCollisionSoundMatrix && (mcode < LL_MCODE_END) && (mcode2 < LL_MCODE_END))
     {
         mCollisionSoundMatrix[mcode * LL_MCODE_END + mcode2] = uuid;
@@ -493,23 +473,11 @@
             mCollisionSoundMatrix[mcode2 * LL_MCODE_END + mcode] = uuid;
         }
     }
-    return TRUE;
->>>>>>> c06fb4e0
+    return true;
 }
 
 bool LLMaterialTable::addSlidingSound(U8 mcode, U8 mcode2, const LLUUID &uuid)
 {
-<<<<<<< HEAD
-	if (mSlidingSoundMatrix && (mcode < LL_MCODE_END) && (mcode2 < LL_MCODE_END))
-	{
-		mSlidingSoundMatrix[mcode * LL_MCODE_END + mcode2] = uuid;		
-		if (mcode != mcode2)
-		{
-			mSlidingSoundMatrix[mcode2 * LL_MCODE_END + mcode] = uuid;		
-		}
-	}
-	return true;
-=======
     if (mSlidingSoundMatrix && (mcode < LL_MCODE_END) && (mcode2 < LL_MCODE_END))
     {
         mSlidingSoundMatrix[mcode * LL_MCODE_END + mcode2] = uuid;
@@ -518,23 +486,11 @@
             mSlidingSoundMatrix[mcode2 * LL_MCODE_END + mcode] = uuid;
         }
     }
-    return TRUE;
->>>>>>> c06fb4e0
+    return true;
 }
 
 bool LLMaterialTable::addRollingSound(U8 mcode, U8 mcode2, const LLUUID &uuid)
 {
-<<<<<<< HEAD
-	if (mRollingSoundMatrix && (mcode < LL_MCODE_END) && (mcode2 < LL_MCODE_END))
-	{
-		mRollingSoundMatrix[mcode * LL_MCODE_END + mcode2] = uuid;		
-		if (mcode != mcode2)
-		{
-			mRollingSoundMatrix[mcode2 * LL_MCODE_END + mcode] = uuid;		
-		}
-	}
-	return true;
-=======
     if (mRollingSoundMatrix && (mcode < LL_MCODE_END) && (mcode2 < LL_MCODE_END))
     {
         mRollingSoundMatrix[mcode * LL_MCODE_END + mcode2] = uuid;
@@ -543,26 +499,11 @@
             mRollingSoundMatrix[mcode2 * LL_MCODE_END + mcode] = uuid;
         }
     }
-    return TRUE;
->>>>>>> c06fb4e0
+    return true;
 }
 
 bool LLMaterialTable::addShatterSound(U8 mcode, const LLUUID &uuid)
 {
-<<<<<<< HEAD
-	for (info_list_t::iterator iter = mMaterialInfoList.begin();
-		 iter != mMaterialInfoList.end(); ++iter)
-	{
-		LLMaterialInfo *infop = *iter;
-		if (mcode == infop->mMCode)
-		{
-			infop->mShatterSoundID = uuid;
-			return true;
-		}
-	}
-
-	return false;
-=======
     for (info_list_t::iterator iter = mMaterialInfoList.begin();
          iter != mMaterialInfoList.end(); ++iter)
     {
@@ -570,30 +511,15 @@
         if (mcode == infop->mMCode)
         {
             infop->mShatterSoundID = uuid;
-            return TRUE;
-        }
-    }
-
-    return FALSE;
->>>>>>> c06fb4e0
+            return true;
+        }
+    }
+
+    return false;
 }
 
 bool LLMaterialTable::addDensity(U8 mcode, const F32 &density)
 {
-<<<<<<< HEAD
-	for (info_list_t::iterator iter = mMaterialInfoList.begin();
-		 iter != mMaterialInfoList.end(); ++iter)
-	{
-		LLMaterialInfo *infop = *iter;
-		if (mcode == infop->mMCode)
-		{
-			infop->mDensity = density;
-			return true;
-		}
-	}
-
-	return false;
-=======
     for (info_list_t::iterator iter = mMaterialInfoList.begin();
          iter != mMaterialInfoList.end(); ++iter)
     {
@@ -601,30 +527,15 @@
         if (mcode == infop->mMCode)
         {
             infop->mDensity = density;
-            return TRUE;
-        }
-    }
-
-    return FALSE;
->>>>>>> c06fb4e0
+            return true;
+        }
+    }
+
+    return false;
 }
 
 bool LLMaterialTable::addRestitution(U8 mcode, const F32 &restitution)
 {
-<<<<<<< HEAD
-	for (info_list_t::iterator iter = mMaterialInfoList.begin();
-		 iter != mMaterialInfoList.end(); ++iter)
-	{
-		LLMaterialInfo *infop = *iter;
-		if (mcode == infop->mMCode)
-		{
-			infop->mRestitution = restitution;
-			return true;
-		}
-	}
-
-	return false;
-=======
     for (info_list_t::iterator iter = mMaterialInfoList.begin();
          iter != mMaterialInfoList.end(); ++iter)
     {
@@ -632,30 +543,15 @@
         if (mcode == infop->mMCode)
         {
             infop->mRestitution = restitution;
-            return TRUE;
-        }
-    }
-
-    return FALSE;
->>>>>>> c06fb4e0
+            return true;
+        }
+    }
+
+    return false;
 }
 
 bool LLMaterialTable::addFriction(U8 mcode, const F32 &friction)
 {
-<<<<<<< HEAD
-	for (info_list_t::iterator iter = mMaterialInfoList.begin();
-		 iter != mMaterialInfoList.end(); ++iter)
-	{
-		LLMaterialInfo *infop = *iter;
-		if (mcode == infop->mMCode)
-		{
-			infop->mFriction = friction;
-			return true;
-		}
-	}
-
-	return false;
-=======
     for (info_list_t::iterator iter = mMaterialInfoList.begin();
          iter != mMaterialInfoList.end(); ++iter)
     {
@@ -663,32 +559,15 @@
         if (mcode == infop->mMCode)
         {
             infop->mFriction = friction;
-            return TRUE;
-        }
-    }
-
-    return FALSE;
->>>>>>> c06fb4e0
+            return true;
+        }
+    }
+
+    return false;
 }
 
 bool LLMaterialTable::addDamageAndEnergy(U8 mcode, const F32 &hp_mod, const F32 &damage_mod, const F32 &ep_mod)
 {
-<<<<<<< HEAD
-	for (info_list_t::iterator iter = mMaterialInfoList.begin();
-		 iter != mMaterialInfoList.end(); ++iter)
-	{
-		LLMaterialInfo *infop = *iter;
-		if (mcode == infop->mMCode)
-		{
-			infop->mHPModifier = hp_mod;
-			infop->mDamageModifier = damage_mod;
-			infop->mEPModifier = ep_mod;
-			return true;
-		}
-	}
-
-	return false;
-=======
     for (info_list_t::iterator iter = mMaterialInfoList.begin();
          iter != mMaterialInfoList.end(); ++iter)
     {
@@ -698,12 +577,11 @@
             infop->mHPModifier = hp_mod;
             infop->mDamageModifier = damage_mod;
             infop->mEPModifier = ep_mod;
-            return TRUE;
-        }
-    }
-
-    return FALSE;
->>>>>>> c06fb4e0
+            return true;
+        }
+    }
+
+    return false;
 }
 
 LLUUID LLMaterialTable::getDefaultTextureID(const std::string& name)
