--- conflicted
+++ resolved
@@ -341,7 +341,6 @@
 	}
 }
 
-<<<<<<< HEAD
 // <FS:Beq> FIRE-31628 Use OpenSim collision sounds when in OpenSim
 #ifdef OPENSIM
 void LLMaterialTable::replaceCollsionSounds(bool useOpenSim)
@@ -450,10 +449,7 @@
 #endif // OPENSIM
 // </FS:Beq>
 
-BOOL LLMaterialTable::add(U8 mcode, const std::string& name, const LLUUID &uuid)
-=======
 bool LLMaterialTable::add(U8 mcode, const std::string& name, const LLUUID &uuid)
->>>>>>> 8be121e7
 {
 	LLMaterialInfo *infop;
 
