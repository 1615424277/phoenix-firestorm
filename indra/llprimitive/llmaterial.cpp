--- conflicted
+++ resolved
@@ -27,11 +27,7 @@
 #include "linden_common.h"
 
 #include "llmaterial.h"
-<<<<<<< HEAD
-#include "llmd5.h"
-=======
 #include "hbxxh.h"
->>>>>>> 1962f0b3
 
 /**
  * Materials cap parameters
@@ -483,18 +479,8 @@
 LLUUID LLMaterial::getHash() const
 {
     LL_PROFILE_ZONE_SCOPED_CATEGORY_TEXTURE;
-<<<<<<< HEAD
-    LLMD5 md5;
-    // HACK - hash the bytes of this LLMaterial, but trim off the S32 in LLRefCount
-    md5.update((unsigned char*)this + sizeof(S32), sizeof(this) - sizeof(S32));
-    md5.finalize();
-    LLUUID id;
-    md5.raw_digest(id.mData);
-    // *TODO: Hash the overrides
-=======
     // HACK - hash the bytes of this LLMaterial, but trim off the S32 in LLRefCount
     LLUUID id;
     HBXXH128::digest(id, (unsigned char*)this + sizeof(S32), sizeof(this) - sizeof(S32));
->>>>>>> 1962f0b3
     return id;
 }
