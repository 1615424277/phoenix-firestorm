/**
 * @file llprimitive.cpp
 * @brief LLPrimitive base class
 *
 * $LicenseInfo:firstyear=2001&license=viewerlgpl$
 * Second Life Viewer Source Code
 * Copyright (C) 2010, Linden Research, Inc.
 *
 * This library is free software; you can redistribute it and/or
 * modify it under the terms of the GNU Lesser General Public
 * License as published by the Free Software Foundation;
 * version 2.1 of the License only.
 *
 * This library is distributed in the hope that it will be useful,
 * but WITHOUT ANY WARRANTY; without even the implied warranty of
 * MERCHANTABILITY or FITNESS FOR A PARTICULAR PURPOSE.  See the GNU
 * Lesser General Public License for more details.
 *
 * You should have received a copy of the GNU Lesser General Public
 * License along with this library; if not, write to the Free Software
 * Foundation, Inc., 51 Franklin Street, Fifth Floor, Boston, MA  02110-1301  USA
 *
 * Linden Research, Inc., 945 Battery Street, San Francisco, CA  94111  USA
 * $/LicenseInfo$
 */

#include "linden_common.h"

#include "material_codes.h"
#include "llerror.h"
#include "message.h"
#include "llprimitive.h"
#include "llvolume.h"
#include "legacy_object_types.h"
#include "v4coloru.h"
#include "llvolumemgr.h"
#include "llstring.h"
#include "lldatapacker.h"
#include "llsdutil_math.h"
#include "llprimtexturelist.h"
#include "llmaterialid.h"
#include "llsdutil.h"

/**
 * exported constants
 */

const F32 OBJECT_CUT_MIN = 0.f;
const F32 OBJECT_CUT_MAX = 1.f;
const F32 OBJECT_CUT_INC = 0.05f;
const F32 OBJECT_MIN_CUT_INC = 0.02f;
const F32 OBJECT_ROTATION_PRECISION = 0.05f;

const F32 OBJECT_TWIST_MIN = -360.f;
const F32 OBJECT_TWIST_MAX =  360.f;
const F32 OBJECT_TWIST_INC =   18.f;

// This is used for linear paths,
// since twist is used in a slightly different manner.
const F32 OBJECT_TWIST_LINEAR_MIN   = -180.f;
const F32 OBJECT_TWIST_LINEAR_MAX   =  180.f;
const F32 OBJECT_TWIST_LINEAR_INC   =    9.f;

// <AW: opensim-limits>
//const F32 OBJECT_MIN_HOLE_SIZE = 0.05f;
const F32 SL_OBJECT_MAX_HOLLOW_SIZE = 95.f;
const F32 OS_OBJECT_MAX_HOLLOW_SIZE = 99.f;

const F32 SL_OBJECT_MIN_HOLE_SIZE = 0.05f;
const F32 OS_OBJECT_MIN_HOLE_SIZE = 0.01f;
// </AW: opensim-limits>

const F32 OBJECT_MAX_HOLE_SIZE_X = 1.0f;
const F32 OBJECT_MAX_HOLE_SIZE_Y = 0.5f;

// Revolutions parameters.
const F32 OBJECT_REV_MIN = 1.0f;
const F32 OBJECT_REV_MAX = 4.0f;
const F32 OBJECT_REV_INC = 0.1f;

// lights
const F32 LIGHT_MIN_RADIUS = 0.0f;
const F32 LIGHT_DEFAULT_RADIUS = 5.0f;
const F32 LIGHT_MAX_RADIUS = 20.0f;
const F32 LIGHT_MIN_FALLOFF = 0.0f;
const F32 LIGHT_DEFAULT_FALLOFF = 1.0f;
const F32 LIGHT_MAX_FALLOFF = 2.0f;
const F32 LIGHT_MIN_CUTOFF = 0.0f;
const F32 LIGHT_DEFAULT_CUTOFF = 0.0f;
const F32 LIGHT_MAX_CUTOFF = 180.f;

// reflection probes
const F32 REFLECTION_PROBE_MIN_AMBIANCE = 0.f;
const F32 REFLECTION_PROBE_MAX_AMBIANCE = 100.f;
const F32 REFLECTION_PROBE_DEFAULT_AMBIANCE = 0.f;
// *NOTE: Clip distances are clamped in LLCamera::setNear. The max clip
// distance is currently limited by the skybox
const F32 REFLECTION_PROBE_MIN_CLIP_DISTANCE = 0.f;
const F32 REFLECTION_PROBE_MAX_CLIP_DISTANCE = 1024.f;
const F32 REFLECTION_PROBE_DEFAULT_CLIP_DISTANCE = 0.f;

// "Tension" => [0,10], increments of 0.1
const F32 FLEXIBLE_OBJECT_MIN_TENSION = 0.0f;
const F32 FLEXIBLE_OBJECT_DEFAULT_TENSION = 1.0f;
const F32 FLEXIBLE_OBJECT_MAX_TENSION = 10.0f;

// "Drag" => [0,10], increments of 0.1
const F32 FLEXIBLE_OBJECT_MIN_AIR_FRICTION = 0.0f;
const F32 FLEXIBLE_OBJECT_DEFAULT_AIR_FRICTION = 2.0f;
const F32 FLEXIBLE_OBJECT_MAX_AIR_FRICTION = 10.0f;

// "Gravity" = [-10,10], increments of 0.1
const F32 FLEXIBLE_OBJECT_MIN_GRAVITY = -10.0f;
const F32 FLEXIBLE_OBJECT_DEFAULT_GRAVITY = 0.3f;
const F32 FLEXIBLE_OBJECT_MAX_GRAVITY = 10.0f;

// "Wind" = [0,10], increments of 0.1
const F32 FLEXIBLE_OBJECT_MIN_WIND_SENSITIVITY = 0.0f;
const F32 FLEXIBLE_OBJECT_DEFAULT_WIND_SENSITIVITY = 0.0f;
const F32 FLEXIBLE_OBJECT_MAX_WIND_SENSITIVITY = 10.0f;

// I'll explain later...
const F32 FLEXIBLE_OBJECT_MAX_INTERNAL_TENSION_FORCE = 0.99f;

const F32 FLEXIBLE_OBJECT_DEFAULT_LENGTH = 1.0f;
const BOOL FLEXIBLE_OBJECT_DEFAULT_USING_COLLISION_SPHERE = FALSE;
const BOOL FLEXIBLE_OBJECT_DEFAULT_RENDERING_COLLISION_SPHERE = FALSE;

const LLUUID SCULPT_DEFAULT_TEXTURE("be293869-d0d9-0a69-5989-ad27f1946fd4"); // old inverted texture: "7595d345-a24c-e7ef-f0bd-78793792133e";

// Texture rotations are sent over the wire as a S16.  This is used to scale the actual float
// value to a S16.   Don't use 7FFF as it introduces some odd rounding with 180 since it
// can't be divided by 2.   See DEV-19108
const F32   TEXTURE_ROTATION_PACK_FACTOR = ((F32) 0x08000);

struct material_id_type // originally from llrendermaterialtable
{
    material_id_type()
    {
        memset((void*)m_value, 0, sizeof(m_value));
    }

    bool operator==(const material_id_type& other) const
    {
        return (memcmp(m_value, other.m_value, sizeof(m_value)) == 0);
    }

    bool operator!=(const material_id_type& other) const
    {
        return !operator==(other);
    }

    bool isNull() const
    {
        return (memcmp(m_value, s_null_id, sizeof(m_value)) == 0);
    }

    U8 m_value[MATERIAL_ID_SIZE]; // server side this is MD5RAW_BYTES

    static const U8 s_null_id[MATERIAL_ID_SIZE];
};

const U8 material_id_type::s_null_id[] = { 0,0,0,0,0,0,0,0,0,0,0,0,0,0,0,0 };

//static
// LEGACY: by default we use the LLVolumeMgr::gVolumeMgr global
// TODO -- eliminate this global from the codebase!
LLVolumeMgr* LLPrimitive::sVolumeManager = NULL;

// static
void LLPrimitive::setVolumeManager( LLVolumeMgr* volume_manager )
{
    if ( !volume_manager || sVolumeManager )
    {
        LL_ERRS() << "LLPrimitive::sVolumeManager attempting to be set to NULL or it already has been set." << LL_ENDL;
    }
    sVolumeManager = volume_manager;
}

// static
bool LLPrimitive::cleanupVolumeManager()
{
    BOOL res = FALSE;
    if (sVolumeManager)
    {
        res = sVolumeManager->cleanup();
        delete sVolumeManager;
        sVolumeManager = NULL;
    }
    return res;
}


//===============================================================
LLPrimitive::LLPrimitive()
:   mTextureList(),
    mNumTEs(0),
    mMiscFlags(0),
    mNumBumpmapTEs(0)
{
    mPrimitiveCode = 0;

    mMaterial = LL_MCODE_STONE;
    mVolumep  = NULL;

    mChanged  = UNCHANGED;

    mPosition.setVec(0.f,0.f,0.f);
    mVelocity.setVec(0.f,0.f,0.f);
    mAcceleration.setVec(0.f,0.f,0.f);

    mRotation.loadIdentity();
    mAngularVelocity.setVec(0.f,0.f,0.f);

    mScale.setVec(1.f,1.f,1.f);
}

//===============================================================
LLPrimitive::~LLPrimitive()
{
    clearTextureList();
    // Cleanup handled by volume manager
    if (mVolumep && sVolumeManager)
    {
        sVolumeManager->unrefVolume(mVolumep);
    }
    mVolumep = NULL;
}

void LLPrimitive::clearTextureList()
{
}

//===============================================================
// static
LLPrimitive *LLPrimitive::createPrimitive(LLPCode p_code)
{
    LLPrimitive *retval = new LLPrimitive();

    if (retval)
    {
        retval->init_primitive(p_code);
    }
    else
    {
        LL_ERRS() << "primitive allocation failed" << LL_ENDL;
    }

    return retval;
}

//===============================================================
void LLPrimitive::init_primitive(LLPCode p_code)
{
    clearTextureList();
    mPrimitiveCode = p_code;
}

void LLPrimitive::setPCode(const U8 p_code)
{
    mPrimitiveCode = p_code;
}

//===============================================================
LLTextureEntry* LLPrimitive::getTE(const U8 index) const
{
    return mTextureList.getTexture(index);
}

LLTextureEntry& LLPrimitive::getTEref( const U8 te_num ) const
{
	return mTextureList.getTextureRef( te_num );
}

//===============================================================
void LLPrimitive::setNumTEs(const U8 num_tes)
{
    mTextureList.setSize(num_tes);
}

//===============================================================
void  LLPrimitive::setAllTETextures(const LLUUID &tex_id)
{
    mTextureList.setAllIDs(tex_id);
}

//===============================================================
void LLPrimitive::setTE(const U8 index, const LLTextureEntry& te)
{
    if(mTextureList.copyTexture(index, te) != TEM_CHANGE_NONE && te.getBumpmap() > 0)
    {
        mNumBumpmapTEs++;
    }
}

S32  LLPrimitive::setTETexture(const U8 index, const LLUUID &id)
{
    return mTextureList.setID(index, id);
}

S32  LLPrimitive::setTEColor(const U8 index, const LLColor4 &color)
{
    return mTextureList.setColor(index, color);
}

S32  LLPrimitive::setTEColor(const U8 index, const LLColor3 &color)
{
    return mTextureList.setColor(index, color);
}

S32  LLPrimitive::setTEAlpha(const U8 index, const F32 alpha)
{
    return mTextureList.setAlpha(index, alpha);
}

//===============================================================
S32  LLPrimitive::setTEScale(const U8 index, const F32 s, const F32 t)
{
    return mTextureList.setScale(index, s, t);
}


// BUG: slow - done this way because texture entries have some
// voodoo related to texture coords
S32 LLPrimitive::setTEScaleS(const U8 index, const F32 s)
{
    return mTextureList.setScaleS(index, s);
}


// BUG: slow - done this way because texture entries have some
// voodoo related to texture coords
S32 LLPrimitive::setTEScaleT(const U8 index, const F32 t)
{
    return mTextureList.setScaleT(index, t);
}


//===============================================================
S32  LLPrimitive::setTEOffset(const U8 index, const F32 s, const F32 t)
{
    return mTextureList.setOffset(index, s, t);
}


// BUG: slow - done this way because texture entries have some
// voodoo related to texture coords
S32 LLPrimitive::setTEOffsetS(const U8 index, const F32 s)
{
    return mTextureList.setOffsetS(index, s);
}


// BUG: slow - done this way because texture entries have some
// voodoo related to texture coords
S32 LLPrimitive::setTEOffsetT(const U8 index, const F32 t)
{
    return mTextureList.setOffsetT(index, t);
}


//===============================================================
S32  LLPrimitive::setTERotation(const U8 index, const F32 r)
{
    return mTextureList.setRotation(index, r);
}

S32 LLPrimitive::setTEMaterialID(const U8 index, const LLMaterialID& pMaterialID)
{
    return mTextureList.setMaterialID(index, pMaterialID);
}

S32 LLPrimitive::setTEMaterialParams(const U8 index, const LLMaterialPtr pMaterialParams)
{
    return mTextureList.setMaterialParams(index, pMaterialParams);
}

LLMaterialPtr LLPrimitive::getTEMaterialParams(const U8 index)
{
    return mTextureList.getMaterialParams(index);
}

//===============================================================
S32  LLPrimitive::setTEBumpShinyFullbright(const U8 index, const U8 bump)
{
    updateNumBumpmap(index, bump);
    return mTextureList.setBumpShinyFullbright(index, bump);
}

S32  LLPrimitive::setTEMediaTexGen(const U8 index, const U8 media)
{
    return mTextureList.setMediaTexGen(index, media);
}

S32  LLPrimitive::setTEBumpmap(const U8 index, const U8 bump)
{
    updateNumBumpmap(index, bump);
    return mTextureList.setBumpMap(index, bump);
}

S32  LLPrimitive::setTEBumpShiny(const U8 index, const U8 bump_shiny)
{
    updateNumBumpmap(index, bump_shiny);
    return mTextureList.setBumpShiny(index, bump_shiny);
}

S32  LLPrimitive::setTETexGen(const U8 index, const U8 texgen)
{
    return mTextureList.setTexGen(index, texgen);
}

S32  LLPrimitive::setTEShiny(const U8 index, const U8 shiny)
{
    return mTextureList.setShiny(index, shiny);
}

S32  LLPrimitive::setTEFullbright(const U8 index, const U8 fullbright)
{
    return mTextureList.setFullbright(index, fullbright);
}

S32  LLPrimitive::setTEMediaFlags(const U8 index, const U8 media_flags)
{
    return mTextureList.setMediaFlags(index, media_flags);
}

S32 LLPrimitive::setTEGlow(const U8 index, const F32 glow)
{
    return mTextureList.setGlow(index, glow);
}

void LLPrimitive::setAllTESelected(bool sel)
{
    for (int i = 0, cnt = getNumTEs(); i < cnt; i++)
    {
        setTESelected(i, sel);
    }
}

void LLPrimitive::setTESelected(const U8 te, bool sel)
{
    LLTextureEntry* tep = getTE(te);
    if ( (tep) && (tep->setSelected(sel)) && (!sel) && (tep->hasPendingMaterialUpdate()) )
    {
        LLMaterialID material_id = tep->getMaterialID();
        setTEMaterialID(te, material_id);
    }
}

LLPCode LLPrimitive::legacyToPCode(const U8 legacy)
{
    // TODO: Should this default to something valid?
    // Maybe volume?
    LLPCode pcode = 0;

    switch (legacy)
    {
        /*
    case BOX:
        pcode = LL_PCODE_CUBE;
        break;
    case CYLINDER:
        pcode = LL_PCODE_CYLINDER;
        break;
    case CONE:
        pcode = LL_PCODE_CONE;
        break;
    case HALF_CONE:
        pcode = LL_PCODE_CONE_HEMI;
        break;
    case HALF_CYLINDER:
        pcode = LL_PCODE_CYLINDER_HEMI;
        break;
    case HALF_SPHERE:
        pcode = LL_PCODE_SPHERE_HEMI;
        break;
    case PRISM:
        pcode = LL_PCODE_PRISM;
        break;
    case PYRAMID:
        pcode = LL_PCODE_PYRAMID;
        break;
    case SPHERE:
        pcode = LL_PCODE_SPHERE;
        break;
    case TETRAHEDRON:
        pcode = LL_PCODE_TETRAHEDRON;
        break;
    case DEMON:
        pcode = LL_PCODE_LEGACY_DEMON;
        break;
    case LSL_TEST:
        pcode = LL_PCODE_LEGACY_LSL_TEST;
        break;
    case ORACLE:
        pcode = LL_PCODE_LEGACY_ORACLE;
        break;
    case TEXTBUBBLE:
        pcode = LL_PCODE_LEGACY_TEXT_BUBBLE;
        break;
    case ATOR:
        pcode = LL_PCODE_LEGACY_ATOR;
        break;
    case BASIC_SHOT:
        pcode = LL_PCODE_LEGACY_SHOT;
        break;
    case BIG_SHOT:
        pcode = LL_PCODE_LEGACY_SHOT_BIG;
        break;
    case BIRD:
        pcode = LL_PCODE_LEGACY_BIRD;
        break;
    case ROCK:
        pcode = LL_PCODE_LEGACY_ROCK;
        break;
    case SMOKE:
        pcode = LL_PCODE_LEGACY_SMOKE;
        break;
    case SPARK:
        pcode = LL_PCODE_LEGACY_SPARK;
        break;
        */
    case PRIMITIVE_VOLUME:
        pcode = LL_PCODE_VOLUME;
        break;
    case GRASS:
        pcode = LL_PCODE_LEGACY_GRASS;
        break;
    case PART_SYS:
        pcode = LL_PCODE_LEGACY_PART_SYS;
        break;
    case PLAYER:
        pcode = LL_PCODE_LEGACY_AVATAR;
        break;
    case TREE:
        pcode = LL_PCODE_LEGACY_TREE;
        break;
    case TREE_NEW:
        pcode = LL_PCODE_TREE_NEW;
        break;
    default:
        LL_WARNS() << "Unknown legacy code " << legacy << " [" << (S32)legacy << "]!" << LL_ENDL;
    }

    return pcode;
}

U8 LLPrimitive::pCodeToLegacy(const LLPCode pcode)
{
    U8 legacy;
    switch (pcode)
    {
/*
    case LL_PCODE_CUBE:
        legacy = BOX;
        break;
    case LL_PCODE_CYLINDER:
        legacy = CYLINDER;
        break;
    case LL_PCODE_CONE:
        legacy = CONE;
        break;
    case LL_PCODE_CONE_HEMI:
        legacy = HALF_CONE;
        break;
    case LL_PCODE_CYLINDER_HEMI:
        legacy = HALF_CYLINDER;
        break;
    case LL_PCODE_SPHERE_HEMI:
        legacy = HALF_SPHERE;
        break;
    case LL_PCODE_PRISM:
        legacy = PRISM;
        break;
    case LL_PCODE_PYRAMID:
        legacy = PYRAMID;
        break;
    case LL_PCODE_SPHERE:
        legacy = SPHERE;
        break;
    case LL_PCODE_TETRAHEDRON:
        legacy = TETRAHEDRON;
        break;
    case LL_PCODE_LEGACY_ATOR:
        legacy = ATOR;
        break;
    case LL_PCODE_LEGACY_SHOT:
        legacy = BASIC_SHOT;
        break;
    case LL_PCODE_LEGACY_SHOT_BIG:
        legacy = BIG_SHOT;
        break;
    case LL_PCODE_LEGACY_BIRD:
        legacy = BIRD;
        break;
    case LL_PCODE_LEGACY_DEMON:
        legacy = DEMON;
        break;
    case LL_PCODE_LEGACY_LSL_TEST:
        legacy = LSL_TEST;
        break;
    case LL_PCODE_LEGACY_ORACLE:
        legacy = ORACLE;
        break;
    case LL_PCODE_LEGACY_ROCK:
        legacy = ROCK;
        break;
    case LL_PCODE_LEGACY_TEXT_BUBBLE:
        legacy = TEXTBUBBLE;
        break;
    case LL_PCODE_LEGACY_SMOKE:
        legacy = SMOKE;
        break;
    case LL_PCODE_LEGACY_SPARK:
        legacy = SPARK;
        break;
*/
    case LL_PCODE_VOLUME:
        legacy = PRIMITIVE_VOLUME;
        break;
    case LL_PCODE_LEGACY_GRASS:
        legacy = GRASS;
        break;
    case LL_PCODE_LEGACY_PART_SYS:
        legacy = PART_SYS;
        break;
    case LL_PCODE_LEGACY_AVATAR:
        legacy = PLAYER;
        break;
    case LL_PCODE_LEGACY_TREE:
        legacy = TREE;
        break;
    case LL_PCODE_TREE_NEW:
        legacy = TREE_NEW;
        break;
    default:
        LL_WARNS() << "Unknown pcode " << (S32)pcode << ":" << pcode << "!" << LL_ENDL;
        return 0;
    }
    return legacy;
}


// static
// Don't crash or LL_ERRS() here!  This function is used for debug strings.
std::string LLPrimitive::pCodeToString(const LLPCode pcode)
{
    std::string pcode_string;

    U8 base_code = pcode & LL_PCODE_BASE_MASK;
    if (!pcode)
    {
        pcode_string = "null";
    }
    else if ((base_code) == LL_PCODE_LEGACY)
    {
        // It's a legacy object
        switch (pcode)
        {
        case LL_PCODE_LEGACY_GRASS:
          pcode_string = "grass";
            break;
        case LL_PCODE_LEGACY_PART_SYS:
          pcode_string = "particle system";
            break;
        case LL_PCODE_LEGACY_AVATAR:
          pcode_string = "avatar";
            break;
        case LL_PCODE_LEGACY_TEXT_BUBBLE:
          pcode_string = "text bubble";
            break;
        case LL_PCODE_LEGACY_TREE:
          pcode_string = "tree";
            break;
        case LL_PCODE_TREE_NEW:
          pcode_string = "tree_new";
            break;
        default:
          pcode_string = llformat( "unknown legacy pcode %i",(U32)pcode);
        }
    }
    else
    {
        std::string shape;
        std::string mask;
        if (base_code == LL_PCODE_CUBE)
        {
            shape = "cube";
        }
        else if (base_code == LL_PCODE_CYLINDER)
        {
            shape = "cylinder";
        }
        else if (base_code == LL_PCODE_CONE)
        {
            shape = "cone";
        }
        else if (base_code == LL_PCODE_PRISM)
        {
            shape = "prism";
        }
        else if (base_code == LL_PCODE_PYRAMID)
        {
            shape = "pyramid";
        }
        else if (base_code == LL_PCODE_SPHERE)
        {
            shape = "sphere";
        }
        else if (base_code == LL_PCODE_TETRAHEDRON)
        {
            shape = "tetrahedron";
        }
        else if (base_code == LL_PCODE_VOLUME)
        {
            shape = "volume";
        }
        else if (base_code == LL_PCODE_APP)
        {
            shape = "app";
        }
        else
        {
            LL_WARNS() << "Unknown base mask for pcode: " << base_code << LL_ENDL;
        }

        U8 mask_code = pcode & (~LL_PCODE_BASE_MASK);
        if (base_code == LL_PCODE_APP)
        {
            mask = llformat( "%x", mask_code);
        }
        else if (mask_code & LL_PCODE_HEMI_MASK)
        {
            mask = "hemi";
        }
        else
        {
            mask = llformat( "%x", mask_code);
        }

        if (mask[0])
        {
            pcode_string = llformat( "%s-%s", shape.c_str(), mask.c_str());
        }
        else
        {
            pcode_string = llformat( "%s", shape.c_str());
        }
    }

    return pcode_string;
}


void LLPrimitive::copyTEs(const LLPrimitive *primitivep)
{
<<<<<<< HEAD
	U32 i;
	if (primitivep->getExpectedNumTEs() != getExpectedNumTEs())
	{
		LL_WARNS() << "Primitives don't have same expected number of TE's" << LL_ENDL;
	}
	U32 num_tes = llmin(primitivep->getExpectedNumTEs(), getExpectedNumTEs());
	if (mTextureList.size() < getExpectedNumTEs())
	{
		mTextureList.setSize(getExpectedNumTEs());
	}
	for (i = 0; i < num_tes; i++)
	{
		mTextureList.copyTexture(i, primitivep->getTEref(i));
	}
}

S32	face_index_from_id(LLFaceID face_ID, const std::vector<LLProfile::Face>& faceArray)
{
	S32 i;
	for (i = 0; i < (S32)faceArray.size(); i++)
	{
		if (faceArray[i].mFaceID == face_ID)
		{
			return i;
		}
	}
	return -1;
=======
    U32 i;
    if (primitivep->getExpectedNumTEs() != getExpectedNumTEs())
    {
        LL_WARNS() << "Primitives don't have same expected number of TE's" << LL_ENDL;
    }
    U32 num_tes = llmin(primitivep->getExpectedNumTEs(), getExpectedNumTEs());
    if (mTextureList.size() < getExpectedNumTEs())
    {
        mTextureList.setSize(getExpectedNumTEs());
    }
    for (i = 0; i < num_tes; i++)
    {
        mTextureList.copyTexture(i, *(primitivep->getTE(i)));
    }
}

S32 face_index_from_id(LLFaceID face_ID, const std::vector<LLProfile::Face>& faceArray)
{
    S32 i;
    for (i = 0; i < (S32)faceArray.size(); i++)
    {
        if (faceArray[i].mFaceID == face_ID)
        {
            return i;
        }
    }
    return -1;
>>>>>>> 38c2a5bd
}

BOOL LLPrimitive::setVolume(const LLVolumeParams &volume_params, const S32 detail, bool unique_volume)
{
<<<<<<< HEAD
	if (NO_LOD == detail)
	{
		// build the new object
		setChanged(GEOMETRY);
		sVolumeManager->unrefVolume(mVolumep);
		mVolumep = new LLVolume(volume_params, 1, TRUE, TRUE);
		setNumTEs(mVolumep->getNumFaces());
		return FALSE;
	}

	LLVolume *volumep;
	if (unique_volume)
	{
		F32 volume_detail = LLVolumeLODGroup::getVolumeScaleFromDetail(detail);
		if (mVolumep.notNull() && volume_params == mVolumep->getParams() && (volume_detail == mVolumep->getDetail()))
		{
			return FALSE;
		}
		volumep = new LLVolume(volume_params, volume_detail, FALSE, TRUE);
	}
	else
	{
		if (mVolumep.notNull())
		{
			F32 volume_detail = LLVolumeLODGroup::getVolumeScaleFromDetail(detail);
			if (volume_params == mVolumep->getParams() && (volume_detail == mVolumep->getDetail()))
			{
				return FALSE;
			}
		}

		volumep = sVolumeManager->refVolume(volume_params, detail);
		if (volumep == mVolumep)
		{
			sVolumeManager->unrefVolume( volumep );  // LLVolumeMgr::refVolume() creates a reference, but we don't need a second one.
			return TRUE;
		}
	}

	setChanged(GEOMETRY);

	
	if (!mVolumep)
	{
		mVolumep = volumep;
		//mFaceMask = mVolumep->generateFaceMask();
		setNumTEs(mVolumep->getNumFaces());
		return TRUE;
	}
	
#if 0 
	// #if 0'd out by davep
	// this is a lot of cruft to set texture entry values that just stay the same for LOD switch 
	// or immediately get overridden by an object update message, also crashes occasionally
	U32 old_face_mask = mVolumep->mFaceMask;

	S32 face_bit = 0;
	S32 cur_mask = 0;

	// Grab copies of the old faces from the original shape, ordered by type.
	// We will use these to figure out what old texture info gets mapped to new
	// faces in the new shape.
	std::vector<LLProfile::Face> old_faces; 
	for (S32 face = 0; face < mVolumep->getNumFaces(); face++)
	{
		old_faces.push_back(mVolumep->getProfile().mFaces[face]);
	}

	// Copy the old texture info off to the side, but not in the order in which
	// they live in the mTextureList, rather in order of ther "face id" which
	// is the corresponding value of LLVolueParams::LLProfile::mFaces::mIndex.
	//
	// Hence, some elements of old_tes::mEntryList will be invalid.  It is
	// initialized to a size of 9 (max number of possible faces on a volume?)
	// and only the ones with valid types are filled in.
	LLPrimTextureList old_tes;
	old_tes.setSize(9);
	for (face_bit = 0; face_bit < 9; face_bit++)
	{
		cur_mask = 0x1 << face_bit;
		if (old_face_mask & cur_mask)
		{
			S32 te_index = face_index_from_id(cur_mask, old_faces);
			old_tes.copyTexture(face_bit, getTEref(te_index));
			//LL_INFOS() << face_bit << ":" << te_index << ":" << old_tes[face_bit].getID() << LL_ENDL;
		}
	}


	// build the new object
	sVolumeManager->unrefVolume(mVolumep);
	mVolumep = volumep;
	
	U32 new_face_mask = mVolumep->mFaceMask;
	S32 i;

	if (old_face_mask == new_face_mask) 
	{
		// nothing to do
		return TRUE;
	}

	if (mVolumep->getNumFaces() == 0 && new_face_mask != 0)
	{
		LL_WARNS() << "Object with 0 faces found...INCORRECT!" << LL_ENDL;
		setNumTEs(mVolumep->getNumFaces());
		return TRUE;
	}

	// initialize face_mapping
	S32 face_mapping[9];
	for (face_bit = 0; face_bit < 9; face_bit++)
	{
		face_mapping[face_bit] = face_bit;
	}

	// The new shape may have more faces than the original, but we can't just
	// add them to the end -- the ordering matters and it may be that we must
	// insert the new faces in the middle of the list.  When we add a face it
	// will pick up the texture/color info of one of the old faces an so we
	// now figure out which old face info gets mapped to each new face, and 
	// store in the face_mapping lookup table.
	for (face_bit = 0; face_bit < 9; face_bit++)
	{
		cur_mask = 0x1 << face_bit;
		if (!(new_face_mask & cur_mask))
		{
			// Face doesn't exist in new map.
			face_mapping[face_bit] = -1;
			continue;
		}
		else if (old_face_mask & cur_mask)
		{
			// Face exists in new and old map.
			face_mapping[face_bit] = face_bit;
			continue;
		}

		// OK, how we've got a mismatch, where we have to fill a new face with one from
		// the old face.
		if (cur_mask & (LL_FACE_PATH_BEGIN | LL_FACE_PATH_END | LL_FACE_INNER_SIDE))
		{
			// It's a top/bottom/hollow interior face.
			if (old_face_mask & LL_FACE_PATH_END)
			{
				face_mapping[face_bit] = 1;
				continue;
			}
			else
			{
				S32 cur_outer_mask = LL_FACE_OUTER_SIDE_0;
				for (i = 0; i < 4; i++)
				{
					if (old_face_mask & cur_outer_mask)
					{
						face_mapping[face_bit] = 5 + i;
						break;
					}
					cur_outer_mask <<= 1;
				}
				if (i == 4)
				{
					LL_WARNS() << "No path end or outer face in volume!" << LL_ENDL;
				}
				continue;
			}
		}

		if (cur_mask & (LL_FACE_PROFILE_BEGIN | LL_FACE_PROFILE_END))
		{
			// A cut slice.  Use the hollow interior if we have it.
			if (old_face_mask & LL_FACE_INNER_SIDE)
			{
				face_mapping[face_bit] = 2;
				continue;
			}

			// No interior, use the bottom face.
			// Could figure out which of the outer faces was nearest, but that would be harder.
			if (old_face_mask & LL_FACE_PATH_END)
			{
				face_mapping[face_bit] = 1;
				continue;
			}
			else
			{
				S32 cur_outer_mask = LL_FACE_OUTER_SIDE_0;
				for (i = 0; i < 4; i++)
				{
					if (old_face_mask & cur_outer_mask)
					{
						face_mapping[face_bit] = 5 + i;
						break;
					}
					cur_outer_mask <<= 1;
				}
				if (i == 4)
				{
					LL_WARNS() << "No path end or outer face in volume!" << LL_ENDL;
				}
				continue;
			}
		}

		// OK, the face that's missing is an outer face...
		// Pull from the nearest adjacent outer face (there's always guaranteed to be one...
		S32 cur_outer = face_bit - 5;
		S32 min_dist = 5;
		S32 min_outer_bit = -1;
		S32 i;
		for (i = 0; i < 4; i++)
		{
			if (old_face_mask & (LL_FACE_OUTER_SIDE_0 << i))
			{
				S32 dist = abs(i - cur_outer);
				if (dist < min_dist)
				{
					min_dist = dist;
					min_outer_bit = i + 5;
				}
			}
		}
		if (-1 == min_outer_bit)
		{
			LL_INFOS() << (LLVolume *)mVolumep << LL_ENDL;
			LL_WARNS() << "Bad!  No outer faces, impossible!" << LL_ENDL;
		}
		face_mapping[face_bit] = min_outer_bit;
	}
	

	setNumTEs(mVolumep->getNumFaces());
	for (face_bit = 0; face_bit < 9; face_bit++)
	{
		// For each possible face type on the new shape we check to see if that
		// face exists and if it does we create a texture entry that is a copy
		// of one of the originals.  Since the originals might not have a
		// matching face, we use the face_mapping lookup table to figure out
		// which face information to copy.
		cur_mask = 0x1 << face_bit;
		if (new_face_mask & cur_mask)
		{
			if (-1 == face_mapping[face_bit])
			{
				LL_WARNS() << "No mapping from old face to new face!" << LL_ENDL;
			}

			S32 te_num = face_index_from_id(cur_mask, mVolumep->getProfile().mFaces);
			setTE(te_num, *(old_tes.getTexture(face_mapping[face_bit])));
		}
	}
=======
    if (NO_LOD == detail)
    {
        // build the new object
        setChanged(GEOMETRY);
        sVolumeManager->unrefVolume(mVolumep);
        mVolumep = new LLVolume(volume_params, 1, TRUE, TRUE);
        setNumTEs(mVolumep->getNumFaces());
        return FALSE;
    }

    LLVolume *volumep;
    if (unique_volume)
    {
        F32 volume_detail = LLVolumeLODGroup::getVolumeScaleFromDetail(detail);
        if (mVolumep.notNull() && volume_params == mVolumep->getParams() && (volume_detail == mVolumep->getDetail()))
        {
            return FALSE;
        }
        volumep = new LLVolume(volume_params, volume_detail, FALSE, TRUE);
    }
    else
    {
        if (mVolumep.notNull())
        {
            F32 volume_detail = LLVolumeLODGroup::getVolumeScaleFromDetail(detail);
            if (volume_params == mVolumep->getParams() && (volume_detail == mVolumep->getDetail()))
            {
                return FALSE;
            }
        }

        volumep = sVolumeManager->refVolume(volume_params, detail);
        if (volumep == mVolumep)
        {
            sVolumeManager->unrefVolume( volumep );  // LLVolumeMgr::refVolume() creates a reference, but we don't need a second one.
            return TRUE;
        }
    }

    setChanged(GEOMETRY);


    if (!mVolumep)
    {
        mVolumep = volumep;
        //mFaceMask = mVolumep->generateFaceMask();
        setNumTEs(mVolumep->getNumFaces());
        return TRUE;
    }

#if 0
    // #if 0'd out by davep
    // this is a lot of cruft to set texture entry values that just stay the same for LOD switch
    // or immediately get overridden by an object update message, also crashes occasionally
    U32 old_face_mask = mVolumep->mFaceMask;

    S32 face_bit = 0;
    S32 cur_mask = 0;

    // Grab copies of the old faces from the original shape, ordered by type.
    // We will use these to figure out what old texture info gets mapped to new
    // faces in the new shape.
    std::vector<LLProfile::Face> old_faces;
    for (S32 face = 0; face < mVolumep->getNumFaces(); face++)
    {
        old_faces.push_back(mVolumep->getProfile().mFaces[face]);
    }

    // Copy the old texture info off to the side, but not in the order in which
    // they live in the mTextureList, rather in order of ther "face id" which
    // is the corresponding value of LLVolueParams::LLProfile::mFaces::mIndex.
    //
    // Hence, some elements of old_tes::mEntryList will be invalid.  It is
    // initialized to a size of 9 (max number of possible faces on a volume?)
    // and only the ones with valid types are filled in.
    LLPrimTextureList old_tes;
    old_tes.setSize(9);
    for (face_bit = 0; face_bit < 9; face_bit++)
    {
        cur_mask = 0x1 << face_bit;
        if (old_face_mask & cur_mask)
        {
            S32 te_index = face_index_from_id(cur_mask, old_faces);
            old_tes.copyTexture(face_bit, *(getTE(te_index)));
            //LL_INFOS() << face_bit << ":" << te_index << ":" << old_tes[face_bit].getID() << LL_ENDL;
        }
    }


    // build the new object
    sVolumeManager->unrefVolume(mVolumep);
    mVolumep = volumep;

    U32 new_face_mask = mVolumep->mFaceMask;
    S32 i;

    if (old_face_mask == new_face_mask)
    {
        // nothing to do
        return TRUE;
    }

    if (mVolumep->getNumFaces() == 0 && new_face_mask != 0)
    {
        LL_WARNS() << "Object with 0 faces found...INCORRECT!" << LL_ENDL;
        setNumTEs(mVolumep->getNumFaces());
        return TRUE;
    }

    // initialize face_mapping
    S32 face_mapping[9];
    for (face_bit = 0; face_bit < 9; face_bit++)
    {
        face_mapping[face_bit] = face_bit;
    }

    // The new shape may have more faces than the original, but we can't just
    // add them to the end -- the ordering matters and it may be that we must
    // insert the new faces in the middle of the list.  When we add a face it
    // will pick up the texture/color info of one of the old faces an so we
    // now figure out which old face info gets mapped to each new face, and
    // store in the face_mapping lookup table.
    for (face_bit = 0; face_bit < 9; face_bit++)
    {
        cur_mask = 0x1 << face_bit;
        if (!(new_face_mask & cur_mask))
        {
            // Face doesn't exist in new map.
            face_mapping[face_bit] = -1;
            continue;
        }
        else if (old_face_mask & cur_mask)
        {
            // Face exists in new and old map.
            face_mapping[face_bit] = face_bit;
            continue;
        }

        // OK, how we've got a mismatch, where we have to fill a new face with one from
        // the old face.
        if (cur_mask & (LL_FACE_PATH_BEGIN | LL_FACE_PATH_END | LL_FACE_INNER_SIDE))
        {
            // It's a top/bottom/hollow interior face.
            if (old_face_mask & LL_FACE_PATH_END)
            {
                face_mapping[face_bit] = 1;
                continue;
            }
            else
            {
                S32 cur_outer_mask = LL_FACE_OUTER_SIDE_0;
                for (i = 0; i < 4; i++)
                {
                    if (old_face_mask & cur_outer_mask)
                    {
                        face_mapping[face_bit] = 5 + i;
                        break;
                    }
                    cur_outer_mask <<= 1;
                }
                if (i == 4)
                {
                    LL_WARNS() << "No path end or outer face in volume!" << LL_ENDL;
                }
                continue;
            }
        }

        if (cur_mask & (LL_FACE_PROFILE_BEGIN | LL_FACE_PROFILE_END))
        {
            // A cut slice.  Use the hollow interior if we have it.
            if (old_face_mask & LL_FACE_INNER_SIDE)
            {
                face_mapping[face_bit] = 2;
                continue;
            }

            // No interior, use the bottom face.
            // Could figure out which of the outer faces was nearest, but that would be harder.
            if (old_face_mask & LL_FACE_PATH_END)
            {
                face_mapping[face_bit] = 1;
                continue;
            }
            else
            {
                S32 cur_outer_mask = LL_FACE_OUTER_SIDE_0;
                for (i = 0; i < 4; i++)
                {
                    if (old_face_mask & cur_outer_mask)
                    {
                        face_mapping[face_bit] = 5 + i;
                        break;
                    }
                    cur_outer_mask <<= 1;
                }
                if (i == 4)
                {
                    LL_WARNS() << "No path end or outer face in volume!" << LL_ENDL;
                }
                continue;
            }
        }

        // OK, the face that's missing is an outer face...
        // Pull from the nearest adjacent outer face (there's always guaranteed to be one...
        S32 cur_outer = face_bit - 5;
        S32 min_dist = 5;
        S32 min_outer_bit = -1;
        S32 i;
        for (i = 0; i < 4; i++)
        {
            if (old_face_mask & (LL_FACE_OUTER_SIDE_0 << i))
            {
                S32 dist = abs(i - cur_outer);
                if (dist < min_dist)
                {
                    min_dist = dist;
                    min_outer_bit = i + 5;
                }
            }
        }
        if (-1 == min_outer_bit)
        {
            LL_INFOS() << (LLVolume *)mVolumep << LL_ENDL;
            LL_WARNS() << "Bad!  No outer faces, impossible!" << LL_ENDL;
        }
        face_mapping[face_bit] = min_outer_bit;
    }


    setNumTEs(mVolumep->getNumFaces());
    for (face_bit = 0; face_bit < 9; face_bit++)
    {
        // For each possible face type on the new shape we check to see if that
        // face exists and if it does we create a texture entry that is a copy
        // of one of the originals.  Since the originals might not have a
        // matching face, we use the face_mapping lookup table to figure out
        // which face information to copy.
        cur_mask = 0x1 << face_bit;
        if (new_face_mask & cur_mask)
        {
            if (-1 == face_mapping[face_bit])
            {
                LL_WARNS() << "No mapping from old face to new face!" << LL_ENDL;
            }

            S32 te_num = face_index_from_id(cur_mask, mVolumep->getProfile().mFaces);
            setTE(te_num, *(old_tes.getTexture(face_mapping[face_bit])));
        }
    }
>>>>>>> 38c2a5bd
#else
    // build the new object
    sVolumeManager->unrefVolume(mVolumep);
    mVolumep = volumep;

    setNumTEs(mVolumep->getNumFaces());
#endif
    return TRUE;
}

BOOL LLPrimitive::setMaterial(U8 material)
{
    if (material != mMaterial)
    {
        mMaterial = material;
        return TRUE;
    }
    else
    {
        return FALSE;
    }
}

S32 LLPrimitive::packTEField(U8 *cur_ptr, U8 *data_ptr, U8 data_size, U8 last_face_index, EMsgVariableType type) const
{
    S32 face_index;
    S32 i;
    U64 exception_faces;
    U8 *start_loc = cur_ptr;

    htolememcpy(cur_ptr,data_ptr + (last_face_index * data_size), type, data_size);
    cur_ptr += data_size;

    for (face_index = last_face_index-1; face_index >= 0; face_index--)
    {
        BOOL already_sent = FALSE;
        for (i = face_index+1; i <= last_face_index; i++)
        {
            if (!memcmp(data_ptr+(data_size *face_index), data_ptr+(data_size *i), data_size))
            {
                already_sent = TRUE;
                break;
            }
        }

        if (!already_sent)
        {
            exception_faces = 0;
            for (i = face_index; i >= 0; i--)
            {
                if (!memcmp(data_ptr+(data_size *face_index), data_ptr+(data_size *i), data_size))
                {
                    exception_faces |= ((U64)1 << i);
                }
            }

            //assign exception faces to cur_ptr
            if (exception_faces >= ((U64)0x1 << 7))
            {
                if (exception_faces >= ((U64)0x1 << 14))
                {
                    if (exception_faces >= ((U64)0x1 << 21))
                    {
                        if (exception_faces >= ((U64)0x1 << 28))
                        {
                            if (exception_faces >= ((U64)0x1 << 35))
                            {
                                if (exception_faces >= ((U64)0x1 << 42))
                                {
                                    if (exception_faces >= ((U64)0x1 << 49))
                                    {
                                        *cur_ptr++ = (U8)(((exception_faces >> 49) & 0x7F) | 0x80);
                                    }
                                    *cur_ptr++ = (U8)(((exception_faces >> 42) & 0x7F) | 0x80);
                                }
                                *cur_ptr++ = (U8)(((exception_faces >> 35) & 0x7F) | 0x80);
                            }
                            *cur_ptr++ = (U8)(((exception_faces >> 28) & 0x7F) | 0x80);
                        }
                        *cur_ptr++ = (U8)(((exception_faces >> 21) & 0x7F) | 0x80);
                    }
                    *cur_ptr++ = (U8)(((exception_faces >> 14) & 0x7F) | 0x80);
                }
                *cur_ptr++ = (U8)(((exception_faces >> 7) & 0x7F) | 0x80);
            }


            *cur_ptr++ = (U8)(exception_faces & 0x7F);

            htolememcpy(cur_ptr,data_ptr + (face_index * data_size), type, data_size);
            cur_ptr += data_size;
        }
    }
    return (S32)(cur_ptr - start_loc);
}

namespace
{
    template< typename T >
    bool unpack_TEField(T dest[], U8 dest_count, U8 * &source, U8 *source_end, EMsgVariableType type)
    {
        const size_t size(sizeof(T));

        LL_DEBUGS("TEXTUREENTRY") << "Request to read items of size " << size << " with swizzle " << type << " froum buffer sized " << (source_end - source) << LL_ENDL;

        if ((source + size + 1) > source_end)
        {
            // we add 1 above to take into account the byte that we know must follow the value.
            LL_WARNS("TEXTUREENTRY") << "Buffer exhausted! Requires " << size << " + 1 bytes for default, " << (source_end - source) << " bytes remaning." << LL_ENDL;
            source = source_end;
            return false;
        }

        // Extract the default value and fill the array.
        htolememcpy(dest, source, type, size);
        source += size;
        for (S32 idx = 1; idx < dest_count; ++idx)
        {
            dest[idx] = dest[0];
        }

        while (source < source_end)
        {
            U64 index_flags(0);
            U8  sbit(0);

            // Unpack the variable length bitfield. Each bit represents whether the following
            // value will be placed at the corresponding array index.
            do
            {
                if (source >= source_end)
                {
                    LL_WARNS("TEXTUREENTRY") << "Buffer exhausted! Reading index flags." << LL_ENDL;
                    source = source_end;
                    return false;
                }

                sbit = *source++;
                index_flags <<= 7;    // original code had this after?
                index_flags |= (sbit & 0x7F);
            } while (sbit & 0x80);

            if (!index_flags)
            {   // We've hit the terminating 0 byte.
                break;
            }

            if ((source + size + 1) > source_end)
            {
                // we add 1 above to take into account the byte that we know must follow the value.
                LL_WARNS("TEXTUREENTRY") << "Buffer exhausted! Requires " << size << " + 1 bytes for default, " << (source_end - source) << " bytes remaning." << LL_ENDL;
                source = source_end;
                return false;
            }

            // get the value for the indexs.
            T value;
            htolememcpy(&value, source, type, size);
            source += size;

            for (S32 idx = 0; idx < dest_count; idx++)
            {
                if (index_flags & 1ULL << idx)
                {
                    dest[idx] = value;
                }
            }

        }
        return true;
    }
}



// Pack information about all texture entries into container:
// { TextureEntry Variable 2 }
// Includes information about image ID, color, scale S,T, offset S,T and rotation
BOOL LLPrimitive::packTEMessage(LLMessageSystem *mesgsys) const
{
    const U32 MAX_TES = 45;

    U8     image_ids[MAX_TES*16];
    U8     colors[MAX_TES*4];
    F32    scale_s[MAX_TES];
    F32    scale_t[MAX_TES];
    S16    offset_s[MAX_TES];
    S16    offset_t[MAX_TES];
    S16    image_rot[MAX_TES];
    U8     bump[MAX_TES];
    U8     media_flags[MAX_TES];
    U8     glow[MAX_TES];
<<<<<<< HEAD
	U8     material_data[MAX_TES*16];
	
	const U32 MAX_TE_BUFFER = 4096;
	U8 packed_buffer[MAX_TE_BUFFER];
	U8 *cur_ptr = packed_buffer;
	
	S32 last_face_index = llmin((U32) getNumTEs(), MAX_TES) - 1;
	
	if (last_face_index > -1)
	{
		// ...if we hit the front, send one image id
		S8 face_index;
		LLColor4U coloru;
		for (face_index = 0; face_index <= last_face_index; face_index++)
		{
			const LLTextureEntry &te = getTEref( face_index );

			// Directly sending image_ids is not safe!
			memcpy( &image_ids[ face_index*UUID_BYTES ], te.getID().mData, UUID_BYTES );	/* Flawfinder: ignore */

			// Cast LLColor4 to LLColor4U
			coloru.setVec( te.getColor() );

			// Note:  This is an optimization to send common colors (1.f, 1.f, 1.f, 1.f)
			// as all zeros.  However, the subtraction and addition must be done in unsigned
			// byte space, not in float space, otherwise off-by-one errors occur. JC
			colors[4*face_index]     = 255 - coloru.mV[0];
			colors[4*face_index + 1] = 255 - coloru.mV[1];
			colors[4*face_index + 2] = 255 - coloru.mV[2];
			colors[4*face_index + 3] = 255 - coloru.mV[3];

			scale_s[face_index] = (F32) te.mScaleS;
			scale_t[face_index] = (F32) te.mScaleT;
			offset_s[face_index] = (S16) ll_round((llclamp(te.mOffsetS,-1.0f,1.0f) * (F32)0x7FFF)) ;
			offset_t[face_index] = (S16) ll_round((llclamp(te.mOffsetT,-1.0f,1.0f) * (F32)0x7FFF)) ;
			image_rot[face_index] = (S16) ll_round(((fmod(te.mRotation, F_TWO_PI)/F_TWO_PI) * TEXTURE_ROTATION_PACK_FACTOR));
			bump[face_index] = te.getBumpShinyFullbright();
			media_flags[face_index] = te.getMediaTexGen();
			glow[face_index] = (U8) ll_round((llclamp(te.getGlow(), 0.0f, 1.0f) * (F32)0xFF));

			// Directly sending material_ids is not safe!
			memcpy( &material_data[ face_index * UUID_BYTES ], te.getMaterialID().get(), UUID_BYTES );	/* Flawfinder: ignore */
		}

		cur_ptr += packTEField(cur_ptr, (U8 *)image_ids, sizeof(LLUUID),last_face_index, MVT_LLUUID);
		*cur_ptr++ = 0;
		cur_ptr += packTEField(cur_ptr, (U8 *)colors, 4 ,last_face_index, MVT_U8);
		*cur_ptr++ = 0;
		cur_ptr += packTEField(cur_ptr, (U8 *)scale_s, 4 ,last_face_index, MVT_F32);
		*cur_ptr++ = 0;
		cur_ptr += packTEField(cur_ptr, (U8 *)scale_t, 4 ,last_face_index, MVT_F32);
		*cur_ptr++ = 0;
		cur_ptr += packTEField(cur_ptr, (U8 *)offset_s, 2 ,last_face_index, MVT_S16Array);
		*cur_ptr++ = 0;
		cur_ptr += packTEField(cur_ptr, (U8 *)offset_t, 2 ,last_face_index, MVT_S16Array);
		*cur_ptr++ = 0;
		cur_ptr += packTEField(cur_ptr, (U8 *)image_rot, 2 ,last_face_index, MVT_S16Array);
		*cur_ptr++ = 0;
		cur_ptr += packTEField(cur_ptr, (U8 *)bump, 1 ,last_face_index, MVT_U8);
		*cur_ptr++ = 0;
		cur_ptr += packTEField(cur_ptr, (U8 *)media_flags, 1 ,last_face_index, MVT_U8);
		*cur_ptr++ = 0;
		cur_ptr += packTEField(cur_ptr, (U8 *)glow, 1 ,last_face_index, MVT_U8);
		*cur_ptr++ = 0;
		cur_ptr += packTEField(cur_ptr, (U8 *)material_data, 16, last_face_index, MVT_LLUUID);
	}
   	mesgsys->addBinaryDataFast(_PREHASH_TextureEntry, packed_buffer, (S32)(cur_ptr - packed_buffer));

	return FALSE;
=======
    U8     material_data[MAX_TES*16];

    const U32 MAX_TE_BUFFER = 4096;
    U8 packed_buffer[MAX_TE_BUFFER];
    U8 *cur_ptr = packed_buffer;

    S32 last_face_index = llmin((U32) getNumTEs(), MAX_TES) - 1;

    if (last_face_index > -1)
    {
        // ...if we hit the front, send one image id
        S8 face_index;
        LLColor4U coloru;
        for (face_index = 0; face_index <= last_face_index; face_index++)
        {
            // Directly sending image_ids is not safe!
            memcpy(&image_ids[face_index*16],getTE(face_index)->getID().mData,16);  /* Flawfinder: ignore */

            // Cast LLColor4 to LLColor4U
            coloru.setVec( getTE(face_index)->getColor() );

            // Note:  This is an optimization to send common colors (1.f, 1.f, 1.f, 1.f)
            // as all zeros.  However, the subtraction and addition must be done in unsigned
            // byte space, not in float space, otherwise off-by-one errors occur. JC
            colors[4*face_index]     = 255 - coloru.mV[0];
            colors[4*face_index + 1] = 255 - coloru.mV[1];
            colors[4*face_index + 2] = 255 - coloru.mV[2];
            colors[4*face_index + 3] = 255 - coloru.mV[3];

            const LLTextureEntry* te = getTE(face_index);
            scale_s[face_index] = (F32) te->mScaleS;
            scale_t[face_index] = (F32) te->mScaleT;
            offset_s[face_index] = (S16) ll_round((llclamp(te->mOffsetS,-1.0f,1.0f) * (F32)0x7FFF)) ;
            offset_t[face_index] = (S16) ll_round((llclamp(te->mOffsetT,-1.0f,1.0f) * (F32)0x7FFF)) ;
            image_rot[face_index] = (S16) ll_round(((fmod(te->mRotation, F_TWO_PI)/F_TWO_PI) * TEXTURE_ROTATION_PACK_FACTOR));
            bump[face_index] = te->getBumpShinyFullbright();
            media_flags[face_index] = te->getMediaTexGen();
            glow[face_index] = (U8) ll_round((llclamp(te->getGlow(), 0.0f, 1.0f) * (F32)0xFF));

            // Directly sending material_ids is not safe!
            memcpy(&material_data[face_index*16],getTE(face_index)->getMaterialID().get(),16);  /* Flawfinder: ignore */
        }

        cur_ptr += packTEField(cur_ptr, (U8 *)image_ids, sizeof(LLUUID),last_face_index, MVT_LLUUID);
        *cur_ptr++ = 0;
        cur_ptr += packTEField(cur_ptr, (U8 *)colors, 4 ,last_face_index, MVT_U8);
        *cur_ptr++ = 0;
        cur_ptr += packTEField(cur_ptr, (U8 *)scale_s, 4 ,last_face_index, MVT_F32);
        *cur_ptr++ = 0;
        cur_ptr += packTEField(cur_ptr, (U8 *)scale_t, 4 ,last_face_index, MVT_F32);
        *cur_ptr++ = 0;
        cur_ptr += packTEField(cur_ptr, (U8 *)offset_s, 2 ,last_face_index, MVT_S16Array);
        *cur_ptr++ = 0;
        cur_ptr += packTEField(cur_ptr, (U8 *)offset_t, 2 ,last_face_index, MVT_S16Array);
        *cur_ptr++ = 0;
        cur_ptr += packTEField(cur_ptr, (U8 *)image_rot, 2 ,last_face_index, MVT_S16Array);
        *cur_ptr++ = 0;
        cur_ptr += packTEField(cur_ptr, (U8 *)bump, 1 ,last_face_index, MVT_U8);
        *cur_ptr++ = 0;
        cur_ptr += packTEField(cur_ptr, (U8 *)media_flags, 1 ,last_face_index, MVT_U8);
        *cur_ptr++ = 0;
        cur_ptr += packTEField(cur_ptr, (U8 *)glow, 1 ,last_face_index, MVT_U8);
        *cur_ptr++ = 0;
        cur_ptr += packTEField(cur_ptr, (U8 *)material_data, 16, last_face_index, MVT_LLUUID);
    }
    mesgsys->addBinaryDataFast(_PREHASH_TextureEntry, packed_buffer, (S32)(cur_ptr - packed_buffer));

    return FALSE;
>>>>>>> 38c2a5bd
}


BOOL LLPrimitive::packTEMessage(LLDataPacker &dp) const
{
    const U32 MAX_TES = 45;

    U8     image_ids[MAX_TES*16];
    U8     colors[MAX_TES*4];
    F32    scale_s[MAX_TES];
    F32    scale_t[MAX_TES];
    S16    offset_s[MAX_TES];
    S16    offset_t[MAX_TES];
    S16    image_rot[MAX_TES];
    U8     bump[MAX_TES];
    U8     media_flags[MAX_TES];
    U8     glow[MAX_TES];
<<<<<<< HEAD
	U8     material_data[MAX_TES*16];
	
	const U32 MAX_TE_BUFFER = 4096;
	U8 packed_buffer[MAX_TE_BUFFER];
	U8 *cur_ptr = packed_buffer;
	
	S32 last_face_index = getNumTEs() - 1;
	
	if (last_face_index > -1)
	{
		// ...if we hit the front, send one image id
		S8 face_index;
		LLColor4U coloru;
		for (face_index = 0; face_index <= last_face_index; face_index++)
		{
			const LLTextureEntry &te = getTEref( face_index );
			// Directly sending image_ids is not safe!
			memcpy( &image_ids[ face_index*UUID_BYTES ], te.getID().mData, UUID_BYTES );	/* Flawfinder: ignore */

			// Cast LLColor4 to LLColor4U
			coloru.setVec( te.getColor() );

			// Note:  This is an optimization to send common colors (1.f, 1.f, 1.f, 1.f)
			// as all zeros.  However, the subtraction and addition must be done in unsigned
			// byte space, not in float space, otherwise off-by-one errors occur. JC
			colors[4*face_index]     = 255 - coloru.mV[0];
			colors[4*face_index + 1] = 255 - coloru.mV[1];
			colors[4*face_index + 2] = 255 - coloru.mV[2];
			colors[4*face_index + 3] = 255 - coloru.mV[3];

			scale_s[face_index] = (F32) te.mScaleS;
			scale_t[face_index] = (F32) te.mScaleT;
			offset_s[face_index] = (S16) ll_round((llclamp(te.mOffsetS,-1.0f,1.0f) * (F32)0x7FFF)) ;
			offset_t[face_index] = (S16) ll_round((llclamp(te.mOffsetT,-1.0f,1.0f) * (F32)0x7FFF)) ;
			image_rot[face_index] = (S16) ll_round(((fmod(te.mRotation, F_TWO_PI)/F_TWO_PI) * TEXTURE_ROTATION_PACK_FACTOR));
			bump[face_index] = te.getBumpShinyFullbright();
			media_flags[face_index] = te.getMediaTexGen();
            glow[face_index] = (U8) ll_round((llclamp(te.getGlow(), 0.0f, 1.0f) * (F32)0xFF));

			// Directly sending material_ids is not safe!
			memcpy( &material_data[ face_index*UUID_BYTES ], te.getMaterialID().get(), UUID_BYTES );	/* Flawfinder: ignore */
		}

		cur_ptr += packTEField(cur_ptr, (U8 *)image_ids, sizeof(LLUUID),last_face_index, MVT_LLUUID);
		*cur_ptr++ = 0;
		cur_ptr += packTEField(cur_ptr, (U8 *)colors, 4 ,last_face_index, MVT_U8);
		*cur_ptr++ = 0;
		cur_ptr += packTEField(cur_ptr, (U8 *)scale_s, 4 ,last_face_index, MVT_F32);
		*cur_ptr++ = 0;
		cur_ptr += packTEField(cur_ptr, (U8 *)scale_t, 4 ,last_face_index, MVT_F32);
		*cur_ptr++ = 0;
		cur_ptr += packTEField(cur_ptr, (U8 *)offset_s, 2 ,last_face_index, MVT_S16Array);
		*cur_ptr++ = 0;
		cur_ptr += packTEField(cur_ptr, (U8 *)offset_t, 2 ,last_face_index, MVT_S16Array);
		*cur_ptr++ = 0;
		cur_ptr += packTEField(cur_ptr, (U8 *)image_rot, 2 ,last_face_index, MVT_S16Array);
		*cur_ptr++ = 0;
		cur_ptr += packTEField(cur_ptr, (U8 *)bump, 1 ,last_face_index, MVT_U8);
		*cur_ptr++ = 0;
		cur_ptr += packTEField(cur_ptr, (U8 *)media_flags, 1 ,last_face_index, MVT_U8);
		*cur_ptr++ = 0;
		cur_ptr += packTEField(cur_ptr, (U8 *)glow, 1 ,last_face_index, MVT_U8);
		*cur_ptr++ = 0;
		cur_ptr += packTEField(cur_ptr, (U8 *)material_data, 16, last_face_index, MVT_LLUUID);
	}

	dp.packBinaryData(packed_buffer, (S32)(cur_ptr - packed_buffer), "TextureEntry");
	return FALSE;
=======
    U8     material_data[MAX_TES*16];

    const U32 MAX_TE_BUFFER = 4096;
    U8 packed_buffer[MAX_TE_BUFFER];
    U8 *cur_ptr = packed_buffer;

    S32 last_face_index = getNumTEs() - 1;

    if (last_face_index > -1)
    {
        // ...if we hit the front, send one image id
        S8 face_index;
        LLColor4U coloru;
        for (face_index = 0; face_index <= last_face_index; face_index++)
        {
            // Directly sending image_ids is not safe!
            memcpy(&image_ids[face_index*16],getTE(face_index)->getID().mData,16);  /* Flawfinder: ignore */

            // Cast LLColor4 to LLColor4U
            coloru.setVec( getTE(face_index)->getColor() );

            // Note:  This is an optimization to send common colors (1.f, 1.f, 1.f, 1.f)
            // as all zeros.  However, the subtraction and addition must be done in unsigned
            // byte space, not in float space, otherwise off-by-one errors occur. JC
            colors[4*face_index]     = 255 - coloru.mV[0];
            colors[4*face_index + 1] = 255 - coloru.mV[1];
            colors[4*face_index + 2] = 255 - coloru.mV[2];
            colors[4*face_index + 3] = 255 - coloru.mV[3];

            const LLTextureEntry* te = getTE(face_index);
            scale_s[face_index] = (F32) te->mScaleS;
            scale_t[face_index] = (F32) te->mScaleT;
            offset_s[face_index] = (S16) ll_round((llclamp(te->mOffsetS,-1.0f,1.0f) * (F32)0x7FFF)) ;
            offset_t[face_index] = (S16) ll_round((llclamp(te->mOffsetT,-1.0f,1.0f) * (F32)0x7FFF)) ;
            image_rot[face_index] = (S16) ll_round(((fmod(te->mRotation, F_TWO_PI)/F_TWO_PI) * TEXTURE_ROTATION_PACK_FACTOR));
            bump[face_index] = te->getBumpShinyFullbright();
            media_flags[face_index] = te->getMediaTexGen();
            glow[face_index] = (U8) ll_round((llclamp(te->getGlow(), 0.0f, 1.0f) * (F32)0xFF));

            // Directly sending material_ids is not safe!
            memcpy(&material_data[face_index*16],getTE(face_index)->getMaterialID().get(),16);  /* Flawfinder: ignore */
        }

        cur_ptr += packTEField(cur_ptr, (U8 *)image_ids, sizeof(LLUUID),last_face_index, MVT_LLUUID);
        *cur_ptr++ = 0;
        cur_ptr += packTEField(cur_ptr, (U8 *)colors, 4 ,last_face_index, MVT_U8);
        *cur_ptr++ = 0;
        cur_ptr += packTEField(cur_ptr, (U8 *)scale_s, 4 ,last_face_index, MVT_F32);
        *cur_ptr++ = 0;
        cur_ptr += packTEField(cur_ptr, (U8 *)scale_t, 4 ,last_face_index, MVT_F32);
        *cur_ptr++ = 0;
        cur_ptr += packTEField(cur_ptr, (U8 *)offset_s, 2 ,last_face_index, MVT_S16Array);
        *cur_ptr++ = 0;
        cur_ptr += packTEField(cur_ptr, (U8 *)offset_t, 2 ,last_face_index, MVT_S16Array);
        *cur_ptr++ = 0;
        cur_ptr += packTEField(cur_ptr, (U8 *)image_rot, 2 ,last_face_index, MVT_S16Array);
        *cur_ptr++ = 0;
        cur_ptr += packTEField(cur_ptr, (U8 *)bump, 1 ,last_face_index, MVT_U8);
        *cur_ptr++ = 0;
        cur_ptr += packTEField(cur_ptr, (U8 *)media_flags, 1 ,last_face_index, MVT_U8);
        *cur_ptr++ = 0;
        cur_ptr += packTEField(cur_ptr, (U8 *)glow, 1 ,last_face_index, MVT_U8);
        *cur_ptr++ = 0;
        cur_ptr += packTEField(cur_ptr, (U8 *)material_data, 16, last_face_index, MVT_LLUUID);
    }

    dp.packBinaryData(packed_buffer, (S32)(cur_ptr - packed_buffer), "TextureEntry");
    return FALSE;
>>>>>>> 38c2a5bd
}

S32 LLPrimitive::parseTEMessage(LLMessageSystem* mesgsys, char const* block_name, const S32 block_num, LLTEContents& tec)
{
    S32 retval = 0;
    // temp buffer for material ID processing
    // data will end up in tec.material_id[]
    material_id_type material_data[LLTEContents::MAX_TES];

    if (block_num < 0)
    {
        tec.size = mesgsys->getSizeFast(block_name, _PREHASH_TextureEntry);
    }
    else
    {
        tec.size = mesgsys->getSizeFast(block_name, block_num, _PREHASH_TextureEntry);
    }

    if (tec.size == 0)
    {
        tec.face_count = 0;
        return retval;
    }
    else if (tec.size >= LLTEContents::MAX_TE_BUFFER)
    {
        LL_WARNS("TEXTUREENTRY") << "Excessive buffer size detected in Texture Entry! Truncating." << LL_ENDL;
        tec.size = LLTEContents::MAX_TE_BUFFER - 1;
    }

    // if block_num < 0 ask for block 0
    mesgsys->getBinaryDataFast(block_name, _PREHASH_TextureEntry, tec.packed_buffer, 0, std::max(block_num, 0), LLTEContents::MAX_TE_BUFFER - 1);

    // The last field is not zero terminated.
    // Rather than special case the upack functions.  Just make it 0x00 terminated.
    tec.packed_buffer[tec.size] = 0x00;
    ++tec.size;

    tec.face_count = llmin((U32)getNumTEs(),(U32)LLTEContents::MAX_TES);

    U8 *cur_ptr = tec.packed_buffer;
    LL_DEBUGS("TEXTUREENTRY") << "Texture Entry with buffere sized: " << tec.size << LL_ENDL;
    U8 *buffer_end = tec.packed_buffer + tec.size;

    if (!(  unpack_TEField<LLUUID>(tec.image_data, tec.face_count, cur_ptr, buffer_end, MVT_LLUUID) &&
            unpack_TEField<LLColor4U>(tec.colors, tec.face_count, cur_ptr, buffer_end, MVT_U8) &&
            unpack_TEField<F32>(tec.scale_s, tec.face_count, cur_ptr, buffer_end, MVT_F32) &&
            unpack_TEField<F32>(tec.scale_t, tec.face_count, cur_ptr, buffer_end, MVT_F32) &&
            unpack_TEField<S16>(tec.offset_s, tec.face_count, cur_ptr, buffer_end, MVT_S16) &&
            unpack_TEField<S16>(tec.offset_t, tec.face_count, cur_ptr, buffer_end, MVT_S16) &&
            unpack_TEField<S16>(tec.image_rot, tec.face_count, cur_ptr, buffer_end, MVT_S16) &&
            unpack_TEField<U8>(tec.bump, tec.face_count, cur_ptr, buffer_end, MVT_U8) &&
            unpack_TEField<U8>(tec.media_flags, tec.face_count, cur_ptr, buffer_end, MVT_U8) &&
            unpack_TEField<U8>(tec.glow, tec.face_count, cur_ptr, buffer_end, MVT_U8)))
    {
        LL_WARNS("TEXTUREENTRY") << "Failure parsing Texture Entry Message due to malformed TE Field! Dropping changes on the floor. " << LL_ENDL;
        return 0;
    }

    if (cur_ptr >= buffer_end || !unpack_TEField<material_id_type>(material_data, tec.face_count, cur_ptr, buffer_end, MVT_LLUUID))
    {
        memset((void*)material_data, 0, sizeof(material_data));
    }

    for (U32 i = 0; i < tec.face_count; i++)
    {
        tec.material_ids[i].set(&(material_data[i]));
    }

    retval = 1;
    return retval;
    }

S32 LLPrimitive::applyParsedTEMessage(LLTEContents& tec)
{
    S32 retval = 0;

    LLColor4 color;
    for (U32 i = 0; i < tec.face_count; i++)
    {
        LLUUID& req_id = ((LLUUID*)tec.image_data)[i];
        retval |= setTETexture(i, req_id);
        retval |= setTEScale(i, tec.scale_s[i], tec.scale_t[i]);
        retval |= setTEOffset(i, (F32)tec.offset_s[i] / (F32)0x7FFF, (F32) tec.offset_t[i] / (F32) 0x7FFF);
        retval |= setTERotation(i, ((F32)tec.image_rot[i] / TEXTURE_ROTATION_PACK_FACTOR) * F_TWO_PI);
        retval |= setTEBumpShinyFullbright(i, tec.bump[i]);
        retval |= setTEMediaTexGen(i, tec.media_flags[i]);
        retval |= setTEGlow(i, (F32)tec.glow[i] / (F32)0xFF);
        retval |= setTEMaterialID(i, tec.material_ids[i]);

        // Note:  This is an optimization to send common colors (1.f, 1.f, 1.f, 1.f)
        // as all zeros.  However, the subtraction and addition must be done in unsigned
        // byte space, not in float space, otherwise off-by-one errors occur. JC
        color.mV[VRED]      = F32(255 - tec.colors[i].mV[VRED])   / 255.f;
        color.mV[VGREEN]    = F32(255 - tec.colors[i].mV[VGREEN]) / 255.f;
        color.mV[VBLUE]     = F32(255 - tec.colors[i].mV[VBLUE])  / 255.f;
        color.mV[VALPHA]    = F32(255 - tec.colors[i].mV[VALPHA]) / 255.f;

        retval |= setTEColor(i, color);
    }

    return retval;
}

S32 LLPrimitive::unpackTEMessage(LLMessageSystem* mesgsys, char const* block_name, const S32 block_num)
{
    LLTEContents tec;
    S32 retval = parseTEMessage(mesgsys, block_name, block_num, tec);
    if (!retval)
        return retval;
    return applyParsedTEMessage(tec);
}

S32 LLPrimitive::unpackTEMessage(LLDataPacker &dp)
{
    // use a negative block_num to indicate a single-block read (a non-variable block)
    S32 retval = 0;
    const U32 MAX_TES = 45;

    // Avoid construction of 32 UUIDs per call
    static LLMaterialID material_ids[MAX_TES];

    const U32 MAX_TE_BUFFER = 4096;
    U8 packed_buffer[MAX_TE_BUFFER];
    memset((void*)packed_buffer, 0, MAX_TE_BUFFER);

    LLUUID      image_data[MAX_TES];
    LLColor4U   colors[MAX_TES];
    F32         scale_s[MAX_TES];
    F32         scale_t[MAX_TES];
    S16         offset_s[MAX_TES];
    S16         offset_t[MAX_TES];
    S16         image_rot[MAX_TES];
    U8          bump[MAX_TES];
    U8          media_flags[MAX_TES];
    U8          glow[MAX_TES];
    material_id_type material_data[MAX_TES];

    memset((void*)scale_s, 0, sizeof(scale_s));
    memset((void*)scale_t, 0, sizeof(scale_t));
    memset((void*)offset_s, 0, sizeof(offset_s));
    memset((void*)offset_t, 0, sizeof(offset_t));
    memset((void*)image_rot, 0, sizeof(image_rot));
    memset((void*)bump, 0, sizeof(bump));
    memset((void*)media_flags, 0, sizeof(media_flags));
    memset((void*)glow, 0, sizeof(glow));

    S32 size;
    U32 face_count = 0;

    if (!dp.unpackBinaryData(packed_buffer, size, "TextureEntry"))
    {
        retval = TEM_INVALID;
        LL_WARNS() << "Bad texture entry block!  Abort!" << LL_ENDL;
        return retval;
    }

    if (size == 0)
    {
        return retval;
    }
    else if (size >= MAX_TE_BUFFER)
    {
        LL_WARNS("TEXTUREENTRY") << "Excessive buffer size detected in Texture Entry! Truncating." << LL_ENDL;
        size = MAX_TE_BUFFER - 1;
    }

    // The last field is not zero terminated.
    // Rather than special case the upack functions.  Just make it 0x00 terminated.
    packed_buffer[size] = 0x00;
    ++size;
    face_count = llmin((U32) getNumTEs(), MAX_TES);
    U32 i;

    U8 *cur_ptr = packed_buffer;
    LL_DEBUGS("TEXTUREENTRY") << "Texture Entry with buffer sized: " << size << LL_ENDL;
    U8 *buffer_end = packed_buffer + size;

    if (!(  unpack_TEField<LLUUID>(image_data, face_count, cur_ptr, buffer_end, MVT_LLUUID) &&
            unpack_TEField<LLColor4U>(colors, face_count, cur_ptr, buffer_end, MVT_U8) &&
            unpack_TEField<F32>(scale_s, face_count, cur_ptr, buffer_end, MVT_F32) &&
            unpack_TEField<F32>(scale_t, face_count, cur_ptr, buffer_end, MVT_F32) &&
            unpack_TEField<S16>(offset_s, face_count, cur_ptr, buffer_end, MVT_S16) &&
            unpack_TEField<S16>(offset_t, face_count, cur_ptr, buffer_end, MVT_S16) &&
            unpack_TEField<S16>(image_rot, face_count, cur_ptr, buffer_end, MVT_S16) &&
            unpack_TEField<U8>(bump, face_count, cur_ptr, buffer_end, MVT_U8) &&
            unpack_TEField<U8>(media_flags, face_count, cur_ptr, buffer_end, MVT_U8) &&
            unpack_TEField<U8>(glow, face_count, cur_ptr, buffer_end, MVT_U8)))
    {
        LL_WARNS("TEXTUREENTRY") << "Failure parsing Texture Entry Message due to malformed TE Field! Dropping changes on the floor. " << LL_ENDL;
        return 0;
    }

    if (cur_ptr >= buffer_end || !unpack_TEField<material_id_type>(material_data, face_count, cur_ptr, buffer_end, MVT_LLUUID))
    {
        memset((void*)material_data, 0, sizeof(material_data));
    }

    for (i = 0; i < face_count; i++)
    {
        material_ids[i].set(&(material_data[i]));
    }

    LLColor4 color;
    for (i = 0; i < face_count; i++)
    {
        retval |= setTETexture(i, ((LLUUID*)image_data)[i]);
        retval |= setTEScale(i, scale_s[i], scale_t[i]);
        retval |= setTEOffset(i, (F32)offset_s[i] / (F32)0x7FFF, (F32) offset_t[i] / (F32) 0x7FFF);
        retval |= setTERotation(i, ((F32)image_rot[i] / TEXTURE_ROTATION_PACK_FACTOR) * F_TWO_PI);
        retval |= setTEBumpShinyFullbright(i, bump[i]);
        retval |= setTEMediaTexGen(i, media_flags[i]);
        retval |= setTEGlow(i, (F32)glow[i] / (F32)0xFF);
        retval |= setTEMaterialID(i, material_ids[i]);

        // Note:  This is an optimization to send common colors (1.f, 1.f, 1.f, 1.f)
        // as all zeros.  However, the subtraction and addition must be done in unsigned
        // byte space, not in float space, otherwise off-by-one errors occur. JC
        color.mV[VRED]      = F32(255 - colors[i].mV[VRED])   / 255.f;
        color.mV[VGREEN]    = F32(255 - colors[i].mV[VGREEN]) / 255.f;
        color.mV[VBLUE]     = F32(255 - colors[i].mV[VBLUE])  / 255.f;
        color.mV[VALPHA]    = F32(255 - colors[i].mV[VALPHA]) / 255.f;

        retval |= setTEColor(i, color);
    }

    return retval;
}

U8  LLPrimitive::getExpectedNumTEs() const
{
    U8 expected_face_count = 0;
    if (mVolumep)
    {
        expected_face_count = mVolumep->getNumFaces();
    }
    return expected_face_count;
}

void LLPrimitive::copyTextureList(const LLPrimTextureList& other_list)
{
    mTextureList.copy(other_list);
}

void LLPrimitive::takeTextureList(LLPrimTextureList& other_list)
{
    mTextureList.take(other_list);
}

void LLPrimitive::updateNumBumpmap(const U8 index, const U8 bump)
{
    LLTextureEntry* te = getTE(index);
    if(!te)
    {
        return;
    }

    U8 old_bump = te->getBumpmap();
    if(old_bump > 0)
    {
        mNumBumpmapTEs--;
    }
    if((bump & TEM_BUMP_MASK) > 0)
    {
        mNumBumpmapTEs++;
    }

    return;
}
//============================================================================

// Moved from llselectmgr.cpp
// BUG: Only works for boxes.
// Face numbering for flex boxes as of 1.14.2

// static
bool LLPrimitive::getTESTAxes(const U8 face, U32* s_axis, U32* t_axis)
{
    if (face == 0)
    {
        *s_axis = VX; *t_axis = VY;
        return true;
    }
    else if (face == 1)
    {
        *s_axis = VX; *t_axis = VZ;
        return true;
    }
    else if (face == 2)
    {
        *s_axis = VY; *t_axis = VZ;
        return true;
    }
    else if (face == 3)
    {
        *s_axis = VX; *t_axis = VZ;
        return true;
    }
    else if (face == 4)
    {
        *s_axis = VY; *t_axis = VZ;
        return true;
    }
    else if (face >= 5)
    {
        *s_axis = VX; *t_axis = VY;
        return true;
    }
    else
    {
        // unknown face
        return false;
    }
}

//============================================================================

//static
BOOL LLNetworkData::isValid(U16 param_type, U32 size)
{
    // ew - better mechanism needed

    switch(param_type)
    {
    case PARAMS_FLEXIBLE:
        return (size == 16);
    case PARAMS_LIGHT:
        return (size == 16);
    case PARAMS_SCULPT:
        return (size == 17);
    case PARAMS_LIGHT_IMAGE:
        return (size == 28);
    case PARAMS_EXTENDED_MESH:
        return (size == 4);
    case PARAMS_RENDER_MATERIAL:
        return (size > 1);
    case PARAMS_REFLECTION_PROBE:
        return (size == 9);
    }

    return FALSE;
}

//============================================================================

LLLightParams::LLLightParams()
{
    mColor.setToWhite();
    mRadius = 10.f;
    mCutoff = 0.0f;
    mFalloff = 0.75f;

    mType = PARAMS_LIGHT;
}

BOOL LLLightParams::pack(LLDataPacker &dp) const
{
    LLColor4U color4u(mColor);
    dp.packColor4U(color4u, "color");
    dp.packF32(mRadius, "radius");
    dp.packF32(mCutoff, "cutoff");
    dp.packF32(mFalloff, "falloff");
    return TRUE;
}

BOOL LLLightParams::unpack(LLDataPacker &dp)
{
    LLColor4U color;
    dp.unpackColor4U(color, "color");
    setLinearColor(LLColor4(color));

    F32 radius;
    dp.unpackF32(radius, "radius");
    setRadius(radius);

    F32 cutoff;
    dp.unpackF32(cutoff, "cutoff");
    setCutoff(cutoff);

    F32 falloff;
    dp.unpackF32(falloff, "falloff");
    setFalloff(falloff);

    return TRUE;
}

bool LLLightParams::operator==(const LLNetworkData& data) const
{
    if (data.mType != PARAMS_LIGHT)
    {
        return false;
    }
    const LLLightParams *param = (const LLLightParams*)&data;
    if (param->mColor != mColor ||
        param->mRadius != mRadius ||
        param->mCutoff != mCutoff ||
        param->mFalloff != mFalloff)
    {
        return false;
    }
    return true;
}

void LLLightParams::copy(const LLNetworkData& data)
{
    const LLLightParams *param = (LLLightParams*)&data;
    mType = param->mType;
    mColor = param->mColor;
    mRadius = param->mRadius;
    mCutoff = param->mCutoff;
    mFalloff = param->mFalloff;
}

LLSD LLLightParams::asLLSD() const
{
    LLSD sd;

    sd["color"] = ll_sd_from_color4(getLinearColor());
    sd["radius"] = getRadius();
    sd["falloff"] = getFalloff();
    sd["cutoff"] = getCutoff();

    return sd;
}

bool LLLightParams::fromLLSD(LLSD& sd)
{
    const char *w;
    w = "color";
    if (sd.has(w))
    {
        setLinearColor( ll_color4_from_sd(sd["color"]) );
    } else goto fail;
    w = "radius";
    if (sd.has(w))
    {
        setRadius( (F32)sd[w].asReal() );
    } else goto fail;
    w = "falloff";
    if (sd.has(w))
    {
        setFalloff( (F32)sd[w].asReal() );
    } else goto fail;
    w = "cutoff";
    if (sd.has(w))
    {
        setCutoff( (F32)sd[w].asReal() );
    } else goto fail;

    return true;
 fail:
    return false;
}

//============================================================================

//============================================================================

LLReflectionProbeParams::LLReflectionProbeParams()
{
    mType = PARAMS_REFLECTION_PROBE;
}

BOOL LLReflectionProbeParams::pack(LLDataPacker &dp) const
{
    dp.packF32(mAmbiance, "ambiance");
    dp.packF32(mClipDistance, "clip_distance");
    dp.packU8(mFlags, "flags");
    return TRUE;
}

BOOL LLReflectionProbeParams::unpack(LLDataPacker &dp)
{
    F32 ambiance;
    F32 clip_distance;

    dp.unpackF32(ambiance, "ambiance");
    setAmbiance(ambiance);

    dp.unpackF32(clip_distance, "clip_distance");
    setClipDistance(clip_distance);

    dp.unpackU8(mFlags, "flags");

    return TRUE;
}

bool LLReflectionProbeParams::operator==(const LLNetworkData& data) const
{
    if (data.mType != PARAMS_REFLECTION_PROBE)
    {
        return false;
    }
    const LLReflectionProbeParams *param = (const LLReflectionProbeParams*)&data;
    if (param->mAmbiance != mAmbiance)
    {
        return false;
    }
    if (param->mClipDistance != mClipDistance)
    {
        return false;
    }
    if (param->mFlags != mFlags)
    {
        return false;
    }
    return true;
}

void LLReflectionProbeParams::copy(const LLNetworkData& data)
{
    const LLReflectionProbeParams *param = (LLReflectionProbeParams*)&data;
    mType = param->mType;
    mAmbiance = param->mAmbiance;
    mClipDistance = param->mClipDistance;
    mFlags = param->mFlags;
}

LLSD LLReflectionProbeParams::asLLSD() const
{
    LLSD sd;
    sd["ambiance"] = getAmbiance();
    sd["clip_distance"] = getClipDistance();
    sd["flags"] = mFlags;
    return sd;
}

bool LLReflectionProbeParams::fromLLSD(LLSD& sd)
{
    if (!sd.has("ambiance") ||
        !sd.has("clip_distance") ||
        !sd.has("flags"))
    {
        return false;
    }

    setAmbiance((F32)sd["ambiance"].asReal());
    setClipDistance((F32)sd["clip_distance"].asReal());
    mFlags = (U8) sd["flags"].asInteger();

    return true;
}

void LLReflectionProbeParams::setIsBox(bool is_box)
{
    if (is_box)
    {
        mFlags |= FLAG_BOX_VOLUME;
    }
    else
    {
        mFlags &= ~FLAG_BOX_VOLUME;
    }
}

void LLReflectionProbeParams::setIsDynamic(bool is_dynamic)
{
    if (is_dynamic)
    {
        mFlags |= FLAG_DYNAMIC;
    }
    else
    {
        mFlags &= ~FLAG_DYNAMIC;
    }
}

//============================================================================
LLFlexibleObjectData::LLFlexibleObjectData()
{
    mSimulateLOD                = FLEXIBLE_OBJECT_DEFAULT_NUM_SECTIONS;
    mGravity                    = FLEXIBLE_OBJECT_DEFAULT_GRAVITY;
    mAirFriction                = FLEXIBLE_OBJECT_DEFAULT_AIR_FRICTION;
    mWindSensitivity            = FLEXIBLE_OBJECT_DEFAULT_WIND_SENSITIVITY;
    mTension                    = FLEXIBLE_OBJECT_DEFAULT_TENSION;
    //mUsingCollisionSphere     = FLEXIBLE_OBJECT_DEFAULT_USING_COLLISION_SPHERE;
    //mRenderingCollisionSphere = FLEXIBLE_OBJECT_DEFAULT_RENDERING_COLLISION_SPHERE;
    mUserForce                  = LLVector3(0.f, 0.f, 0.f);

    mType = PARAMS_FLEXIBLE;
}

BOOL LLFlexibleObjectData::pack(LLDataPacker &dp) const
{
    // Custom, uber-svelte pack "softness" in upper bits of tension & drag
    U8 bit1 = (mSimulateLOD & 2) << 6;
    U8 bit2 = (mSimulateLOD & 1) << 7;
    dp.packU8((U8)(mTension*10.01f) + bit1, "tension");
    dp.packU8((U8)(mAirFriction*10.01f) + bit2, "drag");
    dp.packU8((U8)((mGravity+10.f)*10.01f), "gravity");
    dp.packU8((U8)(mWindSensitivity*10.01f), "wind");
    dp.packVector3(mUserForce, "userforce");
    return TRUE;
}

BOOL LLFlexibleObjectData::unpack(LLDataPacker &dp)
{
    U8 tension, friction, gravity, wind;
    U8 bit1, bit2;
    dp.unpackU8(tension, "tension");    bit1 = (tension >> 6) & 2;
                                        mTension = ((F32)(tension&0x7f))/10.f;
    dp.unpackU8(friction, "drag");      bit2 = (friction >> 7) & 1;
                                        mAirFriction = ((F32)(friction&0x7f))/10.f;
                                        mSimulateLOD = bit1 | bit2;
    dp.unpackU8(gravity, "gravity");    mGravity = ((F32)gravity)/10.f - 10.f;
    dp.unpackU8(wind, "wind");          mWindSensitivity = ((F32)wind)/10.f;
    if (dp.hasNext())
    {
        dp.unpackVector3(mUserForce, "userforce");
    }
    else
    {
        mUserForce.setVec(0.f, 0.f, 0.f);
    }
    return TRUE;
}

bool LLFlexibleObjectData::operator==(const LLNetworkData& data) const
{
    if (data.mType != PARAMS_FLEXIBLE)
    {
        return false;
    }
    LLFlexibleObjectData *flex_data = (LLFlexibleObjectData*)&data;
    return (mSimulateLOD == flex_data->mSimulateLOD &&
            mGravity == flex_data->mGravity &&
            mAirFriction == flex_data->mAirFriction &&
            mWindSensitivity == flex_data->mWindSensitivity &&
            mTension == flex_data->mTension &&
            mUserForce == flex_data->mUserForce);
            //mUsingCollisionSphere == flex_data->mUsingCollisionSphere &&
            //mRenderingCollisionSphere == flex_data->mRenderingCollisionSphere
}

void LLFlexibleObjectData::copy(const LLNetworkData& data)
{
    const LLFlexibleObjectData *flex_data = (LLFlexibleObjectData*)&data;
    mSimulateLOD = flex_data->mSimulateLOD;
    mGravity = flex_data->mGravity;
    mAirFriction = flex_data->mAirFriction;
    mWindSensitivity = flex_data->mWindSensitivity;
    mTension = flex_data->mTension;
    mUserForce = flex_data->mUserForce;
    //mUsingCollisionSphere = flex_data->mUsingCollisionSphere;
    //mRenderingCollisionSphere = flex_data->mRenderingCollisionSphere;
}

LLSD LLFlexibleObjectData::asLLSD() const
{
    LLSD sd;

    sd["air_friction"] = getAirFriction();
    sd["gravity"] = getGravity();
    sd["simulate_lod"] = getSimulateLOD();
    sd["tension"] = getTension();
    sd["user_force"] = getUserForce().getValue();
    sd["wind_sensitivity"] = getWindSensitivity();

    return sd;
}

bool LLFlexibleObjectData::fromLLSD(LLSD& sd)
{
    const char *w;
    w = "air_friction";
    if (sd.has(w))
    {
        setAirFriction( (F32)sd[w].asReal() );
    } else goto fail;
    w = "gravity";
    if (sd.has(w))
    {
        setGravity( (F32)sd[w].asReal() );
    } else goto fail;
    w = "simulate_lod";
    if (sd.has(w))
    {
        setSimulateLOD( sd[w].asInteger() );
    } else goto fail;
    w = "tension";
    if (sd.has(w))
    {
        setTension( (F32)sd[w].asReal() );
    } else goto fail;
    w = "user_force";
    if (sd.has(w))
    {
        LLVector3 user_force = ll_vector3_from_sd(sd[w], 0);
        setUserForce( user_force );
    } else goto fail;
    w = "wind_sensitivity";
    if (sd.has(w))
    {
        setWindSensitivity( (F32)sd[w].asReal() );
    } else goto fail;

    return true;
 fail:
    return false;
}

//============================================================================

LLSculptParams::LLSculptParams()
{
    mType = PARAMS_SCULPT;
    mSculptTexture = SCULPT_DEFAULT_TEXTURE;
    mSculptType = LL_SCULPT_TYPE_SPHERE;
}

BOOL LLSculptParams::pack(LLDataPacker &dp) const
{
    dp.packUUID(mSculptTexture, "texture");
    dp.packU8(mSculptType, "type");

    return TRUE;
}

BOOL LLSculptParams::unpack(LLDataPacker &dp)
{
    U8 type;
    LLUUID id;
    dp.unpackUUID(id, "texture");
    dp.unpackU8(type, "type");

    setSculptTexture(id, type);
    return TRUE;
}

bool LLSculptParams::operator==(const LLNetworkData& data) const
{
    if (data.mType != PARAMS_SCULPT)
    {
        return false;
    }

    const LLSculptParams *param = (const LLSculptParams*)&data;
    if ( (param->mSculptTexture != mSculptTexture) ||
         (param->mSculptType != mSculptType) )

    {
        return false;
    }

    return true;
}

void LLSculptParams::copy(const LLNetworkData& data)
{
    const LLSculptParams *param = (LLSculptParams*)&data;
    setSculptTexture(param->mSculptTexture, param->mSculptType);
}



LLSD LLSculptParams::asLLSD() const
{
    LLSD sd;

    sd["texture"] = mSculptTexture;
    sd["type"] = mSculptType;

    return sd;
}

bool LLSculptParams::fromLLSD(LLSD& sd)
{
    const char *w;
    U8 type;
    w = "type";
    if (sd.has(w))
    {
        type = sd[w].asInteger();
    }
    else return false;

    w = "texture";
    if (sd.has(w))
    {
        setSculptTexture(sd[w], type);
    }
    else return false;

    return true;
}

void LLSculptParams::setSculptTexture(const LLUUID& texture_id, U8 sculpt_type)
{
    U8 type = sculpt_type & LL_SCULPT_TYPE_MASK;
    U8 flags = sculpt_type & LL_SCULPT_FLAG_MASK;
    if (sculpt_type != (type | flags) || type > LL_SCULPT_TYPE_MAX)
    {
        mSculptTexture = SCULPT_DEFAULT_TEXTURE;
        mSculptType = LL_SCULPT_TYPE_SPHERE;
    }
    else
    {
        mSculptTexture = texture_id;
        mSculptType = sculpt_type;
    }
}

//============================================================================

LLLightImageParams::LLLightImageParams()
{
    mType = PARAMS_LIGHT_IMAGE;
    mParams.setVec(F_PI*0.5f, 0.f, 0.f);
}

BOOL LLLightImageParams::pack(LLDataPacker &dp) const
{
    dp.packUUID(mLightTexture, "texture");
    dp.packVector3(mParams, "params");

    return TRUE;
}

BOOL LLLightImageParams::unpack(LLDataPacker &dp)
{
    dp.unpackUUID(mLightTexture, "texture");
    dp.unpackVector3(mParams, "params");

    return TRUE;
}

bool LLLightImageParams::operator==(const LLNetworkData& data) const
{
    if (data.mType != PARAMS_LIGHT_IMAGE)
    {
        return false;
    }

    const LLLightImageParams *param = (const LLLightImageParams*)&data;
    if ( (param->mLightTexture != mLightTexture) )
    {
        return false;
    }

    if ( (param->mParams != mParams ) )
    {
        return false;
    }

    return true;
}

void LLLightImageParams::copy(const LLNetworkData& data)
{
    const LLLightImageParams *param = (LLLightImageParams*)&data;
    mLightTexture = param->mLightTexture;
    mParams = param->mParams;
}



LLSD LLLightImageParams::asLLSD() const
{
    LLSD sd;

    sd["texture"] = mLightTexture;
    sd["params"] = mParams.getValue();

    return sd;
}

bool LLLightImageParams::fromLLSD(LLSD& sd)
{
    if (sd.has("texture"))
    {
        setLightTexture( sd["texture"] );
        setParams( LLVector3( sd["params"] ) );
        return true;
    }

    return false;
}

//============================================================================

LLExtendedMeshParams::LLExtendedMeshParams()
{
    mType = PARAMS_EXTENDED_MESH;
    mFlags = 0;
}

BOOL LLExtendedMeshParams::pack(LLDataPacker &dp) const
{
    dp.packU32(mFlags, "flags");

    return TRUE;
}

BOOL LLExtendedMeshParams::unpack(LLDataPacker &dp)
{
    dp.unpackU32(mFlags, "flags");

    return TRUE;
}

bool LLExtendedMeshParams::operator==(const LLNetworkData& data) const
{
    if (data.mType != PARAMS_EXTENDED_MESH)
    {
        return false;
    }

    const LLExtendedMeshParams *param = (const LLExtendedMeshParams*)&data;
    if ( (param->mFlags != mFlags) )
    {
        return false;
    }

    return true;
}

void LLExtendedMeshParams::copy(const LLNetworkData& data)
{
    const LLExtendedMeshParams *param = (LLExtendedMeshParams*)&data;
    mFlags = param->mFlags;
}

LLSD LLExtendedMeshParams::asLLSD() const
{
    LLSD sd;

    sd["flags"] = LLSD::Integer(mFlags);

    return sd;
}

bool LLExtendedMeshParams::fromLLSD(LLSD& sd)
{
    if (sd.has("flags"))
    {
        setFlags( sd["flags"].asInteger());
        return true;
    }

    return false;
}

//============================================================================

LLRenderMaterialParams::LLRenderMaterialParams()
{
    mType = PARAMS_RENDER_MATERIAL;
}

BOOL LLRenderMaterialParams::pack(LLDataPacker& dp) const
{
    U8 count = (U8)llmin((S32)mEntries.size(), 14); //limited to 255 bytes, no more than 14 material ids

    dp.packU8(count, "count");
    for (auto& entry : mEntries)
    {
        dp.packU8(entry.te_idx, "te_idx");
        dp.packUUID(entry.id, "id");
    }

    return TRUE;
}

BOOL LLRenderMaterialParams::unpack(LLDataPacker& dp)
{
    U8 count;
    dp.unpackU8(count, "count");
    mEntries.resize(count);
    for (auto& entry : mEntries)
    {
        dp.unpackU8(entry.te_idx, "te_idx");
        dp.unpackUUID(entry.id, "te_id");
    }

    return TRUE;
}

bool LLRenderMaterialParams::operator==(const LLNetworkData& data) const
{
    if (data.mType != PARAMS_RENDER_MATERIAL)
    {
        return false;
    }

    const LLRenderMaterialParams& param = static_cast<const LLRenderMaterialParams&>(data);

    if (param.mEntries.size() != mEntries.size())
    {
        return false;
    }

    for (auto& entry : mEntries)
    {
        if (param.getMaterial(entry.te_idx) != entry.id)
        {
            return false;
        }
    }

    return true;
}

void LLRenderMaterialParams::copy(const LLNetworkData& data)
{
    llassert_always(data.mType == PARAMS_RENDER_MATERIAL);
    const LLRenderMaterialParams& param = static_cast<const LLRenderMaterialParams&>(data);
    mEntries = param.mEntries;
}


void LLRenderMaterialParams::setMaterial(U8 te, const LLUUID& id)
{
    for (int i = 0; i < mEntries.size(); ++i)
    {
        if (mEntries[i].te_idx == te)
        {
            if (id.isNull())
            {
                mEntries.erase(mEntries.begin() + i);
            }
            else
            {
                mEntries[i].id = id;
            }
            return;
        }
    }

    mEntries.push_back({ te, id });
}

const LLUUID& LLRenderMaterialParams::getMaterial(U8 te) const
{
    for (int i = 0; i < mEntries.size(); ++i)
    {
        if (mEntries[i].te_idx == te)
        {
            return mEntries[i].id;
        }
    }

    return LLUUID::null;
}
<|MERGE_RESOLUTION|>--- conflicted
+++ resolved
@@ -269,7 +269,7 @@
 
 LLTextureEntry& LLPrimitive::getTEref( const U8 te_num ) const
 {
-	return mTextureList.getTextureRef( te_num );
+    return mTextureList.getTextureRef( te_num );
 }
 
 //===============================================================
@@ -754,35 +754,6 @@
 
 void LLPrimitive::copyTEs(const LLPrimitive *primitivep)
 {
-<<<<<<< HEAD
-	U32 i;
-	if (primitivep->getExpectedNumTEs() != getExpectedNumTEs())
-	{
-		LL_WARNS() << "Primitives don't have same expected number of TE's" << LL_ENDL;
-	}
-	U32 num_tes = llmin(primitivep->getExpectedNumTEs(), getExpectedNumTEs());
-	if (mTextureList.size() < getExpectedNumTEs())
-	{
-		mTextureList.setSize(getExpectedNumTEs());
-	}
-	for (i = 0; i < num_tes; i++)
-	{
-		mTextureList.copyTexture(i, primitivep->getTEref(i));
-	}
-}
-
-S32	face_index_from_id(LLFaceID face_ID, const std::vector<LLProfile::Face>& faceArray)
-{
-	S32 i;
-	for (i = 0; i < (S32)faceArray.size(); i++)
-	{
-		if (faceArray[i].mFaceID == face_ID)
-		{
-			return i;
-		}
-	}
-	return -1;
-=======
     U32 i;
     if (primitivep->getExpectedNumTEs() != getExpectedNumTEs())
     {
@@ -795,7 +766,7 @@
     }
     for (i = 0; i < num_tes; i++)
     {
-        mTextureList.copyTexture(i, *(primitivep->getTE(i)));
+        mTextureList.copyTexture(i, primitivep->getTEref(i));
     }
 }
 
@@ -810,264 +781,10 @@
         }
     }
     return -1;
->>>>>>> 38c2a5bd
 }
 
 BOOL LLPrimitive::setVolume(const LLVolumeParams &volume_params, const S32 detail, bool unique_volume)
 {
-<<<<<<< HEAD
-	if (NO_LOD == detail)
-	{
-		// build the new object
-		setChanged(GEOMETRY);
-		sVolumeManager->unrefVolume(mVolumep);
-		mVolumep = new LLVolume(volume_params, 1, TRUE, TRUE);
-		setNumTEs(mVolumep->getNumFaces());
-		return FALSE;
-	}
-
-	LLVolume *volumep;
-	if (unique_volume)
-	{
-		F32 volume_detail = LLVolumeLODGroup::getVolumeScaleFromDetail(detail);
-		if (mVolumep.notNull() && volume_params == mVolumep->getParams() && (volume_detail == mVolumep->getDetail()))
-		{
-			return FALSE;
-		}
-		volumep = new LLVolume(volume_params, volume_detail, FALSE, TRUE);
-	}
-	else
-	{
-		if (mVolumep.notNull())
-		{
-			F32 volume_detail = LLVolumeLODGroup::getVolumeScaleFromDetail(detail);
-			if (volume_params == mVolumep->getParams() && (volume_detail == mVolumep->getDetail()))
-			{
-				return FALSE;
-			}
-		}
-
-		volumep = sVolumeManager->refVolume(volume_params, detail);
-		if (volumep == mVolumep)
-		{
-			sVolumeManager->unrefVolume( volumep );  // LLVolumeMgr::refVolume() creates a reference, but we don't need a second one.
-			return TRUE;
-		}
-	}
-
-	setChanged(GEOMETRY);
-
-	
-	if (!mVolumep)
-	{
-		mVolumep = volumep;
-		//mFaceMask = mVolumep->generateFaceMask();
-		setNumTEs(mVolumep->getNumFaces());
-		return TRUE;
-	}
-	
-#if 0 
-	// #if 0'd out by davep
-	// this is a lot of cruft to set texture entry values that just stay the same for LOD switch 
-	// or immediately get overridden by an object update message, also crashes occasionally
-	U32 old_face_mask = mVolumep->mFaceMask;
-
-	S32 face_bit = 0;
-	S32 cur_mask = 0;
-
-	// Grab copies of the old faces from the original shape, ordered by type.
-	// We will use these to figure out what old texture info gets mapped to new
-	// faces in the new shape.
-	std::vector<LLProfile::Face> old_faces; 
-	for (S32 face = 0; face < mVolumep->getNumFaces(); face++)
-	{
-		old_faces.push_back(mVolumep->getProfile().mFaces[face]);
-	}
-
-	// Copy the old texture info off to the side, but not in the order in which
-	// they live in the mTextureList, rather in order of ther "face id" which
-	// is the corresponding value of LLVolueParams::LLProfile::mFaces::mIndex.
-	//
-	// Hence, some elements of old_tes::mEntryList will be invalid.  It is
-	// initialized to a size of 9 (max number of possible faces on a volume?)
-	// and only the ones with valid types are filled in.
-	LLPrimTextureList old_tes;
-	old_tes.setSize(9);
-	for (face_bit = 0; face_bit < 9; face_bit++)
-	{
-		cur_mask = 0x1 << face_bit;
-		if (old_face_mask & cur_mask)
-		{
-			S32 te_index = face_index_from_id(cur_mask, old_faces);
-			old_tes.copyTexture(face_bit, getTEref(te_index));
-			//LL_INFOS() << face_bit << ":" << te_index << ":" << old_tes[face_bit].getID() << LL_ENDL;
-		}
-	}
-
-
-	// build the new object
-	sVolumeManager->unrefVolume(mVolumep);
-	mVolumep = volumep;
-	
-	U32 new_face_mask = mVolumep->mFaceMask;
-	S32 i;
-
-	if (old_face_mask == new_face_mask) 
-	{
-		// nothing to do
-		return TRUE;
-	}
-
-	if (mVolumep->getNumFaces() == 0 && new_face_mask != 0)
-	{
-		LL_WARNS() << "Object with 0 faces found...INCORRECT!" << LL_ENDL;
-		setNumTEs(mVolumep->getNumFaces());
-		return TRUE;
-	}
-
-	// initialize face_mapping
-	S32 face_mapping[9];
-	for (face_bit = 0; face_bit < 9; face_bit++)
-	{
-		face_mapping[face_bit] = face_bit;
-	}
-
-	// The new shape may have more faces than the original, but we can't just
-	// add them to the end -- the ordering matters and it may be that we must
-	// insert the new faces in the middle of the list.  When we add a face it
-	// will pick up the texture/color info of one of the old faces an so we
-	// now figure out which old face info gets mapped to each new face, and 
-	// store in the face_mapping lookup table.
-	for (face_bit = 0; face_bit < 9; face_bit++)
-	{
-		cur_mask = 0x1 << face_bit;
-		if (!(new_face_mask & cur_mask))
-		{
-			// Face doesn't exist in new map.
-			face_mapping[face_bit] = -1;
-			continue;
-		}
-		else if (old_face_mask & cur_mask)
-		{
-			// Face exists in new and old map.
-			face_mapping[face_bit] = face_bit;
-			continue;
-		}
-
-		// OK, how we've got a mismatch, where we have to fill a new face with one from
-		// the old face.
-		if (cur_mask & (LL_FACE_PATH_BEGIN | LL_FACE_PATH_END | LL_FACE_INNER_SIDE))
-		{
-			// It's a top/bottom/hollow interior face.
-			if (old_face_mask & LL_FACE_PATH_END)
-			{
-				face_mapping[face_bit] = 1;
-				continue;
-			}
-			else
-			{
-				S32 cur_outer_mask = LL_FACE_OUTER_SIDE_0;
-				for (i = 0; i < 4; i++)
-				{
-					if (old_face_mask & cur_outer_mask)
-					{
-						face_mapping[face_bit] = 5 + i;
-						break;
-					}
-					cur_outer_mask <<= 1;
-				}
-				if (i == 4)
-				{
-					LL_WARNS() << "No path end or outer face in volume!" << LL_ENDL;
-				}
-				continue;
-			}
-		}
-
-		if (cur_mask & (LL_FACE_PROFILE_BEGIN | LL_FACE_PROFILE_END))
-		{
-			// A cut slice.  Use the hollow interior if we have it.
-			if (old_face_mask & LL_FACE_INNER_SIDE)
-			{
-				face_mapping[face_bit] = 2;
-				continue;
-			}
-
-			// No interior, use the bottom face.
-			// Could figure out which of the outer faces was nearest, but that would be harder.
-			if (old_face_mask & LL_FACE_PATH_END)
-			{
-				face_mapping[face_bit] = 1;
-				continue;
-			}
-			else
-			{
-				S32 cur_outer_mask = LL_FACE_OUTER_SIDE_0;
-				for (i = 0; i < 4; i++)
-				{
-					if (old_face_mask & cur_outer_mask)
-					{
-						face_mapping[face_bit] = 5 + i;
-						break;
-					}
-					cur_outer_mask <<= 1;
-				}
-				if (i == 4)
-				{
-					LL_WARNS() << "No path end or outer face in volume!" << LL_ENDL;
-				}
-				continue;
-			}
-		}
-
-		// OK, the face that's missing is an outer face...
-		// Pull from the nearest adjacent outer face (there's always guaranteed to be one...
-		S32 cur_outer = face_bit - 5;
-		S32 min_dist = 5;
-		S32 min_outer_bit = -1;
-		S32 i;
-		for (i = 0; i < 4; i++)
-		{
-			if (old_face_mask & (LL_FACE_OUTER_SIDE_0 << i))
-			{
-				S32 dist = abs(i - cur_outer);
-				if (dist < min_dist)
-				{
-					min_dist = dist;
-					min_outer_bit = i + 5;
-				}
-			}
-		}
-		if (-1 == min_outer_bit)
-		{
-			LL_INFOS() << (LLVolume *)mVolumep << LL_ENDL;
-			LL_WARNS() << "Bad!  No outer faces, impossible!" << LL_ENDL;
-		}
-		face_mapping[face_bit] = min_outer_bit;
-	}
-	
-
-	setNumTEs(mVolumep->getNumFaces());
-	for (face_bit = 0; face_bit < 9; face_bit++)
-	{
-		// For each possible face type on the new shape we check to see if that
-		// face exists and if it does we create a texture entry that is a copy
-		// of one of the originals.  Since the originals might not have a
-		// matching face, we use the face_mapping lookup table to figure out
-		// which face information to copy.
-		cur_mask = 0x1 << face_bit;
-		if (new_face_mask & cur_mask)
-		{
-			if (-1 == face_mapping[face_bit])
-			{
-				LL_WARNS() << "No mapping from old face to new face!" << LL_ENDL;
-			}
-
-			S32 te_num = face_index_from_id(cur_mask, mVolumep->getProfile().mFaces);
-			setTE(te_num, *(old_tes.getTexture(face_mapping[face_bit])));
-		}
-	}
-=======
     if (NO_LOD == detail)
     {
         // build the new object
@@ -1151,7 +868,7 @@
         if (old_face_mask & cur_mask)
         {
             S32 te_index = face_index_from_id(cur_mask, old_faces);
-            old_tes.copyTexture(face_bit, *(getTE(te_index)));
+            old_tes.copyTexture(face_bit, getTEref(te_index));
             //LL_INFOS() << face_bit << ":" << te_index << ":" << old_tes[face_bit].getID() << LL_ENDL;
         }
     }
@@ -1319,7 +1036,6 @@
             setTE(te_num, *(old_tes.getTexture(face_mapping[face_bit])));
         }
     }
->>>>>>> 38c2a5bd
 #else
     // build the new object
     sVolumeManager->unrefVolume(mVolumep);
@@ -1512,77 +1228,6 @@
     U8     bump[MAX_TES];
     U8     media_flags[MAX_TES];
     U8     glow[MAX_TES];
-<<<<<<< HEAD
-	U8     material_data[MAX_TES*16];
-	
-	const U32 MAX_TE_BUFFER = 4096;
-	U8 packed_buffer[MAX_TE_BUFFER];
-	U8 *cur_ptr = packed_buffer;
-	
-	S32 last_face_index = llmin((U32) getNumTEs(), MAX_TES) - 1;
-	
-	if (last_face_index > -1)
-	{
-		// ...if we hit the front, send one image id
-		S8 face_index;
-		LLColor4U coloru;
-		for (face_index = 0; face_index <= last_face_index; face_index++)
-		{
-			const LLTextureEntry &te = getTEref( face_index );
-
-			// Directly sending image_ids is not safe!
-			memcpy( &image_ids[ face_index*UUID_BYTES ], te.getID().mData, UUID_BYTES );	/* Flawfinder: ignore */
-
-			// Cast LLColor4 to LLColor4U
-			coloru.setVec( te.getColor() );
-
-			// Note:  This is an optimization to send common colors (1.f, 1.f, 1.f, 1.f)
-			// as all zeros.  However, the subtraction and addition must be done in unsigned
-			// byte space, not in float space, otherwise off-by-one errors occur. JC
-			colors[4*face_index]     = 255 - coloru.mV[0];
-			colors[4*face_index + 1] = 255 - coloru.mV[1];
-			colors[4*face_index + 2] = 255 - coloru.mV[2];
-			colors[4*face_index + 3] = 255 - coloru.mV[3];
-
-			scale_s[face_index] = (F32) te.mScaleS;
-			scale_t[face_index] = (F32) te.mScaleT;
-			offset_s[face_index] = (S16) ll_round((llclamp(te.mOffsetS,-1.0f,1.0f) * (F32)0x7FFF)) ;
-			offset_t[face_index] = (S16) ll_round((llclamp(te.mOffsetT,-1.0f,1.0f) * (F32)0x7FFF)) ;
-			image_rot[face_index] = (S16) ll_round(((fmod(te.mRotation, F_TWO_PI)/F_TWO_PI) * TEXTURE_ROTATION_PACK_FACTOR));
-			bump[face_index] = te.getBumpShinyFullbright();
-			media_flags[face_index] = te.getMediaTexGen();
-			glow[face_index] = (U8) ll_round((llclamp(te.getGlow(), 0.0f, 1.0f) * (F32)0xFF));
-
-			// Directly sending material_ids is not safe!
-			memcpy( &material_data[ face_index * UUID_BYTES ], te.getMaterialID().get(), UUID_BYTES );	/* Flawfinder: ignore */
-		}
-
-		cur_ptr += packTEField(cur_ptr, (U8 *)image_ids, sizeof(LLUUID),last_face_index, MVT_LLUUID);
-		*cur_ptr++ = 0;
-		cur_ptr += packTEField(cur_ptr, (U8 *)colors, 4 ,last_face_index, MVT_U8);
-		*cur_ptr++ = 0;
-		cur_ptr += packTEField(cur_ptr, (U8 *)scale_s, 4 ,last_face_index, MVT_F32);
-		*cur_ptr++ = 0;
-		cur_ptr += packTEField(cur_ptr, (U8 *)scale_t, 4 ,last_face_index, MVT_F32);
-		*cur_ptr++ = 0;
-		cur_ptr += packTEField(cur_ptr, (U8 *)offset_s, 2 ,last_face_index, MVT_S16Array);
-		*cur_ptr++ = 0;
-		cur_ptr += packTEField(cur_ptr, (U8 *)offset_t, 2 ,last_face_index, MVT_S16Array);
-		*cur_ptr++ = 0;
-		cur_ptr += packTEField(cur_ptr, (U8 *)image_rot, 2 ,last_face_index, MVT_S16Array);
-		*cur_ptr++ = 0;
-		cur_ptr += packTEField(cur_ptr, (U8 *)bump, 1 ,last_face_index, MVT_U8);
-		*cur_ptr++ = 0;
-		cur_ptr += packTEField(cur_ptr, (U8 *)media_flags, 1 ,last_face_index, MVT_U8);
-		*cur_ptr++ = 0;
-		cur_ptr += packTEField(cur_ptr, (U8 *)glow, 1 ,last_face_index, MVT_U8);
-		*cur_ptr++ = 0;
-		cur_ptr += packTEField(cur_ptr, (U8 *)material_data, 16, last_face_index, MVT_LLUUID);
-	}
-   	mesgsys->addBinaryDataFast(_PREHASH_TextureEntry, packed_buffer, (S32)(cur_ptr - packed_buffer));
-
-	return FALSE;
-=======
     U8     material_data[MAX_TES*16];
 
     const U32 MAX_TE_BUFFER = 4096;
@@ -1598,11 +1243,13 @@
         LLColor4U coloru;
         for (face_index = 0; face_index <= last_face_index; face_index++)
         {
+            const LLTextureEntry &te = getTEref( face_index );
+
             // Directly sending image_ids is not safe!
-            memcpy(&image_ids[face_index*16],getTE(face_index)->getID().mData,16);  /* Flawfinder: ignore */
+            memcpy( &image_ids[ face_index*UUID_BYTES ], te.getID().mData, UUID_BYTES );    /* Flawfinder: ignore */
 
             // Cast LLColor4 to LLColor4U
-            coloru.setVec( getTE(face_index)->getColor() );
+            coloru.setVec( te.getColor() );
 
             // Note:  This is an optimization to send common colors (1.f, 1.f, 1.f, 1.f)
             // as all zeros.  However, the subtraction and addition must be done in unsigned
@@ -1612,18 +1259,17 @@
             colors[4*face_index + 2] = 255 - coloru.mV[2];
             colors[4*face_index + 3] = 255 - coloru.mV[3];
 
-            const LLTextureEntry* te = getTE(face_index);
-            scale_s[face_index] = (F32) te->mScaleS;
-            scale_t[face_index] = (F32) te->mScaleT;
-            offset_s[face_index] = (S16) ll_round((llclamp(te->mOffsetS,-1.0f,1.0f) * (F32)0x7FFF)) ;
-            offset_t[face_index] = (S16) ll_round((llclamp(te->mOffsetT,-1.0f,1.0f) * (F32)0x7FFF)) ;
-            image_rot[face_index] = (S16) ll_round(((fmod(te->mRotation, F_TWO_PI)/F_TWO_PI) * TEXTURE_ROTATION_PACK_FACTOR));
-            bump[face_index] = te->getBumpShinyFullbright();
-            media_flags[face_index] = te->getMediaTexGen();
-            glow[face_index] = (U8) ll_round((llclamp(te->getGlow(), 0.0f, 1.0f) * (F32)0xFF));
+            scale_s[face_index] = (F32) te.mScaleS;
+            scale_t[face_index] = (F32) te.mScaleT;
+            offset_s[face_index] = (S16) ll_round((llclamp(te.mOffsetS,-1.0f,1.0f) * (F32)0x7FFF)) ;
+            offset_t[face_index] = (S16) ll_round((llclamp(te.mOffsetT,-1.0f,1.0f) * (F32)0x7FFF)) ;
+            image_rot[face_index] = (S16) ll_round(((fmod(te.mRotation, F_TWO_PI)/F_TWO_PI) * TEXTURE_ROTATION_PACK_FACTOR));
+            bump[face_index] = te.getBumpShinyFullbright();
+            media_flags[face_index] = te.getMediaTexGen();
+            glow[face_index] = (U8) ll_round((llclamp(te.getGlow(), 0.0f, 1.0f) * (F32)0xFF));
 
             // Directly sending material_ids is not safe!
-            memcpy(&material_data[face_index*16],getTE(face_index)->getMaterialID().get(),16);  /* Flawfinder: ignore */
+            memcpy( &material_data[ face_index * UUID_BYTES ], te.getMaterialID().get(), UUID_BYTES );  /* Flawfinder: ignore */
         }
 
         cur_ptr += packTEField(cur_ptr, (U8 *)image_ids, sizeof(LLUUID),last_face_index, MVT_LLUUID);
@@ -1651,7 +1297,6 @@
     mesgsys->addBinaryDataFast(_PREHASH_TextureEntry, packed_buffer, (S32)(cur_ptr - packed_buffer));
 
     return FALSE;
->>>>>>> 38c2a5bd
 }
 
 
@@ -1669,76 +1314,6 @@
     U8     bump[MAX_TES];
     U8     media_flags[MAX_TES];
     U8     glow[MAX_TES];
-<<<<<<< HEAD
-	U8     material_data[MAX_TES*16];
-	
-	const U32 MAX_TE_BUFFER = 4096;
-	U8 packed_buffer[MAX_TE_BUFFER];
-	U8 *cur_ptr = packed_buffer;
-	
-	S32 last_face_index = getNumTEs() - 1;
-	
-	if (last_face_index > -1)
-	{
-		// ...if we hit the front, send one image id
-		S8 face_index;
-		LLColor4U coloru;
-		for (face_index = 0; face_index <= last_face_index; face_index++)
-		{
-			const LLTextureEntry &te = getTEref( face_index );
-			// Directly sending image_ids is not safe!
-			memcpy( &image_ids[ face_index*UUID_BYTES ], te.getID().mData, UUID_BYTES );	/* Flawfinder: ignore */
-
-			// Cast LLColor4 to LLColor4U
-			coloru.setVec( te.getColor() );
-
-			// Note:  This is an optimization to send common colors (1.f, 1.f, 1.f, 1.f)
-			// as all zeros.  However, the subtraction and addition must be done in unsigned
-			// byte space, not in float space, otherwise off-by-one errors occur. JC
-			colors[4*face_index]     = 255 - coloru.mV[0];
-			colors[4*face_index + 1] = 255 - coloru.mV[1];
-			colors[4*face_index + 2] = 255 - coloru.mV[2];
-			colors[4*face_index + 3] = 255 - coloru.mV[3];
-
-			scale_s[face_index] = (F32) te.mScaleS;
-			scale_t[face_index] = (F32) te.mScaleT;
-			offset_s[face_index] = (S16) ll_round((llclamp(te.mOffsetS,-1.0f,1.0f) * (F32)0x7FFF)) ;
-			offset_t[face_index] = (S16) ll_round((llclamp(te.mOffsetT,-1.0f,1.0f) * (F32)0x7FFF)) ;
-			image_rot[face_index] = (S16) ll_round(((fmod(te.mRotation, F_TWO_PI)/F_TWO_PI) * TEXTURE_ROTATION_PACK_FACTOR));
-			bump[face_index] = te.getBumpShinyFullbright();
-			media_flags[face_index] = te.getMediaTexGen();
-            glow[face_index] = (U8) ll_round((llclamp(te.getGlow(), 0.0f, 1.0f) * (F32)0xFF));
-
-			// Directly sending material_ids is not safe!
-			memcpy( &material_data[ face_index*UUID_BYTES ], te.getMaterialID().get(), UUID_BYTES );	/* Flawfinder: ignore */
-		}
-
-		cur_ptr += packTEField(cur_ptr, (U8 *)image_ids, sizeof(LLUUID),last_face_index, MVT_LLUUID);
-		*cur_ptr++ = 0;
-		cur_ptr += packTEField(cur_ptr, (U8 *)colors, 4 ,last_face_index, MVT_U8);
-		*cur_ptr++ = 0;
-		cur_ptr += packTEField(cur_ptr, (U8 *)scale_s, 4 ,last_face_index, MVT_F32);
-		*cur_ptr++ = 0;
-		cur_ptr += packTEField(cur_ptr, (U8 *)scale_t, 4 ,last_face_index, MVT_F32);
-		*cur_ptr++ = 0;
-		cur_ptr += packTEField(cur_ptr, (U8 *)offset_s, 2 ,last_face_index, MVT_S16Array);
-		*cur_ptr++ = 0;
-		cur_ptr += packTEField(cur_ptr, (U8 *)offset_t, 2 ,last_face_index, MVT_S16Array);
-		*cur_ptr++ = 0;
-		cur_ptr += packTEField(cur_ptr, (U8 *)image_rot, 2 ,last_face_index, MVT_S16Array);
-		*cur_ptr++ = 0;
-		cur_ptr += packTEField(cur_ptr, (U8 *)bump, 1 ,last_face_index, MVT_U8);
-		*cur_ptr++ = 0;
-		cur_ptr += packTEField(cur_ptr, (U8 *)media_flags, 1 ,last_face_index, MVT_U8);
-		*cur_ptr++ = 0;
-		cur_ptr += packTEField(cur_ptr, (U8 *)glow, 1 ,last_face_index, MVT_U8);
-		*cur_ptr++ = 0;
-		cur_ptr += packTEField(cur_ptr, (U8 *)material_data, 16, last_face_index, MVT_LLUUID);
-	}
-
-	dp.packBinaryData(packed_buffer, (S32)(cur_ptr - packed_buffer), "TextureEntry");
-	return FALSE;
-=======
     U8     material_data[MAX_TES*16];
 
     const U32 MAX_TE_BUFFER = 4096;
@@ -1754,11 +1329,12 @@
         LLColor4U coloru;
         for (face_index = 0; face_index <= last_face_index; face_index++)
         {
+            const LLTextureEntry &te = getTEref( face_index );
             // Directly sending image_ids is not safe!
-            memcpy(&image_ids[face_index*16],getTE(face_index)->getID().mData,16);  /* Flawfinder: ignore */
+            memcpy( &image_ids[ face_index*UUID_BYTES ], te.getID().mData, UUID_BYTES );    /* Flawfinder: ignore */
 
             // Cast LLColor4 to LLColor4U
-            coloru.setVec( getTE(face_index)->getColor() );
+            coloru.setVec( te.getColor() );
 
             // Note:  This is an optimization to send common colors (1.f, 1.f, 1.f, 1.f)
             // as all zeros.  However, the subtraction and addition must be done in unsigned
@@ -1768,18 +1344,17 @@
             colors[4*face_index + 2] = 255 - coloru.mV[2];
             colors[4*face_index + 3] = 255 - coloru.mV[3];
 
-            const LLTextureEntry* te = getTE(face_index);
-            scale_s[face_index] = (F32) te->mScaleS;
-            scale_t[face_index] = (F32) te->mScaleT;
-            offset_s[face_index] = (S16) ll_round((llclamp(te->mOffsetS,-1.0f,1.0f) * (F32)0x7FFF)) ;
-            offset_t[face_index] = (S16) ll_round((llclamp(te->mOffsetT,-1.0f,1.0f) * (F32)0x7FFF)) ;
-            image_rot[face_index] = (S16) ll_round(((fmod(te->mRotation, F_TWO_PI)/F_TWO_PI) * TEXTURE_ROTATION_PACK_FACTOR));
-            bump[face_index] = te->getBumpShinyFullbright();
-            media_flags[face_index] = te->getMediaTexGen();
-            glow[face_index] = (U8) ll_round((llclamp(te->getGlow(), 0.0f, 1.0f) * (F32)0xFF));
+            scale_s[face_index] = (F32) te.mScaleS;
+            scale_t[face_index] = (F32) te.mScaleT;
+            offset_s[face_index] = (S16) ll_round((llclamp(te.mOffsetS,-1.0f,1.0f) * (F32)0x7FFF)) ;
+            offset_t[face_index] = (S16) ll_round((llclamp(te.mOffsetT,-1.0f,1.0f) * (F32)0x7FFF)) ;
+            image_rot[face_index] = (S16) ll_round(((fmod(te.mRotation, F_TWO_PI)/F_TWO_PI) * TEXTURE_ROTATION_PACK_FACTOR));
+            bump[face_index] = te.getBumpShinyFullbright();
+            media_flags[face_index] = te.getMediaTexGen();
+            glow[face_index] = (U8) ll_round((llclamp(te.getGlow(), 0.0f, 1.0f) * (F32)0xFF));
 
             // Directly sending material_ids is not safe!
-            memcpy(&material_data[face_index*16],getTE(face_index)->getMaterialID().get(),16);  /* Flawfinder: ignore */
+            memcpy( &material_data[ face_index*UUID_BYTES ], te.getMaterialID().get(), UUID_BYTES );    /* Flawfinder: ignore */
         }
 
         cur_ptr += packTEField(cur_ptr, (U8 *)image_ids, sizeof(LLUUID),last_face_index, MVT_LLUUID);
@@ -1807,7 +1382,6 @@
 
     dp.packBinaryData(packed_buffer, (S32)(cur_ptr - packed_buffer), "TextureEntry");
     return FALSE;
->>>>>>> 38c2a5bd
 }
 
 S32 LLPrimitive::parseTEMessage(LLMessageSystem* mesgsys, char const* block_name, const S32 block_num, LLTEContents& tec)
