/**
 * @file llmodel.cpp
 * @brief Model handling implementation
 *
 * $LicenseInfo:firstyear=2001&license=viewerlgpl$
 * Second Life Viewer Source Code
 * Copyright (C) 2010, Linden Research, Inc.
 *
 * This library is free software; you can redistribute it and/or
 * modify it under the terms of the GNU Lesser General Public
 * License as published by the Free Software Foundation;
 * version 2.1 of the License only.
 *
 * This library is distributed in the hope that it will be useful,
 * but WITHOUT ANY WARRANTY; without even the implied warranty of
 * MERCHANTABILITY or FITNESS FOR A PARTICULAR PURPOSE.  See the GNU
 * Lesser General Public License for more details.
 *
 * You should have received a copy of the GNU Lesser General Public
 * License along with this library; if not, write to the Free Software
 * Foundation, Inc., 51 Franklin Street, Fifth Floor, Boston, MA  02110-1301  USA
 *
 * Linden Research, Inc., 945 Battery Street, San Francisco, CA  94111  USA
 * $/LicenseInfo$
 */

#include "linden_common.h"

#include "llmodel.h"
#include "llmemory.h"
#include "llconvexdecomposition.h"
#include "llsdserialize.h"
#include "llvector4a.h"
#include "hbxxh.h"
#include "llcontrol.h"

#ifdef LL_USESYSTEMLIBS
# include <zlib.h>
#else
# include "zlib-ng/zlib.h"
#endif

extern LLControlGroup gSavedSettings;

std::string model_names[] =
{
    "lowest_lod",
    "low_lod",
    "medium_lod",
    "high_lod",
    "physics_mesh"
};

const int MODEL_NAMES_LENGTH = sizeof(model_names) / sizeof(std::string);

LLModel::LLModel(LLVolumeParams& params, F32 detail)
    : LLVolume(params, detail),
      mNormalizedScale(1,1,1),
      mNormalizedTranslation(0, 0, 0),
      mPelvisOffset( 0.0f ),
      mStatus(NO_ERRORS),
      mSubmodelID(0)
{
    mDecompID = -1;
    mLocalID = -1;
}

LLModel::~LLModel()
{
    if (mDecompID >= 0)
    {
        LLConvexDecomposition::getInstance()->deleteDecomposition(mDecompID);
    }
    mPhysics.mMesh.clear();
}

//static
std::string LLModel::getStatusString(U32 status)
{
    const static std::string status_strings[(S32)INVALID_STATUS] = {"status_no_error", "status_vertex_number_overflow","bad_element"};

    if(status < INVALID_STATUS)
    {
        if(status_strings[status] == std::string())
        {
            //LL_ERRS() << "No valid status string for this status: " << (U32)status << LL_ENDL();
        }
        return status_strings[status] ;
    }

    //LL_ERRS() << "Invalid model status: " << (U32)status << LL_ENDL();

    return std::string() ;
}


void LLModel::offsetMesh( const LLVector3& pivotPoint )
{
    LLVector4a pivot( pivotPoint[VX], pivotPoint[VY], pivotPoint[VZ] );

    for (std::vector<LLVolumeFace>::iterator faceIt = mVolumeFaces.begin(); faceIt != mVolumeFaces.end(); )
    {
        std::vector<LLVolumeFace>:: iterator currentFaceIt = faceIt++;
        LLVolumeFace& face = *currentFaceIt;
        LLVector4a *pos = (LLVector4a*) face.mPositions;

        for (U32 i=0; i<face.mNumVertices; ++i )
        {
            pos[i].add( pivot );
        }
    }
}

void LLModel::remapVolumeFaces()
{
    for (U32 i = 0; i < getNumVolumeFaces(); ++i)
    {
        mVolumeFaces[i].remap();
    }
}

void LLModel::optimizeVolumeFaces()
{
    for (U32 i = 0; i < getNumVolumeFaces(); ++i)
    {
        mVolumeFaces[i].optimize();
    }
}

struct MaterialBinding
{
    int             index;
    std::string     matName;
};

struct MaterialSort
{
    bool operator()(const MaterialBinding& lhs, const MaterialBinding& rhs)
    {
        return LLStringUtil::compareInsensitive(lhs.matName, rhs.matName) < 0;
    }
};

void LLModel::sortVolumeFacesByMaterialName()
{
    std::vector<MaterialBinding> bindings;
    bindings.resize(mVolumeFaces.size());

    for (int i = 0; i < bindings.size(); i++)
    {
        bindings[i].index = i;
        if(i < mMaterialList.size())
        {
            bindings[i].matName = mMaterialList[i];
        }
    }
    std::sort(bindings.begin(), bindings.end(), MaterialSort());
    std::vector< LLVolumeFace > new_faces;

    // remap the faces to be in the same order the mats now are...
    //
    new_faces.resize(bindings.size());
    for (int i = 0; i < bindings.size(); i++)
    {
        new_faces[i] = mVolumeFaces[bindings[i].index];
        if(i < mMaterialList.size())
        {
            mMaterialList[i] = bindings[i].matName;
        }
    }

    mVolumeFaces = new_faces;
}

void LLModel::trimVolumeFacesToSize(U32 new_count, LLVolume::face_list_t* remainder)
{
    llassert(new_count <= LL_SCULPT_MESH_MAX_FACES);

    if (new_count && (getNumVolumeFaces() > new_count))
    {
        // Copy out remaining volume faces for alternative handling, if provided
        //
        if (remainder)
        {
            (*remainder).assign(mVolumeFaces.begin() + new_count, mVolumeFaces.end());
        }

        // Trim down to the final set of volume faces (now stuffed to the gills!)
        //
        mVolumeFaces.resize(new_count);
    }
}

// Shrink the model to fit
// on a 1x1x1 cube centered at the origin.
// The positions and extents
// multiplied by  mNormalizedScale
// and offset by mNormalizedTranslation
// to be the "original" extents and position.
// Also, the positions will fit
// within the unit cube.
void LLModel::normalizeVolumeFaces()
{
    if (!mVolumeFaces.empty())
    {
        LLVector4a min, max;

        // For all of the volume faces
        // in the model, loop over
        // them and see what the extents
        // of the volume along each axis.
        min = mVolumeFaces[0].mExtents[0];
        max = mVolumeFaces[0].mExtents[1];

        for (U32 i = 1; i < mVolumeFaces.size(); ++i)
        {
            LLVolumeFace& face = mVolumeFaces[i];

            update_min_max(min, max, face.mExtents[0]);
            update_min_max(min, max, face.mExtents[1]);

            if (face.mTexCoords)
            {
                LLVector2& min_tc = face.mTexCoordExtents[0];
                LLVector2& max_tc = face.mTexCoordExtents[1];

                min_tc = face.mTexCoords[0];
                max_tc = face.mTexCoords[0];

                for (U32 j = 1; j < face.mNumVertices; ++j)
                {
                    update_min_max(min_tc, max_tc, face.mTexCoords[j]);
                }
            }
            else
            {
                face.mTexCoordExtents[0].set(0,0);
                face.mTexCoordExtents[1].set(1,1);
            }
        }

        // Now that we have the extents of the model
        // we can compute the offset needed to center
        // the model at the origin.

        // Compute center of the model
        // and make it negative to get translation
        // needed to center at origin.
        LLVector4a trans;
        trans.setAdd(min, max);
        trans.mul(-0.5f);

        // Compute the total size along all
        // axes of the model.
        LLVector4a size;
        size.setSub(max, min);

        // Prevent division by zero.
        F32 x = size[0];
        F32 y = size[1];
        F32 z = size[2];
        F32 w = size[3];
        if (fabs(x)<F_APPROXIMATELY_ZERO)
        {
            x = 1.0;
        }
        if (fabs(y)<F_APPROXIMATELY_ZERO)
        {
            y = 1.0;
        }
        if (fabs(z)<F_APPROXIMATELY_ZERO)
        {
            z = 1.0;
        }
        size.set(x,y,z,w);

        // Compute scale as reciprocal of size
        LLVector4a scale;
        scale.splat(1.f);
        scale.div(size);

        LLVector4a inv_scale(1.f);
        inv_scale.div(scale);
        for (U32 i = 0; i < mVolumeFaces.size(); ++i)
        {
            LLVolumeFace& face = mVolumeFaces[i];

            // We shrink the extents so
            // that they fall within
            // the unit cube.
            // VFExtents change
            face.mExtents[0].add(trans);
            face.mExtents[0].mul(scale);

            face.mExtents[1].add(trans);
            face.mExtents[1].mul(scale);

            // For all the positions, we scale
            // the positions to fit within the unit cube.
            LLVector4a* pos = (LLVector4a*) face.mPositions;
            LLVector4a* norm = (LLVector4a*) face.mNormals;
            LLVector4a* t = (LLVector4a*)face.mTangents;

            for (U32 j = 0; j < face.mNumVertices; ++j)
            {
                pos[j].add(trans);
                pos[j].mul(scale);
                if (norm && !norm[j].equals3(LLVector4a::getZero()))
                {
// <FS:Beq> BUG-228952 - bad vertex normal scaling on mesh asset import
                    // norm[j].mul(inv_scale);
                    if (!gSavedSettings.getBOOL("FSMeshImportScaleFixup"))
                    {
                        norm[j].mul(inv_scale);
                    }
                    else
                    {
                        norm[j].mul(scale);
                    }
// </FS:Beq>
                    norm[j].normalize3();
                }

                if (t)
                {
                    F32 w = t[j].getF32ptr()[3];
                    t[j].mul(inv_scale);
                    t[j].normalize3();
                    t[j].getF32ptr()[3] = w;
                }
            }
        }

        // mNormalizedScale is the scale at which
        // we would need to multiply the model
        // by to get the original size of the
        // model instead of the normalized size.
        LLVector4a normalized_scale;
        normalized_scale.splat(1.f);
        normalized_scale.div(scale);
        mNormalizedScale.set(normalized_scale.getF32ptr());
        mNormalizedTranslation.set(trans.getF32ptr());
        mNormalizedTranslation *= -1.f;

        // remember normalized scale so original dimensions can be recovered for mesh processing (i.e. tangent generation)
        for (auto& face : mVolumeFaces)
        {
            face.mNormalizedScale = mNormalizedScale;
        }
    }
}

void LLModel::getNormalizedScaleTranslation(LLVector3& scale_out, LLVector3& translation_out)
{
    scale_out = mNormalizedScale;
    translation_out = mNormalizedTranslation;
}

LLVector3 LLModel::getTransformedCenter(const LLMatrix4& mat)
{
    LLVector3 ret;

    if (!mVolumeFaces.empty())
    {
        LLMatrix4a m;
        m.loadu(mat);

        LLVector4a minv,maxv;

        LLVector4a t;
        m.affineTransform(mVolumeFaces[0].mPositions[0], t);
        minv = maxv = t;

        for (S32 i = 0; i < mVolumeFaces.size(); ++i)
        {
            LLVolumeFace& face = mVolumeFaces[i];

            for (U32 j = 0; j < face.mNumVertices; ++j)
            {
                m.affineTransform(face.mPositions[j],t);
                update_min_max(minv, maxv, t);
            }
        }

        minv.add(maxv);
        minv.mul(0.5f);

        ret.set(minv.getF32ptr());
    }

    return ret;
}



void LLModel::setNumVolumeFaces(S32 count)
{
    mVolumeFaces.resize(count);
}

void LLModel::setVolumeFaceData(
    S32 f,
    LLStrider<LLVector3> pos,
    LLStrider<LLVector3> norm,
    LLStrider<LLVector2> tc,
    LLStrider<U16> ind,
    U32 num_verts,
    U32 num_indices)
{
    llassert(num_indices % 3 == 0);

    LLVolumeFace& face = mVolumeFaces[f];

    face.resizeVertices(num_verts);
    face.resizeIndices(num_indices);

    LLVector4a::memcpyNonAliased16((F32*) face.mPositions, (F32*) pos.get(), num_verts*4*sizeof(F32));
    if (norm.get())
    {
        LLVector4a::memcpyNonAliased16((F32*) face.mNormals, (F32*) norm.get(), num_verts*4*sizeof(F32));
    }
    else
    {
        //ll_aligned_free_16(face.mNormals);
        face.mNormals = NULL;
    }

    if (tc.get())
    {
        U32 tex_size = (num_verts*2*sizeof(F32)+0xF)&~0xF;
        LLVector4a::memcpyNonAliased16((F32*) face.mTexCoords, (F32*) tc.get(), tex_size);
    }
    else
    {
        //ll_aligned_free_16(face.mTexCoords);
        face.mTexCoords = NULL;
    }

    U32 size = (num_indices*2+0xF)&~0xF;
    LLVector4a::memcpyNonAliased16((F32*) face.mIndices, (F32*) ind.get(), size);
}

void LLModel::addFace(const LLVolumeFace& face)
{
    if (face.mNumVertices == 0)
    {
        LL_ERRS() << "Cannot add empty face." << LL_ENDL;
    }

    mVolumeFaces.push_back(face);

    if (mVolumeFaces.size() > MAX_MODEL_FACES)
    {
        LL_ERRS() << "Model prims cannot have more than " << MAX_MODEL_FACES << " faces!" << LL_ENDL;
    }
}


void LLModel::generateNormals(F32 angle_cutoff)
{
    //generate normals for all faces by:
    // 1 - Create faceted copy of face with no texture coordinates
    // 2 - Weld vertices in faceted copy that are shared between triangles with less than "angle_cutoff" difference between normals
    // 3 - Generate smoothed set of normals based on welding results
    // 4 - Create faceted copy of face with texture coordinates
    // 5 - Copy smoothed normals to faceted copy, using closest normal to triangle normal where more than one normal exists for a given position
    // 6 - Remove redundant vertices from new faceted (now smooth) copy

    angle_cutoff = cosf(angle_cutoff);
    for (U32 j = 0; j < mVolumeFaces.size(); ++j)
    {
        LLVolumeFace& vol_face = mVolumeFaces[j];

        if (vol_face.mNumIndices > 65535)
        {
            LL_WARNS("MESHSKININFO") << "Too many vertices for normal generation to work." << LL_ENDL;
            continue;
        }

        //create faceted copy of current face with no texture coordinates (step 1)
        LLVolumeFace faceted;

        LLVector4a* src_pos = (LLVector4a*) vol_face.mPositions;
        //LLVector4a* src_norm = (LLVector4a*) vol_face.mNormals;


        faceted.resizeVertices(vol_face.mNumIndices);
        faceted.resizeIndices(vol_face.mNumIndices);
        //bake out triangles into temporary face, clearing texture coordinates
        for (U32 i = 0; i < vol_face.mNumIndices; ++i)
        {
            U32 idx = vol_face.mIndices[i];

            faceted.mPositions[i] = src_pos[idx];
            faceted.mTexCoords[i] = LLVector2(0,0);
            faceted.mIndices[i] = i;
        }

        //generate normals for temporary face
        for (U32 i = 0; i < faceted.mNumIndices; i += 3)
        { //for each triangle
            U16 i0 = faceted.mIndices[i+0];
            U16 i1 = faceted.mIndices[i+1];
            U16 i2 = faceted.mIndices[i+2];

            LLVector4a& p0 = faceted.mPositions[i0];
            LLVector4a& p1 = faceted.mPositions[i1];
            LLVector4a& p2 = faceted.mPositions[i2];

            LLVector4a& n0 = faceted.mNormals[i0];
            LLVector4a& n1 = faceted.mNormals[i1];
            LLVector4a& n2 = faceted.mNormals[i2];

            LLVector4a lhs, rhs;
            lhs.setSub(p1, p0);
            rhs.setSub(p2, p0);

            n0.setCross3(lhs, rhs);
            n0.normalize3();
            n1 = n0;
            n2 = n0;
        }

        //weld vertices in temporary face, respecting angle_cutoff (step 2)
        faceted.optimize(angle_cutoff);

        //generate normals for welded face based on new topology (step 3)

        for (U32 i = 0; i < faceted.mNumVertices; i++)
        {
            faceted.mNormals[i].clear();
        }

        for (U32 i = 0; i < faceted.mNumIndices; i += 3)
        { //for each triangle
            U16 i0 = faceted.mIndices[i+0];
            U16 i1 = faceted.mIndices[i+1];
            U16 i2 = faceted.mIndices[i+2];

            LLVector4a& p0 = faceted.mPositions[i0];
            LLVector4a& p1 = faceted.mPositions[i1];
            LLVector4a& p2 = faceted.mPositions[i2];

            LLVector4a& n0 = faceted.mNormals[i0];
            LLVector4a& n1 = faceted.mNormals[i1];
            LLVector4a& n2 = faceted.mNormals[i2];

            LLVector4a lhs, rhs;
            lhs.setSub(p1, p0);
            rhs.setSub(p2, p0);

            LLVector4a n;
            n.setCross3(lhs, rhs);

            n0.add(n);
            n1.add(n);
            n2.add(n);
        }

        //normalize normals and build point map
        LLVolumeFace::VertexMapData::PointMap point_map;

        for (U32 i = 0; i < faceted.mNumVertices; ++i)
        {
            faceted.mNormals[i].normalize3();

            LLVolumeFace::VertexMapData v;
            v.setPosition(faceted.mPositions[i]);
            v.setNormal(faceted.mNormals[i]);

            point_map[LLVector3(v.getPosition().getF32ptr())].push_back(v);
        }

        //create faceted copy of current face with texture coordinates (step 4)
        LLVolumeFace new_face;

        //bake out triangles into new face
        new_face.resizeIndices(vol_face.mNumIndices);
        new_face.resizeVertices(vol_face.mNumIndices);

        for (U32 i = 0; i < vol_face.mNumIndices; ++i)
        {
            U32 idx = vol_face.mIndices[i];
            LLVolumeFace::VertexData v;
            new_face.mPositions[i] = vol_face.mPositions[idx];
            new_face.mNormals[i].clear();
            new_face.mIndices[i] = i;
        }

        if (vol_face.mTexCoords)
        {
            for (U32 i = 0; i < vol_face.mNumIndices; i++)
            {
                U32 idx = vol_face.mIndices[i];
                new_face.mTexCoords[i] = vol_face.mTexCoords[idx];
            }
        }
        else
        {
            //ll_aligned_free_16(new_face.mTexCoords);
            new_face.mTexCoords = NULL;
        }

        //generate normals for new face
        for (U32 i = 0; i < new_face.mNumIndices; i += 3)
        { //for each triangle
            U16 i0 = new_face.mIndices[i+0];
            U16 i1 = new_face.mIndices[i+1];
            U16 i2 = new_face.mIndices[i+2];

            LLVector4a& p0 = new_face.mPositions[i0];
            LLVector4a& p1 = new_face.mPositions[i1];
            LLVector4a& p2 = new_face.mPositions[i2];

            LLVector4a& n0 = new_face.mNormals[i0];
            LLVector4a& n1 = new_face.mNormals[i1];
            LLVector4a& n2 = new_face.mNormals[i2];

            LLVector4a lhs, rhs;
            lhs.setSub(p1, p0);
            rhs.setSub(p2, p0);

            n0.setCross3(lhs, rhs);
            n0.normalize3();
            n1 = n0;
            n2 = n0;
        }

        //swap out normals in new_face with best match from point map (step 5)
        for (U32 i = 0; i < new_face.mNumVertices; ++i)
        {
            //LLVolumeFace::VertexData v = new_face.mVertices[i];

            LLVector4a ref_norm = new_face.mNormals[i];

            LLVolumeFace::VertexMapData::PointMap::iterator iter = point_map.find(LLVector3(new_face.mPositions[i].getF32ptr()));

            if (iter != point_map.end())
            {
                F32 best = -2.f;
                for (U32 k = 0; k < iter->second.size(); ++k)
                {
                    LLVector4a& n = iter->second[k].getNormal();

                    F32 cur = n.dot3(ref_norm).getF32();

                    if (cur > best)
                    {
                        best = cur;
                        new_face.mNormals[i] = n;
                    }
                }
            }
        }

        //remove redundant vertices from new face (step 6)
        new_face.optimize();

        mVolumeFaces[j] = new_face;
    }
}

extern std::string stripSuffix(std::string); // <FS:Beq/> mesh loader suffix configuration
std::string LLModel::getName() const
{
    // <FS:Beq> remove the LOD suffix when used as the model name.
    // return mRequestedLabel.empty() ? mLabel : mRequestedLabel;
    return mRequestedLabel.empty() ? stripSuffix(mLabel) : mRequestedLabel;
    // </FS:Beq>
}

//static
LLSD LLModel::writeModel(
<<<<<<< HEAD
	std::ostream& ostr,
	LLModel* physics,
	LLModel* high,
	LLModel* medium,
	LLModel* low,
	LLModel* impostor,
	const LLModel::Decomposition& decomp,
	bool upload_skin,
	bool upload_joints,
    bool lock_scale_if_joint_position,
	bool nowrite,
	bool as_slm,
	int submodel_id)
=======
    std::ostream& ostr,
    LLModel* physics,
    LLModel* high,
    LLModel* medium,
    LLModel* low,
    LLModel* impostor,
    const LLModel::Decomposition& decomp,
    BOOL upload_skin,
    BOOL upload_joints,
    BOOL lock_scale_if_joint_position,
    BOOL nowrite,
    BOOL as_slm,
    int submodel_id)
>>>>>>> c06fb4e0
{
    LLSD mdl;

    LLModel* model[] =
    {
        impostor,
        low,
        medium,
        high,
        physics
    };

    bool skinning = upload_skin && high && !high->mSkinWeights.empty();

    if (skinning)
    { //write skinning block
        mdl["skin"] = high->mSkinInfo.asLLSD(upload_joints, lock_scale_if_joint_position);
    }

    if (!decomp.mBaseHull.empty() ||
        !decomp.mHull.empty())
    {
        mdl["physics_convex"] = decomp.asLLSD();
        if (!decomp.mHull.empty() && !as_slm)
        { //convex decomposition exists, physics mesh will not be used (unless this is an slm file)
            model[LLModel::LOD_PHYSICS] = NULL;
        }
    }
    else if (submodel_id)
    {
        const LLModel::Decomposition fake_decomp;
        mdl["secondary"] = true;
        mdl["submodel_id"] = submodel_id;
        mdl["physics_convex"] = fake_decomp.asLLSD();
        model[LLModel::LOD_PHYSICS] = NULL;
    }

    if (as_slm)
    { //save material list names
        for (U32 i = 0; i < high->mMaterialList.size(); ++i)
        {
            mdl["material_list"][i] = high->mMaterialList[i];
        }
    }

    for (U32 idx = 0; idx < MODEL_NAMES_LENGTH; ++idx)
    {
        if (model[idx] && (model[idx]->getNumVolumeFaces() > 0) && model[idx]->getVolumeFace(0).mPositions != NULL)
        {
            LLVector3 min_pos = LLVector3(model[idx]->getVolumeFace(0).mPositions[0].getF32ptr());
            LLVector3 max_pos = min_pos;

            //find position domain
            for (S32 i = 0; i < model[idx]->getNumVolumeFaces(); ++i)
            { //for each face
                const LLVolumeFace& face = model[idx]->getVolumeFace(i);
                for (U32 j = 0; j < face.mNumVertices; ++j)
                {
                    update_min_max(min_pos, max_pos, face.mPositions[j].getF32ptr());
                }
            }

            LLVector3 pos_range = max_pos - min_pos;

            for (S32 i = 0; i < model[idx]->getNumVolumeFaces(); ++i)
            { //for each face
                const LLVolumeFace& face = model[idx]->getVolumeFace(i);
                if (face.mNumVertices < 3)
                { //don't export an empty face
                    mdl[model_names[idx]][i]["NoGeometry"] = true;
                    continue;
                }
                LLSD::Binary verts(face.mNumVertices*3*2);
                LLSD::Binary tc(face.mNumVertices*2*2);
                LLSD::Binary normals(face.mNumVertices*3*2);
                LLSD::Binary tangents(face.mNumVertices * 4 * 2);
                LLSD::Binary indices(face.mNumIndices*2);

                U32 vert_idx = 0;
                U32 norm_idx = 0;
                //U32 tan_idx = 0;
                U32 tc_idx = 0;

                LLVector2* ftc = (LLVector2*) face.mTexCoords;
                LLVector2 min_tc;
                LLVector2 max_tc;

                if (ftc)
                {
                    min_tc = ftc[0];
                    max_tc = min_tc;

                    //get texture coordinate domain
                    for (U32 j = 0; j < face.mNumVertices; ++j)
                    {
                        update_min_max(min_tc, max_tc, ftc[j]);
                    }
                }

                LLVector2 tc_range = max_tc - min_tc;

                for (U32 j = 0; j < face.mNumVertices; ++j)
                { //for each vert

                    F32* pos = face.mPositions[j].getF32ptr();

                    //position
                    for (U32 k = 0; k < 3; ++k)
                    { //for each component
                        //convert to 16-bit normalized across domain
                        U16 val = (U16) (((pos[k]-min_pos.mV[k])/pos_range.mV[k])*65535);

                        U8* buff = (U8*) &val;
                        //write to binary buffer
                        verts[vert_idx++] = buff[0];
                        verts[vert_idx++] = buff[1];
                    }

                    if (face.mNormals)
                    { //normals
                        F32* norm = face.mNormals[j].getF32ptr();

                        for (U32 k = 0; k < 3; ++k)
                        { //for each component
                            //convert to 16-bit normalized
                            U16 val = (U16) ((norm[k]+1.f)*0.5f*65535);
                            U8* buff = (U8*) &val;

                            //write to binary buffer
                            normals[norm_idx++] = buff[0];
                            normals[norm_idx++] = buff[1];
                        }
                    }

#if 0 // keep this code for now in case we want to support transporting tangents with mesh assets
                    if (face.mTangents)
                    { //normals
                        F32* tangent = face.mTangents[j].getF32ptr();

                        for (U32 k = 0; k < 4; ++k)
                        { //for each component
                            //convert to 16-bit normalized
                            U16 val = (U16)((tangent[k] + 1.f) * 0.5f * 65535);
                            U8* buff = (U8*)&val;

                            //write to binary buffer
                            tangents[tan_idx++] = buff[0];
                            tangents[tan_idx++] = buff[1];
                        }
                    }
#endif

                    //texcoord
                    if (face.mTexCoords)
                    {
                        F32* src_tc = (F32*) face.mTexCoords[j].mV;

                        for (U32 k = 0; k < 2; ++k)
                        { //for each component
                            //convert to 16-bit normalized
                            U16 val = (U16) ((src_tc[k]-min_tc.mV[k])/tc_range.mV[k]*65535);

                            U8* buff = (U8*) &val;
                            //write to binary buffer
                            tc[tc_idx++] = buff[0];
                            tc[tc_idx++] = buff[1];
                        }
                    }
                }

                U32 idx_idx = 0;
                for (U32 j = 0; j < face.mNumIndices; ++j)
                {
                    U8* buff = (U8*) &(face.mIndices[j]);
                    indices[idx_idx++] = buff[0];
                    indices[idx_idx++] = buff[1];
                }

                //write out face data
                mdl[model_names[idx]][i]["PositionDomain"]["Min"] = min_pos.getValue();
                mdl[model_names[idx]][i]["PositionDomain"]["Max"] = max_pos.getValue();
                mdl[model_names[idx]][i]["NormalizedScale"] = face.mNormalizedScale.getValue();

                mdl[model_names[idx]][i]["Position"] = verts;

                if (face.mNormals)
                {
                    mdl[model_names[idx]][i]["Normal"] = normals;
                }

#if 0 // keep this code for now in case we decide to transport tangents with mesh assets
                if (face.mTangents)
                {
                    mdl[model_names[idx]][i]["Tangent"] = tangents;
                }
#endif

                if (face.mTexCoords)
                {
                    mdl[model_names[idx]][i]["TexCoord0Domain"]["Min"] = min_tc.getValue();
                    mdl[model_names[idx]][i]["TexCoord0Domain"]["Max"] = max_tc.getValue();
                    mdl[model_names[idx]][i]["TexCoord0"] = tc;
                }

                mdl[model_names[idx]][i]["TriangleList"] = indices;

                if (skinning && idx != LLModel::LOD_PHYSICS)
                {
                    if (!model[idx]->mSkinWeights.empty())
                    {
                        //write out skin weights

                        //each influence list entry is up to 4 24-bit values
                        // first 8 bits is bone index
                        // last 16 bits is bone influence weight
                        // a bone index of 0xFF signifies no more influences for this vertex

                        std::stringstream ostr;
                        for (U32 j = 0; j < face.mNumVertices; ++j)
                        {
                            LLVector3 pos(face.mPositions[j].getF32ptr());

                            weight_list& weights = model[idx]->getJointInfluences(pos);

                            S32 count = 0;
                            for (weight_list::iterator iter = weights.begin(); iter != weights.end(); ++iter)
                            {
                                // Note joint index cannot exceed 255.
                                if (iter->mJointIdx < 255 && iter->mJointIdx >= 0)
                                {
                                    U8 idx = (U8)iter->mJointIdx;
                                    ostr.write((const char*)&idx, 1);

                                    U16 influence = (U16)(iter->mWeight * 65535);
                                    ostr.write((const char*)&influence, 2);

                                    ++count;
                                }
                            }
                            U8 end_list = 0xFF;
                            if (count < 4)
                            {
                                ostr.write((const char*)&end_list, 1);
                            }
                        }

                        //copy ostr to binary buffer
                        std::string data = ostr.str();
                        const U8* buff = (U8*)data.data();
                        U32 bytes = data.size();

                        LLSD::Binary w(bytes);
                        for (U32 j = 0; j < bytes; ++j)
                        {
                            w[j] = buff[j];
                        }

                        mdl[model_names[idx]][i]["Weights"] = w;
                    }
                    else
                    {
                        if (idx == LLModel::LOD_PHYSICS)
                        {
                            // Ex: using "bounding box"
                            LL_DEBUGS("MESHSKININFO") << "Using physics model without skin weights" << LL_ENDL;
                        }
                        else
                        {
                            LL_WARNS("MESHSKININFO") << "Attempting to use skinning without having skin weights" << LL_ENDL;
                        }
                    }
                }
            }
        }
    }

    return writeModelToStream(ostr, mdl, nowrite, as_slm);
}

LLSD LLModel::writeModelToStream(std::ostream& ostr, LLSD& mdl, bool nowrite, bool as_slm)
{
    std::string::size_type cur_offset = 0;

    LLSD header;

    if (as_slm && mdl.has("material_list"))
    { //save material binding names to header
        header["material_list"] = mdl["material_list"];
    }

    std::string skin;

    if (mdl.has("skin"))
    { //write out skin block
        skin = zip_llsd(mdl["skin"]);

        U32 size = skin.size();
        if (size > 0)
        {
            header["skin"]["offset"] = (LLSD::Integer) cur_offset;
            header["skin"]["size"] = (LLSD::Integer) size;
            cur_offset += size;
        }
    }

    std::string decomposition;

    if (mdl.has("physics_convex"))
    { //write out convex decomposition
        decomposition = zip_llsd(mdl["physics_convex"]);

        U32 size = decomposition.size();
        if (size > 0)
        {
            header["physics_convex"]["offset"] = (LLSD::Integer) cur_offset;
            header["physics_convex"]["size"] = (LLSD::Integer) size;
            cur_offset += size;
        }
    }

        if (mdl.has("submodel_id"))
        { //write out submodel id
        header["submodel_id"] = (LLSD::Integer)mdl["submodel_id"];
        }

    std::string out[MODEL_NAMES_LENGTH];

    for (S32 i = 0; i < MODEL_NAMES_LENGTH; i++)
    {
        if (mdl.has(model_names[i]))
        {
            out[i] = zip_llsd(mdl[model_names[i]]);

            U32 size = out[i].size();

            header[model_names[i]]["offset"] = (LLSD::Integer) cur_offset;
            header[model_names[i]]["size"] = (LLSD::Integer) size;
            cur_offset += size;
        }
    }

    if (!nowrite)
    {
        LLSDSerialize::toBinary(header, ostr);

        if (!skin.empty())
        { //write skin block
            ostr.write((const char*) skin.data(), header["skin"]["size"].asInteger());
        }

        if (!decomposition.empty())
        { //write decomposition block
            ostr.write((const char*) decomposition.data(), header["physics_convex"]["size"].asInteger());
        }

        for (S32 i = 0; i < MODEL_NAMES_LENGTH; i++)
        {
            if (!out[i].empty())
            {
                ostr.write((const char*) out[i].data(), header[model_names[i]]["size"].asInteger());
            }
        }
    }

    return header;
}

LLModel::weight_list& LLModel::getJointInfluences(const LLVector3& pos)
{
    //1. If a vertex has been weighted then we'll find it via pos and return its weight list
    weight_map::iterator iterPos = mSkinWeights.begin();
    weight_map::iterator iterEnd = mSkinWeights.end();

    if (mSkinWeights.empty())
    {
        // function calls iter->second on all return paths
        // everything that calls this function should precheck that there is data.
        LL_ERRS() << "called getJointInfluences with empty weights list" << LL_ENDL;
    }

    for ( ; iterPos!=iterEnd; ++iterPos )
    {
        if ( jointPositionalLookup( iterPos->first, pos ) )
        {
            return iterPos->second;
        }
    }

    //2. Otherwise we'll use the older implementation
    weight_map::iterator iter = mSkinWeights.find(pos);

    if (iter != mSkinWeights.end())
    {
        if ((iter->first - pos).magVec() > 0.1f)
        {
            LL_ERRS() << "Couldn't find weight list." << LL_ENDL;
        }

        return iter->second;
    }
    else
    {  //no exact match found, get closest point
        const F32 epsilon = 1e-5f;
        weight_map::iterator iter_up = mSkinWeights.lower_bound(pos);
        weight_map::iterator iter_down = iter_up;
        weight_map::iterator best = iter_up;
        if (iter_up != mSkinWeights.end())
        {
            iter_down = ++iter_up;
        }
        else
        {
            // Assumes that there is at least one element
            --best;
        }

        // <FS:ND> FIRE-9251; There is no way iter can be valid here, otherwise we had hit the if branch and not the else branch.
        // F32 min_dist = (iter->first - pos).magVec();
        F32 min_dist = (best->first - pos).magVec();
        // </FS:ND>

        bool done = false;
        while (!done)
        { //search up and down mSkinWeights from lower bound of pos until a
          //match is found within epsilon.  If no match is found within epsilon,
          //return closest match
            done = true;
            if (iter_up != mSkinWeights.end() && ++iter_up != mSkinWeights.end())
            {
                done = false;
                F32 dist = (iter_up->first - pos).magVec();

                if (dist < epsilon)
                {
                    return iter_up->second;
                }

                if (dist < min_dist)
                {
                    best = iter_up;
                    min_dist = dist;
                }
            }

            if (iter_down != mSkinWeights.begin() && --iter_down != mSkinWeights.begin())
            {
                done = false;

                F32 dist = (iter_down->first - pos).magVec();

                if (dist < epsilon)
                {
                    return iter_down->second;
                }

                if (dist < min_dist)
                {
                    best = iter_down;
                    min_dist = dist;
                }

            }
        }

        return best->second;
    }
}

void LLModel::setConvexHullDecomposition(
    const LLModel::convex_hull_decomposition& decomp)
{
    mPhysics.mHull = decomp;
    mPhysics.mMesh.clear();
    updateHullCenters();
}

void LLModel::updateHullCenters()
{
    mHullCenter.resize(mPhysics.mHull.size());
    mHullPoints = 0;
    mCenterOfHullCenters.clear();

    for (U32 i = 0; i < mPhysics.mHull.size(); ++i)
    {
        LLVector3 cur_center;

        for (U32 j = 0; j < mPhysics.mHull[i].size(); ++j)
        {
            cur_center += mPhysics.mHull[i][j];
        }
        mCenterOfHullCenters += cur_center;
        cur_center *= 1.f/mPhysics.mHull[i].size();
        mHullCenter[i] = cur_center;
        mHullPoints += mPhysics.mHull[i].size();
    }

    if (mHullPoints > 0)
    {
        mCenterOfHullCenters *= 1.f / mHullPoints;
        llassert(mPhysics.hasHullList());
    }
}

bool LLModel::loadModel(std::istream& is)
{
    mSculptLevel = -1;  // default is an error occured

    LLSD header;
    {
        if (!LLSDSerialize::fromBinary(header, is, 1024*1024*1024))
        {
            LL_WARNS("MESHSKININFO") << "Mesh header parse error.  Not a valid mesh asset!" << LL_ENDL;
            return false;
        }
    }

    if (header.has("material_list"))
    { //load material list names
        mMaterialList.clear();
        for (U32 i = 0; i < header["material_list"].size(); ++i)
        {
            mMaterialList.push_back(header["material_list"][i].asString());
        }
    }

    mSubmodelID = header.has("submodel_id") ? header["submodel_id"].asInteger() : false;

    static const std::string lod_name[] =
    {
        "lowest_lod",
        "low_lod",
        "medium_lod",
        "high_lod",
        "physics_mesh",
    };

    const S32 MODEL_LODS = 5;

    S32 lod = llclamp((S32) mDetail, 0, MODEL_LODS-1);

    if (header[lod_name[lod]]["offset"].asInteger() == -1 ||
        header[lod_name[lod]]["size"].asInteger() == 0 )
    { //cannot load requested LOD
        LL_WARNS("MESHSKININFO") << "LoD data is invalid!" << LL_ENDL;
        return false;
    }

    bool has_skin = header["skin"]["offset"].asInteger() >=0 &&
                    header["skin"]["size"].asInteger() > 0;

    if ((lod == LLModel::LOD_HIGH) && !mSubmodelID)
    { //try to load skin info and decomp info
        std::ios::pos_type cur_pos = is.tellg();
        loadSkinInfo(header, is);
        is.seekg(cur_pos);
    }

    if ((lod == LLModel::LOD_HIGH || lod == LLModel::LOD_PHYSICS) && !mSubmodelID)
    {
        std::ios::pos_type cur_pos = is.tellg();
        loadDecomposition(header, is);
        is.seekg(cur_pos);
    }

    is.seekg(header[lod_name[lod]]["offset"].asInteger(), std::ios_base::cur);

    if (unpackVolumeFaces(is, header[lod_name[lod]]["size"].asInteger()))
    {
        if (has_skin)
        {
            //build out mSkinWeight from face info
            for (S32 i = 0; i < getNumVolumeFaces(); ++i)
            {
                const LLVolumeFace& face = getVolumeFace(i);

                if (face.mWeights)
                {
                    for (S32 j = 0; j < face.mNumVertices; ++j)
                    {
                        LLVector4a& w = face.mWeights[j];

                        std::vector<JointWeight> wght;

                        for (S32 k = 0; k < 4; ++k)
                        {
                            S32 idx = (S32) w[k];
                            F32 f = w[k] - idx;
                            if (f > 0.f)
                            {
                                wght.push_back(JointWeight(idx, f));
                            }
                        }

                        if (!wght.empty())
                        {
                            LLVector3 pos(face.mPositions[j].getF32ptr());
                            mSkinWeights[pos] = wght;
                        }
                    }
                }
            }
        }
        return true;
    }
    else
    {
        LL_WARNS("MESHSKININFO") << "unpackVolumeFaces failed!" << LL_ENDL;
    }

    return false;
}

bool LLModel::isMaterialListSubset( LLModel* ref )
{
<<<<<<< HEAD
	int refCnt = ref->mMaterialList.size();
	int modelCnt = mMaterialList.size();
	// <FS:Beq> FIRE-30965 Cleanup braindead mesh parsing error handlers
	if(modelCnt > refCnt)
	{
		// this model cannot be a strict subset if it has more materials than the reference
		return false;
	}
	// </FS:Beq>
	for (U32 src = 0; src < modelCnt; ++src)
	{				
		bool foundRef = false;
		
		for (U32 dst = 0; dst < refCnt; ++dst)
		{
			//LL_INFOS()<<mMaterialList[src]<<" "<<ref->mMaterialList[dst]<<LL_ENDL;
			foundRef = mMaterialList[src] == ref->mMaterialList[dst];									
				
			if ( foundRef )
			{	
				break;
			}										
		}

		if (!foundRef)
		{
=======
    int refCnt = ref->mMaterialList.size();
    int modelCnt = mMaterialList.size();
    // <FS:Beq> FIRE-30965 Cleanup braindead mesh parsing error handlers
    if(modelCnt > refCnt)
    {
        // this model cannot be a strict subset if it has more materials than the reference
        return FALSE;
    }
    // </FS:Beq>
    for (U32 src = 0; src < modelCnt; ++src)
    {
        bool foundRef = false;

        for (U32 dst = 0; dst < refCnt; ++dst)
        {
            //LL_INFOS()<<mMaterialList[src]<<" "<<ref->mMaterialList[dst]<<LL_ENDL;
            foundRef = mMaterialList[src] == ref->mMaterialList[dst];

            if ( foundRef )
            {
                break;
            }
        }

        if (!foundRef)
        {
>>>>>>> c06fb4e0
            LL_INFOS("MESHSKININFO") << "Could not find material " << mMaterialList[src] << " in reference model " << ref->mLabel << LL_ENDL;
            return false;
        }
    }

    return true;
}

bool LLModel::needToAddFaces( LLModel* ref, int& refFaceCnt, int& modelFaceCnt )
{
    bool changed = false;
    if ( refFaceCnt< modelFaceCnt )
    {
        refFaceCnt += modelFaceCnt - refFaceCnt;
        changed = true;
    }
    else
    if ( modelFaceCnt < refFaceCnt )
    {
        modelFaceCnt += refFaceCnt - modelFaceCnt;
        changed = true;
    }

    return changed;
}

// <FS:Beq> FIRE-30965 Improve mesh upload error handling
// function moved to llmodelpreview
// bool LLModel::matchMaterialOrder(LLModel* ref, int& refFaceCnt, int& modelFaceCnt )
// {
//  //Is this a subset?
//  //LODs cannot currently add new materials, e.g.
//  //1. ref = a,b,c lod1 = d,e => This is not permitted
//  //2. ref = a,b,c lod1 = c => This would be permitted

//  bool isASubset = isMaterialListSubset( ref );
//  if ( !isASubset )
//  {
//      LL_INFOS("MESHSKININFO")<<"Material of model is not a subset of reference."<<LL_ENDL;
//      return false;
//  }

//     if (mMaterialList.size() > ref->mMaterialList.size())
//     {
//         LL_INFOS("MESHSKININFO") << "Material of model has more materials than a reference." << LL_ENDL;
//         // We passed isMaterialListSubset, so materials are a subset, but subset isn't supposed to be
//         // larger than original and if we keep going, reordering will cause a crash
//         return false;
//     }

//  std::map<std::string, U32> index_map;

//  //build a map of material slot names to face indexes
//  bool reorder = false;

//  std::set<std::string> base_mat;
//  std::set<std::string> cur_mat;

//  for (U32 i = 0; i < mMaterialList.size(); i++)
//  {
//      index_map[ref->mMaterialList[i]] = i;
//      //if any material name does not match reference, we need to reorder
//      reorder |= ref->mMaterialList[i] != mMaterialList[i];
//      base_mat.insert(ref->mMaterialList[i]);
//      cur_mat.insert(mMaterialList[i]);
//  }


//  if (reorder &&  (base_mat == cur_mat)) //don't reorder if material name sets don't match
//  {
//      std::vector<LLVolumeFace> new_face_list;
//      new_face_list.resize(mMaterialList.size());

//      std::vector<std::string> new_material_list;
//      new_material_list.resize(mMaterialList.size());

//      //rebuild face list so materials have the same order
//      //as the reference model
//      for (U32 i = 0; i < mMaterialList.size(); ++i)
//      {
//          U32 ref_idx = index_map[mMaterialList[i]];

//          if (i < mVolumeFaces.size())
//          {
//              new_face_list[ref_idx] = mVolumeFaces[i];
//          }
//          new_material_list[ref_idx] = mMaterialList[i];
//      }

//      llassert(new_material_list == ref->mMaterialList);

//      mVolumeFaces = new_face_list;

//      //override material list with reference model ordering
//      mMaterialList = ref->mMaterialList;
//  }

//  return true;
// }
// </FS:Beq>

bool LLModel::loadSkinInfo(LLSD& header, std::istream &is)
{
    S32 offset = header["skin"]["offset"].asInteger();
    S32 size = header["skin"]["size"].asInteger();

    if (offset >= 0 && size > 0)
    {
        is.seekg(offset, std::ios_base::cur);

        LLSD skin_data;

        if (LLUZipHelper::unzip_llsd(skin_data, is, size) == LLUZipHelper::ZR_OK)
        {
            mSkinInfo.fromLLSD(skin_data);
            return true;
        }
    }

    return false;
}

bool LLModel::loadDecomposition(LLSD& header, std::istream& is)
{
    S32 offset = header["physics_convex"]["offset"].asInteger();
    S32 size = header["physics_convex"]["size"].asInteger();

    if (offset >= 0 && size > 0 && !mSubmodelID)
    {
        is.seekg(offset, std::ios_base::cur);

        LLSD data;

        if (LLUZipHelper::unzip_llsd(data, is, size) == LLUZipHelper::ZR_OK)
        {
            mPhysics.fromLLSD(data);
            updateHullCenters();
        }
    }

    return true;
}

LLMeshSkinInfo::LLMeshSkinInfo():
    mPelvisOffset(0.0),
    mLockScaleIfJointPosition(false),
    mInvalidJointsScrubbed(false),
    mJointNumsInitialized(false)
{
}

LLMeshSkinInfo::LLMeshSkinInfo(LLSD& skin):
    mPelvisOffset(0.0),
    mLockScaleIfJointPosition(false),
    mInvalidJointsScrubbed(false),
    mJointNumsInitialized(false)
{
    fromLLSD(skin);
}

LLMeshSkinInfo::LLMeshSkinInfo(const LLUUID& mesh_id, LLSD& skin) :
    mMeshID(mesh_id),
    mPelvisOffset(0.0),
    mLockScaleIfJointPosition(false),
    mInvalidJointsScrubbed(false),
    mJointNumsInitialized(false)
{
    fromLLSD(skin);
}

void LLMeshSkinInfo::fromLLSD(LLSD& skin)
{
    if (skin.has("joint_names"))
    {
        for (U32 i = 0; i < skin["joint_names"].size(); ++i)
        {
//<FS:ND> Query by JointKey rather than just a string, the key can be a U32 index for faster lookup
//          mJointNames.push_back( skin[ "joint_names" ][ i ] );
            mJointNames.push_back( JointKey::construct( skin[ "joint_names" ][ i ] ) );
// </FS>ND>
            mJointNums.push_back(-1);
        }
    }

    if (skin.has("inverse_bind_matrix"))
    {
        for (U32 i = 0; i < skin["inverse_bind_matrix"].size(); ++i)
        {
            LLMatrix4 mat;
            for (U32 j = 0; j < 4; j++)
            {
                for (U32 k = 0; k < 4; k++)
                {
                    mat.mMatrix[j][k] = skin["inverse_bind_matrix"][i][j*4+k].asReal();
                }
            }

            mInvBindMatrix.push_back(LLMatrix4a(mat));
        }

        if (mJointNames.size() != mInvBindMatrix.size())
        {
            LL_WARNS("MESHSKININFO") << "Joints vs bind matrix count mismatch. Dropping joint bindings." << LL_ENDL;
            mJointNames.clear();
            mJointNums.clear();
            mInvBindMatrix.clear();
        }
    }

    if (skin.has("bind_shape_matrix"))
    {
        LLMatrix4 mat;
        for (U32 j = 0; j < 4; j++)
        {
            for (U32 k = 0; k < 4; k++)
            {
                mat.mMatrix[j][k] = skin["bind_shape_matrix"][j*4+k].asReal();
            }
        }
        mBindShapeMatrix.loadu(mat);
    }

    if (skin.has("alt_inverse_bind_matrix"))
    {
        for (U32 i = 0; i < skin["alt_inverse_bind_matrix"].size(); ++i)
        {
            LLMatrix4 mat;
            for (U32 j = 0; j < 4; j++)
            {
                for (U32 k = 0; k < 4; k++)
                {
                    mat.mMatrix[j][k] = skin["alt_inverse_bind_matrix"][i][j*4+k].asReal();
                }
            }

            mAlternateBindMatrix.push_back(LLMatrix4a(mat));
        }
    }

    if (skin.has("pelvis_offset"))
    {
        mPelvisOffset = skin["pelvis_offset"].asReal();
    }

    if (skin.has("lock_scale_if_joint_position"))
    {
        mLockScaleIfJointPosition = skin["lock_scale_if_joint_position"].asBoolean();
    }
    else
    {
        mLockScaleIfJointPosition = false;
    }

    updateHash();
}

LLSD LLMeshSkinInfo::asLLSD(bool include_joints, bool lock_scale_if_joint_position) const
{
    LLSD ret;

    for (U32 i = 0; i < mJointNames.size(); ++i)
    {
//<FS:ND> Query by JointKey rather than just a string, the key can be a U32 index for faster lookup
//      ret[ "joint_names" ][ i ] = mJointNames[ i ];
        ret[ "joint_names" ][ i ] = mJointNames[ i ].mName;
// </FS:ND>

        for (U32 j = 0; j < 4; j++)
        {
            for (U32 k = 0; k < 4; k++)
            {
                ret["inverse_bind_matrix"][i][j*4+k] = mInvBindMatrix[i].mMatrix[j][k];
            }
        }
    }

    for (U32 i = 0; i < 4; i++)
    {
        for (U32 j = 0; j < 4; j++)
        {
            ret["bind_shape_matrix"][i*4+j] = mBindShapeMatrix.mMatrix[i][j];
        }
    }

    if ( include_joints && mAlternateBindMatrix.size() > 0 )
    {
        for (U32 i = 0; i < mJointNames.size(); ++i)
        {
            for (U32 j = 0; j < 4; j++)
            {
                for (U32 k = 0; k < 4; k++)
                {
                    ret["alt_inverse_bind_matrix"][i][j*4+k] = mAlternateBindMatrix[i].mMatrix[j][k];
                }
            }
        }

        if (lock_scale_if_joint_position)
        {
            ret["lock_scale_if_joint_position"] = lock_scale_if_joint_position;
        }

        ret["pelvis_offset"] = mPelvisOffset;
    }

    return ret;
}

void LLMeshSkinInfo::updateHash()
{
    //  get hash of data relevant to render batches
    HBXXH64 hash;

    //mJointNames
    for (auto& name : mJointNames)
    {
        // <FS:Ansariel> Joint lookup speedup
        //hash.update(name);
        hash.update(name.mName);
    }

    //mJointNums
    hash.update((const void*)mJointNums.data(), sizeof(S32) * mJointNums.size());

    //mInvBindMatrix
    F32* src = mInvBindMatrix[0].getF32ptr();

    for (size_t i = 0, count = mInvBindMatrix.size() * 16; i < count; ++i)
    {
        S32 t = llround(src[i] * 10000.f);
        hash.update((const void*)&t, sizeof(S32));
    }
    //hash.update((const void*)mInvBindMatrix.data(), sizeof(LLMatrix4a) * mInvBindMatrix.size());

    mHash = hash.digest();
}

U32 LLMeshSkinInfo::sizeBytes() const
{
    U32 res = sizeof(LLUUID); // mMeshID

    res += sizeof(std::vector<std::string>) + sizeof(std::string) * mJointNames.size();
    for (U32 i = 0; i < mJointNames.size(); ++i)
    {
        // <FS> Query by JointKey rather than just a string, the key can be a U32 index for faster lookup
        //res += mJointNames[i].size(); // actual size, not capacity
        res += mJointNames[i].mName.size(); // actual size, not capacity
        // </FS>
    }

    res += sizeof(std::vector<S32>) + sizeof(S32) * mJointNums.size();
    res += sizeof(std::vector<LLMatrix4>) + 16 * sizeof(float) * mInvBindMatrix.size();
    res += sizeof(std::vector<LLMatrix4>) + 16 * sizeof(float) * mAlternateBindMatrix.size();
    res += 16 * sizeof(float); //mBindShapeMatrix
    res += sizeof(float) + 3 * sizeof(bool);

    return res;
}

LLModel::Decomposition::Decomposition(LLSD& data)
{
    fromLLSD(data);
}

void LLModel::Decomposition::fromLLSD(LLSD& decomp)
{
    if (decomp.has("HullList") && decomp.has("Positions"))
    {
        // updated for const-correctness. gcc is picky about this type of thing - Nyx
        const LLSD::Binary& hulls = decomp["HullList"].asBinary();
        const LLSD::Binary& position = decomp["Positions"].asBinary();

        U16* p = (U16*) &position[0];

        mHull.resize(hulls.size());

        LLVector3 min;
        LLVector3 max;
        LLVector3 range;

        if (decomp.has("Min"))
        {
            min.setValue(decomp["Min"]);
            max.setValue(decomp["Max"]);
        }
        else
        {
            min.set(-0.5f, -0.5f, -0.5f);
            max.set(0.5f, 0.5f, 0.5f);
        }

        range = max-min;

        for (U32 i = 0; i < hulls.size(); ++i)
        {
            U16 count = (hulls[i] == 0) ? 256 : hulls[i];

            std::set<U64> valid;

            //must have at least 4 points
            //llassert(count > 3);

            for (U32 j = 0; j < count; ++j)
            {
                U64 test = (U64) p[0] | ((U64) p[1] << 16) | ((U64) p[2] << 32);
                //point must be unique
                //llassert(valid.find(test) == valid.end());
                valid.insert(test);

                mHull[i].push_back(LLVector3(
                    (F32) p[0]/65535.f*range.mV[0]+min.mV[0],
                    (F32) p[1]/65535.f*range.mV[1]+min.mV[1],
                    (F32) p[2]/65535.f*range.mV[2]+min.mV[2]));
                p += 3;


            }

            //each hull must contain at least 4 unique points
            //llassert(valid.size() > 3);
        }
    }

    if (decomp.has("BoundingVerts"))
    {
        const LLSD::Binary& position = decomp["BoundingVerts"].asBinary();

        U16* p = (U16*) &position[0];

        LLVector3 min;
        LLVector3 max;
        LLVector3 range;

        if (decomp.has("Min"))
        {
            min.setValue(decomp["Min"]);
            max.setValue(decomp["Max"]);
        }
        else
        {
            min.set(-0.5f, -0.5f, -0.5f);
            max.set(0.5f, 0.5f, 0.5f);
        }

        range = max-min;

        U16 count = (U16)(position.size()/6);

        for (U32 j = 0; j < count; ++j)
        {
            mBaseHull.push_back(LLVector3(
                (F32) p[0]/65535.f*range.mV[0]+min.mV[0],
                (F32) p[1]/65535.f*range.mV[1]+min.mV[1],
                (F32) p[2]/65535.f*range.mV[2]+min.mV[2]));
            p += 3;
        }
    }
    else
    {
        //empty base hull mesh to indicate decomposition has been loaded
        //but contains no base hull
        mBaseHullMesh.clear();
    }
}

U32 LLModel::Decomposition::sizeBytes() const
{
    U32 res = sizeof(LLUUID); // mMeshID

    res += sizeof(LLModel::convex_hull_decomposition) + sizeof(std::vector<LLVector3>) * mHull.size();
    for (U32 i = 0; i < mHull.size(); ++i)
    {
        res += mHull[i].size() * sizeof(LLVector3);
    }

    res += sizeof(LLModel::hull) + sizeof(LLVector3) * mBaseHull.size();

    res += sizeof(std::vector<LLModel::PhysicsMesh>) + sizeof(std::vector<LLModel::PhysicsMesh>) * mMesh.size();
    for (U32 i = 0; i < mMesh.size(); ++i)
    {
        res += mMesh[i].sizeBytes();
    }

    res += sizeof(std::vector<LLModel::PhysicsMesh>) * 2;
    res += mBaseHullMesh.sizeBytes() + mPhysicsShapeMesh.sizeBytes();

    return res;
}

bool LLModel::Decomposition::hasHullList() const
{
    return !mHull.empty() ;
}

LLSD LLModel::Decomposition::asLLSD() const
{
    LLSD ret;

    if (mBaseHull.empty() && mHull.empty())
    { //nothing to write
        return ret;
    }

    //write decomposition block
    // ["physics_convex"]["HullList"] -- list of 8 bit integers, each entry represents a hull with specified number of points
    // ["physics_convex"]["Position"] -- list of 16-bit integers to be decoded to given domain, encoded 3D points
    // ["physics_convex"]["BoundingVerts"] -- list of 16-bit integers to be decoded to given domain, encoded 3D points representing a single hull approximation of given shape

    //get minimum and maximum
    LLVector3 min;

    if (mHull.empty())
    {
        min = mBaseHull[0];
    }
    else
    {
        min = mHull[0][0];
    }

    LLVector3 max = min;

    LLSD::Binary hulls(mHull.size());

    U32 total = 0;

    for (U32 i = 0; i < mHull.size(); ++i)
    {
        U32 size = mHull[i].size();
        total += size;
        hulls[i] = (U8) (size);

        for (U32 j = 0; j < mHull[i].size(); ++j)
        {
            update_min_max(min, max, mHull[i][j]);
        }
    }

    for (U32 i = 0; i < mBaseHull.size(); ++i)
    {
        update_min_max(min, max, mBaseHull[i]);
    }

    ret["Min"] = min.getValue();
    ret["Max"] = max.getValue();

    LLVector3 range = max-min;

    if (!hulls.empty())
    {
        ret["HullList"] = hulls;
    }

    if (total > 0)
    {
        LLSD::Binary p(total*3*2);

        U32 vert_idx = 0;

        for (U32 i = 0; i < mHull.size(); ++i)
        {
            std::set<U64> valid;

            llassert(!mHull[i].empty());

            for (U32 j = 0; j < mHull[i].size(); ++j)
            {
                U64 test = 0;
                const F32* src = mHull[i][j].mV;

                for (U32 k = 0; k < 3; k++)
                {
                    //convert to 16-bit normalized across domain
                    U16 val = (U16) (((src[k]-min.mV[k])/range.mV[k])*65535);

                    if(valid.size() < 3)
                    {
                        switch (k)
                        {
                            case 0: test = test | (U64) val; break;
                            case 1: test = test | ((U64) val << 16); break;
                            case 2: test = test | ((U64) val << 32); break;
                        };

                        valid.insert(test);
                    }

                    U8* buff = (U8*) &val;
                    //write to binary buffer
                    p[vert_idx++] = buff[0];
                    p[vert_idx++] = buff[1];

                    //makes sure we haven't run off the end of the array
                    llassert(vert_idx <= p.size());
                }
            }

            //must have at least 3 unique points
            llassert(valid.size() > 2);
        }

        ret["Positions"] = p;
    }

    //llassert(!mBaseHull.empty());

    if (!mBaseHull.empty())
    {
        LLSD::Binary p(mBaseHull.size()*3*2);

        U32 vert_idx = 0;
        for (U32 j = 0; j < mBaseHull.size(); ++j)
        {
            const F32* v = mBaseHull[j].mV;

            for (U32 k = 0; k < 3; k++)
            {
                //convert to 16-bit normalized across domain
                U16 val = (U16) (((v[k]-min.mV[k])/range.mV[k])*65535);

                U8* buff = (U8*) &val;
                //write to binary buffer
                p[vert_idx++] = buff[0];
                p[vert_idx++] = buff[1];

                if (vert_idx > p.size())
                {
                    LL_ERRS() << "Index out of bounds" << LL_ENDL;
                }
            }
        }

        ret["BoundingVerts"] = p;
    }

    return ret;
}

void LLModel::Decomposition::merge(const LLModel::Decomposition* rhs)
{
    if (!rhs)
    {
        return;
    }

    if (mMeshID != rhs->mMeshID)
    {
        LL_ERRS() << "Attempted to merge with decomposition of some other mesh." << LL_ENDL;
    }

    if (mBaseHull.empty())
    { //take base hull and decomposition from rhs
        mHull = rhs->mHull;
        mBaseHull = rhs->mBaseHull;
        mMesh = rhs->mMesh;
        mBaseHullMesh = rhs->mBaseHullMesh;
    }

    if (mPhysicsShapeMesh.empty())
    { //take physics shape mesh from rhs
        mPhysicsShapeMesh = rhs->mPhysicsShapeMesh;
    }
}

bool ll_is_degenerate(const LLVector4a& a, const LLVector4a& b, const LLVector4a& c, F32 tolerance)
{
    // small area check
    {
        LLVector4a edge1; edge1.setSub( a, b );
        LLVector4a edge2; edge2.setSub( a, c );
        //////////////////////////////////////////////////////////////////////////
        /// Linden Modified
        //////////////////////////////////////////////////////////////////////////

        // If no one edge is more than 10x longer than any other edge, we weaken
        // the tolerance by a factor of 1e-4f.

        LLVector4a edge3; edge3.setSub( c, b );
        const F32 len1sq = edge1.dot3(edge1).getF32();
        const F32 len2sq = edge2.dot3(edge2).getF32();
        const F32 len3sq = edge3.dot3(edge3).getF32();
        bool abOK = (len1sq <= 100.f * len2sq) && (len1sq <= 100.f * len3sq);
        bool acOK = (len2sq <= 100.f * len1sq) && (len1sq <= 100.f * len3sq);
        bool cbOK = (len3sq <= 100.f * len1sq) && (len1sq <= 100.f * len2sq);
        if ( abOK && acOK && cbOK )
        {
            tolerance *= 1e-4f;
        }

        //////////////////////////////////////////////////////////////////////////
        /// End Modified
        //////////////////////////////////////////////////////////////////////////

        LLVector4a cross; cross.setCross3( edge1, edge2 );

        LLVector4a edge1b; edge1b.setSub( b, a );
        LLVector4a edge2b; edge2b.setSub( b, c );
        LLVector4a crossb; crossb.setCross3( edge1b, edge2b );

        if ( ( cross.dot3(cross).getF32() < tolerance ) || ( crossb.dot3(crossb).getF32() < tolerance ))
        {
            return true;
        }
    }

    // point triangle distance check
    {
        LLVector4a Q; Q.setSub(a, b);
        LLVector4a R; R.setSub(c, b);

        const F32 QQ = dot3fpu(Q, Q);
        const F32 RR = dot3fpu(R, R);
        const F32 QR = dot3fpu(R, Q);

        volatile F32 QQRR = QQ * RR;
        volatile F32 QRQR = QR * QR;
        F32 Det = (QQRR - QRQR);

        if( Det == 0.0f )
        {
            return true;
        }
    }

    return false;
}

bool validate_face(const LLVolumeFace& face)
{
    for (U32 i = 0; i < face.mNumIndices; ++i)
    {
        if (face.mIndices[i] >= face.mNumVertices)
        {
            LL_WARNS("MESHSKININFO") << "Face has invalid index." << LL_ENDL;
            return false;
        }
    }

    if (face.mNumIndices % 3 != 0 || face.mNumIndices == 0)
    {
        LL_WARNS("MESHSKININFO") << "Face has invalid number of indices." << LL_ENDL;
        return false;
    }

    /*const LLVector4a scale(0.5f);

    for (U32 i = 0; i < face.mNumIndices; i+=3)
    {
        U16 idx1 = face.mIndices[i];
        U16 idx2 = face.mIndices[i+1];
        U16 idx3 = face.mIndices[i+2];

        LLVector4a v1; v1.setMul(face.mPositions[idx1], scale);
        LLVector4a v2; v2.setMul(face.mPositions[idx2], scale);
        LLVector4a v3; v3.setMul(face.mPositions[idx3], scale);

        if (ll_is_degenerate(v1,v2,v3))
        {
            llwarns << "Degenerate face found!" << LL_ENDL;
            return false;
        }
    }*/

    return true;
}

bool validate_model(const LLModel* mdl)
{
    if (mdl->getNumVolumeFaces() == 0)
    {
        LL_WARNS("MESHSKININFO") << "Model has no faces!" << LL_ENDL;
        return false;
    }

    for (S32 i = 0; i < mdl->getNumVolumeFaces(); ++i)
    {
        if (mdl->getVolumeFace(i).mNumVertices == 0)
        {
            LL_WARNS("MESHSKININFO") << "Face has no vertices." << LL_ENDL;
            return false;
        }

        if (mdl->getVolumeFace(i).mNumIndices == 0)
        {
            LL_WARNS("MESHSKININFO") << "Face has no indices." << LL_ENDL;
            return false;
        }

        if (!validate_face(mdl->getVolumeFace(i)))
        {
            return false;
        }
    }

    return true;
}

LLModelInstance::LLModelInstance(LLSD& data)
    : LLModelInstanceBase()
{
    mLocalMeshID = data["mesh_id"].asInteger();
    mLabel = data["label"].asString();
    mTransform.setValue(data["transform"]);

    for (U32 i = 0; i < data["material"].size(); ++i)
    {
        LLImportMaterial mat(data["material"][i]);
        mMaterial[mat.mBinding] = mat;
    }
}


LLSD LLModelInstance::asLLSD()
{
    LLSD ret;

    ret["mesh_id"] = mModel->mLocalID;
    ret["label"] = mLabel;
    ret["transform"] = mTransform.getValue();

    U32 i = 0;
    for (std::map<std::string, LLImportMaterial>::iterator iter = mMaterial.begin(); iter != mMaterial.end(); ++iter)
    {
        ret["material"][i++] = iter->second.asLLSD();
    }

    return ret;
}


LLImportMaterial::~LLImportMaterial()
{
}

LLImportMaterial::LLImportMaterial(LLSD& data)
{
    mDiffuseMapFilename = data["diffuse"]["filename"].asString();
    mDiffuseMapLabel = data["diffuse"]["label"].asString();
    mDiffuseColor.setValue(data["diffuse"]["color"]);
    mFullbright = data["fullbright"].asBoolean();
    mBinding = data["binding"].asString();
}


LLSD LLImportMaterial::asLLSD()
{
    LLSD ret;

    ret["diffuse"]["filename"] = mDiffuseMapFilename;
    ret["diffuse"]["label"] = mDiffuseMapLabel;
    ret["diffuse"]["color"] = mDiffuseColor.getValue();
    ret["fullbright"] = mFullbright;
    ret["binding"] = mBinding;

    return ret;
}

bool LLImportMaterial::operator<(const LLImportMaterial &rhs) const
{

    if (mDiffuseMapID != rhs.mDiffuseMapID)
    {
        return mDiffuseMapID < rhs.mDiffuseMapID;
    }

    if (mDiffuseMapFilename != rhs.mDiffuseMapFilename)
    {
        return mDiffuseMapFilename < rhs.mDiffuseMapFilename;
    }

    if (mDiffuseMapLabel != rhs.mDiffuseMapLabel)
    {
        return mDiffuseMapLabel < rhs.mDiffuseMapLabel;
    }

    if (mDiffuseColor != rhs.mDiffuseColor)
    {
        return mDiffuseColor < rhs.mDiffuseColor;
    }

    if (mBinding != rhs.mBinding)
    {
        return mBinding < rhs.mBinding;
    }

    return mFullbright < rhs.mFullbright;
}
<|MERGE_RESOLUTION|>--- conflicted
+++ resolved
@@ -671,21 +671,6 @@
 
 //static
 LLSD LLModel::writeModel(
-<<<<<<< HEAD
-	std::ostream& ostr,
-	LLModel* physics,
-	LLModel* high,
-	LLModel* medium,
-	LLModel* low,
-	LLModel* impostor,
-	const LLModel::Decomposition& decomp,
-	bool upload_skin,
-	bool upload_joints,
-    bool lock_scale_if_joint_position,
-	bool nowrite,
-	bool as_slm,
-	int submodel_id)
-=======
     std::ostream& ostr,
     LLModel* physics,
     LLModel* high,
@@ -693,13 +678,12 @@
     LLModel* low,
     LLModel* impostor,
     const LLModel::Decomposition& decomp,
-    BOOL upload_skin,
-    BOOL upload_joints,
-    BOOL lock_scale_if_joint_position,
-    BOOL nowrite,
-    BOOL as_slm,
+    bool upload_skin,
+    bool upload_joints,
+    bool lock_scale_if_joint_position,
+    bool nowrite,
+    bool as_slm,
     int submodel_id)
->>>>>>> c06fb4e0
 {
     LLSD mdl;
 
@@ -1314,41 +1298,13 @@
 
 bool LLModel::isMaterialListSubset( LLModel* ref )
 {
-<<<<<<< HEAD
-	int refCnt = ref->mMaterialList.size();
-	int modelCnt = mMaterialList.size();
-	// <FS:Beq> FIRE-30965 Cleanup braindead mesh parsing error handlers
-	if(modelCnt > refCnt)
-	{
-		// this model cannot be a strict subset if it has more materials than the reference
-		return false;
-	}
-	// </FS:Beq>
-	for (U32 src = 0; src < modelCnt; ++src)
-	{				
-		bool foundRef = false;
-		
-		for (U32 dst = 0; dst < refCnt; ++dst)
-		{
-			//LL_INFOS()<<mMaterialList[src]<<" "<<ref->mMaterialList[dst]<<LL_ENDL;
-			foundRef = mMaterialList[src] == ref->mMaterialList[dst];									
-				
-			if ( foundRef )
-			{	
-				break;
-			}										
-		}
-
-		if (!foundRef)
-		{
-=======
     int refCnt = ref->mMaterialList.size();
     int modelCnt = mMaterialList.size();
     // <FS:Beq> FIRE-30965 Cleanup braindead mesh parsing error handlers
     if(modelCnt > refCnt)
     {
         // this model cannot be a strict subset if it has more materials than the reference
-        return FALSE;
+        return false;
     }
     // </FS:Beq>
     for (U32 src = 0; src < modelCnt; ++src)
@@ -1368,7 +1324,6 @@
 
         if (!foundRef)
         {
->>>>>>> c06fb4e0
             LL_INFOS("MESHSKININFO") << "Could not find material " << mMaterialList[src] << " in reference model " << ref->mLabel << LL_ENDL;
             return false;
         }
