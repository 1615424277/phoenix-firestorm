--- conflicted
+++ resolved
@@ -201,127 +201,6 @@
 // within the unit cube.
 void LLModel::normalizeVolumeFaces()
 {
-<<<<<<< HEAD
-	if (!mVolumeFaces.empty())
-	{
-		LLVector4a min, max;
-		
-		// For all of the volume faces
-		// in the model, loop over
-		// them and see what the extents
-		// of the volume along each axis.
-		min = mVolumeFaces[0].mExtents[0];
-		max = mVolumeFaces[0].mExtents[1];
-
-		for (U32 i = 1; i < mVolumeFaces.size(); ++i)
-		{
-			LLVolumeFace& face = mVolumeFaces[i];
-
-			update_min_max(min, max, face.mExtents[0]);
-			update_min_max(min, max, face.mExtents[1]);
-
-			if (face.mTexCoords)
-			{
-				LLVector2& min_tc = face.mTexCoordExtents[0];
-				LLVector2& max_tc = face.mTexCoordExtents[1];
-
-				min_tc = face.mTexCoords[0];
-				max_tc = face.mTexCoords[0];
-
-				for (U32 j = 1; j < face.mNumVertices; ++j)
-				{
-					update_min_max(min_tc, max_tc, face.mTexCoords[j]);
-				}
-			}
-			else
-			{
-				face.mTexCoordExtents[0].set(0,0);
-				face.mTexCoordExtents[1].set(1,1);
-			}
-		}
-
-		// Now that we have the extents of the model
-		// we can compute the offset needed to center
-		// the model at the origin.
-
-		// Compute center of the model
-		// and make it negative to get translation
-		// needed to center at origin.
-		LLVector4a trans;
-		trans.setAdd(min, max);
-		trans.mul(-0.5f);
-
-		// Compute the total size along all
-		// axes of the model.
-		LLVector4a size;
-		size.setSub(max, min);
-
-		// Prevent division by zero.
-		F32 x = size[0];
-		F32 y = size[1];
-		F32 z = size[2];
-		F32 w = size[3];
-		if (fabs(x)<F_APPROXIMATELY_ZERO)
-		{
-			x = 1.0;
-		}
-		if (fabs(y)<F_APPROXIMATELY_ZERO)
-		{
-			y = 1.0;
-		}
-		if (fabs(z)<F_APPROXIMATELY_ZERO)
-		{
-			z = 1.0;
-		}
-		size.set(x,y,z,w);
-
-		// Compute scale as reciprocal of size
-		LLVector4a scale;
-		scale.splat(1.f);
-		scale.div(size);
-
-		LLVector4a inv_scale(1.f);
-		inv_scale.div(scale);
-		for (U32 i = 0; i < mVolumeFaces.size(); ++i)
-		{
-			LLVolumeFace& face = mVolumeFaces[i];
-
-			// We shrink the extents so
-			// that they fall within
-			// the unit cube.
-			// VFExtents change
-			face.mExtents[0].add(trans);
-			face.mExtents[0].mul(scale);
-
-			face.mExtents[1].add(trans);
-			face.mExtents[1].mul(scale);
-
-			// For all the positions, we scale
-			// the positions to fit within the unit cube.
-			LLVector4a* pos = (LLVector4a*) face.mPositions;
-			LLVector4a* norm = (LLVector4a*) face.mNormals;
-            LLVector4a* t = (LLVector4a*)face.mTangents;
-
-			for (U32 j = 0; j < face.mNumVertices; ++j)
-			{
-			 	pos[j].add(trans);
-				pos[j].mul(scale);
-				if (norm && !norm[j].equals3(LLVector4a::getZero()))
-				{
-// <FS:Beq> BUG-228952 - bad vertex normal scaling on mesh asset import
-					// norm[j].mul(inv_scale);
-					if (!gSavedSettings.getBOOL("FSMeshImportScaleFixup"))
-					{
-						norm[j].mul(inv_scale);
-					}
-					else
-					{
-						norm[j].mul(scale);
-					}
-// </FS:Beq>
-					norm[j].normalize3();
-				}
-=======
     if (!mVolumeFaces.empty())
     {
         LLVector4a min, max;
@@ -441,7 +320,6 @@
 // </FS:Beq>
                     norm[j].normalize3();
                 }
->>>>>>> 1a8a5404
 
                 if (t)
                 {
@@ -778,15 +656,6 @@
         //remove redundant vertices from new face (step 6)
         new_face.optimize();
 
-<<<<<<< HEAD
-extern std::string stripSuffix(std::string); // <FS:Beq/> mesh loader suffix configuration
-std::string LLModel::getName() const
-{
-	// <FS:Beq> remove the LOD suffix when used as the model name.
-    // return mRequestedLabel.empty() ? mLabel : mRequestedLabel;
-    return mRequestedLabel.empty() ? stripSuffix(mLabel) : mRequestedLabel;
-	// </FS:Beq>
-=======
         mVolumeFaces[j] = new_face;
     }
 }
@@ -798,26 +667,10 @@
     // return mRequestedLabel.empty() ? mLabel : mRequestedLabel;
     return mRequestedLabel.empty() ? stripSuffix(mLabel) : mRequestedLabel;
     // </FS:Beq>
->>>>>>> 1a8a5404
 }
 
 //static
 LLSD LLModel::writeModel(
-<<<<<<< HEAD
-	std::ostream& ostr,
-	LLModel* physics,
-	LLModel* high,
-	LLModel* medium,
-	LLModel* low,
-	LLModel* impostor,
-	const LLModel::Decomposition& decomp,
-	bool upload_skin,
-	bool upload_joints,
-    bool lock_scale_if_joint_position,
-	bool nowrite,
-	bool as_slm,
-	int submodel_id)
-=======
     std::ostream& ostr,
     LLModel* physics,
     LLModel* high,
@@ -831,7 +684,6 @@
     bool nowrite,
     bool as_slm,
     int submodel_id)
->>>>>>> 1a8a5404
 {
     LLSD mdl;
 
@@ -1038,13 +890,8 @@
 
                 mdl[model_names[idx]][i]["TriangleList"] = indices;
 
-<<<<<<< HEAD
-				if (skinning && idx != LLModel::LOD_PHYSICS)
-				{
-=======
                 if (skinning && idx != LLModel::LOD_PHYSICS)
                 {
->>>>>>> 1a8a5404
                     if (!model[idx]->mSkinWeights.empty())
                     {
                         //write out skin weights
@@ -1253,58 +1100,6 @@
             --best;
         }
 
-<<<<<<< HEAD
-		// <FS:ND> FIRE-9251; There is no way iter can be valid here, otherwise we had hit the if branch and not the else branch.
-		// F32 min_dist = (iter->first - pos).magVec();
-		F32 min_dist = (best->first - pos).magVec();
-		// </FS:ND>
-
-		bool done = false;
-		while (!done)
-		{ //search up and down mSkinWeights from lower bound of pos until a 
-		  //match is found within epsilon.  If no match is found within epsilon,
-		  //return closest match
-			done = true;
-			if (iter_up != mSkinWeights.end() && ++iter_up != mSkinWeights.end())
-			{
-				done = false;
-				F32 dist = (iter_up->first - pos).magVec();
-
-				if (dist < epsilon)
-				{
-					return iter_up->second;
-				}
-
-				if (dist < min_dist)
-				{
-					best = iter_up;
-					min_dist = dist;
-				}
-			}
-
-			if (iter_down != mSkinWeights.begin() && --iter_down != mSkinWeights.begin())
-			{
-				done = false;
-
-				F32 dist = (iter_down->first - pos).magVec();
-
-				if (dist < epsilon)
-				{
-					return iter_down->second;
-				}
-
-				if (dist < min_dist)
-				{
-					best = iter_down;
-					min_dist = dist;
-				}
-
-			}
-		}
-		
-		return best->second;
-	}					
-=======
         // <FS:ND> FIRE-9251; There is no way iter can be valid here, otherwise we had hit the if branch and not the else branch.
         // F32 min_dist = (iter->first - pos).magVec();
         F32 min_dist = (best->first - pos).magVec();
@@ -1355,7 +1150,6 @@
 
         return best->second;
     }
->>>>>>> 1a8a5404
 }
 
 void LLModel::setConvexHullDecomposition(
@@ -1395,113 +1189,6 @@
 
 bool LLModel::loadModel(std::istream& is)
 {
-<<<<<<< HEAD
-	mSculptLevel = -1;  // default is an error occured
-
-	LLSD header;
-	{
-		if (!LLSDSerialize::fromBinary(header, is, 1024*1024*1024))
-		{
-			LL_WARNS("MESHSKININFO") << "Mesh header parse error.  Not a valid mesh asset!" << LL_ENDL;
-			return false;
-		}
-	}
-	
-	if (header.has("material_list"))
-	{ //load material list names
-		mMaterialList.clear();
-		for (U32 i = 0; i < header["material_list"].size(); ++i)
-		{
-			mMaterialList.push_back(header["material_list"][i].asString());
-		}
-	}
-
-	mSubmodelID = header.has("submodel_id") ? header["submodel_id"].asInteger() : false;
-
-	static const std::string lod_name[] = 
-	{
-		"lowest_lod",
-		"low_lod",
-		"medium_lod",
-		"high_lod",
-		"physics_mesh",
-	};
-
-	const S32 MODEL_LODS = 5;
-
-	S32 lod = llclamp((S32) mDetail, 0, MODEL_LODS-1);
-
-	if (header[lod_name[lod]]["offset"].asInteger() == -1 || 
-		header[lod_name[lod]]["size"].asInteger() == 0 )
-	{ //cannot load requested LOD
-		LL_WARNS("MESHSKININFO") << "LoD data is invalid!" << LL_ENDL;
-		return false;
-	}
-
-	bool has_skin = header["skin"]["offset"].asInteger() >=0 &&
-					header["skin"]["size"].asInteger() > 0;
-
-	if ((lod == LLModel::LOD_HIGH) && !mSubmodelID)
-	{ //try to load skin info and decomp info
-		std::ios::pos_type cur_pos = is.tellg();
-		loadSkinInfo(header, is);
-		is.seekg(cur_pos);
-	}
-
-	if ((lod == LLModel::LOD_HIGH || lod == LLModel::LOD_PHYSICS) && !mSubmodelID)
-	{
-		std::ios::pos_type cur_pos = is.tellg();
-		loadDecomposition(header, is);
-		is.seekg(cur_pos);
-	}
-
-	is.seekg(header[lod_name[lod]]["offset"].asInteger(), std::ios_base::cur);
-
-	if (unpackVolumeFaces(is, header[lod_name[lod]]["size"].asInteger()))
-	{
-		if (has_skin)
-		{ 
-			//build out mSkinWeight from face info
-			for (S32 i = 0; i < getNumVolumeFaces(); ++i)
-			{
-				const LLVolumeFace& face = getVolumeFace(i);
-
-				if (face.mWeights)
-				{
-					for (S32 j = 0; j < face.mNumVertices; ++j)
-					{
-						LLVector4a& w = face.mWeights[j];
-
-						std::vector<JointWeight> wght;
-
-						for (S32 k = 0; k < 4; ++k)
-						{
-							S32 idx = (S32) w[k];
-							F32 f = w[k] - idx;
-							if (f > 0.f)
-							{
-								wght.push_back(JointWeight(idx, f));
-							}
-						}
-
-						if (!wght.empty())
-						{
-							LLVector3 pos(face.mPositions[j].getF32ptr());
-							mSkinWeights[pos] = wght;
-						}
-					}
-				}
-			}
-		}
-		return true;
-	}
-	else
-	{
-		LL_WARNS("MESHSKININFO") << "unpackVolumeFaces failed!" << LL_ENDL;
-	}
-
-	return false;
-=======
     mSculptLevel = -1;  // default is an error occured
 
     LLSD header;
@@ -1607,39 +1294,10 @@
     }
 
     return false;
->>>>>>> 1a8a5404
 }
 
 bool LLModel::isMaterialListSubset( LLModel* ref )
 {
-<<<<<<< HEAD
-	int refCnt = ref->mMaterialList.size();
-	int modelCnt = mMaterialList.size();
-	// <FS:Beq> FIRE-30965 Cleanup braindead mesh parsing error handlers
-	if(modelCnt > refCnt)
-	{
-		// this model cannot be a strict subset if it has more materials than the reference
-		return false;
-	}
-	// </FS:Beq>
-	for (U32 src = 0; src < modelCnt; ++src)
-	{				
-		bool foundRef = false;
-		
-		for (U32 dst = 0; dst < refCnt; ++dst)
-		{
-			//LL_INFOS()<<mMaterialList[src]<<" "<<ref->mMaterialList[dst]<<LL_ENDL;
-			foundRef = mMaterialList[src] == ref->mMaterialList[dst];									
-				
-			if ( foundRef )
-			{	
-				break;
-			}										
-		}
-
-		if (!foundRef)
-		{
-=======
     int refCnt = ref->mMaterialList.size();
     int modelCnt = mMaterialList.size();
     // <FS:Beq> FIRE-30965 Cleanup braindead mesh parsing error handlers
@@ -1666,7 +1324,6 @@
 
         if (!foundRef)
         {
->>>>>>> 1a8a5404
             LL_INFOS("MESHSKININFO") << "Could not find material " << mMaterialList[src] << " in reference model " << ref->mLabel << LL_ENDL;
             return false;
         }
@@ -1675,82 +1332,6 @@
     return true;
 }
 
-<<<<<<< HEAD
-// <FS:Beq> FIRE-30965 Improve mesh upload error handling
-// function moved to llmodelpreview
-// bool LLModel::matchMaterialOrder(LLModel* ref, int& refFaceCnt, int& modelFaceCnt )
-// {
-// 	//Is this a subset?
-// 	//LODs cannot currently add new materials, e.g.
-// 	//1. ref = a,b,c lod1 = d,e => This is not permitted
-// 	//2. ref = a,b,c lod1 = c => This would be permitted
-	
-// 	bool isASubset = isMaterialListSubset( ref );
-// 	if ( !isASubset )
-// 	{
-// 		LL_INFOS("MESHSKININFO")<<"Material of model is not a subset of reference."<<LL_ENDL;
-// 		return false;
-// 	}
-
-//     if (mMaterialList.size() > ref->mMaterialList.size())
-//     {
-//         LL_INFOS("MESHSKININFO") << "Material of model has more materials than a reference." << LL_ENDL;
-//         // We passed isMaterialListSubset, so materials are a subset, but subset isn't supposed to be
-//         // larger than original and if we keep going, reordering will cause a crash
-//         return false;
-//     }
-	
-// 	std::map<std::string, U32> index_map;
-	
-// 	//build a map of material slot names to face indexes
-// 	bool reorder = false;
-
-// 	std::set<std::string> base_mat;
-// 	std::set<std::string> cur_mat;
-
-// 	for (U32 i = 0; i < mMaterialList.size(); i++)
-// 	{
-// 		index_map[ref->mMaterialList[i]] = i;
-// 		//if any material name does not match reference, we need to reorder
-// 		reorder |= ref->mMaterialList[i] != mMaterialList[i];
-// 		base_mat.insert(ref->mMaterialList[i]);
-// 		cur_mat.insert(mMaterialList[i]);
-// 	}
-
-
-// 	if (reorder &&  (base_mat == cur_mat)) //don't reorder if material name sets don't match
-// 	{
-// 		std::vector<LLVolumeFace> new_face_list;
-// 		new_face_list.resize(mMaterialList.size());
-
-// 		std::vector<std::string> new_material_list;
-// 		new_material_list.resize(mMaterialList.size());
-
-// 		//rebuild face list so materials have the same order 
-// 		//as the reference model
-// 		for (U32 i = 0; i < mMaterialList.size(); ++i)
-// 		{ 
-// 			U32 ref_idx = index_map[mMaterialList[i]];
-
-// 			if (i < mVolumeFaces.size())
-// 			{
-// 				new_face_list[ref_idx] = mVolumeFaces[i];
-// 			}
-// 			new_material_list[ref_idx] = mMaterialList[i];
-// 		}
-
-// 		llassert(new_material_list == ref->mMaterialList);
-		
-// 		mVolumeFaces = new_face_list;
-
-// 		//override material list with reference model ordering
-// 		mMaterialList = ref->mMaterialList;
-// 	}
-	
-// 	return true;
-// }
-// </FS:Beq>
-=======
 bool LLModel::needToAddFaces( LLModel* ref, int& refFaceCnt, int& modelFaceCnt )
 {
     bool changed = false;
@@ -1768,7 +1349,6 @@
 
     return changed;
 }
->>>>>>> 1a8a5404
 
 // <FS:Beq> FIRE-30965 Improve mesh upload error handling
 // function moved to llmodelpreview
@@ -1916,15 +1496,6 @@
 
 void LLMeshSkinInfo::fromLLSD(LLSD& skin)
 {
-<<<<<<< HEAD
-	if (skin.has("joint_names"))
-	{
-		for (U32 i = 0; i < skin["joint_names"].size(); ++i)
-		{
-//<FS:ND> Query by JointKey rather than just a string, the key can be a U32 index for faster lookup
-//			mJointNames.push_back( skin[ "joint_names" ][ i ] );
-			mJointNames.push_back( JointKey::construct( skin[ "joint_names" ][ i ] ) );
-=======
     if (skin.has("joint_names"))
     {
         for (U32 i = 0; i < skin["joint_names"].size(); ++i)
@@ -1932,7 +1503,6 @@
 //<FS:ND> Query by JointKey rather than just a string, the key can be a U32 index for faster lookup
 //          mJointNames.push_back( skin[ "joint_names" ][ i ] );
             mJointNames.push_back( JointKey::construct( skin[ "joint_names" ][ i ] ) );
->>>>>>> 1a8a5404
 // </FS>ND>
             mJointNums.push_back(-1);
         }
@@ -2012,46 +1582,6 @@
 
 LLSD LLMeshSkinInfo::asLLSD(bool include_joints, bool lock_scale_if_joint_position) const
 {
-<<<<<<< HEAD
-	LLSD ret;
-
-	for (U32 i = 0; i < mJointNames.size(); ++i)
-	{
-//<FS:ND> Query by JointKey rather than just a string, the key can be a U32 index for faster lookup
-//		ret[ "joint_names" ][ i ] = mJointNames[ i ];
-		ret[ "joint_names" ][ i ] = mJointNames[ i ].mName;
-// </FS:ND>
-
-		for (U32 j = 0; j < 4; j++)
-		{
-			for (U32 k = 0; k < 4; k++)
-			{
-				ret["inverse_bind_matrix"][i][j*4+k] = mInvBindMatrix[i].mMatrix[j][k]; 
-			}
-		}
-	}
-
-	for (U32 i = 0; i < 4; i++)
-	{
-		for (U32 j = 0; j < 4; j++)
-		{
-			ret["bind_shape_matrix"][i*4+j] = mBindShapeMatrix.mMatrix[i][j];
-		}
-	}
-		
-	if ( include_joints && mAlternateBindMatrix.size() > 0 )
-	{
-		for (U32 i = 0; i < mJointNames.size(); ++i)
-		{
-			for (U32 j = 0; j < 4; j++)
-			{
-				for (U32 k = 0; k < 4; k++)
-				{
-					ret["alt_inverse_bind_matrix"][i][j*4+k] = mAlternateBindMatrix[i].mMatrix[j][k]; 
-				}
-			}
-		}
-=======
     LLSD ret;
 
     for (U32 i = 0; i < mJointNames.size(); ++i)
@@ -2090,7 +1620,6 @@
                 }
             }
         }
->>>>>>> 1a8a5404
 
         if (lock_scale_if_joint_position)
         {
