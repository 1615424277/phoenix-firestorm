/** 
 * @file llmodel.cpp
 * @brief Model handling implementation
 *
 * $LicenseInfo:firstyear=2001&license=viewerlgpl$
 * Second Life Viewer Source Code
 * Copyright (C) 2010, Linden Research, Inc.
 * 
 * This library is free software; you can redistribute it and/or
 * modify it under the terms of the GNU Lesser General Public
 * License as published by the Free Software Foundation;
 * version 2.1 of the License only.
 * 
 * This library is distributed in the hope that it will be useful,
 * but WITHOUT ANY WARRANTY; without even the implied warranty of
 * MERCHANTABILITY or FITNESS FOR A PARTICULAR PURPOSE.  See the GNU
 * Lesser General Public License for more details.
 * 
 * You should have received a copy of the GNU Lesser General Public
 * License along with this library; if not, write to the Free Software
 * Foundation, Inc., 51 Franklin Street, Fifth Floor, Boston, MA  02110-1301  USA
 * 
 * Linden Research, Inc., 945 Battery Street, San Francisco, CA  94111  USA
 * $/LicenseInfo$
 */

#include "linden_common.h"

#include "llmodel.h"
#include "llmemory.h"
#include "llconvexdecomposition.h"
#include "llsdserialize.h"
#include "llvector4a.h"
#include "hbxxh.h"
#include "llcontrol.h"

#ifdef LL_USESYSTEMLIBS
# include <zlib.h>
#else
# include "zlib-ng/zlib.h"
#endif

extern LLControlGroup gSavedSettings;

std::string model_names[] =
{
	"lowest_lod",
	"low_lod",
	"medium_lod",
	"high_lod",
	"physics_mesh"
};

const int MODEL_NAMES_LENGTH = sizeof(model_names) / sizeof(std::string);

LLModel::LLModel(LLVolumeParams& params, F32 detail)
	: LLVolume(params, detail), 
<<<<<<< HEAD
      mNormalizedScale(1,1,1), 
      mNormalizedTranslation(0, 0, 0), // <FS> Mesh upload fix by Rye Mutt
=======
      mNormalizedScale(1,1,1),
      mNormalizedTranslation(0, 0, 0),
>>>>>>> 88aefc95
      mPelvisOffset( 0.0f ), 
      mStatus(NO_ERRORS), 
      mSubmodelID(0)
{
	mDecompID = -1;
	mLocalID = -1;
}

LLModel::~LLModel()
{
	if (mDecompID >= 0)
	{
		LLConvexDecomposition::getInstance()->deleteDecomposition(mDecompID);
	}
}

//static
std::string LLModel::getStatusString(U32 status)
{
	const static std::string status_strings[(S32)INVALID_STATUS] = {"status_no_error", "status_vertex_number_overflow","bad_element"};

	if(status < INVALID_STATUS)
	{
		if(status_strings[status] == std::string())
		{
			//LL_ERRS() << "No valid status string for this status: " << (U32)status << LL_ENDL();
		}
		return status_strings[status] ;
	}

	//LL_ERRS() << "Invalid model status: " << (U32)status << LL_ENDL();

	return std::string() ;
}


void LLModel::offsetMesh( const LLVector3& pivotPoint )
{
	LLVector4a pivot( pivotPoint[VX], pivotPoint[VY], pivotPoint[VZ] );
	
	for (std::vector<LLVolumeFace>::iterator faceIt = mVolumeFaces.begin(); faceIt != mVolumeFaces.end(); )
	{
		std::vector<LLVolumeFace>:: iterator currentFaceIt = faceIt++;
		LLVolumeFace& face = *currentFaceIt;
		LLVector4a *pos = (LLVector4a*) face.mPositions;
		
		for (U32 i=0; i<face.mNumVertices; ++i )
		{
			pos[i].add( pivot );
		}
	}
}

void LLModel::remapVolumeFaces()
{
    for (U32 i = 0; i < getNumVolumeFaces(); ++i)
    {
        mVolumeFaces[i].remap();
    }
}

void LLModel::optimizeVolumeFaces()
{
	for (U32 i = 0; i < getNumVolumeFaces(); ++i)
	{
		mVolumeFaces[i].optimize();
	}
}

struct MaterialBinding
{
	int				index;
	std::string		matName;
};

struct MaterialSort
{
	bool operator()(const MaterialBinding& lhs, const MaterialBinding& rhs)
	{
		return LLStringUtil::compareInsensitive(lhs.matName, rhs.matName) < 0;
	}
};

void LLModel::sortVolumeFacesByMaterialName()
{
	std::vector<MaterialBinding> bindings;
	bindings.resize(mVolumeFaces.size());

	for (int i = 0; i < bindings.size(); i++)
	{
		bindings[i].index = i;
		if(i < mMaterialList.size())
		{
			bindings[i].matName = mMaterialList[i];
		}
	}
	std::sort(bindings.begin(), bindings.end(), MaterialSort());
	std::vector< LLVolumeFace > new_faces;

	// remap the faces to be in the same order the mats now are...
	//
	new_faces.resize(bindings.size());
	for (int i = 0; i < bindings.size(); i++)
	{
		new_faces[i] = mVolumeFaces[bindings[i].index];
		if(i < mMaterialList.size())
		{
			mMaterialList[i] = bindings[i].matName;
		}
	}

	mVolumeFaces = new_faces;	
}

void LLModel::trimVolumeFacesToSize(U32 new_count, LLVolume::face_list_t* remainder)
{
	llassert(new_count <= LL_SCULPT_MESH_MAX_FACES);

	if (new_count && (getNumVolumeFaces() > new_count))
	{
		// Copy out remaining volume faces for alternative handling, if provided
		//
		if (remainder)
		{
			(*remainder).assign(mVolumeFaces.begin() + new_count, mVolumeFaces.end());
		}		

		// Trim down to the final set of volume faces (now stuffed to the gills!)
		//
		mVolumeFaces.resize(new_count);
	}
}

// Shrink the model to fit
// on a 1x1x1 cube centered at the origin.
// The positions and extents
// multiplied by  mNormalizedScale
// and offset by mNormalizedTranslation
// to be the "original" extents and position.
// Also, the positions will fit
// within the unit cube.
void LLModel::normalizeVolumeFaces()
{
	if (!mVolumeFaces.empty())
	{
		LLVector4a min, max;
		
		// For all of the volume faces
		// in the model, loop over
		// them and see what the extents
		// of the volume along each axis.
		min = mVolumeFaces[0].mExtents[0];
		max = mVolumeFaces[0].mExtents[1];

		for (U32 i = 1; i < mVolumeFaces.size(); ++i)
		{
			LLVolumeFace& face = mVolumeFaces[i];

			update_min_max(min, max, face.mExtents[0]);
			update_min_max(min, max, face.mExtents[1]);

			if (face.mTexCoords)
			{
				LLVector2& min_tc = face.mTexCoordExtents[0];
				LLVector2& max_tc = face.mTexCoordExtents[1];

				min_tc = face.mTexCoords[0];
				max_tc = face.mTexCoords[0];

				for (U32 j = 1; j < face.mNumVertices; ++j)
				{
					update_min_max(min_tc, max_tc, face.mTexCoords[j]);
				}
			}
			else
			{
				face.mTexCoordExtents[0].set(0,0);
				face.mTexCoordExtents[1].set(1,1);
			}
		}

		// Now that we have the extents of the model
		// we can compute the offset needed to center
		// the model at the origin.

		// Compute center of the model
		// and make it negative to get translation
		// needed to center at origin.
		LLVector4a trans;
		trans.setAdd(min, max);
		trans.mul(-0.5f);

		// Compute the total size along all
		// axes of the model.
		LLVector4a size;
		size.setSub(max, min);

		// Prevent division by zero.
		F32 x = size[0];
		F32 y = size[1];
		F32 z = size[2];
		F32 w = size[3];
		if (fabs(x)<F_APPROXIMATELY_ZERO)
		{
			x = 1.0;
		}
		if (fabs(y)<F_APPROXIMATELY_ZERO)
		{
			y = 1.0;
		}
		if (fabs(z)<F_APPROXIMATELY_ZERO)
		{
			z = 1.0;
		}
		size.set(x,y,z,w);

		// Compute scale as reciprocal of size
		LLVector4a scale;
		scale.splat(1.f);
		scale.div(size);

		LLVector4a inv_scale(1.f);
		inv_scale.div(scale);
		for (U32 i = 0; i < mVolumeFaces.size(); ++i)
		{
			LLVolumeFace& face = mVolumeFaces[i];

			// We shrink the extents so
			// that they fall within
			// the unit cube.
			// VFExtents change
			face.mExtents[0].add(trans);
			face.mExtents[0].mul(scale);

			face.mExtents[1].add(trans);
			face.mExtents[1].mul(scale);

			// For all the positions, we scale
			// the positions to fit within the unit cube.
			LLVector4a* pos = (LLVector4a*) face.mPositions;
			LLVector4a* norm = (LLVector4a*) face.mNormals;
            LLVector4a* t = (LLVector4a*)face.mTangents;

			for (U32 j = 0; j < face.mNumVertices; ++j)
			{
			 	pos[j].add(trans);
				pos[j].mul(scale);
				if (norm && !norm[j].equals3(LLVector4a::getZero()))
				{
// <FS:Beq> BUG-228952 - bad vertex normal scaling on mesh asset import
					// norm[j].mul(inv_scale);
					if (!gSavedSettings.getBOOL("FSMeshImportScaleFixup"))
					{
						norm[j].mul(inv_scale);
					}
					else
					{
						norm[j].mul(scale);
					}
// </FS:Beq>
					norm[j].normalize3();
				}

                if (t)
                {
                    F32 w = t[j].getF32ptr()[3];
                    t[j].mul(inv_scale);
                    t[j].normalize3();
                    t[j].getF32ptr()[3] = w;
                }
			}
		}

		// mNormalizedScale is the scale at which
		// we would need to multiply the model
		// by to get the original size of the
		// model instead of the normalized size.
		LLVector4a normalized_scale;
		normalized_scale.splat(1.f);
		normalized_scale.div(scale);
		mNormalizedScale.set(normalized_scale.getF32ptr());
		mNormalizedTranslation.set(trans.getF32ptr());
		mNormalizedTranslation *= -1.f; 

        // remember normalized scale so original dimensions can be recovered for mesh processing (i.e. tangent generation)
        for (auto& face : mVolumeFaces)
        {
            face.mNormalizedScale = mNormalizedScale;
        }
	}
}

void LLModel::getNormalizedScaleTranslation(LLVector3& scale_out, LLVector3& translation_out)
{
	scale_out = mNormalizedScale;
	translation_out = mNormalizedTranslation;
}

LLVector3 LLModel::getTransformedCenter(const LLMatrix4& mat)
{
	LLVector3 ret;

	if (!mVolumeFaces.empty())
	{
		LLMatrix4a m;
		m.loadu(mat);

		LLVector4a minv,maxv;

		LLVector4a t;
		m.affineTransform(mVolumeFaces[0].mPositions[0], t);
		minv = maxv = t;

		for (S32 i = 0; i < mVolumeFaces.size(); ++i)
		{
			LLVolumeFace& face = mVolumeFaces[i];

			for (U32 j = 0; j < face.mNumVertices; ++j)
			{
				m.affineTransform(face.mPositions[j],t);
				update_min_max(minv, maxv, t);
			}
		}

		minv.add(maxv);
		minv.mul(0.5f);

		ret.set(minv.getF32ptr());
	}

	return ret;
}



void LLModel::setNumVolumeFaces(S32 count)
{
	mVolumeFaces.resize(count);
}

void LLModel::setVolumeFaceData(
	S32 f, 
	LLStrider<LLVector3> pos, 
	LLStrider<LLVector3> norm, 
	LLStrider<LLVector2> tc, 
	LLStrider<U16> ind, 
	U32 num_verts, 
	U32 num_indices)
{
    llassert(num_indices % 3 == 0);

	LLVolumeFace& face = mVolumeFaces[f];

	face.resizeVertices(num_verts);
	face.resizeIndices(num_indices);

	LLVector4a::memcpyNonAliased16((F32*) face.mPositions, (F32*) pos.get(), num_verts*4*sizeof(F32));
	if (norm.get())
	{
		LLVector4a::memcpyNonAliased16((F32*) face.mNormals, (F32*) norm.get(), num_verts*4*sizeof(F32));
	}
	else
	{
		//ll_aligned_free_16(face.mNormals);
		face.mNormals = NULL;
	}

	if (tc.get())
	{
		U32 tex_size = (num_verts*2*sizeof(F32)+0xF)&~0xF;
		LLVector4a::memcpyNonAliased16((F32*) face.mTexCoords, (F32*) tc.get(), tex_size);
	}
	else
	{
		//ll_aligned_free_16(face.mTexCoords);
		face.mTexCoords = NULL;
	}

	U32 size = (num_indices*2+0xF)&~0xF;
	LLVector4a::memcpyNonAliased16((F32*) face.mIndices, (F32*) ind.get(), size);
}

void LLModel::addFace(const LLVolumeFace& face)
{
	if (face.mNumVertices == 0)
	{
		LL_ERRS() << "Cannot add empty face." << LL_ENDL;
	}

	mVolumeFaces.push_back(face);

	if (mVolumeFaces.size() > MAX_MODEL_FACES)
	{
		LL_ERRS() << "Model prims cannot have more than " << MAX_MODEL_FACES << " faces!" << LL_ENDL;
	}
}


void LLModel::generateNormals(F32 angle_cutoff)
{
	//generate normals for all faces by:
	// 1 - Create faceted copy of face with no texture coordinates
	// 2 - Weld vertices in faceted copy that are shared between triangles with less than "angle_cutoff" difference between normals
	// 3 - Generate smoothed set of normals based on welding results
	// 4 - Create faceted copy of face with texture coordinates
	// 5 - Copy smoothed normals to faceted copy, using closest normal to triangle normal where more than one normal exists for a given position
	// 6 - Remove redundant vertices from new faceted (now smooth) copy

	angle_cutoff = cosf(angle_cutoff);
	for (U32 j = 0; j < mVolumeFaces.size(); ++j)
	{
		LLVolumeFace& vol_face = mVolumeFaces[j];

		if (vol_face.mNumIndices > 65535)
		{
			LL_WARNS("MESHSKININFO") << "Too many vertices for normal generation to work." << LL_ENDL;
			continue;
		}

		//create faceted copy of current face with no texture coordinates (step 1)
		LLVolumeFace faceted;

		LLVector4a* src_pos = (LLVector4a*) vol_face.mPositions;
		//LLVector4a* src_norm = (LLVector4a*) vol_face.mNormals;


		faceted.resizeVertices(vol_face.mNumIndices);
		faceted.resizeIndices(vol_face.mNumIndices);
		//bake out triangles into temporary face, clearing texture coordinates
		for (U32 i = 0; i < vol_face.mNumIndices; ++i)
		{
			U32 idx = vol_face.mIndices[i];
		
			faceted.mPositions[i] = src_pos[idx];
			faceted.mTexCoords[i] = LLVector2(0,0);
			faceted.mIndices[i] = i;
		}

		//generate normals for temporary face
		for (U32 i = 0; i < faceted.mNumIndices; i += 3)
		{ //for each triangle
			U16 i0 = faceted.mIndices[i+0];
			U16 i1 = faceted.mIndices[i+1];
			U16 i2 = faceted.mIndices[i+2];
			
			LLVector4a& p0 = faceted.mPositions[i0];
			LLVector4a& p1 = faceted.mPositions[i1];
			LLVector4a& p2 = faceted.mPositions[i2];

			LLVector4a& n0 = faceted.mNormals[i0];
			LLVector4a& n1 = faceted.mNormals[i1];
			LLVector4a& n2 = faceted.mNormals[i2];

			LLVector4a lhs, rhs;
			lhs.setSub(p1, p0);
			rhs.setSub(p2, p0);

			n0.setCross3(lhs, rhs);
			n0.normalize3();
			n1 = n0;
			n2 = n0;
		}

		//weld vertices in temporary face, respecting angle_cutoff (step 2)
		faceted.optimize(angle_cutoff);

		//generate normals for welded face based on new topology (step 3)

		for (U32 i = 0; i < faceted.mNumVertices; i++)
		{
			faceted.mNormals[i].clear();
		}

		for (U32 i = 0; i < faceted.mNumIndices; i += 3)
		{ //for each triangle
			U16 i0 = faceted.mIndices[i+0];
			U16 i1 = faceted.mIndices[i+1];
			U16 i2 = faceted.mIndices[i+2];
			
			LLVector4a& p0 = faceted.mPositions[i0];
			LLVector4a& p1 = faceted.mPositions[i1];
			LLVector4a& p2 = faceted.mPositions[i2];

			LLVector4a& n0 = faceted.mNormals[i0];
			LLVector4a& n1 = faceted.mNormals[i1];
			LLVector4a& n2 = faceted.mNormals[i2];

			LLVector4a lhs, rhs;
			lhs.setSub(p1, p0);
			rhs.setSub(p2, p0);

			LLVector4a n;
			n.setCross3(lhs, rhs);

			n0.add(n);
			n1.add(n);
			n2.add(n);
		}

		//normalize normals and build point map
		LLVolumeFace::VertexMapData::PointMap point_map;

		for (U32 i = 0; i < faceted.mNumVertices; ++i)
		{
			faceted.mNormals[i].normalize3();

			LLVolumeFace::VertexMapData v;
			v.setPosition(faceted.mPositions[i]);
			v.setNormal(faceted.mNormals[i]);

			point_map[LLVector3(v.getPosition().getF32ptr())].push_back(v);
		}

		//create faceted copy of current face with texture coordinates (step 4)
		LLVolumeFace new_face;

		//bake out triangles into new face
		new_face.resizeIndices(vol_face.mNumIndices);
		new_face.resizeVertices(vol_face.mNumIndices);
		
		for (U32 i = 0; i < vol_face.mNumIndices; ++i)
		{
			U32 idx = vol_face.mIndices[i];
			LLVolumeFace::VertexData v;
			new_face.mPositions[i] = vol_face.mPositions[idx];
			new_face.mNormals[i].clear();
			new_face.mIndices[i] = i;
		}

		if (vol_face.mTexCoords)
		{
			for (U32 i = 0; i < vol_face.mNumIndices; i++)
			{
				U32 idx = vol_face.mIndices[i];
				new_face.mTexCoords[i] = vol_face.mTexCoords[idx];
			}
		}
		else
		{
			//ll_aligned_free_16(new_face.mTexCoords);
			new_face.mTexCoords = NULL;
		}

		//generate normals for new face
		for (U32 i = 0; i < new_face.mNumIndices; i += 3)
		{ //for each triangle
			U16 i0 = new_face.mIndices[i+0];
			U16 i1 = new_face.mIndices[i+1];
			U16 i2 = new_face.mIndices[i+2];
			
			LLVector4a& p0 = new_face.mPositions[i0];
			LLVector4a& p1 = new_face.mPositions[i1];
			LLVector4a& p2 = new_face.mPositions[i2];

			LLVector4a& n0 = new_face.mNormals[i0];
			LLVector4a& n1 = new_face.mNormals[i1];
			LLVector4a& n2 = new_face.mNormals[i2];

			LLVector4a lhs, rhs;
			lhs.setSub(p1, p0);
			rhs.setSub(p2, p0);

			n0.setCross3(lhs, rhs);
			n0.normalize3();
			n1 = n0;
			n2 = n0;
		}

		//swap out normals in new_face with best match from point map (step 5)
		for (U32 i = 0; i < new_face.mNumVertices; ++i)
		{
			//LLVolumeFace::VertexData v = new_face.mVertices[i];

			LLVector4a ref_norm = new_face.mNormals[i];

			LLVolumeFace::VertexMapData::PointMap::iterator iter = point_map.find(LLVector3(new_face.mPositions[i].getF32ptr()));

			if (iter != point_map.end())
			{
				F32 best = -2.f;
				for (U32 k = 0; k < iter->second.size(); ++k)
				{
					LLVector4a& n = iter->second[k].getNormal();

					F32 cur = n.dot3(ref_norm).getF32();

					if (cur > best)
					{
						best = cur;
						new_face.mNormals[i] = n;
					}
				}
			}
		}
		
		//remove redundant vertices from new face (step 6)
		new_face.optimize();

		mVolumeFaces[j] = new_face;
	}
}

extern std::string stripSuffix(std::string); // <FS:Beq/> mesh loader suffix configuration
std::string LLModel::getName() const
{
	// <FS:Beq> remove the LOD suffix when used as the model name.
    // return mRequestedLabel.empty() ? mLabel : mRequestedLabel;
    return mRequestedLabel.empty() ? stripSuffix(mLabel) : mRequestedLabel;
	// </FS:Beq>
}

//static
LLSD LLModel::writeModel(
	std::ostream& ostr,
	LLModel* physics,
	LLModel* high,
	LLModel* medium,
	LLModel* low,
	LLModel* impostor,
	const LLModel::Decomposition& decomp,
	BOOL upload_skin,
	BOOL upload_joints,
    BOOL lock_scale_if_joint_position,
	BOOL nowrite,
	BOOL as_slm,
	int submodel_id)
{
	LLSD mdl;

	LLModel* model[] = 
	{
		impostor,
		low,
		medium,
		high,
		physics
	};

	bool skinning = upload_skin && high && !high->mSkinWeights.empty();

	if (skinning)
	{ //write skinning block
		mdl["skin"] = high->mSkinInfo.asLLSD(upload_joints, lock_scale_if_joint_position);
	}

	if (!decomp.mBaseHull.empty() ||
		!decomp.mHull.empty())		
	{
		mdl["physics_convex"] = decomp.asLLSD();
		if (!decomp.mHull.empty() && !as_slm)
		{ //convex decomposition exists, physics mesh will not be used (unless this is an slm file)
			model[LLModel::LOD_PHYSICS] = NULL;
		}
	}
	else if (submodel_id)
	{
		const LLModel::Decomposition fake_decomp;
		mdl["secondary"] = true;
        mdl["submodel_id"] = submodel_id;
		mdl["physics_convex"] = fake_decomp.asLLSD();
		model[LLModel::LOD_PHYSICS] = NULL;
	}

	if (as_slm)
	{ //save material list names
		for (U32 i = 0; i < high->mMaterialList.size(); ++i)
		{
			mdl["material_list"][i] = high->mMaterialList[i];
		}
	}

	for (U32 idx = 0; idx < MODEL_NAMES_LENGTH; ++idx)
	{
		if (model[idx] && (model[idx]->getNumVolumeFaces() > 0) && model[idx]->getVolumeFace(0).mPositions != NULL)
		{
			LLVector3 min_pos = LLVector3(model[idx]->getVolumeFace(0).mPositions[0].getF32ptr());
			LLVector3 max_pos = min_pos;

			//find position domain
			for (S32 i = 0; i < model[idx]->getNumVolumeFaces(); ++i)
			{ //for each face
				const LLVolumeFace& face = model[idx]->getVolumeFace(i);
				for (U32 j = 0; j < face.mNumVertices; ++j)
				{
					update_min_max(min_pos, max_pos, face.mPositions[j].getF32ptr());
				}
			}

			LLVector3 pos_range = max_pos - min_pos;

			for (S32 i = 0; i < model[idx]->getNumVolumeFaces(); ++i)
			{ //for each face
				const LLVolumeFace& face = model[idx]->getVolumeFace(i);
				if (face.mNumVertices < 3)
				{ //don't export an empty face
					mdl[model_names[idx]][i]["NoGeometry"] = true;
					continue;
				}
				LLSD::Binary verts(face.mNumVertices*3*2);
				LLSD::Binary tc(face.mNumVertices*2*2);
				LLSD::Binary normals(face.mNumVertices*3*2);
                LLSD::Binary tangents(face.mNumVertices * 4 * 2);
				LLSD::Binary indices(face.mNumIndices*2);

				U32 vert_idx = 0;
				U32 norm_idx = 0;
                //U32 tan_idx = 0;
				U32 tc_idx = 0;
			
				LLVector2* ftc = (LLVector2*) face.mTexCoords;
				LLVector2 min_tc;
				LLVector2 max_tc;

				if (ftc)
				{
					min_tc = ftc[0];
					max_tc = min_tc;
					
					//get texture coordinate domain
					for (U32 j = 0; j < face.mNumVertices; ++j)
					{
						update_min_max(min_tc, max_tc, ftc[j]);
					}
				}

				LLVector2 tc_range = max_tc - min_tc;

				for (U32 j = 0; j < face.mNumVertices; ++j)
				{ //for each vert
		
					F32* pos = face.mPositions[j].getF32ptr();
										
					//position
					for (U32 k = 0; k < 3; ++k)
					{ //for each component
						//convert to 16-bit normalized across domain
						U16 val = (U16) (((pos[k]-min_pos.mV[k])/pos_range.mV[k])*65535);

						U8* buff = (U8*) &val;
						//write to binary buffer
						verts[vert_idx++] = buff[0];
						verts[vert_idx++] = buff[1];
					}

					if (face.mNormals)
					{ //normals
						F32* norm = face.mNormals[j].getF32ptr();

						for (U32 k = 0; k < 3; ++k)
						{ //for each component
							//convert to 16-bit normalized
							U16 val = (U16) ((norm[k]+1.f)*0.5f*65535);
							U8* buff = (U8*) &val;

							//write to binary buffer
							normals[norm_idx++] = buff[0];
							normals[norm_idx++] = buff[1];
						}
					}

#if 0 // keep this code for now in case we want to support transporting tangents with mesh assets
                    if (face.mTangents)
                    { //normals
                        F32* tangent = face.mTangents[j].getF32ptr();

                        for (U32 k = 0; k < 4; ++k)
                        { //for each component
                            //convert to 16-bit normalized
                            U16 val = (U16)((tangent[k] + 1.f) * 0.5f * 65535);
                            U8* buff = (U8*)&val;

                            //write to binary buffer
                            tangents[tan_idx++] = buff[0];
                            tangents[tan_idx++] = buff[1];
                        }
                    }
#endif
					
					//texcoord
					if (face.mTexCoords)
					{
						F32* src_tc = (F32*) face.mTexCoords[j].mV;

						for (U32 k = 0; k < 2; ++k)
						{ //for each component
							//convert to 16-bit normalized
							U16 val = (U16) ((src_tc[k]-min_tc.mV[k])/tc_range.mV[k]*65535);

							U8* buff = (U8*) &val;
							//write to binary buffer
							tc[tc_idx++] = buff[0];
							tc[tc_idx++] = buff[1];
						}
					}
				}

				U32 idx_idx = 0;
				for (U32 j = 0; j < face.mNumIndices; ++j)
				{
					U8* buff = (U8*) &(face.mIndices[j]);
					indices[idx_idx++] = buff[0];
					indices[idx_idx++] = buff[1];
				}

				//write out face data
				mdl[model_names[idx]][i]["PositionDomain"]["Min"] = min_pos.getValue();
				mdl[model_names[idx]][i]["PositionDomain"]["Max"] = max_pos.getValue();
                mdl[model_names[idx]][i]["NormalizedScale"] = face.mNormalizedScale.getValue();

				mdl[model_names[idx]][i]["Position"] = verts;
				
				if (face.mNormals)
				{
					mdl[model_names[idx]][i]["Normal"] = normals;
				}

#if 0 // keep this code for now in case we decide to transport tangents with mesh assets
                if (face.mTangents)
                {
                    mdl[model_names[idx]][i]["Tangent"] = tangents;
                }
#endif

				if (face.mTexCoords)
				{
					mdl[model_names[idx]][i]["TexCoord0Domain"]["Min"] = min_tc.getValue();
					mdl[model_names[idx]][i]["TexCoord0Domain"]["Max"] = max_tc.getValue();
					mdl[model_names[idx]][i]["TexCoord0"] = tc;
				}

				mdl[model_names[idx]][i]["TriangleList"] = indices;

				if (skinning && idx != LLModel::LOD_PHYSICS)
				{
                    if (!model[idx]->mSkinWeights.empty())
                    {
                        //write out skin weights

                        //each influence list entry is up to 4 24-bit values
                        // first 8 bits is bone index
                        // last 16 bits is bone influence weight
                        // a bone index of 0xFF signifies no more influences for this vertex

                        std::stringstream ostr;
                        for (U32 j = 0; j < face.mNumVertices; ++j)
                        {
                            LLVector3 pos(face.mPositions[j].getF32ptr());

                            weight_list& weights = model[idx]->getJointInfluences(pos);

                            S32 count = 0;
                            for (weight_list::iterator iter = weights.begin(); iter != weights.end(); ++iter)
                            {
                                // Note joint index cannot exceed 255.
                                if (iter->mJointIdx < 255 && iter->mJointIdx >= 0)
                                {
                                    U8 idx = (U8)iter->mJointIdx;
                                    ostr.write((const char*)&idx, 1);

                                    U16 influence = (U16)(iter->mWeight * 65535);
                                    ostr.write((const char*)&influence, 2);

                                    ++count;
                                }
                            }
                            U8 end_list = 0xFF;
                            if (count < 4)
                            {
                                ostr.write((const char*)&end_list, 1);
                            }
                        }

                        //copy ostr to binary buffer
                        std::string data = ostr.str();
                        const U8* buff = (U8*)data.data();
                        U32 bytes = data.size();

                        LLSD::Binary w(bytes);
                        for (U32 j = 0; j < bytes; ++j)
                        {
                            w[j] = buff[j];
                        }

                        mdl[model_names[idx]][i]["Weights"] = w;
                    }
                    else
                    {
                        if (idx == LLModel::LOD_PHYSICS)
                        {
                            // Ex: using "bounding box"
                            LL_DEBUGS("MESHSKININFO") << "Using physics model without skin weights" << LL_ENDL;
                        }
                        else
                        {
                            LL_WARNS("MESHSKININFO") << "Attempting to use skinning without having skin weights" << LL_ENDL;
                        }
                    }
				}
			}
		}
	}
	
	return writeModelToStream(ostr, mdl, nowrite, as_slm);
}

LLSD LLModel::writeModelToStream(std::ostream& ostr, LLSD& mdl, BOOL nowrite, BOOL as_slm)
{
	std::string::size_type cur_offset = 0;

	LLSD header;

	if (as_slm && mdl.has("material_list"))
	{ //save material binding names to header
		header["material_list"] = mdl["material_list"];
	}

	std::string skin;

	if (mdl.has("skin"))
	{ //write out skin block
		skin = zip_llsd(mdl["skin"]);

		U32 size = skin.size();
		if (size > 0)
		{
			header["skin"]["offset"] = (LLSD::Integer) cur_offset;
			header["skin"]["size"] = (LLSD::Integer) size;
			cur_offset += size;
		}
	}

	std::string decomposition;

	if (mdl.has("physics_convex"))
	{ //write out convex decomposition
		decomposition = zip_llsd(mdl["physics_convex"]);

		U32 size = decomposition.size();
		if (size > 0)
		{
			header["physics_convex"]["offset"] = (LLSD::Integer) cur_offset;
			header["physics_convex"]["size"] = (LLSD::Integer) size;
			cur_offset += size;
		}
	}

        if (mdl.has("submodel_id"))
        { //write out submodel id
        header["submodel_id"] = (LLSD::Integer)mdl["submodel_id"];
        }

	std::string out[MODEL_NAMES_LENGTH];

	for (S32 i = 0; i < MODEL_NAMES_LENGTH; i++)
	{
		if (mdl.has(model_names[i]))
		{
			out[i] = zip_llsd(mdl[model_names[i]]);

			U32 size = out[i].size();

			header[model_names[i]]["offset"] = (LLSD::Integer) cur_offset;
			header[model_names[i]]["size"] = (LLSD::Integer) size;
			cur_offset += size;
		}
	}

	if (!nowrite)
	{
		LLSDSerialize::toBinary(header, ostr);

		if (!skin.empty())
		{ //write skin block
			ostr.write((const char*) skin.data(), header["skin"]["size"].asInteger());
		}

		if (!decomposition.empty())
		{ //write decomposition block
			ostr.write((const char*) decomposition.data(), header["physics_convex"]["size"].asInteger());
		}

		for (S32 i = 0; i < MODEL_NAMES_LENGTH; i++)
		{
			if (!out[i].empty())
			{
				ostr.write((const char*) out[i].data(), header[model_names[i]]["size"].asInteger());
			}
		}
	}
	
	return header;
}

LLModel::weight_list& LLModel::getJointInfluences(const LLVector3& pos)
{
	//1. If a vertex has been weighted then we'll find it via pos and return its weight list
	weight_map::iterator iterPos = mSkinWeights.begin();
	weight_map::iterator iterEnd = mSkinWeights.end();

    llassert(!mSkinWeights.empty());
	
	for ( ; iterPos!=iterEnd; ++iterPos )
	{
		if ( jointPositionalLookup( iterPos->first, pos ) )
		{
			return iterPos->second;
		}
	}
	
	//2. Otherwise we'll use the older implementation
	weight_map::iterator iter = mSkinWeights.find(pos);
	
	if (iter != mSkinWeights.end())
	{
		if ((iter->first - pos).magVec() > 0.1f)
		{
			LL_ERRS() << "Couldn't find weight list." << LL_ENDL;
		}

		return iter->second;
	}
	else
	{  //no exact match found, get closest point
		const F32 epsilon = 1e-5f;
		weight_map::iterator iter_up = mSkinWeights.lower_bound(pos);
		weight_map::iterator iter_down = iter_up;
		if (iter_up != mSkinWeights.end())
		{
			iter_down = ++iter_up;
		}
		weight_map::iterator best = iter_up;

		// <FS:ND> FIRE-9251; There is no way iter can be valid here, otherwise we had hit the if branch and not the else branch.
		// F32 min_dist = (iter->first - pos).magVec();
		F32 min_dist = (best->first - pos).magVec();
		// </FS:ND>

		bool done = false;
		while (!done)
		{ //search up and down mSkinWeights from lower bound of pos until a 
		  //match is found within epsilon.  If no match is found within epsilon,
		  //return closest match
			done = true;
			if (iter_up != mSkinWeights.end() && ++iter_up != mSkinWeights.end())
			{
				done = false;
				F32 dist = (iter_up->first - pos).magVec();

				if (dist < epsilon)
				{
					return iter_up->second;
				}

				if (dist < min_dist)
				{
					best = iter_up;
					min_dist = dist;
				}
			}

			if (iter_down != mSkinWeights.begin() && --iter_down != mSkinWeights.begin())
			{
				done = false;

				F32 dist = (iter_down->first - pos).magVec();

				if (dist < epsilon)
				{
					return iter_down->second;
				}

				if (dist < min_dist)
				{
					best = iter_down;
					min_dist = dist;
				}

			}
		}
		
		return best->second;
	}					
}

void LLModel::setConvexHullDecomposition(
	const LLModel::convex_hull_decomposition& decomp)
{
	mPhysics.mHull = decomp;
	mPhysics.mMesh.clear();
	updateHullCenters();
}

void LLModel::updateHullCenters()
{
	mHullCenter.resize(mPhysics.mHull.size());
	mHullPoints = 0;
	mCenterOfHullCenters.clear();

	for (U32 i = 0; i < mPhysics.mHull.size(); ++i)
	{
		LLVector3 cur_center;

		for (U32 j = 0; j < mPhysics.mHull[i].size(); ++j)
		{
			cur_center += mPhysics.mHull[i][j];
		}
		mCenterOfHullCenters += cur_center;
		cur_center *= 1.f/mPhysics.mHull[i].size();
		mHullCenter[i] = cur_center;
		mHullPoints += mPhysics.mHull[i].size();
	}

	if (mHullPoints > 0)
	{
		mCenterOfHullCenters *= 1.f / mHullPoints;
		llassert(mPhysics.hasHullList());
	}
}

bool LLModel::loadModel(std::istream& is)
{
	mSculptLevel = -1;  // default is an error occured

	LLSD header;
	{
		if (!LLSDSerialize::fromBinary(header, is, 1024*1024*1024))
		{
			LL_WARNS("MESHSKININFO") << "Mesh header parse error.  Not a valid mesh asset!" << LL_ENDL;
			return false;
		}
	}
	
	if (header.has("material_list"))
	{ //load material list names
		mMaterialList.clear();
		for (U32 i = 0; i < header["material_list"].size(); ++i)
		{
			mMaterialList.push_back(header["material_list"][i].asString());
		}
	}

	mSubmodelID = header.has("submodel_id") ? header["submodel_id"].asInteger() : false;

	static const std::string lod_name[] = 
	{
		"lowest_lod",
		"low_lod",
		"medium_lod",
		"high_lod",
		"physics_mesh",
	};

	const S32 MODEL_LODS = 5;

	S32 lod = llclamp((S32) mDetail, 0, MODEL_LODS-1);

	if (header[lod_name[lod]]["offset"].asInteger() == -1 || 
		header[lod_name[lod]]["size"].asInteger() == 0 )
	{ //cannot load requested LOD
		LL_WARNS("MESHSKININFO") << "LoD data is invalid!" << LL_ENDL;
		return false;
	}

	bool has_skin = header["skin"]["offset"].asInteger() >=0 &&
					header["skin"]["size"].asInteger() > 0;

	if ((lod == LLModel::LOD_HIGH) && !mSubmodelID)
	{ //try to load skin info and decomp info
		std::ios::pos_type cur_pos = is.tellg();
		loadSkinInfo(header, is);
		is.seekg(cur_pos);
	}

	if ((lod == LLModel::LOD_HIGH || lod == LLModel::LOD_PHYSICS) && !mSubmodelID)
	{
		std::ios::pos_type cur_pos = is.tellg();
		loadDecomposition(header, is);
		is.seekg(cur_pos);
	}

	is.seekg(header[lod_name[lod]]["offset"].asInteger(), std::ios_base::cur);

	if (unpackVolumeFaces(is, header[lod_name[lod]]["size"].asInteger()))
	{
		if (has_skin)
		{ 
			//build out mSkinWeight from face info
			for (S32 i = 0; i < getNumVolumeFaces(); ++i)
			{
				const LLVolumeFace& face = getVolumeFace(i);

				if (face.mWeights)
				{
					for (S32 j = 0; j < face.mNumVertices; ++j)
					{
						LLVector4a& w = face.mWeights[j];

						std::vector<JointWeight> wght;

						for (S32 k = 0; k < 4; ++k)
						{
							S32 idx = (S32) w[k];
							F32 f = w[k] - idx;
							if (f > 0.f)
							{
								wght.push_back(JointWeight(idx, f));
							}
						}

						if (!wght.empty())
						{
							LLVector3 pos(face.mPositions[j].getF32ptr());
							mSkinWeights[pos] = wght;
						}
					}
				}
			}
		}
		return true;
	}
	else
	{
		LL_WARNS("MESHSKININFO") << "unpackVolumeFaces failed!" << LL_ENDL;
	}

	return false;
}

bool LLModel::isMaterialListSubset( LLModel* ref )
{
	int refCnt = ref->mMaterialList.size();
	int modelCnt = mMaterialList.size();
	// <FS:Beq> FIRE-30965 Cleanup braindead mesh parsing error handlers
	if(modelCnt > refCnt)
	{
		// this model cannot be a strict subset if it has more materials than the reference
		return FALSE;
	}
	// </FS:Beq>
	for (U32 src = 0; src < modelCnt; ++src)
	{				
		bool foundRef = false;
		
		for (U32 dst = 0; dst < refCnt; ++dst)
		{
			//LL_INFOS()<<mMaterialList[src]<<" "<<ref->mMaterialList[dst]<<LL_ENDL;
			foundRef = mMaterialList[src] == ref->mMaterialList[dst];									
				
			if ( foundRef )
			{	
				break;
			}										
		}

		if (!foundRef)
		{
            LL_INFOS("MESHSKININFO") << "Could not find material " << mMaterialList[src] << " in reference model " << ref->mLabel << LL_ENDL;
			return false;
		}
	}
	
	return true;
}

bool LLModel::needToAddFaces( LLModel* ref, int& refFaceCnt, int& modelFaceCnt )
{
	bool changed = false;
	if ( refFaceCnt< modelFaceCnt )
	{
		refFaceCnt += modelFaceCnt - refFaceCnt;
		changed = true;
	}
	else 
	if ( modelFaceCnt < refFaceCnt )
	{
		modelFaceCnt += refFaceCnt - modelFaceCnt;
		changed = true;
	}
	
	return changed;
}

// <FS:Beq> FIRE-30965 Improve mesh upload error handling
// function moved to llmodelpreview
// bool LLModel::matchMaterialOrder(LLModel* ref, int& refFaceCnt, int& modelFaceCnt )
// {
// 	//Is this a subset?
// 	//LODs cannot currently add new materials, e.g.
// 	//1. ref = a,b,c lod1 = d,e => This is not permitted
// 	//2. ref = a,b,c lod1 = c => This would be permitted
	
// 	bool isASubset = isMaterialListSubset( ref );
// 	if ( !isASubset )
// 	{
// 		LL_INFOS("MESHSKININFO")<<"Material of model is not a subset of reference."<<LL_ENDL;
// 		return false;
// 	}

//     if (mMaterialList.size() > ref->mMaterialList.size())
//     {
//         LL_INFOS("MESHSKININFO") << "Material of model has more materials than a reference." << LL_ENDL;
//         // We passed isMaterialListSubset, so materials are a subset, but subset isn't supposed to be
//         // larger than original and if we keep going, reordering will cause a crash
//         return false;
//     }
	
// 	std::map<std::string, U32> index_map;
	
// 	//build a map of material slot names to face indexes
// 	bool reorder = false;

// 	std::set<std::string> base_mat;
// 	std::set<std::string> cur_mat;

// 	for (U32 i = 0; i < mMaterialList.size(); i++)
// 	{
// 		index_map[ref->mMaterialList[i]] = i;
// 		//if any material name does not match reference, we need to reorder
// 		reorder |= ref->mMaterialList[i] != mMaterialList[i];
// 		base_mat.insert(ref->mMaterialList[i]);
// 		cur_mat.insert(mMaterialList[i]);
// 	}


// 	if (reorder &&  (base_mat == cur_mat)) //don't reorder if material name sets don't match
// 	{
// 		std::vector<LLVolumeFace> new_face_list;
// 		new_face_list.resize(mMaterialList.size());

// 		std::vector<std::string> new_material_list;
// 		new_material_list.resize(mMaterialList.size());

// 		//rebuild face list so materials have the same order 
// 		//as the reference model
// 		for (U32 i = 0; i < mMaterialList.size(); ++i)
// 		{ 
// 			U32 ref_idx = index_map[mMaterialList[i]];

// 			if (i < mVolumeFaces.size())
// 			{
// 				new_face_list[ref_idx] = mVolumeFaces[i];
// 			}
// 			new_material_list[ref_idx] = mMaterialList[i];
// 		}

// 		llassert(new_material_list == ref->mMaterialList);
		
// 		mVolumeFaces = new_face_list;

// 		//override material list with reference model ordering
// 		mMaterialList = ref->mMaterialList;
// 	}
	
// 	return true;
// }
// </FS:Beq>

bool LLModel::loadSkinInfo(LLSD& header, std::istream &is)
{
	S32 offset = header["skin"]["offset"].asInteger();
	S32 size = header["skin"]["size"].asInteger();

	if (offset >= 0 && size > 0)
	{
		is.seekg(offset, std::ios_base::cur);

		LLSD skin_data;

		if (LLUZipHelper::unzip_llsd(skin_data, is, size) == LLUZipHelper::ZR_OK)
		{
			mSkinInfo.fromLLSD(skin_data);
			return true;
		}
	}

	return false;
}

bool LLModel::loadDecomposition(LLSD& header, std::istream& is)
{
	S32 offset = header["physics_convex"]["offset"].asInteger();
	S32 size = header["physics_convex"]["size"].asInteger();

	if (offset >= 0 && size > 0 && !mSubmodelID)
	{
		is.seekg(offset, std::ios_base::cur);

		LLSD data;

		if (LLUZipHelper::unzip_llsd(data, is, size) == LLUZipHelper::ZR_OK)
		{
			mPhysics.fromLLSD(data);
			updateHullCenters();
		}
	}

	return true;
}

LLMeshSkinInfo::LLMeshSkinInfo():
    mPelvisOffset(0.0),
    mLockScaleIfJointPosition(false),
    mInvalidJointsScrubbed(false),
    mJointNumsInitialized(false)
{
}

LLMeshSkinInfo::LLMeshSkinInfo(LLSD& skin):
    mPelvisOffset(0.0),
    mLockScaleIfJointPosition(false),
    mInvalidJointsScrubbed(false),
    mJointNumsInitialized(false)
{
	fromLLSD(skin);
}

LLMeshSkinInfo::LLMeshSkinInfo(const LLUUID& mesh_id, LLSD& skin) :
	mMeshID(mesh_id),
	mPelvisOffset(0.0),
	mLockScaleIfJointPosition(false),
	mInvalidJointsScrubbed(false),
	mJointNumsInitialized(false)
{
	fromLLSD(skin);
}

void LLMeshSkinInfo::fromLLSD(LLSD& skin)
{
	if (skin.has("joint_names"))
	{
		for (U32 i = 0; i < skin["joint_names"].size(); ++i)
		{
//<FS:ND> Query by JointKey rather than just a string, the key can be a U32 index for faster lookup
//			mJointNames.push_back( skin[ "joint_names" ][ i ] );
			mJointNames.push_back( JointKey::construct( skin[ "joint_names" ][ i ] ) );
// </FS>ND>
            mJointNums.push_back(-1);
		}
	}

	if (skin.has("inverse_bind_matrix"))
	{
		for (U32 i = 0; i < skin["inverse_bind_matrix"].size(); ++i)
		{
			LLMatrix4 mat;
			for (U32 j = 0; j < 4; j++)
			{
				for (U32 k = 0; k < 4; k++)
				{
					mat.mMatrix[j][k] = skin["inverse_bind_matrix"][i][j*4+k].asReal();
				}
			}

			mInvBindMatrix.push_back(LLMatrix4a(mat));
		}

        if (mJointNames.size() != mInvBindMatrix.size())
        {
            LL_WARNS("MESHSKININFO") << "Joints vs bind matrix count mismatch. Dropping joint bindings." << LL_ENDL;
            mJointNames.clear();
            mJointNums.clear();
            mInvBindMatrix.clear();
        }
	}

	if (skin.has("bind_shape_matrix"))
	{
        LLMatrix4 mat;
		for (U32 j = 0; j < 4; j++)
		{
			for (U32 k = 0; k < 4; k++)
			{
				mat.mMatrix[j][k] = skin["bind_shape_matrix"][j*4+k].asReal();
			}
		}
        mBindShapeMatrix.loadu(mat);
	}

	if (skin.has("alt_inverse_bind_matrix"))
	{
		for (U32 i = 0; i < skin["alt_inverse_bind_matrix"].size(); ++i)
		{
			LLMatrix4 mat;
			for (U32 j = 0; j < 4; j++)
			{
				for (U32 k = 0; k < 4; k++)
				{
					mat.mMatrix[j][k] = skin["alt_inverse_bind_matrix"][i][j*4+k].asReal();
				}
			}
			
			mAlternateBindMatrix.push_back(LLMatrix4a(mat));
		}
	}

	if (skin.has("pelvis_offset"))
	{
		mPelvisOffset = skin["pelvis_offset"].asReal();
	}

    if (skin.has("lock_scale_if_joint_position"))
    {
        mLockScaleIfJointPosition = skin["lock_scale_if_joint_position"].asBoolean();
    }
	else
	{
		mLockScaleIfJointPosition = false;
	}

    updateHash();
}

LLSD LLMeshSkinInfo::asLLSD(bool include_joints, bool lock_scale_if_joint_position) const
{
	LLSD ret;

	for (U32 i = 0; i < mJointNames.size(); ++i)
	{
//<FS:ND> Query by JointKey rather than just a string, the key can be a U32 index for faster lookup
//		ret[ "joint_names" ][ i ] = mJointNames[ i ];
		ret[ "joint_names" ][ i ] = mJointNames[ i ].mName;
// </FS:ND>

		for (U32 j = 0; j < 4; j++)
		{
			for (U32 k = 0; k < 4; k++)
			{
				ret["inverse_bind_matrix"][i][j*4+k] = mInvBindMatrix[i].mMatrix[j][k]; 
			}
		}
	}

	for (U32 i = 0; i < 4; i++)
	{
		for (U32 j = 0; j < 4; j++)
		{
			ret["bind_shape_matrix"][i*4+j] = mBindShapeMatrix.mMatrix[i][j];
		}
	}
		
	if ( include_joints && mAlternateBindMatrix.size() > 0 )
	{
		for (U32 i = 0; i < mJointNames.size(); ++i)
		{
			for (U32 j = 0; j < 4; j++)
			{
				for (U32 k = 0; k < 4; k++)
				{
					ret["alt_inverse_bind_matrix"][i][j*4+k] = mAlternateBindMatrix[i].mMatrix[j][k]; 
				}
			}
		}

        if (lock_scale_if_joint_position)
        {
            ret["lock_scale_if_joint_position"] = lock_scale_if_joint_position;
        }

		ret["pelvis_offset"] = mPelvisOffset;
	}

	return ret;
}

void LLMeshSkinInfo::updateHash()
{
    //  get hash of data relevant to render batches
    HBXXH64 hash;

    //mJointNames
    for (auto& name : mJointNames)
    {
        // <FS:Ansariel> Joint lookup speedup
        //hash.update(name);
        hash.update(name.mName);
    }
    
    //mJointNums 
    hash.update((const void*)mJointNums.data(), sizeof(S32) * mJointNums.size());
    
    //mInvBindMatrix
    F32* src = mInvBindMatrix[0].getF32ptr();
    
    for (size_t i = 0, count = mInvBindMatrix.size() * 16; i < count; ++i)
    {
        S32 t = llround(src[i] * 10000.f);
        hash.update((const void*)&t, sizeof(S32));
    }
    //hash.update((const void*)mInvBindMatrix.data(), sizeof(LLMatrix4a) * mInvBindMatrix.size());

    mHash = hash.digest();
}

U32 LLMeshSkinInfo::sizeBytes() const
{
    U32 res = sizeof(LLUUID); // mMeshID

    res += sizeof(std::vector<std::string>) + sizeof(std::string) * mJointNames.size();
    for (U32 i = 0; i < mJointNames.size(); ++i)
    {
        // <FS> Query by JointKey rather than just a string, the key can be a U32 index for faster lookup
        //res += mJointNames[i].size(); // actual size, not capacity
        res += mJointNames[i].mName.size(); // actual size, not capacity
        // </FS>
    }

    res += sizeof(std::vector<S32>) + sizeof(S32) * mJointNums.size();
    res += sizeof(std::vector<LLMatrix4>) + 16 * sizeof(float) * mInvBindMatrix.size();
    res += sizeof(std::vector<LLMatrix4>) + 16 * sizeof(float) * mAlternateBindMatrix.size();
    res += 16 * sizeof(float); //mBindShapeMatrix
    res += sizeof(float) + 3 * sizeof(bool);

    return res;
}

LLModel::Decomposition::Decomposition(LLSD& data)
{
	fromLLSD(data);
}

void LLModel::Decomposition::fromLLSD(LLSD& decomp)
{
	if (decomp.has("HullList") && decomp.has("Positions"))
	{
		// updated for const-correctness. gcc is picky about this type of thing - Nyx
		const LLSD::Binary& hulls = decomp["HullList"].asBinary();
		const LLSD::Binary& position = decomp["Positions"].asBinary();

		U16* p = (U16*) &position[0];

		mHull.resize(hulls.size());

		LLVector3 min;
		LLVector3 max;
		LLVector3 range;

		if (decomp.has("Min"))
		{
			min.setValue(decomp["Min"]);
			max.setValue(decomp["Max"]);
		}
		else
		{
			min.set(-0.5f, -0.5f, -0.5f);
			max.set(0.5f, 0.5f, 0.5f);
		}

		range = max-min;

		for (U32 i = 0; i < hulls.size(); ++i)
		{
			U16 count = (hulls[i] == 0) ? 256 : hulls[i];
			
			std::set<U64> valid;

			//must have at least 4 points
			//llassert(count > 3);

			for (U32 j = 0; j < count; ++j)
			{
				U64 test = (U64) p[0] | ((U64) p[1] << 16) | ((U64) p[2] << 32);
				//point must be unique
				//llassert(valid.find(test) == valid.end());
				valid.insert(test);

				mHull[i].push_back(LLVector3(
					(F32) p[0]/65535.f*range.mV[0]+min.mV[0],
					(F32) p[1]/65535.f*range.mV[1]+min.mV[1],
					(F32) p[2]/65535.f*range.mV[2]+min.mV[2]));
				p += 3;


			}

			//each hull must contain at least 4 unique points
			//llassert(valid.size() > 3);
		}
	}

	if (decomp.has("BoundingVerts"))
	{
		const LLSD::Binary& position = decomp["BoundingVerts"].asBinary();

		U16* p = (U16*) &position[0];

		LLVector3 min;
		LLVector3 max;
		LLVector3 range;

		if (decomp.has("Min"))
		{
			min.setValue(decomp["Min"]);
			max.setValue(decomp["Max"]);
		}
		else
		{
			min.set(-0.5f, -0.5f, -0.5f);
			max.set(0.5f, 0.5f, 0.5f);
		}

		range = max-min;

		U16 count = (U16)(position.size()/6);
		
		for (U32 j = 0; j < count; ++j)
		{
			mBaseHull.push_back(LLVector3(
				(F32) p[0]/65535.f*range.mV[0]+min.mV[0],
				(F32) p[1]/65535.f*range.mV[1]+min.mV[1],
				(F32) p[2]/65535.f*range.mV[2]+min.mV[2]));
			p += 3;
		}		 
	}
	else
	{
		//empty base hull mesh to indicate decomposition has been loaded
		//but contains no base hull
		mBaseHullMesh.clear();
	}
}

U32 LLModel::Decomposition::sizeBytes() const
{
    U32 res = sizeof(LLUUID); // mMeshID

    res += sizeof(LLModel::convex_hull_decomposition) + sizeof(std::vector<LLVector3>) * mHull.size();
    for (U32 i = 0; i < mHull.size(); ++i)
    {
        res += mHull[i].size() * sizeof(LLVector3);
    }

    res += sizeof(LLModel::hull) + sizeof(LLVector3) * mBaseHull.size();

    res += sizeof(std::vector<LLModel::PhysicsMesh>) + sizeof(std::vector<LLModel::PhysicsMesh>) * mMesh.size();
    for (U32 i = 0; i < mMesh.size(); ++i)
    {
        res += mMesh[i].sizeBytes();
    }

    res += sizeof(std::vector<LLModel::PhysicsMesh>) * 2;
    res += mBaseHullMesh.sizeBytes() + mPhysicsShapeMesh.sizeBytes();

    return res;
}

bool LLModel::Decomposition::hasHullList() const
{
	return !mHull.empty() ;
}

LLSD LLModel::Decomposition::asLLSD() const
{
	LLSD ret;
	
	if (mBaseHull.empty() && mHull.empty())
	{ //nothing to write
		return ret;
	}

	//write decomposition block
	// ["physics_convex"]["HullList"] -- list of 8 bit integers, each entry represents a hull with specified number of points
	// ["physics_convex"]["Position"] -- list of 16-bit integers to be decoded to given domain, encoded 3D points
	// ["physics_convex"]["BoundingVerts"] -- list of 16-bit integers to be decoded to given domain, encoded 3D points representing a single hull approximation of given shape
	
	//get minimum and maximum
	LLVector3 min;
	
	if (mHull.empty())
	{  
		min = mBaseHull[0];
	}
	else
	{
		min = mHull[0][0];
	}

	LLVector3 max = min;

	LLSD::Binary hulls(mHull.size());

	U32 total = 0;

	for (U32 i = 0; i < mHull.size(); ++i)
	{
		U32 size = mHull[i].size();
		total += size;
		hulls[i] = (U8) (size);

		for (U32 j = 0; j < mHull[i].size(); ++j)
		{
			update_min_max(min, max, mHull[i][j]);
		}
	}

	for (U32 i = 0; i < mBaseHull.size(); ++i)
	{
		update_min_max(min, max, mBaseHull[i]);	
	}

	ret["Min"] = min.getValue();
	ret["Max"] = max.getValue();

	LLVector3 range = max-min;

	if (!hulls.empty())
	{
		ret["HullList"] = hulls;
	}

	if (total > 0)
	{
		LLSD::Binary p(total*3*2);

		U32 vert_idx = 0;
		
		for (U32 i = 0; i < mHull.size(); ++i)
		{
			std::set<U64> valid;

			llassert(!mHull[i].empty());

			for (U32 j = 0; j < mHull[i].size(); ++j)
			{
				U64 test = 0;
				const F32* src = mHull[i][j].mV;

				for (U32 k = 0; k < 3; k++)
				{
					//convert to 16-bit normalized across domain
					U16 val = (U16) (((src[k]-min.mV[k])/range.mV[k])*65535);

					if(valid.size() < 3)
					{
						switch (k)
						{
							case 0: test = test | (U64) val; break;
							case 1: test = test | ((U64) val << 16); break;
							case 2: test = test | ((U64) val << 32); break;
						};

						valid.insert(test);
					}
					
					U8* buff = (U8*) &val;
					//write to binary buffer
					p[vert_idx++] = buff[0];
					p[vert_idx++] = buff[1];

					//makes sure we haven't run off the end of the array
					llassert(vert_idx <= p.size());
				}
			}

			//must have at least 3 unique points
			llassert(valid.size() > 2);
		}

		ret["Positions"] = p;
	}

	//llassert(!mBaseHull.empty());

	if (!mBaseHull.empty())
	{
		LLSD::Binary p(mBaseHull.size()*3*2);

		U32 vert_idx = 0;
		for (U32 j = 0; j < mBaseHull.size(); ++j)
		{
			const F32* v = mBaseHull[j].mV;

			for (U32 k = 0; k < 3; k++)
			{
				//convert to 16-bit normalized across domain
				U16 val = (U16) (((v[k]-min.mV[k])/range.mV[k])*65535);

				U8* buff = (U8*) &val;
				//write to binary buffer
				p[vert_idx++] = buff[0];
				p[vert_idx++] = buff[1];

				if (vert_idx > p.size())
				{
					LL_ERRS() << "Index out of bounds" << LL_ENDL;
				}
			}
		}
		
		ret["BoundingVerts"] = p;
	}

	return ret;
}

void LLModel::Decomposition::merge(const LLModel::Decomposition* rhs)
{
	if (!rhs)
	{
		return;
	}

	if (mMeshID != rhs->mMeshID)
	{
		LL_ERRS() << "Attempted to merge with decomposition of some other mesh." << LL_ENDL;
	}

	if (mBaseHull.empty())
	{ //take base hull and decomposition from rhs
		mHull = rhs->mHull;
		mBaseHull = rhs->mBaseHull;
		mMesh = rhs->mMesh;
		mBaseHullMesh = rhs->mBaseHullMesh;
	}

	if (mPhysicsShapeMesh.empty())
	{ //take physics shape mesh from rhs
		mPhysicsShapeMesh = rhs->mPhysicsShapeMesh;
	}
}

bool ll_is_degenerate(const LLVector4a& a, const LLVector4a& b, const LLVector4a& c, F32 tolerance)
{
	// small area check
	{
		LLVector4a edge1; edge1.setSub( a, b );
		LLVector4a edge2; edge2.setSub( a, c );
		//////////////////////////////////////////////////////////////////////////
		/// Linden Modified
		//////////////////////////////////////////////////////////////////////////

		// If no one edge is more than 10x longer than any other edge, we weaken
		// the tolerance by a factor of 1e-4f.

		LLVector4a edge3; edge3.setSub( c, b );
		const F32 len1sq = edge1.dot3(edge1).getF32();
		const F32 len2sq = edge2.dot3(edge2).getF32();
		const F32 len3sq = edge3.dot3(edge3).getF32();
		bool abOK = (len1sq <= 100.f * len2sq) && (len1sq <= 100.f * len3sq);
		bool acOK = (len2sq <= 100.f * len1sq) && (len1sq <= 100.f * len3sq);
		bool cbOK = (len3sq <= 100.f * len1sq) && (len1sq <= 100.f * len2sq);
		if ( abOK && acOK && cbOK )
		{
			tolerance *= 1e-4f;
		}

		//////////////////////////////////////////////////////////////////////////
		/// End Modified
		//////////////////////////////////////////////////////////////////////////

		LLVector4a cross; cross.setCross3( edge1, edge2 );

		LLVector4a edge1b; edge1b.setSub( b, a );
		LLVector4a edge2b; edge2b.setSub( b, c );
		LLVector4a crossb; crossb.setCross3( edge1b, edge2b );

		if ( ( cross.dot3(cross).getF32() < tolerance ) || ( crossb.dot3(crossb).getF32() < tolerance ))
		{
			return true;
		}
	}

	// point triangle distance check
	{
		LLVector4a Q; Q.setSub(a, b);
		LLVector4a R; R.setSub(c, b);

		const F32 QQ = dot3fpu(Q, Q);
		const F32 RR = dot3fpu(R, R);
		const F32 QR = dot3fpu(R, Q);

		volatile F32 QQRR = QQ * RR;
		volatile F32 QRQR = QR * QR;
		F32 Det = (QQRR - QRQR);

		if( Det == 0.0f )
		{
			return true;
		}
	}

	return false;
}

bool validate_face(const LLVolumeFace& face)
{
	for (U32 i = 0; i < face.mNumIndices; ++i)
	{
		if (face.mIndices[i] >= face.mNumVertices)
		{
			LL_WARNS("MESHSKININFO") << "Face has invalid index." << LL_ENDL;
			return false;
		}
	}

	if (face.mNumIndices % 3 != 0 || face.mNumIndices == 0)
	{
		LL_WARNS("MESHSKININFO") << "Face has invalid number of indices." << LL_ENDL;
		return false;
	}

	/*const LLVector4a scale(0.5f);

	for (U32 i = 0; i < face.mNumIndices; i+=3)
	{
		U16 idx1 = face.mIndices[i];
		U16 idx2 = face.mIndices[i+1];
		U16 idx3 = face.mIndices[i+2];

		LLVector4a v1; v1.setMul(face.mPositions[idx1], scale);
		LLVector4a v2; v2.setMul(face.mPositions[idx2], scale);
		LLVector4a v3; v3.setMul(face.mPositions[idx3], scale);

		if (ll_is_degenerate(v1,v2,v3))
		{
			llwarns << "Degenerate face found!" << LL_ENDL;
			return false;
		}
	}*/

	return true;
}

bool validate_model(const LLModel* mdl)
{
	if (mdl->getNumVolumeFaces() == 0)
	{
		LL_WARNS("MESHSKININFO") << "Model has no faces!" << LL_ENDL;
		return false;
	}

	for (S32 i = 0; i < mdl->getNumVolumeFaces(); ++i)
	{
		if (mdl->getVolumeFace(i).mNumVertices == 0)
		{
			LL_WARNS("MESHSKININFO") << "Face has no vertices." << LL_ENDL;
			return false;
		}

		if (mdl->getVolumeFace(i).mNumIndices == 0)
		{
			LL_WARNS("MESHSKININFO") << "Face has no indices." << LL_ENDL;
			return false;
		}

		if (!validate_face(mdl->getVolumeFace(i)))
		{
			return false;
		}
	}

	return true;
}

LLModelInstance::LLModelInstance(LLSD& data)
	: LLModelInstanceBase()
{
	mLocalMeshID = data["mesh_id"].asInteger();
	mLabel = data["label"].asString();
	mTransform.setValue(data["transform"]);

	for (U32 i = 0; i < data["material"].size(); ++i)
	{
		LLImportMaterial mat(data["material"][i]);
		mMaterial[mat.mBinding] = mat;
	}
}


LLSD LLModelInstance::asLLSD()
{	
	LLSD ret;

	ret["mesh_id"] = mModel->mLocalID;
	ret["label"] = mLabel;
	ret["transform"] = mTransform.getValue();

	U32 i = 0;
	for (std::map<std::string, LLImportMaterial>::iterator iter = mMaterial.begin(); iter != mMaterial.end(); ++iter)
	{
		ret["material"][i++] = iter->second.asLLSD();
	}

	return ret;
}


LLImportMaterial::~LLImportMaterial()
{
}

LLImportMaterial::LLImportMaterial(LLSD& data)
{
	mDiffuseMapFilename = data["diffuse"]["filename"].asString();
	mDiffuseMapLabel = data["diffuse"]["label"].asString();
	mDiffuseColor.setValue(data["diffuse"]["color"]);
	mFullbright = data["fullbright"].asBoolean();
	mBinding = data["binding"].asString();
}


LLSD LLImportMaterial::asLLSD()
{
	LLSD ret;

	ret["diffuse"]["filename"] = mDiffuseMapFilename;
	ret["diffuse"]["label"] = mDiffuseMapLabel;
	ret["diffuse"]["color"] = mDiffuseColor.getValue();
	ret["fullbright"] = mFullbright;
	ret["binding"] = mBinding;

	return ret;
}

bool LLImportMaterial::operator<(const LLImportMaterial &rhs) const
{

	if (mDiffuseMapID != rhs.mDiffuseMapID)
	{
		return mDiffuseMapID < rhs.mDiffuseMapID;
	}

	if (mDiffuseMapFilename != rhs.mDiffuseMapFilename)
	{
		return mDiffuseMapFilename < rhs.mDiffuseMapFilename;
	}

	if (mDiffuseMapLabel != rhs.mDiffuseMapLabel)
	{
		return mDiffuseMapLabel < rhs.mDiffuseMapLabel;
	}

	if (mDiffuseColor != rhs.mDiffuseColor)
	{
		return mDiffuseColor < rhs.mDiffuseColor;
	}

	if (mBinding != rhs.mBinding)
	{
		return mBinding < rhs.mBinding;
	}

	return mFullbright < rhs.mFullbright;
}
<|MERGE_RESOLUTION|>--- conflicted
+++ resolved
@@ -55,13 +55,8 @@
 
 LLModel::LLModel(LLVolumeParams& params, F32 detail)
 	: LLVolume(params, detail), 
-<<<<<<< HEAD
-      mNormalizedScale(1,1,1), 
-      mNormalizedTranslation(0, 0, 0), // <FS> Mesh upload fix by Rye Mutt
-=======
       mNormalizedScale(1,1,1),
       mNormalizedTranslation(0, 0, 0),
->>>>>>> 88aefc95
       mPelvisOffset( 0.0f ), 
       mStatus(NO_ERRORS), 
       mSubmodelID(0)
