--- conflicted
+++ resolved
@@ -59,16 +59,6 @@
         JointTransformMap&                  jointTransformMap,
         JointNameSet&                       jointsFromNodes,
         std::map<std::string, std::string>& jointAliasMap,
-<<<<<<< HEAD
-        U32									maxJointsPerMesh,
-		U32									modelLimit,
-		// <FS:Beq> configrable lod suffix support
-        // bool								preprocess);
-        bool								preprocess,
-		const LODSuffixArray&	lod_suffix);
-		// </FS:Beq>
-	virtual ~LLDAELoader() ;
-=======
         U32                                 maxJointsPerMesh,
         U32                                 modelLimit,
         // <FS:Beq> configrable lod suffix support
@@ -77,7 +67,6 @@
         const LODSuffixArray&   lod_suffix);
         // </FS:Beq>
     virtual ~LLDAELoader() ;
->>>>>>> 1a8a5404
 
     virtual bool OpenFile(const std::string& filename);
 
@@ -106,18 +95,6 @@
     //Verify that a controller matches vertex counts
     bool verifyController( domController* pController );
 
-<<<<<<< HEAD
-	static std::string getElementLabel(daeElement *element);
-	static size_t getSuffixPosition(std::string label);
-	static std::string getLodlessLabel(daeElement *element);
-	static LODSuffixArray sLODSuffix; // <FS:Beq/> mesh loader suffix configuration
-public: // <FS:Beq/> open up for local mesh to use
-	static std::string preprocessDAE(std::string filename);
-
-private:
-	U32 mGeneratedModelLimit; // Attempt to limit amount of generated submodels
-	bool mPreprocessDAE;
-=======
     static bool addVolumeFacesFromDomMesh(LLModel* model, domMesh* mesh, LLSD& log_msg);
 
     // Loads a mesh breaking it into one or more models as necessary
@@ -135,6 +112,5 @@
 private:
     U32 mGeneratedModelLimit; // Attempt to limit amount of generated submodels
     bool mPreprocessDAE;
->>>>>>> 1a8a5404
 };
 #endif  // LL_LLDAELLOADER_H