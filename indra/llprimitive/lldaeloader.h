/**
 * @file lldaeloader.h
 * @brief LLDAELoader class definition
 *
 * $LicenseInfo:firstyear=2013&license=viewerlgpl$
 * Second Life Viewer Source Code
 * Copyright (C) 2013, Linden Research, Inc.
 * 
 * This library is free software; you can redistribute it and/or
 * modify it under the terms of the GNU Lesser General Public
 * License as published by the Free Software Foundation;
 * version 2.1 of the License only.
 * 
 * This library is distributed in the hope that it will be useful,
 * but WITHOUT ANY WARRANTY; without even the implied warranty of
 * MERCHANTABILITY or FITNESS FOR A PARTICULAR PURPOSE.  See the GNU
 * Lesser General Public License for more details.
 * 
 * You should have received a copy of the GNU Lesser General Public
 * License along with this library; if not, write to the Free Software
 * Foundation, Inc., 51 Franklin Street, Fifth Floor, Boston, MA  02110-1301  USA
 * 
 * Linden Research, Inc., 945 Battery Street, San Francisco, CA  94111  USA
 * $/LicenseInfo$
 */

#ifndef LL_LLDAELOADER_H
#define LL_LLDAELOADER_H

#include "llmodelloader.h"

class DAE;
class daeElement;
class domProfile_COMMON;
class domInstance_geometry;
class domNode;
class domTranslate;
class domController;
class domSkin;
class domMesh;

class LLDAELoader : public LLModelLoader
{
public:
	typedef std::map<std::string, LLImportMaterial>							material_map;
	typedef std::map<daeElement*, std::vector<LLPointer<LLModel> > >	dae_model_map;
	dae_model_map	mModelsMap;

	LLDAELoader(
		std::string							filename,
		S32									lod, 
		LLModelLoader::load_callback_t		load_cb,
		LLModelLoader::joint_lookup_func_t	joint_lookup_func,
		LLModelLoader::texture_load_func_t	texture_load_func,
		LLModelLoader::state_callback_t		state_cb,
<<<<<<< HEAD
		void*								opaque_userdata,
		JointTransformMap&					jointTransformMap,
		JointNameSet&						jointsFromNodes,
        std::map<std::string, std::string>& jointAliasMap,
        U32									maxJointsPerMesh,
		U32									modelLimit);
=======
		void*											opaque_userdata,
		JointTransformMap&						jointMap,
		JointSet&									jointsFromNodes,
		U32									modelLimit,
		bool									preprocess);
>>>>>>> 727088c9
	virtual ~LLDAELoader() ;

	virtual bool OpenFile(const std::string& filename);

protected:

	void processElement(daeElement* element, bool& badElement, DAE* dae);
	void processDomModel(LLModel* model, DAE* dae, daeElement* pRoot, domMesh* mesh, domSkin* skin);

	material_map getMaterials(LLModel* model, domInstance_geometry* instance_geo, DAE* dae);
	LLImportMaterial profileToMaterial(domProfile_COMMON* material, DAE* dae);	
	LLColor4 getDaeColor(daeElement* element);
	
	daeElement* getChildFromElement( daeElement* pElement, std::string const & name );
	
	bool isNodeAJoint( domNode* pNode );
	void processJointNode( domNode* pNode, std::map<std::string,LLMatrix4>& jointTransforms );
	void extractTranslation( domTranslate* pTranslate, LLMatrix4& transform );
	void extractTranslationViaElement( daeElement* pTranslateElement, LLMatrix4& transform );
	void extractTranslationViaSID( daeElement* pElement, LLMatrix4& transform );
	void buildJointToNodeMappingFromScene( daeElement* pRoot );
	void processJointToNodeMapping( domNode* pNode );
	void processChildJoints( domNode* pParentNode );

	bool verifyCount( int expected, int result );

	//Verify that a controller matches vertex counts
	bool verifyController( domController* pController );

	static bool addVolumeFacesFromDomMesh(LLModel* model, domMesh* mesh);
	static bool createVolumeFacesFromDomMesh(LLModel* model, domMesh *mesh);

	static LLModel* loadModelFromDomMesh(domMesh* mesh);

	// Loads a mesh breaking it into one or more models as necessary
	// to get around volume face limitations while retaining >8 materials
	//
	bool loadModelsFromDomMesh(domMesh* mesh, std::vector<LLModel*>& models_out, U32 submodel_limit);

	static std::string getElementLabel(daeElement *element);
	static size_t getSuffixPosition(std::string label);
	static std::string getLodlessLabel(daeElement *element);

	static std::string preprocessDAE(std::string filename);

private:
	U32 mGeneratedModelLimit; // Attempt to limit amount of generated submodels
<<<<<<< HEAD
	bool mForceIdNaming;
=======
	bool mPreprocessDAE;

>>>>>>> 727088c9
};
#endif  // LL_LLDAELLOADER_H<|MERGE_RESOLUTION|>--- conflicted
+++ resolved
@@ -53,20 +53,13 @@
 		LLModelLoader::joint_lookup_func_t	joint_lookup_func,
 		LLModelLoader::texture_load_func_t	texture_load_func,
 		LLModelLoader::state_callback_t		state_cb,
-<<<<<<< HEAD
 		void*								opaque_userdata,
 		JointTransformMap&					jointTransformMap,
 		JointNameSet&						jointsFromNodes,
         std::map<std::string, std::string>& jointAliasMap,
         U32									maxJointsPerMesh,
-		U32									modelLimit);
-=======
-		void*											opaque_userdata,
-		JointTransformMap&						jointMap,
-		JointSet&									jointsFromNodes,
 		U32									modelLimit,
 		bool									preprocess);
->>>>>>> 727088c9
 	virtual ~LLDAELoader() ;
 
 	virtual bool OpenFile(const std::string& filename);
@@ -114,11 +107,6 @@
 
 private:
 	U32 mGeneratedModelLimit; // Attempt to limit amount of generated submodels
-<<<<<<< HEAD
-	bool mForceIdNaming;
-=======
 	bool mPreprocessDAE;
-
->>>>>>> 727088c9
 };
 #endif  // LL_LLDAELLOADER_H