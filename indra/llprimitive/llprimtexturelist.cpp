--- conflicted
+++ resolved
@@ -137,27 +137,8 @@
 		// we're changing an existing entry
 	llassert(mEntryList[index]);
 	delete (mEntryList[index]);
-<<<<<<< HEAD
-
-	//<FS:ND> The compiler will assume te being valid as it is passed by reference and thus else will never be executed.
-	// If someone really passed *nullptr in here, this will be undefined behaviour
-	
-	// if  (&te)
-	// {
-	// 	mEntryList[index] = te.newCopy();
-	// }
-	// else
-	// {
-	// 	mEntryList[index] = LLPrimTextureList::newTextureEntry();
-	// }
-
 	mEntryList[index] = te.newCopy();
-	// </FS:ND>
-	
-=======
-	mEntryList[index] = te.newCopy();
-
->>>>>>> 9b034b53
+
 	return TEM_CHANGE_TEXTURE;
 }
 
