--- conflicted
+++ resolved
@@ -369,8 +369,6 @@
 	return TEM_CHANGE_NONE;
 }
 
-<<<<<<< HEAD
-=======
 S32 LLPrimTextureList::setMaterialParams(const U8 index, const LLMaterialPtr pMaterialParams)
 {
 	if (index < mEntryList.size())
@@ -380,7 +378,6 @@
 	return TEM_CHANGE_NONE;
 }
 
->>>>>>> 7cc7ae87
 S32 LLPrimTextureList::size() const
 {
 	return mEntryList.size();
