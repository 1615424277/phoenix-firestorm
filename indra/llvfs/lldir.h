/**  
 * @file lldir.h
 * @brief Definition of directory utilities class
 *
 * $LicenseInfo:firstyear=2000&license=viewerlgpl$
 * Second Life Viewer Source Code
 * Copyright (C) 2010, Linden Research, Inc.
 * 
 * This library is free software; you can redistribute it and/or
 * modify it under the terms of the GNU Lesser General Public
 * License as published by the Free Software Foundation;
 * version 2.1 of the License only.
 * 
 * This library is distributed in the hope that it will be useful,
 * but WITHOUT ANY WARRANTY; without even the implied warranty of
 * MERCHANTABILITY or FITNESS FOR A PARTICULAR PURPOSE.  See the GNU
 * Lesser General Public License for more details.
 * 
 * You should have received a copy of the GNU Lesser General Public
 * License along with this library; if not, write to the Free Software
 * Foundation, Inc., 51 Franklin Street, Fifth Floor, Boston, MA  02110-1301  USA
 * 
 * Linden Research, Inc., 945 Battery Street, San Francisco, CA  94111  USA
 * $/LicenseInfo$
 */

#ifndef LL_LLDIR_H
#define LL_LLDIR_H

#if LL_SOLARIS
#include <sys/param.h>
#define MAX_PATH MAXPATHLEN
#endif

// these numbers *may* get serialized (really??), so we need to be explicit
typedef enum ELLPath
{
	LL_PATH_NONE = 0,
	LL_PATH_USER_SETTINGS = 1,
	LL_PATH_APP_SETTINGS = 2,	
	LL_PATH_PER_SL_ACCOUNT = 3, // returns/expands to blank string if we don't know the account name yet
	LL_PATH_CACHE = 4,	
	LL_PATH_CHARACTER = 5,	
	LL_PATH_HELP = 6,		
	LL_PATH_LOGS = 7,
	LL_PATH_TEMP = 8,
	LL_PATH_SKINS = 9,
	LL_PATH_TOP_SKIN = 10,
	LL_PATH_CHAT_LOGS = 11,
	LL_PATH_PER_ACCOUNT_CHAT_LOGS = 12,
	LL_PATH_USER_SKIN = 14,
	LL_PATH_LOCAL_ASSETS = 15,
	LL_PATH_EXECUTABLE = 16,
	LL_PATH_DEFAULT_SKIN = 17,
	LL_PATH_FONTS = 18,
	LL_PATH_TOP_SKINTHEME = 19, // KB - Catznip Viewer-Skins
	LL_PATH_FS_RESOURCES = 20,  // TT - Firestorm data
	LL_PATH_LAST
} ELLPath;

/// Directory operations
class LLDir
{
 public:
	LLDir();
	virtual ~LLDir();

	// app_name - Usually SecondLife, used for creating settings directories
	// in OS-specific location, such as C:\Documents and Settings
	// app_read_only_data_dir - Usually the source code directory, used
	// for test applications to read newview data files.
	virtual void initAppDirs(const std::string &app_name, 
		const std::string& app_read_only_data_dir = "") = 0;

	virtual S32 deleteFilesInDir(const std::string &dirname, const std::string &mask);

// pure virtual functions
	virtual U32 countFilesInDir(const std::string &dirname, const std::string &mask) = 0;

    /// Walk the files in a directory, with file pattern matching
	// <AO> Used by LGG Selection beams, do not remove
	virtual BOOL getNextFileInDir(const std::string& dirname, ///< directory path - must end in trailing slash!
                                  const std::string& mask,    ///< file pattern string (use "*" for all)
                                  std::string& fname          ///< output: found file name
                                  ) = 0;
	// </AO>
    /**<
     * @returns true if a file was found, false if the entire directory has been scanned.
     *
     * @note that this function is NOT thread safe
     *
     * This function may not be used to scan part of a directory, then start a new search of a different
     * directory, and then restart the first search where it left off; the entire search must run to
     * completion or be abandoned - there is no restart.
     *
     * @bug: See http://jira.secondlife.com/browse/VWR-23697
     *       and/or the tests in test/lldir_test.cpp
     *       This is known to fail with patterns that have both:
     *       a wildcard left of a . and more than one sequential ? right of a .
     *       the pattern foo.??x appears to work
     *       but *.??x or foo?.??x do not
     *
     * @todo this really should be rewritten as an iterator object, and the
     *       filtering should be done in a platform-independent way.
     */

	virtual std::string getCurPath() = 0;
	virtual BOOL fileExists(const std::string &filename) const = 0;

	const std::string findFile(const std::string& filename, const std::vector<std::string> filenames) const; 
	const std::string findFile(const std::string& filename, const std::string& searchPath1 = "", const std::string& searchPath2 = "", const std::string& searchPath3 = "") const;

	virtual std::string getLLPluginLauncher() = 0; // full path and name for the plugin shell
	virtual std::string getLLPluginFilename(std::string base_name) = 0; // full path and name to the plugin DSO for this base_name (i.e. 'FOO' -> '/bar/baz/libFOO.so')

	const std::string &getExecutablePathAndName() const;	// Full pathname of the executable
	const std::string &getAppName() const;			// install directory under progams/ ie "SecondLife"
	const std::string &getExecutableDir() const;	// Directory where the executable is located
	const std::string &getExecutableFilename() const;// Filename of .exe
	const std::string &getWorkingDir() const; // Current working directory
	const std::string &getAppRODataDir() const;	// Location of read-only data files
	const std::string &getOSUserDir() const;		// Location of the os-specific user dir
	const std::string &getOSUserAppDir() const;	// Location of the os-specific user app dir
	const std::string &getLindenUserDir() const;	// Location of the Linden user dir.
	const std::string &getChatLogsDir() const;	// Location of the chat logs dir.
	const std::string &getPerAccountChatLogsDir() const;	// Location of the per account chat logs dir.
	const std::string &getTempDir() const;			// Common temporary directory
	const std::string  getCacheDir(bool get_default = false) const;	// Location of the cache.
	const std::string &getOSCacheDir() const;		// location of OS-specific cache folder (may be empty string)
	const std::string &getCAFile() const;			// File containing TLS certificate authorities
	const std::string &getDirDelimiter() const;	// directory separator for platform (ie. '\' or '/' or ':')
	const std::string &getDefaultSkinDir() const;	// folder for default skin. e.g. c:\program files\second life\skins\default
	const std::string &getSkinDir() const;		// User-specified skin folder.
	const std::string &getUserDefaultSkinDir() const; // dir with user modifications to default skin
	const std::string &getUserSkinDir() const;		// User-specified skin folder with user modifications. e.g. c:\documents and settings\username\application data\second life\skins\curskin
<<<<<<< HEAD
	const std::string &getSkinThemeDir() const;		// KB: User-specified skin theme override folder.
	const std::string &getDefaultSkinDir() const;	// folder for default skin. e.g. c:\program files\second life\skins\default
=======
>>>>>>> 2206653f
	const std::string getSkinBaseDir() const;		// folder that contains all installed skins (not user modifications). e.g. c:\program files\second life\skins
	const std::string &getLLPluginDir() const;		// Directory containing plugins and plugin shell

	// Expanded filename
	std::string getExpandedFilename(ELLPath location, const std::string &filename) const;
	std::string getExpandedFilename(ELLPath location, const std::string &subdir, const std::string &filename) const;
	std::string getExpandedFilename(ELLPath location, const std::string &subdir1, const std::string &subdir2, const std::string &filename) const;

	// Base and Directory name extraction
	std::string getBaseFileName(const std::string& filepath, bool strip_exten = false) const;
	std::string getDirName(const std::string& filepath) const;
	std::string getExtension(const std::string& filepath) const; // Excludes '.', e.g getExtension("foo.wav") == "wav"

	// these methods search the various skin paths for the specified file in the following order:
<<<<<<< HEAD
	// getUserSkinDir(), getSkinThemeDir, getSkinDir(), getDefaultSkinDir()
	std::string findSkinnedFilename(const std::string &filename) const;
	std::string findSkinnedFilename(const std::string &subdir, const std::string &filename) const;
	std::string findSkinnedFilename(const std::string &subdir1, const std::string &subdir2, const std::string &filename) const;
=======
	// getUserSkinDir(), getUserDefaultSkinDir(), getSkinDir(), getDefaultSkinDir()
	/// param value for findSkinnedFilenames(), explained below
	enum ESkinConstraint { CURRENT_SKIN, ALL_SKINS };
	/**
	 * Given a filename within skin, return an ordered sequence of paths to
	 * search. Nonexistent files will be filtered out -- which means that the
	 * vector might be empty.
	 *
	 * @param subdir Identify top-level skin subdirectory by passing one of
	 * LLDir::XUI (file lives under "xui" subtree), LLDir::TEXTURES (file
	 * lives under "textures" subtree), LLDir::SKINBASE (file lives at top
	 * level of skin subdirectory).
	 * @param filename Desired filename within subdir within skin, e.g.
	 * "panel_login.xml". DO NOT prepend (e.g.) "xui" or the desired language.
	 * @param constraint Callers perform two different kinds of processing.
	 * When fetching a XUI file, for instance, the existence of @a filename in
	 * the specified skin completely supercedes any @a filename in the default
	 * skin. For that case, leave the default @a constraint=CURRENT_SKIN. The
	 * returned vector will contain only
	 * ".../<i>current_skin</i>/xui/en/<i>filename</i>",
	 * ".../<i>current_skin</i>/xui/<i>current_language</i>/<i>filename</i>".
	 * But for (e.g.) "strings.xml", we want a given skin to be able to
	 * override only specific entries from the default skin. Any string not
	 * defined in the specified skin will be sought in the default skin. For
	 * that case, pass @a constraint=ALL_SKINS. The returned vector will
	 * contain at least ".../default/xui/en/strings.xml",
	 * ".../default/xui/<i>current_language</i>/strings.xml",
	 * ".../<i>current_skin</i>/xui/en/strings.xml",
	 * ".../<i>current_skin</i>/xui/<i>current_language</i>/strings.xml".
	 */
	std::vector<std::string> findSkinnedFilenames(const std::string& subdir,
												  const std::string& filename,
												  ESkinConstraint constraint=CURRENT_SKIN) const;
	/// Values for findSkinnedFilenames(subdir) parameter
	static const char *XUI, *TEXTURES, *SKINBASE;
	/**
	 * Return the base-language pathname from findSkinnedFilenames(), or
	 * the empty string if no such file exists. Parameters are identical to
	 * findSkinnedFilenames(). This is shorthand for capturing the vector
	 * returned by findSkinnedFilenames(), checking for empty() and then
	 * returning front().
	 */
	std::string findSkinnedFilenameBaseLang(const std::string &subdir,
											const std::string &filename,
											ESkinConstraint constraint=CURRENT_SKIN) const;
	/**
	 * Return the "most localized" pathname from findSkinnedFilenames(), or
	 * the empty string if no such file exists. Parameters are identical to
	 * findSkinnedFilenames(). This is shorthand for capturing the vector
	 * returned by findSkinnedFilenames(), checking for empty() and then
	 * returning back().
	 */
	std::string findSkinnedFilename(const std::string &subdir,
									const std::string &filename,
									ESkinConstraint constraint=CURRENT_SKIN) const;
>>>>>>> 2206653f

	// random filename in common temporary directory
	std::string getTempFilename() const;

	// For producing safe download file names from potentially unsafe ones
	static std::string getScrubbedFileName(const std::string uncleanFileName);
	static std::string getForbiddenFileChars();

	virtual void setChatLogsDir(const std::string &path);		// Set the chat logs dir to this user's dir
// <FS:CR> FIRE-7343: Seperate chat logs per grid
	//virtual void setPerAccountChatLogsDir(const std::string &username);		// Set the per user chat log directory.
	virtual void setPerAccountChatLogsDir(const std::string &gridname, const std::string &username, bool append);		// Set the per user chat log directory.
// </FS:CR> FIRE-7343: Seperate chat logs per grid
	virtual void setLindenUserDir(const std::string &username);		// Set the linden user dir to this user's dir
<<<<<<< HEAD
	virtual void setSkinFolder(const std::string &skin_folder);
	virtual void setSkinThemeFolder(const std::string &theme_folder); // KB: Catznip Viewer-skins
=======
	virtual void setSkinFolder(const std::string &skin_folder, const std::string& language);
	virtual std::string getSkinFolder() const;
	virtual std::string getLanguage() const;
>>>>>>> 2206653f
	virtual bool setCacheDir(const std::string &path);

	virtual void dumpCurrentDirectories();

	// Utility routine
	std::string buildSLOSCacheDir() const;

	/// Append specified @a name to @a destpath, separated by getDirDelimiter()
	/// if both are non-empty.
	void append(std::string& destpath, const std::string& name) const;
	/// Append specified @a name to @a path, separated by getDirDelimiter()
	/// if both are non-empty. Return result, leaving @a path unmodified.
	std::string add(const std::string& path, const std::string& name) const;

protected:
	// Does an add() or append() call need a directory delimiter?
	typedef std::pair<bool, unsigned short> SepOff;
	SepOff needSep(const std::string& path, const std::string& name) const;
	// build mSearchSkinDirs without adding duplicates
	void addSearchSkinDir(const std::string& skindir);

	// Internal to findSkinnedFilenames()
	template <typename FUNCTION>
	void walkSearchSkinDirs(const std::string& subdir,
							const std::vector<std::string>& subsubdirs,
							const std::string& filename,
							const FUNCTION& function) const;

	std::string mAppName;               // install directory under progams/ ie "SecondLife"   
	std::string mExecutablePathAndName; // full path + Filename of .exe
	std::string mExecutableFilename;    // Filename of .exe
	std::string mExecutableDir;	 	 // Location of executable
	std::string mWorkingDir;	 	 // Current working directory
	std::string mAppRODataDir;			 // Location for static app data
	std::string mOSUserDir;			 // OS Specific user directory
	std::string mOSUserAppDir;			 // OS Specific user app directory
	std::string mLindenUserDir;		 // Location for Linden user-specific data
	std::string mPerAccountChatLogsDir;		 // Location for chat logs.
	std::string mChatLogsDir;		 // Location for chat logs.
	std::string mCAFile;				 // Location of the TLS certificate authority PEM file.
	std::string mTempDir;
	std::string mCacheDir;			// cache directory as set by user preference
	std::string mDefaultCacheDir;	// default cache diretory
	std::string mOSCacheDir;		// operating system cache dir
	std::string mDirDelimiter;
	std::string mSkinName;           // caller-specified skin name
	std::string mSkinBaseDir;			// Base for skins paths.
<<<<<<< HEAD
	std::string mSkinDir;			// Location for current skin info.
	std::string mSkinThemeDir;		// KB: Location for current skin theme override
=======
>>>>>>> 2206653f
	std::string mDefaultSkinDir;			// Location for default skin info.
	std::string mSkinDir;			// Location for current skin info.
	std::string mUserDefaultSkinDir;		// Location for default skin info.
	std::string mUserSkinDir;			// Location for user-modified skin info.
	// Skin directories to search, most general to most specific. This order
	// works well for composing fine-grained files, in which an individual item
	// in a specific file overrides the corresponding item in more general
	// files. Of course, for a file-level search, iterate backwards.
	std::vector<std::string> mSearchSkinDirs;
	std::string mLanguage;              // Current viewer language
	std::string mLLPluginDir;			// Location for plugins and plugin shell
};

void dir_exists_or_crash(const std::string &dir_name);

extern LLDir *gDirUtilp;

#endif // LL_LLDIR_H<|MERGE_RESOLUTION|>--- conflicted
+++ resolved
@@ -133,11 +133,7 @@
 	const std::string &getSkinDir() const;		// User-specified skin folder.
 	const std::string &getUserDefaultSkinDir() const; // dir with user modifications to default skin
 	const std::string &getUserSkinDir() const;		// User-specified skin folder with user modifications. e.g. c:\documents and settings\username\application data\second life\skins\curskin
-<<<<<<< HEAD
 	const std::string &getSkinThemeDir() const;		// KB: User-specified skin theme override folder.
-	const std::string &getDefaultSkinDir() const;	// folder for default skin. e.g. c:\program files\second life\skins\default
-=======
->>>>>>> 2206653f
 	const std::string getSkinBaseDir() const;		// folder that contains all installed skins (not user modifications). e.g. c:\program files\second life\skins
 	const std::string &getLLPluginDir() const;		// Directory containing plugins and plugin shell
 
@@ -152,13 +148,7 @@
 	std::string getExtension(const std::string& filepath) const; // Excludes '.', e.g getExtension("foo.wav") == "wav"
 
 	// these methods search the various skin paths for the specified file in the following order:
-<<<<<<< HEAD
-	// getUserSkinDir(), getSkinThemeDir, getSkinDir(), getDefaultSkinDir()
-	std::string findSkinnedFilename(const std::string &filename) const;
-	std::string findSkinnedFilename(const std::string &subdir, const std::string &filename) const;
-	std::string findSkinnedFilename(const std::string &subdir1, const std::string &subdir2, const std::string &filename) const;
-=======
-	// getUserSkinDir(), getUserDefaultSkinDir(), getSkinDir(), getDefaultSkinDir()
+	// getUserSkinDir(), getUserDefaultSkinDir(), getSkinThemeDir, getSkinDir(), getDefaultSkinDir()
 	/// param value for findSkinnedFilenames(), explained below
 	enum ESkinConstraint { CURRENT_SKIN, ALL_SKINS };
 	/**
@@ -213,7 +203,6 @@
 	std::string findSkinnedFilename(const std::string &subdir,
 									const std::string &filename,
 									ESkinConstraint constraint=CURRENT_SKIN) const;
->>>>>>> 2206653f
 
 	// random filename in common temporary directory
 	std::string getTempFilename() const;
@@ -228,14 +217,10 @@
 	virtual void setPerAccountChatLogsDir(const std::string &gridname, const std::string &username, bool append);		// Set the per user chat log directory.
 // </FS:CR> FIRE-7343: Seperate chat logs per grid
 	virtual void setLindenUserDir(const std::string &username);		// Set the linden user dir to this user's dir
-<<<<<<< HEAD
-	virtual void setSkinFolder(const std::string &skin_folder);
+	virtual void setSkinFolder(const std::string &skin_folder, const std::string& language);
 	virtual void setSkinThemeFolder(const std::string &theme_folder); // KB: Catznip Viewer-skins
-=======
-	virtual void setSkinFolder(const std::string &skin_folder, const std::string& language);
 	virtual std::string getSkinFolder() const;
 	virtual std::string getLanguage() const;
->>>>>>> 2206653f
 	virtual bool setCacheDir(const std::string &path);
 
 	virtual void dumpCurrentDirectories();
@@ -283,11 +268,7 @@
 	std::string mDirDelimiter;
 	std::string mSkinName;           // caller-specified skin name
 	std::string mSkinBaseDir;			// Base for skins paths.
-<<<<<<< HEAD
-	std::string mSkinDir;			// Location for current skin info.
 	std::string mSkinThemeDir;		// KB: Location for current skin theme override
-=======
->>>>>>> 2206653f
 	std::string mDefaultSkinDir;			// Location for default skin info.
 	std::string mSkinDir;			// Location for current skin info.
 	std::string mUserDefaultSkinDir;		// Location for default skin info.
