/**
 * @file _httplibcurl.cpp
 * @brief Internal definitions of the Http libcurl thread
 *
 * $LicenseInfo:firstyear=2012&license=viewerlgpl$
 * Second Life Viewer Source Code
 * Copyright (C) 2012-2014, Linden Research, Inc.
 *
 * This library is free software; you can redistribute it and/or
 * modify it under the terms of the GNU Lesser General Public
 * License as published by the Free Software Foundation;
 * version 2.1 of the License only.
 *
 * This library is distributed in the hope that it will be useful,
 * but WITHOUT ANY WARRANTY; without even the implied warranty of
 * MERCHANTABILITY or FITNESS FOR A PARTICULAR PURPOSE.  See the GNU
 * Lesser General Public License for more details.
 *
 * You should have received a copy of the GNU Lesser General Public
 * License along with this library; if not, write to the Free Software
 * Foundation, Inc., 51 Franklin Street, Fifth Floor, Boston, MA  02110-1301  USA
 *
 * Linden Research, Inc., 945 Battery Street, San Francisco, CA  94111  USA
 * $/LicenseInfo$
 */

#include "_httplibcurl.h"

#include "httpheaders.h"
#include "bufferarray.h"
#include "_httpoprequest.h"
#include "_httppolicy.h"

#include "llhttpconstants.h"

namespace
{

// Error testing and reporting for libcurl status codes
void check_curl_multi_code(CURLMcode code);
void check_curl_multi_code(CURLMcode code, int curl_setopt_option);

// This is a template because different 'option' values require different
// types for 'ARG'. Just pass them through unchanged (by value).
template <typename ARG>
void check_curl_multi_setopt(CURLM* handle, CURLMoption option, ARG argument)
{
    CURLMcode code = curl_multi_setopt(handle, option, argument);
    check_curl_multi_code(code, option);
}

static const char * const LOG_CORE("CoreHttp");

} // end anonymous namespace


namespace LLCore
{


HttpLibcurl::HttpLibcurl(HttpService * service)
    : mService(service),
      mHandleCache(),
      mPolicyCount(0),
      mMultiHandles(NULL),
      mActiveHandles(NULL),
      mDirtyPolicy(NULL)
{}


HttpLibcurl::~HttpLibcurl()
{
    shutdown();

    mService = NULL;
}


void HttpLibcurl::shutdown()
{
    while (! mActiveOps.empty())
    {
        HttpOpRequest::ptr_t op(* mActiveOps.begin());
        mActiveOps.erase(mActiveOps.begin());

        cancelRequest(op);
    }

    if (mMultiHandles)
    {
        for (unsigned int policy_class(0); policy_class < mPolicyCount; ++policy_class)
        {
            if (mMultiHandles[policy_class])
            {
                curl_multi_cleanup(mMultiHandles[policy_class]);
                mMultiHandles[policy_class] = 0;
            }
        }

        delete [] mMultiHandles;
        mMultiHandles = NULL;

        delete [] mActiveHandles;
        mActiveHandles = NULL;

        delete [] mDirtyPolicy;
        mDirtyPolicy = NULL;
    }

    mPolicyCount = 0;
}


void HttpLibcurl::start(int policy_count)
{
    LL_PROFILE_ZONE_SCOPED_CATEGORY_NETWORK;
    llassert_always(policy_count <= HTTP_POLICY_CLASS_LIMIT);
    llassert_always(! mMultiHandles);                   // One-time call only

    mPolicyCount = policy_count;
    mMultiHandles = new CURLM * [mPolicyCount];
    mActiveHandles = new int [mPolicyCount];
    mDirtyPolicy = new bool [mPolicyCount];

    for (unsigned int policy_class(0); policy_class < mPolicyCount; ++policy_class)
    {
        if (NULL == (mMultiHandles[policy_class] = curl_multi_init()))
        {
            LL_ERRS(LOG_CORE) << "Failed to allocate multi handle in libcurl."
                              << LL_ENDL;
        }
        mActiveHandles[policy_class] = 0;
        mDirtyPolicy[policy_class] = false;
        policyUpdated(policy_class);
    }
}


// Give libcurl some cycles, invoke it's callbacks, process
// completed requests finalizing or issuing retries as needed.
//
// If active list goes empty *and* we didn't queue any
// requests for retry, we return a request for a hard
// sleep otherwise ask for a normal polling interval.
HttpService::ELoopSpeed HttpLibcurl::processTransport()
{
    LL_PROFILE_ZONE_SCOPED_CATEGORY_NETWORK;
    HttpService::ELoopSpeed ret(HttpService::REQUEST_SLEEP);

    // Give libcurl some cycles to do I/O & callbacks
    for (unsigned int policy_class(0); policy_class < mPolicyCount; ++policy_class)
    {
        if (! mMultiHandles[policy_class])
        {
            // No handle, nothing to do.
            continue;
        }
        if (! mActiveHandles[policy_class])
        {
            // If we've gone quiet and there's a dirty update, apply it,
            // otherwise we're done.
            if (mDirtyPolicy[policy_class])
            {
                policyUpdated(policy_class);
            }
            continue;
        }

        int running(0);
        CURLMcode status(CURLM_CALL_MULTI_PERFORM);
        do
        {
            LL_PROFILE_ZONE_NAMED_CATEGORY_NETWORK("httppt - curl_multi_perform");
            running = 0;
            status = curl_multi_perform(mMultiHandles[policy_class], &running);
        }
        while (0 != running && CURLM_CALL_MULTI_PERFORM == status);

        // Run completion on anything done
        CURLMsg * msg(NULL);
        int msgs_in_queue(0);
        {
            LL_PROFILE_ZONE_NAMED_CATEGORY_NETWORK("httppt - curl_multi_info_read");
            while ((msg = curl_multi_info_read(mMultiHandles[policy_class], &msgs_in_queue)))
            {
                if (CURLMSG_DONE == msg->msg)
                {
                    CURL* handle(msg->easy_handle);
                    CURLcode result(msg->data.result);

                    completeRequest(mMultiHandles[policy_class], handle, result);
                    handle = NULL;                  // No longer valid on return
                    ret = HttpService::NORMAL;      // If anything completes, we may have a free slot.
                                                    // Turning around quickly reduces connection gap by 7-10mS.
                }
                else if (CURLMSG_NONE == msg->msg)
                {
                    // Ignore this... it shouldn't mean anything.
                    ;
                }
                else
                {
                    LL_WARNS_ONCE(LOG_CORE) << "Unexpected message from libcurl.  Msg code:  "
                        << msg->msg
                        << LL_ENDL;
                }
                msgs_in_queue = 0;
            }
        }
    }

    if (! mActiveOps.empty())
    {
        ret = HttpService::NORMAL;
    }
    return ret;
}


// Caller has provided us with a ref count on op.
void HttpLibcurl::addOp(const HttpOpRequest::ptr_t &op)
{
    LL_PROFILE_ZONE_SCOPED_CATEGORY_NETWORK;
    llassert_always(op->mReqPolicy < mPolicyCount);
    llassert_always(mMultiHandles[op->mReqPolicy] != NULL);

    // Create standard handle
    if (! op->prepareRequest(mService))
    {
        // Couldn't issue request, fail with notification
        // *TODO:  Need failure path
        return;
    }

    // Make the request live
    CURLMcode code;
    code = curl_multi_add_handle(mMultiHandles[op->mReqPolicy], op->mCurlHandle);
    if (CURLM_OK != code)
    {
        // *TODO:  Better cleanup and recovery but not much we can do here.
        check_curl_multi_code(code);
        return;
    }
    op->mCurlActive = true;
    mActiveOps.insert(op);
    ++mActiveHandles[op->mReqPolicy];

    if (op->mTracing > HTTP_TRACE_OFF)
    {
        HttpPolicy & policy(mService->getPolicy());

        LL_INFOS(LOG_CORE) << "TRACE, ToActiveQueue, Handle:  "
                            << op->getHandle()
                            << ", Actives:  " << mActiveOps.size()
                            << ", Readies:  " << policy.getReadyCount(op->mReqPolicy)
                            << LL_ENDL;
    }
}


// Implements the transport part of any cancel operation.
// See if the handle is an active operation and if so,
// use the more complicated transport-based cancellation
// method to kill the request.
bool HttpLibcurl::cancel(HttpHandle handle)
{
    LL_PROFILE_ZONE_SCOPED_CATEGORY_NETWORK;
    HttpOpRequest::ptr_t op = HttpOpRequest::fromHandle<HttpOpRequest>(handle);
    active_set_t::iterator it(mActiveOps.find(op));
    if (mActiveOps.end() == it)
    {
        return false;
    }

    // Cancel request
    cancelRequest(op);

    // Drop references
    mActiveOps.erase(it);
    --mActiveHandles[op->mReqPolicy];

    return true;
}


// *NOTE:  cancelRequest logic parallels completeRequest logic.
// Keep them synchronized as necessary.  Caller is expected to
// remove the op from the active list and release the op *after*
// calling this method.  It must be called first to deliver the
// op to the reply queue with refcount intact.
void HttpLibcurl::cancelRequest(const HttpOpRequest::ptr_t &op)
{
    LL_PROFILE_ZONE_SCOPED_CATEGORY_NETWORK;
    // Deactivate request
    op->mCurlActive = false;

    // Detach from multi and recycle handle
    curl_multi_remove_handle(mMultiHandles[op->mReqPolicy], op->mCurlHandle);
    mHandleCache.freeHandle(op->mCurlHandle);
    op->mCurlHandle = NULL;

    // Tracing
    if (op->mTracing > HTTP_TRACE_OFF)
    {
        LL_INFOS(LOG_CORE) << "TRACE, RequestCanceled, Handle:  "
                           << op->getHandle()
                           << ", Status:  " << op->mStatus.toTerseString()
                           << LL_ENDL;
    }

    // Cancel op and deliver for notification
    op->cancel();
}


// *NOTE:  cancelRequest logic parallels completeRequest logic.
// Keep them synchronized as necessary.
bool HttpLibcurl::completeRequest(CURLM * multi_handle, CURL * handle, CURLcode status)
{
    LL_PROFILE_ZONE_SCOPED_CATEGORY_NETWORK;
    HttpHandle ophandle(NULL);

    CURLcode ccode(CURLE_OK);

    ccode = curl_easy_getinfo(handle, CURLINFO_PRIVATE, &ophandle);
    if (ccode)
    {
        LL_WARNS(LOG_CORE) << "libcurl error: " << ccode << " Unable to retrieve operation handle from CURL handle" << LL_ENDL;
        return false;
    }
    HttpOpRequest::ptr_t op(HttpOpRequest::fromHandle<HttpOpRequest>(ophandle));

    if (!op)
    {
        LL_WARNS() << "Unable to locate operation by handle. May have expired!" << LL_ENDL;
        return false;
    }

    if (handle != op->mCurlHandle || ! op->mCurlActive)
    {
        LL_WARNS(LOG_CORE) << "libcurl handle and HttpOpRequest handle in disagreement or inactive request."
                           << "  Handle:  " << static_cast<HttpHandle>(handle)
                           << LL_ENDL;
        return false;
    }

    active_set_t::iterator it(mActiveOps.find(op));
    if (mActiveOps.end() == it)
    {
        LL_WARNS(LOG_CORE) << "libcurl completion for request not on active list.  Continuing."
                           << "  Handle:  " << static_cast<HttpHandle>(handle)
                           << LL_ENDL;
        return false;
    }

    // Deactivate request
    mActiveOps.erase(it);
    --mActiveHandles[op->mReqPolicy];
    op->mCurlActive = false;

    // Set final status of request if it hasn't failed by other mechanisms yet
    if (op->mStatus)
    {
        op->mStatus = HttpStatus(HttpStatus::EXT_CURL_EASY, status);
    }
    if (op->mStatus)
    {
        // note: CURLINFO_RESPONSE_CODE requires a long - https://curl.haxx.se/libcurl/c/CURLINFO_RESPONSE_CODE.html
        long http_status(HTTP_OK);

        if (handle)
        {
            ccode = curl_easy_getinfo(handle, CURLINFO_RESPONSE_CODE, &http_status);
            if (ccode == CURLE_OK)
            {
                if (http_status >= 100 && http_status <= 999)
                {
                    char * cont_type(NULL);
                    ccode = curl_easy_getinfo(handle, CURLINFO_CONTENT_TYPE, &cont_type);
                    if (ccode == CURLE_OK)
                    {
                        if (cont_type)
                        {
                            op->mReplyConType = cont_type;
                        }
                    }
                    else
                    {
                        LL_WARNS(LOG_CORE) << "CURL error:" << ccode << " Attempting to get content type." << LL_ENDL;
                    }
                    op->mStatus = HttpStatus(http_status);
                }
                else
                {
                    LL_WARNS(LOG_CORE) << "Invalid HTTP response code ("
                        << http_status << ") received from server."
                        << LL_ENDL;
                    op->mStatus = HttpStatus(HttpStatus::LLCORE, HE_INVALID_HTTP_STATUS);
                }
            }
            else
            {
                op->mStatus = HttpStatus(HttpStatus::LLCORE, HE_INVALID_HTTP_STATUS);
            }
        }
        else
        {
            LL_WARNS(LOG_CORE) << "Attempt to retrieve status from NULL handle!" << LL_ENDL;
        }
    }

    // <FS:ND> See if the requested URL matches a X-LL-URL header (if present) and the requested range.
    // If not, we assume http pipelining havng gone out of sync. If yes, yield a 503 status and switch
    // pipelining off.
    bool bFailed = false;
<<<<<<< HEAD
    if( op->mXLLURL.size() )
    {
        std::string strURI = op->mReqURL;
        int i = strURI.find( "://" );
        if( i > 0 )
            i = strURI.find( "/", i+3 );

        if( i > 0 )
            strURI = strURI.substr( i );

        if( strURI != op->mXLLURL )
=======
    if (op->mXLLURL.size())
    {
        std::string strURI = op->mReqURL;
        size_t i = strURI.find("://");
        if (i != std::string::npos)
            i = strURI.find("/", i + 3);

        if (i != std::string::npos)
            strURI = strURI.substr(i);

        if (strURI != op->mXLLURL)
>>>>>>> 050d2fef
        {
            LL_WARNS() << "HTTP pipelining out of sync! Asked for: " << strURI << " got " << op->mXLLURL << LL_ENDL;
            op->mStatus = HttpStatus(HTTP_SERVICE_UNAVAILABLE);
            bFailed = true;
        }
    }
<<<<<<< HEAD
    if ( !bFailed && (op->mReqOffset || op->mReqLength) )
    {
        if( op->mReqOffset != op->mReplyOffset || ( op->mReqLength && op->mReqLength < op->mReplyLength ) )
        {
            std::stringstream strm;
            strm << "HTTP pipelining possibly out of sync, request wanted: " << op->mReqOffset << "-";
            if( op->mReqLength )
=======
    if (!bFailed && (op->mReqOffset || op->mReqLength))
    {
        if (op->mReqOffset != op->mReplyOffset || (op->mReqLength && op->mReqLength < op->mReplyLength))
        {
            std::stringstream strm;
            strm << "HTTP pipelining possibly out of sync, request wanted: " << op->mReqOffset << "-";
            if (op->mReqLength)
>>>>>>> 050d2fef
                strm << op->mReqLength + op->mReqLength -1;
            strm << " got: " << op->mReplyOffset << "-" << op->mReplyOffset+op->mReplyLength-1;
            strm << " url: " << op->mReqURL;
            LL_WARNS() << strm.str() << LL_ENDL;
            op->mStatus = HttpStatus(HTTP_SERVICE_UNAVAILABLE);
            bFailed = true;
        }
    }
<<<<<<< HEAD
    if( bFailed )
    {
        HttpPolicy & policy(mService->getPolicy());
        for( int i = 0; i < mPolicyCount; ++ i )
=======
    if (bFailed)
    {
        HttpPolicy & policy(mService->getPolicy());
        for (unsigned int i = 0; i < mPolicyCount; ++ i)
>>>>>>> 050d2fef
        {
            HttpPolicyClass & options(policy.getClassOptions(i));
            long lVal;

<<<<<<< HEAD
            if( options.get(  LLCore::HttpRequest::PO_PIPELINING_DEPTH, &lVal ) && lVal )
            {
                options.set( LLCore::HttpRequest::PO_PIPELINING_DEPTH, 0 );
                mDirtyPolicy[ i ] = true;
                policyUpdated( i );
=======
            if (options.get(LLCore::HttpRequest::PO_PIPELINING_DEPTH, &lVal) && lVal)
            {
                options.set(LLCore::HttpRequest::PO_PIPELINING_DEPTH, 0);
                mDirtyPolicy[i] = true;
                policyUpdated(i);
>>>>>>> 050d2fef
            }
        }
    }
    // /</FS:ND>

    if (multi_handle && handle)
    {
        // Detach from multi and recycle handle
        curl_multi_remove_handle(multi_handle, handle);
        mHandleCache.freeHandle(op->mCurlHandle);
    }
    else
    {
        LL_WARNS(LOG_CORE) << "Curl multi_handle or handle is NULL on remove! multi:"
            << std::hex << multi_handle << " h:" << std::hex << handle << std::dec << LL_ENDL;
    }

    op->mCurlHandle = NULL;

    // Tracing
    if (op->mTracing > HTTP_TRACE_OFF)
    {
        LL_INFOS(LOG_CORE) << "TRACE, RequestComplete, Handle:  "
                            << op->getHandle()
                            << ", Status:  " << op->mStatus.toTerseString()
                            << LL_ENDL;
    }

    // Dispatch to next stage
    HttpPolicy & policy(mService->getPolicy());
    bool still_active(policy.stageAfterCompletion(op));

    return still_active;
}


int HttpLibcurl::getActiveCount() const
{
    return static_cast<int>(mActiveOps.size());
}


int HttpLibcurl::getActiveCountInClass(unsigned int policy_class) const
{
    llassert_always(policy_class < mPolicyCount);

    return mActiveHandles ? mActiveHandles[policy_class] : 0;
}

void HttpLibcurl::policyUpdated(unsigned int policy_class)
{
    LL_PROFILE_ZONE_SCOPED_CATEGORY_NETWORK;
    if (policy_class < 0 || policy_class >= mPolicyCount || ! mMultiHandles)
    {
        return;
    }

    HttpPolicy & policy(mService->getPolicy());

    if (! mActiveHandles[policy_class])
    {
        // Clear to set options.  As of libcurl 7.37.0, if a pipelining
        // multi handle has active requests and you try to set the
        // multi handle to non-pipelining, the library gets very angry
        // and goes off the rails corrupting memory.  A clue that you're
        // about to crash is that you'll get a missing server response
        // error (curl code 9).  So, if options are to be set, we let
        // the multi handle run out of requests, then set options, and
        // re-enable request processing.
        //
        // All of this stall mechanism exists for this reason.  If
        // libcurl becomes more resilient later, it should be possible
        // to remove all of this.  The connection limit settings are fine,
        // it's just that pipelined-to-non-pipelined transition that
        // is fatal at the moment.

        HttpPolicyClass & options(policy.getClassOptions(policy_class));
        CURLM * multi_handle(mMultiHandles[policy_class]);

        // Enable policy if stalled
        policy.stallPolicy(policy_class, false);
        mDirtyPolicy[policy_class] = false;

        if (options.mPipelining > 1)
        {
            // We'll try to do pipelining on this multihandle
            check_curl_multi_setopt(multi_handle,
                                     CURLMOPT_PIPELINING,
                                     1L);
            check_curl_multi_setopt(multi_handle,
                                     CURLMOPT_MAX_PIPELINE_LENGTH,
                                     long(options.mPipelining));
            check_curl_multi_setopt(multi_handle,
                                     CURLMOPT_MAX_HOST_CONNECTIONS,
                                     long(options.mPerHostConnectionLimit));
            check_curl_multi_setopt(multi_handle,
                                     CURLMOPT_MAX_TOTAL_CONNECTIONS,
                                     long(options.mConnectionLimit));
        }
        else
        {
            check_curl_multi_setopt(multi_handle,
                                     CURLMOPT_PIPELINING,
                                     0L);
            check_curl_multi_setopt(multi_handle,
                                     CURLMOPT_MAX_HOST_CONNECTIONS,
                                     0L);
            check_curl_multi_setopt(multi_handle,
                                     CURLMOPT_MAX_TOTAL_CONNECTIONS,
                                     long(options.mConnectionLimit));
        }
    }
    else if (! mDirtyPolicy[policy_class])
    {
        // Mark policy dirty and request a stall in the policy.
        // When policy goes idle, we'll re-invoke this method
        // and perform the change.  Don't allow this thread to
        // sleep while we're waiting for quiescence, we'll just
        // stop processing.
        mDirtyPolicy[policy_class] = true;
        policy.stallPolicy(policy_class, true);
    }
}

// ---------------------------------------
// HttpLibcurl::HandleCache
// ---------------------------------------

HttpLibcurl::HandleCache::HandleCache()
    : mHandleTemplate(NULL)
{
    mCache.reserve(50);
}


HttpLibcurl::HandleCache::~HandleCache()
{
    if (mHandleTemplate)
    {
        curl_easy_cleanup(mHandleTemplate);
        mHandleTemplate = NULL;
    }

    for (handle_cache_t::iterator it(mCache.begin()); mCache.end() != it; ++it)
    {
        curl_easy_cleanup(*it);
    }
    mCache.clear();
}


CURL * HttpLibcurl::HandleCache::getHandle()
{
    CURL * ret(NULL);

    if (! mCache.empty())
    {
        // Fastest path to handle
        ret = mCache.back();
        mCache.pop_back();
    }
    else if (mHandleTemplate)
    {
        // Still fast path
        ret = curl_easy_duphandle(mHandleTemplate);
    }
    else
    {
        // When all else fails
        ret = curl_easy_init();
    }

    return ret;
}


void HttpLibcurl::HandleCache::freeHandle(CURL * handle)
{
    if (! handle)
    {
        return;
    }

    curl_easy_reset(handle);
    if (! mHandleTemplate)
    {
        // Save the first freed handle as a template.
        mHandleTemplate = handle;
    }
    else
    {
        // Otherwise add it to the cache
        if (mCache.size() >= mCache.capacity())
        {
            mCache.reserve(mCache.capacity() + 50);
        }
        mCache.push_back(handle);
    }
}


// ---------------------------------------
// Free functions
// ---------------------------------------


struct curl_slist * append_headers_to_slist(const HttpHeaders::ptr_t &headers, struct curl_slist * slist)
{
    const HttpHeaders::const_iterator end(headers->end());
    for (HttpHeaders::const_iterator it(headers->begin()); end != it; ++it)
    {
        static const char sep[] = ": ";
        std::string header;
        header.reserve((*it).first.size() + (*it).second.size() + sizeof(sep));
        header.append((*it).first);
        header.append(sep);
        header.append((*it).second);

        slist = curl_slist_append(slist, header.c_str());
    }
    return slist;
}


}  // end namespace LLCore


namespace
{

void check_curl_multi_code(CURLMcode code, int curl_setopt_option)
{
    if (CURLM_OK != code)
    {
        LL_WARNS(LOG_CORE) << "libcurl multi error detected:  " << curl_multi_strerror(code)
                           << ", curl_multi_setopt option:  " << curl_setopt_option
                           << LL_ENDL;
    }
}


void check_curl_multi_code(CURLMcode code)
{
    if (CURLM_OK != code)
    {
        LL_WARNS(LOG_CORE) << "libcurl multi error detected:  " << curl_multi_strerror(code)
                           << LL_ENDL;
    }
}

}  // end anonymous namespace<|MERGE_RESOLUTION|>--- conflicted
+++ resolved
@@ -413,19 +413,6 @@
     // If not, we assume http pipelining havng gone out of sync. If yes, yield a 503 status and switch
     // pipelining off.
     bool bFailed = false;
-<<<<<<< HEAD
-    if( op->mXLLURL.size() )
-    {
-        std::string strURI = op->mReqURL;
-        int i = strURI.find( "://" );
-        if( i > 0 )
-            i = strURI.find( "/", i+3 );
-
-        if( i > 0 )
-            strURI = strURI.substr( i );
-
-        if( strURI != op->mXLLURL )
-=======
     if (op->mXLLURL.size())
     {
         std::string strURI = op->mReqURL;
@@ -437,22 +424,12 @@
             strURI = strURI.substr(i);
 
         if (strURI != op->mXLLURL)
->>>>>>> 050d2fef
         {
             LL_WARNS() << "HTTP pipelining out of sync! Asked for: " << strURI << " got " << op->mXLLURL << LL_ENDL;
             op->mStatus = HttpStatus(HTTP_SERVICE_UNAVAILABLE);
             bFailed = true;
         }
     }
-<<<<<<< HEAD
-    if ( !bFailed && (op->mReqOffset || op->mReqLength) )
-    {
-        if( op->mReqOffset != op->mReplyOffset || ( op->mReqLength && op->mReqLength < op->mReplyLength ) )
-        {
-            std::stringstream strm;
-            strm << "HTTP pipelining possibly out of sync, request wanted: " << op->mReqOffset << "-";
-            if( op->mReqLength )
-=======
     if (!bFailed && (op->mReqOffset || op->mReqLength))
     {
         if (op->mReqOffset != op->mReplyOffset || (op->mReqLength && op->mReqLength < op->mReplyLength))
@@ -460,7 +437,6 @@
             std::stringstream strm;
             strm << "HTTP pipelining possibly out of sync, request wanted: " << op->mReqOffset << "-";
             if (op->mReqLength)
->>>>>>> 050d2fef
                 strm << op->mReqLength + op->mReqLength -1;
             strm << " got: " << op->mReplyOffset << "-" << op->mReplyOffset+op->mReplyLength-1;
             strm << " url: " << op->mReqURL;
@@ -469,34 +445,19 @@
             bFailed = true;
         }
     }
-<<<<<<< HEAD
-    if( bFailed )
-    {
-        HttpPolicy & policy(mService->getPolicy());
-        for( int i = 0; i < mPolicyCount; ++ i )
-=======
     if (bFailed)
     {
         HttpPolicy & policy(mService->getPolicy());
         for (unsigned int i = 0; i < mPolicyCount; ++ i)
->>>>>>> 050d2fef
         {
             HttpPolicyClass & options(policy.getClassOptions(i));
             long lVal;
 
-<<<<<<< HEAD
-            if( options.get(  LLCore::HttpRequest::PO_PIPELINING_DEPTH, &lVal ) && lVal )
-            {
-                options.set( LLCore::HttpRequest::PO_PIPELINING_DEPTH, 0 );
-                mDirtyPolicy[ i ] = true;
-                policyUpdated( i );
-=======
             if (options.get(LLCore::HttpRequest::PO_PIPELINING_DEPTH, &lVal) && lVal)
             {
                 options.set(LLCore::HttpRequest::PO_PIPELINING_DEPTH, 0);
                 mDirtyPolicy[i] = true;
                 policyUpdated(i);
->>>>>>> 050d2fef
             }
         }
     }
