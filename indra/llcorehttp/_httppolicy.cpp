--- conflicted
+++ resolved
@@ -438,19 +438,11 @@
 	// This op is done, finalize it delivering it to the reply queue...
 	if (! op->mStatus)
 	{
-<<<<<<< HEAD
-		LL_DEBUGS("CoreHttp") << "HTTP request " << static_cast<HttpHandle>(op)
-							 << " failed after " << op->mPolicyRetries
-							 << " retries.  Reason:  " << op->mStatus.toString()
-							 << " (" << op->mStatus.toTerseString() << ")"
-							 << LL_ENDL;
-=======
 		LL_WARNS(LOG_CORE) << "HTTP request " << static_cast<HttpHandle>(op)
 						   << " failed after " << op->mPolicyRetries
 						   << " retries.  Reason:  " << op->mStatus.toString()
 						   << " (" << op->mStatus.toTerseString() << ")"
 						   << LL_ENDL;
->>>>>>> a669303f
 	}
 	else if (op->mPolicyRetries)
 	{
