/**
 * @file httpoptions.h
 * @brief Public-facing declarations for the HTTPOptions class
 *
 * $LicenseInfo:firstyear=2012&license=viewerlgpl$
 * Second Life Viewer Source Code
 * Copyright (C) 2012-2013, Linden Research, Inc.
 *
 * This library is free software; you can redistribute it and/or
 * modify it under the terms of the GNU Lesser General Public
 * License as published by the Free Software Foundation;
 * version 2.1 of the License only.
 *
 * This library is distributed in the hope that it will be useful,
 * but WITHOUT ANY WARRANTY; without even the implied warranty of
 * MERCHANTABILITY or FITNESS FOR A PARTICULAR PURPOSE.  See the GNU
 * Lesser General Public License for more details.
 *
 * You should have received a copy of the GNU Lesser General Public
 * License along with this library; if not, write to the Free Software
 * Foundation, Inc., 51 Franklin Street, Fifth Floor, Boston, MA  02110-1301  USA
 *
 * Linden Research, Inc., 945 Battery Street, San Francisco, CA  94111  USA
 * $/LicenseInfo$
 */

#ifndef _LLCORE_HTTP_OPTIONS_H_
#define _LLCORE_HTTP_OPTIONS_H_


#include "httpcommon.h"
#include "_refcounted.h"


namespace LLCore
{


/// Really a struct in spirit, it provides options that
/// modify HTTP requests.
///
/// Sharing instances across requests.  It's intended that
/// these be shared across requests:  caller can create one
/// of these, set it up as needed and then reference it
/// repeatedly in HTTP operations.  But see the Threading
/// note about references.
///
/// Threading:  While this class does nothing to ensure thread
/// safety, it *is* intended to be shared between the application
/// thread and the worker thread.  This means that once an instance
/// is delivered to the library in request operations, the
/// option data must not be written until all such requests
/// complete and relinquish their references.
///
/// Allocation:  Refcounted, heap only.  Caller of the constructor
/// is given a refcount.
///
class HttpOptions : private boost::noncopyable
{
public:
    HttpOptions();

    typedef std::shared_ptr<HttpOptions> ptr_t;

    virtual ~HttpOptions();                     // Use release()

protected:

    HttpOptions(const HttpOptions &);           // Not defined
    void operator=(const HttpOptions &);        // Not defined

public:

    // Default:   false
    void                setWantHeaders(bool wanted);
    bool                getWantHeaders() const
    {
        return mWantHeaders;
    }

    // Default:  0
    void                setTrace(int long);
    int                 getTrace() const
    {
        return mTracing;
    }

    // Default:  30
    void                setTimeout(unsigned int timeout);
    unsigned int        getTimeout() const
    {
        return mTimeout;
    }

    // Default:  0
    void                setTransferTimeout(unsigned int timeout);
    unsigned int        getTransferTimeout() const
    {
        return mTransferTimeout;
    }

    /// Sets the number of retries on an LLCore::HTTPRequest before the
    /// request fails.
    // Default:  5
    void                setRetries(unsigned int retries);
    unsigned int        getRetries() const
    {
        return mRetries;
    }

    /// Sets minimal delay before request retries. In microseconds.
    /// HttpPolicy will increase delay from min to max with each retry
    // Default: 1 000 000 mcs
    void                setMinBackoff(HttpTime delay);
    HttpTime            getMinBackoff() const
    {
        return mMinRetryBackoff;
    }

    /// Sets maximum delay before request retries. In microseconds.
    /// HttpPolicy will increase delay from min to max with each retry
    // Default:  5 000 000 mcs
    void                setMaxBackoff(HttpTime delay);
    HttpTime            getMaxBackoff() const
    {
        return mMaxRetryBackoff;
    }

    // Default:  true
    void                setUseRetryAfter(bool use_retry);
    bool                getUseRetryAfter() const
    {
        return mUseRetryAfter;
    }

    /// Instructs the LLCore::HTTPRequest to follow redirects
    /// Default: false
    void                setFollowRedirects(bool follow_redirect);
    bool                getFollowRedirects() const
    {
        return mFollowRedirects;
    }

    /// Instructs the LLCore::HTTPRequest to verify that the exchanged security
    /// certificate is authentic.
    /// Default: sDefaultVerifyPeer
    void                setSSLVerifyPeer(bool verify);
    bool                getSSLVerifyPeer() const
    {
        return mVerifyPeer;
    }

    /// Instructs the LLCore::HTTPRequest to verify that the name in the
    /// security certificate matches the name of the host contacted.
    /// Default: false
    void                setSSLVerifyHost(bool verify);
    bool                getSSLVerifyHost() const
    {
        return mVerifyHost;
    }

    /// Sets the time for DNS name caching in seconds.  Setting this value
    /// to 0 will disable name caching.  Setting this value to -1 causes the
    /// name cache to never time out.
    /// Default: -1
    void                setDNSCacheTimeout(int timeout);
    int                 getDNSCacheTimeout() const
    {
        return mDNSCacheTimeout;
    }

    /// Retrieve only the headers and status from the request. Setting this
    /// to true implies setWantHeaders(true) as well.
    /// Default: false
    void                setHeadersOnly(bool nobody);
    bool                getHeadersOnly() const
    {
        return mNoBody;
    }

    /// Sets default behavior for verifying that the name in the
    /// security certificate matches the name of the host contacted.
    /// Defaults false if not set, but should be set according to
    /// viewer's initialization options and command argunments, see
    /// NoVerifySSLCert
    static void         setDefaultSSLVerifyPeer(bool verify);

<<<<<<< HEAD
	// <FS:Ansariel> GetIfModified request
	void                setLastModified(long last_modified);
	long                getLastModified() const
	{
		return mLastModified;
	}
	// </FS:Ansariel>
	
=======
    // <FS:Ansariel> GetIfModified request
    void                setLastModified(long last_modified);
    long                getLastModified() const
    {
        return mLastModified;
    }
    // </FS:Ansariel>

>>>>>>> 1a8a5404
protected:
    bool                mWantHeaders;
    int                 mTracing;
    unsigned int        mTimeout;
    unsigned int        mTransferTimeout;
    unsigned int        mRetries;
    HttpTime            mMinRetryBackoff;
    HttpTime            mMaxRetryBackoff;
    bool                mUseRetryAfter;
    bool                mFollowRedirects;
    bool                mVerifyPeer;
    bool                mVerifyHost;
    int                 mDNSCacheTimeout;
    bool                mNoBody;

    static bool         sDefaultVerifyPeer;

<<<<<<< HEAD
	long				mLastModified; // <FS:Ansariel> GetIfModified request
=======
    long                mLastModified; // <FS:Ansariel> GetIfModified request
>>>>>>> 1a8a5404
}; // end class HttpOptions


}  // end namespace HttpOptions

#endif  // _LLCORE_HTTP_OPTIONS_H_<|MERGE_RESOLUTION|>--- conflicted
+++ resolved
@@ -185,16 +185,6 @@
     /// NoVerifySSLCert
     static void         setDefaultSSLVerifyPeer(bool verify);
 
-<<<<<<< HEAD
-	// <FS:Ansariel> GetIfModified request
-	void                setLastModified(long last_modified);
-	long                getLastModified() const
-	{
-		return mLastModified;
-	}
-	// </FS:Ansariel>
-	
-=======
     // <FS:Ansariel> GetIfModified request
     void                setLastModified(long last_modified);
     long                getLastModified() const
@@ -203,7 +193,6 @@
     }
     // </FS:Ansariel>
 
->>>>>>> 1a8a5404
 protected:
     bool                mWantHeaders;
     int                 mTracing;
@@ -221,11 +210,7 @@
 
     static bool         sDefaultVerifyPeer;
 
-<<<<<<< HEAD
-	long				mLastModified; // <FS:Ansariel> GetIfModified request
-=======
     long                mLastModified; // <FS:Ansariel> GetIfModified request
->>>>>>> 1a8a5404
 }; // end class HttpOptions
 
 
