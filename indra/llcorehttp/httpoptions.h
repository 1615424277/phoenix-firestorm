--- conflicted
+++ resolved
@@ -185,17 +185,14 @@
     /// NoVerifySSLCert
     static void         setDefaultSSLVerifyPeer(bool verify);
 
-<<<<<<< HEAD
-	// <FS:Ansariel> GetIfModified request
-	void                setLastModified(long last_modified);
-	long                getLastModified() const
-	{
-		return mLastModified;
-	}
-	// </FS:Ansariel>
-	
-=======
->>>>>>> 38c2a5bd
+    // <FS:Ansariel> GetIfModified request
+    void                setLastModified(long last_modified);
+    long                getLastModified() const
+    {
+        return mLastModified;
+    }
+    // </FS:Ansariel>
+
 protected:
     bool                mWantHeaders;
     int                 mTracing;
@@ -213,7 +210,7 @@
 
     static bool         sDefaultVerifyPeer;
 
-	long				mLastModified; // <FS:Ansariel> GetIfModified request
+    long                mLastModified; // <FS:Ansariel> GetIfModified request
 }; // end class HttpOptions
 
 
