/**
 * @file _thread.h
 * @brief thread type abstraction
 *
 * $LicenseInfo:firstyear=2012&license=viewerlgpl$
 * Second Life Viewer Source Code
 * Copyright (C) 2012, Linden Research, Inc.
 *
 * This library is free software; you can redistribute it and/or
 * modify it under the terms of the GNU Lesser General Public
 * License as published by the Free Software Foundation;
 * version 2.1 of the License only.
 *
 * This library is distributed in the hope that it will be useful,
 * but WITHOUT ANY WARRANTY; without even the implied warranty of
 * MERCHANTABILITY or FITNESS FOR A PARTICULAR PURPOSE.  See the GNU
 * Lesser General Public License for more details.
 *
 * You should have received a copy of the GNU Lesser General Public
 * License along with this library; if not, write to the Free Software
 * Foundation, Inc., 51 Franklin Street, Fifth Floor, Boston, MA  02110-1301  USA
 *
 * Linden Research, Inc., 945 Battery Street, San Francisco, CA  94111  USA
 * $/LicenseInfo$
 */

#ifndef LLCOREINT_THREAD_H_
#define LLCOREINT_THREAD_H_

#include "linden_common.h"

#include <boost/thread.hpp>
#include <boost/function.hpp>
#include <boost/date_time/posix_time/posix_time_types.hpp>

#include "apr.h" // thread-related functions
#include "_refcounted.h"
#include "llprofiler.h"

namespace LLCoreInt
{

class HttpThread : public RefCounted
{
private:
<<<<<<< HEAD
	HttpThread();							// Not defined
	void operator=(const HttpThread &);		// Not defined

	void at_exit()
		{
			// the thread function has exited so we need to release our reference
			// to ourself so that we will be automagically cleaned up.
			release();
		}

	void run()
		{ // THREAD CONTEXT
			// <FS:Beq> - Add threadnames 
			LL_INFOS("THREAD") << "Started unnamed HTTP thread " << LL_ENDL;
			LL_PROFILER_THREAD_BEGIN("HTTP");
			// </FS:Beq>

			// Take out additional reference for the at_exit handler
			addRef();
			boost::this_thread::at_thread_exit(boost::bind(&HttpThread::at_exit, this));

			// run the thread function
			mThreadFunc(this);

			// <FS:Beq> - Add threadnames 
			LL_PROFILER_THREAD_END("HTTP");
			// </FS:Beq>
	} // THREAD CONTEXT
=======
    HttpThread();                           // Not defined
    void operator=(const HttpThread &);     // Not defined

    void at_exit()
        {
            // the thread function has exited so we need to release our reference
            // to ourself so that we will be automagically cleaned up.
            release();
        }

    void run()
        { // THREAD CONTEXT
            // <FS:Beq> - Add threadnames
            LL_INFOS("THREAD") << "Started unnamed HTTP thread " << LL_ENDL;
            LL_PROFILER_THREAD_BEGIN("HTTP");
            // </FS:Beq>

            // Take out additional reference for the at_exit handler
            addRef();
            boost::this_thread::at_thread_exit(boost::bind(&HttpThread::at_exit, this));

            // run the thread function
            mThreadFunc(this);

            // <FS:Beq> - Add threadnames
            LL_PROFILER_THREAD_END("HTTP");
            // </FS:Beq>
    } // THREAD CONTEXT
>>>>>>> 1a8a5404

protected:
    virtual ~HttpThread()
        {
            delete mThread;
        }

public:
    /// Constructs a thread object for concurrent execution but does
    /// not start running.  Caller receives on refcount on the thread
    /// instance.  If the thread is started, another will be taken
    /// out for the exit handler.
    explicit HttpThread(boost::function<void (HttpThread *)> threadFunc)
        : RefCounted(true), // implicit reference
          mThreadFunc(threadFunc)
        {
            // this creates a boost thread that will call HttpThread::run on this instance
            // and pass it the threadfunc callable...
            boost::function<void()> f = boost::bind(&HttpThread::run, this);

            mThread = new boost::thread(f);
        }

    inline void join()
        {
            mThread->join();
        }

    inline bool timedJoin(S32 millis)
        {
            return mThread->timed_join(boost::posix_time::milliseconds(millis));
        }

    inline bool joinable() const
        {
            return mThread->joinable();
        }

    // A very hostile method to force a thread to quit
    inline void cancel()
        {
            boost::thread::native_handle_type thread(mThread->native_handle());
#if     LL_WINDOWS
            TerminateThread(thread, 0);
#else
            pthread_cancel(thread);
#endif
        }

private:
    boost::function<void(HttpThread *)> mThreadFunc;
    boost::thread * mThread;
}; // end class HttpThread

} // end namespace LLCoreInt

#endif // LLCOREINT_THREAD_H_

<|MERGE_RESOLUTION|>--- conflicted
+++ resolved
@@ -43,36 +43,6 @@
 class HttpThread : public RefCounted
 {
 private:
-<<<<<<< HEAD
-	HttpThread();							// Not defined
-	void operator=(const HttpThread &);		// Not defined
-
-	void at_exit()
-		{
-			// the thread function has exited so we need to release our reference
-			// to ourself so that we will be automagically cleaned up.
-			release();
-		}
-
-	void run()
-		{ // THREAD CONTEXT
-			// <FS:Beq> - Add threadnames 
-			LL_INFOS("THREAD") << "Started unnamed HTTP thread " << LL_ENDL;
-			LL_PROFILER_THREAD_BEGIN("HTTP");
-			// </FS:Beq>
-
-			// Take out additional reference for the at_exit handler
-			addRef();
-			boost::this_thread::at_thread_exit(boost::bind(&HttpThread::at_exit, this));
-
-			// run the thread function
-			mThreadFunc(this);
-
-			// <FS:Beq> - Add threadnames 
-			LL_PROFILER_THREAD_END("HTTP");
-			// </FS:Beq>
-	} // THREAD CONTEXT
-=======
     HttpThread();                           // Not defined
     void operator=(const HttpThread &);     // Not defined
 
@@ -101,7 +71,6 @@
             LL_PROFILER_THREAD_END("HTTP");
             // </FS:Beq>
     } // THREAD CONTEXT
->>>>>>> 1a8a5404
 
 protected:
     virtual ~HttpThread()
