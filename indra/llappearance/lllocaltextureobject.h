/**
 * @file lllocaltextureobject.h
 * @brief LLLocalTextureObject class header file
 *
 * $LicenseInfo:firstyear=2009&license=viewerlgpl$
 * Second Life Viewer Source Code
 * Copyright (C) 2010, Linden Research, Inc.
 *
 * This library is free software; you can redistribute it and/or
 * modify it under the terms of the GNU Lesser General Public
 * License as published by the Free Software Foundation;
 * version 2.1 of the License only.
 *
 * This library is distributed in the hope that it will be useful,
 * but WITHOUT ANY WARRANTY; without even the implied warranty of
 * MERCHANTABILITY or FITNESS FOR A PARTICULAR PURPOSE.  See the GNU
 * Lesser General Public License for more details.
 *
 * You should have received a copy of the GNU Lesser General Public
 * License along with this library; if not, write to the Free Software
 * Foundation, Inc., 51 Franklin Street, Fifth Floor, Boston, MA  02110-1301  USA
 *
 * Linden Research, Inc., 945 Battery Street, San Francisco, CA  94111  USA
 * $/LicenseInfo$
 */

#ifndef LL_LOCALTEXTUREOBJECT_H
#define LL_LOCALTEXTUREOBJECT_H

#include <boost/shared_ptr.hpp>

#include "llpointer.h"
#include "llgltexture.h"

class LLTexLayer;
class LLTexLayerTemplate;
class LLWearable;

// Stores all relevant information for a single texture
// assumed to have ownership of all objects referred to -
// will delete objects when being replaced or if object is destroyed.
class LLLocalTextureObject
{
public:
    LLLocalTextureObject();
    LLLocalTextureObject(LLGLTexture* image, const LLUUID& id);
    LLLocalTextureObject(const LLLocalTextureObject& lto);
    ~LLLocalTextureObject();

<<<<<<< HEAD
	LLGLTexture* getImage() const;
	LLTexLayer* getTexLayer(U32 index) const;
	LLTexLayer* getTexLayer(const std::string &name);
	U32 		getNumTexLayers() const;
	LLUUID		getID() const;
	S32			getDiscard() const;
	bool		getBakedReady() const;

	void setImage(LLGLTexture* new_image);
	bool setTexLayer(LLTexLayer *new_tex_layer, U32 index);
	bool addTexLayer(LLTexLayer *new_tex_layer, LLWearable *wearable);
	bool addTexLayer(LLTexLayerTemplate *new_tex_layer, LLWearable *wearable);
	bool removeTexLayer(U32 index);

	void setID(LLUUID new_id);
	void setDiscard(S32 new_discard);
	void setBakedReady(bool ready);
=======
    LLGLTexture* getImage() const;
    LLTexLayer* getTexLayer(U32 index) const;
    LLTexLayer* getTexLayer(const std::string &name);
    U32         getNumTexLayers() const;
    LLUUID      getID() const;
    S32         getDiscard() const;
    BOOL        getBakedReady() const;

    void setImage(LLGLTexture* new_image);
    BOOL setTexLayer(LLTexLayer *new_tex_layer, U32 index);
    BOOL addTexLayer(LLTexLayer *new_tex_layer, LLWearable *wearable);
    BOOL addTexLayer(LLTexLayerTemplate *new_tex_layer, LLWearable *wearable);
    BOOL removeTexLayer(U32 index);

    void setID(LLUUID new_id);
    void setDiscard(S32 new_discard);
    void setBakedReady(BOOL ready);
>>>>>>> c06fb4e0

protected:

private:

    LLPointer<LLGLTexture>          mImage;
    // NOTE: LLLocalTextureObject should be the exclusive owner of mTexEntry and mTexLayer
    // using shared pointers here only for smart assignment & cleanup
    // do NOT create new shared pointers to these objects, or keep pointers to them around
    typedef std::vector<LLTexLayer*> tex_layer_vec_t;
    tex_layer_vec_t mTexLayers;

    LLUUID          mID;

<<<<<<< HEAD
	bool mIsBakedReady;
	S32 mDiscard;
=======
    BOOL mIsBakedReady;
    S32 mDiscard;
>>>>>>> c06fb4e0
};

 #endif // LL_LOCALTEXTUREOBJECT_H
<|MERGE_RESOLUTION|>--- conflicted
+++ resolved
@@ -47,43 +47,23 @@
     LLLocalTextureObject(const LLLocalTextureObject& lto);
     ~LLLocalTextureObject();
 
-<<<<<<< HEAD
-	LLGLTexture* getImage() const;
-	LLTexLayer* getTexLayer(U32 index) const;
-	LLTexLayer* getTexLayer(const std::string &name);
-	U32 		getNumTexLayers() const;
-	LLUUID		getID() const;
-	S32			getDiscard() const;
-	bool		getBakedReady() const;
-
-	void setImage(LLGLTexture* new_image);
-	bool setTexLayer(LLTexLayer *new_tex_layer, U32 index);
-	bool addTexLayer(LLTexLayer *new_tex_layer, LLWearable *wearable);
-	bool addTexLayer(LLTexLayerTemplate *new_tex_layer, LLWearable *wearable);
-	bool removeTexLayer(U32 index);
-
-	void setID(LLUUID new_id);
-	void setDiscard(S32 new_discard);
-	void setBakedReady(bool ready);
-=======
     LLGLTexture* getImage() const;
     LLTexLayer* getTexLayer(U32 index) const;
     LLTexLayer* getTexLayer(const std::string &name);
     U32         getNumTexLayers() const;
     LLUUID      getID() const;
     S32         getDiscard() const;
-    BOOL        getBakedReady() const;
+    bool        getBakedReady() const;
 
     void setImage(LLGLTexture* new_image);
-    BOOL setTexLayer(LLTexLayer *new_tex_layer, U32 index);
-    BOOL addTexLayer(LLTexLayer *new_tex_layer, LLWearable *wearable);
-    BOOL addTexLayer(LLTexLayerTemplate *new_tex_layer, LLWearable *wearable);
-    BOOL removeTexLayer(U32 index);
+    bool setTexLayer(LLTexLayer *new_tex_layer, U32 index);
+    bool addTexLayer(LLTexLayer *new_tex_layer, LLWearable *wearable);
+    bool addTexLayer(LLTexLayerTemplate *new_tex_layer, LLWearable *wearable);
+    bool removeTexLayer(U32 index);
 
     void setID(LLUUID new_id);
     void setDiscard(S32 new_discard);
-    void setBakedReady(BOOL ready);
->>>>>>> c06fb4e0
+    void setBakedReady(bool ready);
 
 protected:
 
@@ -98,13 +78,8 @@
 
     LLUUID          mID;
 
-<<<<<<< HEAD
-	bool mIsBakedReady;
-	S32 mDiscard;
-=======
-    BOOL mIsBakedReady;
+    bool mIsBakedReady;
     S32 mDiscard;
->>>>>>> c06fb4e0
 };
 
  #endif // LL_LOCALTEXTUREOBJECT_H
