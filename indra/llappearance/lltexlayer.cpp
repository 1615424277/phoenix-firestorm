/**
 * @file lltexlayer.cpp
 * @brief A texture layer. Used for avatars.
 *
 * $LicenseInfo:firstyear=2002&license=viewerlgpl$
 * Second Life Viewer Source Code
 * Copyright (C) 2010, Linden Research, Inc.
 *
 * This library is free software; you can redistribute it and/or
 * modify it under the terms of the GNU Lesser General Public
 * License as published by the Free Software Foundation;
 * version 2.1 of the License only.
 *
 * This library is distributed in the hope that it will be useful,
 * but WITHOUT ANY WARRANTY; without even the implied warranty of
 * MERCHANTABILITY or FITNESS FOR A PARTICULAR PURPOSE.  See the GNU
 * Lesser General Public License for more details.
 *
 * You should have received a copy of the GNU Lesser General Public
 * License along with this library; if not, write to the Free Software
 * Foundation, Inc., 51 Franklin Street, Fifth Floor, Boston, MA  02110-1301  USA
 *
 * Linden Research, Inc., 945 Battery Street, San Francisco, CA  94111  USA
 * $/LicenseInfo$
 */

#include "linden_common.h"

#include "lltexlayer.h"

#include "llavatarappearance.h"
#include "llcrc.h"
#include "llimagej2c.h"
#include "llimagetga.h"
#include "lldir.h"
#include "lltexlayerparams.h"
#include "lltexturemanagerbridge.h"
#include "lllocaltextureobject.h"
#include "../llui/llui.h"
#include "llwearable.h"
#include "llwearabledata.h"
#include "llvertexbuffer.h"
#include "llviewervisualparam.h"
#include "llfasttimer.h"

//#include "../tools/imdebug/imdebug.h"
#include "llrendertarget.h"
using namespace LLAvatarAppearanceDefines;

// runway consolidate
extern std::string self_av_string();

class LLTexLayerInfo
{
    friend class LLTexLayer;
    friend class LLTexLayerTemplate;
    friend class LLTexLayerInterface;
public:
    LLTexLayerInfo();
    ~LLTexLayerInfo();

<<<<<<< HEAD
	bool parseXml(LLXmlTreeNode* node);
	bool createVisualParams(LLAvatarAppearance *appearance);
	bool isUserSettable() { return mLocalTexture != -1;	}
	S32  getLocalTexture() const { return mLocalTexture; }
	bool getOnlyAlpha() const { return mUseLocalTextureAlphaOnly; }
	std::string getName() const { return mName;	}

private:
	std::string				mName;
	
	bool					mWriteAllChannels; // Don't use masking.  Just write RGBA into buffer,
	LLTexLayerInterface::ERenderPass mRenderPass;

	std::string				mGlobalColor;
	LLColor4				mFixedColor;

	S32						mLocalTexture;
	std::string				mStaticImageFileName;
	bool					mStaticImageIsMask;
	bool					mUseLocalTextureAlphaOnly; // Ignore RGB channels from the input texture.  Use alpha as a mask
	bool					mIsVisibilityMask;

	typedef std::vector< std::pair< std::string,bool > > morph_name_list_t;
	morph_name_list_t		    mMorphNameList;
	param_color_info_list_t		mParamColorInfoList;
	param_alpha_info_list_t		mParamAlphaInfoList;
=======
    bool parseXml(LLXmlTreeNode* node);
    bool createVisualParams(LLAvatarAppearance *appearance);
    bool isUserSettable() { return mLocalTexture != -1; }
    S32  getLocalTexture() const { return mLocalTexture; }
    bool getOnlyAlpha() const { return mUseLocalTextureAlphaOnly; }
    std::string getName() const { return mName; }

private:
    std::string             mName;

    bool                    mWriteAllChannels; // Don't use masking.  Just write RGBA into buffer,
    LLTexLayerInterface::ERenderPass mRenderPass;

    std::string             mGlobalColor;
    LLColor4                mFixedColor;

    S32                     mLocalTexture;
    std::string             mStaticImageFileName;
    bool                    mStaticImageIsMask;
    bool                    mUseLocalTextureAlphaOnly; // Ignore RGB channels from the input texture.  Use alpha as a mask
    bool                    mIsVisibilityMask;

    typedef std::vector< std::pair< std::string,bool > > morph_name_list_t;
    morph_name_list_t           mMorphNameList;
    param_color_info_list_t     mParamColorInfoList;
    param_alpha_info_list_t     mParamAlphaInfoList;
>>>>>>> 1a8a5404
};

//-----------------------------------------------------------------------------
// LLTexLayerSetBuffer
// The composite image that a LLViewerTexLayerSet writes to.  Each LLViewerTexLayerSet has one.
//-----------------------------------------------------------------------------

LLTexLayerSetBuffer::LLTexLayerSetBuffer(LLTexLayerSet* const owner) :
    mTexLayerSet(owner)
{
}

LLTexLayerSetBuffer::~LLTexLayerSetBuffer()
{
}

void LLTexLayerSetBuffer::pushProjection() const
{
    gGL.matrixMode(LLRender::MM_PROJECTION);
    gGL.pushMatrix();
    gGL.loadIdentity();
    gGL.ortho(0.0f, getCompositeWidth(), 0.0f, getCompositeHeight(), -1.0f, 1.0f);

    gGL.matrixMode(LLRender::MM_MODELVIEW);
    gGL.pushMatrix();
    gGL.loadIdentity();
}

void LLTexLayerSetBuffer::popProjection() const
{
    gGL.matrixMode(LLRender::MM_PROJECTION);
    gGL.popMatrix();

    gGL.matrixMode(LLRender::MM_MODELVIEW);
    gGL.popMatrix();
}

// virtual
void LLTexLayerSetBuffer::preRenderTexLayerSet()
{
    // Set up an ortho projection
    pushProjection();
}

// virtual
void LLTexLayerSetBuffer::postRenderTexLayerSet(bool success)
{
    popProjection();
}

bool LLTexLayerSetBuffer::renderTexLayerSet(LLRenderTarget* bound_target)
{
    // Default color mask for tex layer render
    gGL.setColorMask(true, true);

    bool success = true;

    gAlphaMaskProgram.bind();
    gAlphaMaskProgram.setMinimumAlpha(0.004f);

<<<<<<< HEAD
	bool success = true;
	
	gAlphaMaskProgram.bind();
	gAlphaMaskProgram.setMinimumAlpha(0.004f);
=======
    LLVertexBuffer::unbind();
>>>>>>> 1a8a5404

    // Composite the color data
    LLGLSUIDefault gls_ui;
    success &= mTexLayerSet->render( getCompositeOriginX(), getCompositeOriginY(),
                                     getCompositeWidth(), getCompositeHeight(), bound_target );
    gGL.flush();

    // <FS:Ansariel> [Legacy Bake]
    //midRenderTexLayerSet(success);
    midRenderTexLayerSet(success, bound_target);
    // </FS:Ansariel> [Legacy Bake]

<<<<<<< HEAD
	// <FS:Ansariel> [Legacy Bake]
	//midRenderTexLayerSet(success);
	midRenderTexLayerSet(success, bound_target);
	// </FS:Ansariel> [Legacy Bake]
=======
    gAlphaMaskProgram.unbind();
>>>>>>> 1a8a5404

    LLVertexBuffer::unbind();

    // reset GL state
    gGL.setColorMask(true, true);
    gGL.setSceneBlendType(LLRender::BT_ALPHA);

    return success;
}

//-----------------------------------------------------------------------------
// LLTexLayerSetInfo
// An ordered set of texture layers that get composited into a single texture.
//-----------------------------------------------------------------------------

LLTexLayerSetInfo::LLTexLayerSetInfo() :
<<<<<<< HEAD
	mBodyRegion( "" ),
// <FS:Beq> FIRE-30020 allow 1024 local bakes (not strictly needed as avatar_lad is required)
	// mWidth( 512 ),
	// mHeight( 512 ),
	mWidth( 1024 ),
	mHeight( 1024 ),
// </FS:Beq>
	mClearAlpha( true )
=======
    mBodyRegion( "" ),
// <FS:Beq> FIRE-30020 allow 1024 local bakes (not strictly needed as avatar_lad is required)
    // mWidth( 512 ),
    // mHeight( 512 ),
    mWidth( 1024 ),
    mHeight( 1024 ),
// </FS:Beq>
    mClearAlpha( true )
>>>>>>> 1a8a5404
{
}

LLTexLayerSetInfo::~LLTexLayerSetInfo( )
{
<<<<<<< HEAD
	std::for_each(mLayerInfoList.begin(), mLayerInfoList.end(), DeletePointer());
	mLayerInfoList.clear();
=======
    std::for_each(mLayerInfoList.begin(), mLayerInfoList.end(), DeletePointer());
    mLayerInfoList.clear();
>>>>>>> 1a8a5404
}

bool LLTexLayerSetInfo::parseXml(LLXmlTreeNode* node)
{
<<<<<<< HEAD
	llassert( node->hasName( "layer_set" ) );
	if( !node->hasName( "layer_set" ) )
	{
		return false;
	}

	// body_region
	static LLStdStringHandle body_region_string = LLXmlTree::addAttributeString("body_region");
	if( !node->getFastAttributeString( body_region_string, mBodyRegion ) )
	{
		LL_WARNS() << "<layer_set> is missing body_region attribute" << LL_ENDL;
		return false;
	}

	// width, height
	static LLStdStringHandle width_string = LLXmlTree::addAttributeString("width");
	if( !node->getFastAttributeS32( width_string, mWidth ) )
	{
		return false;
	}

	static LLStdStringHandle height_string = LLXmlTree::addAttributeString("height");
	if( !node->getFastAttributeS32( height_string, mHeight ) )
	{
		return false;
	}

	// Optional alpha component to apply after all compositing is complete.
	static LLStdStringHandle alpha_tga_file_string = LLXmlTree::addAttributeString("alpha_tga_file");
	node->getFastAttributeString( alpha_tga_file_string, mStaticAlphaFileName );

	static LLStdStringHandle clear_alpha_string = LLXmlTree::addAttributeString("clear_alpha");
	node->getFastAttributeBOOL( clear_alpha_string, mClearAlpha );

	// <layer>
	for (LLXmlTreeNode* child = node->getChildByName( "layer" );
		 child;
		 child = node->getNextNamedChild())
	{
		LLTexLayerInfo* info = new LLTexLayerInfo();
		if( !info->parseXml( child ))
		{
			delete info;
			return false;
		}
		mLayerInfoList.push_back( info );		
	}
	return true;
=======
    llassert( node->hasName( "layer_set" ) );
    if( !node->hasName( "layer_set" ) )
    {
        return false;
    }

    // body_region
    static LLStdStringHandle body_region_string = LLXmlTree::addAttributeString("body_region");
    if( !node->getFastAttributeString( body_region_string, mBodyRegion ) )
    {
        LL_WARNS() << "<layer_set> is missing body_region attribute" << LL_ENDL;
        return false;
    }

    // width, height
    static LLStdStringHandle width_string = LLXmlTree::addAttributeString("width");
    if( !node->getFastAttributeS32( width_string, mWidth ) )
    {
        return false;
    }

    static LLStdStringHandle height_string = LLXmlTree::addAttributeString("height");
    if( !node->getFastAttributeS32( height_string, mHeight ) )
    {
        return false;
    }

    // Optional alpha component to apply after all compositing is complete.
    static LLStdStringHandle alpha_tga_file_string = LLXmlTree::addAttributeString("alpha_tga_file");
    node->getFastAttributeString( alpha_tga_file_string, mStaticAlphaFileName );

    static LLStdStringHandle clear_alpha_string = LLXmlTree::addAttributeString("clear_alpha");
    node->getFastAttributeBOOL( clear_alpha_string, mClearAlpha );

    // <layer>
    for (LLXmlTreeNode* child = node->getChildByName( "layer" );
         child;
         child = node->getNextNamedChild())
    {
        LLTexLayerInfo* info = new LLTexLayerInfo();
        if( !info->parseXml( child ))
        {
            delete info;
            return false;
        }
        mLayerInfoList.push_back( info );
    }
    return true;
>>>>>>> 1a8a5404
}

// creates visual params without generating layersets or layers
void LLTexLayerSetInfo::createVisualParams(LLAvatarAppearance *appearance)
{
    //layer_info_list_t     mLayerInfoList;
    for (LLTexLayerInfo* layer_info : mLayerInfoList)
    {
        layer_info->createVisualParams(appearance);
    }
}

//-----------------------------------------------------------------------------
// LLTexLayerSet
// An ordered set of texture layers that get composited into a single texture.
//-----------------------------------------------------------------------------

bool LLTexLayerSet::sHasCaches = false;

LLTexLayerSet::LLTexLayerSet(LLAvatarAppearance* const appearance) :
<<<<<<< HEAD
	mAvatarAppearance( appearance ),
	mIsVisible( true ),
	mBakedTexIndex(LLAvatarAppearanceDefines::BAKED_HEAD),
	mInfo( NULL )
=======
    mAvatarAppearance( appearance ),
    mIsVisible( true ),
    mBakedTexIndex(LLAvatarAppearanceDefines::BAKED_HEAD),
    mInfo( NULL )
>>>>>>> 1a8a5404
{
}

// virtual
LLTexLayerSet::~LLTexLayerSet()
{
    deleteCaches();
    std::for_each(mLayerList.begin(), mLayerList.end(), DeletePointer());
    mLayerList.clear();

    std::for_each(mMaskLayerList.begin(), mMaskLayerList.end(), DeletePointer());
    mMaskLayerList.clear();
}

//-----------------------------------------------------------------------------
// setInfo
//-----------------------------------------------------------------------------

bool LLTexLayerSet::setInfo(const LLTexLayerSetInfo *info)
{
<<<<<<< HEAD
	llassert(mInfo == NULL);
	mInfo = info;
	//mID = info->mID; // No ID

	mLayerList.reserve(info->mLayerInfoList.size());
	for (LLTexLayerInfo* layer_info : info->mLayerInfoList)
	{
		LLTexLayerInterface *layer = NULL;
		if (layer_info->isUserSettable())
		{
			layer = new LLTexLayerTemplate( this, getAvatarAppearance() );
		}
		else
		{
			layer = new LLTexLayer(this);
		}
		// this is the first time this layer (of either type) is being created - make sure you add the parameters to the avatar appearance
		if (!layer->setInfo(layer_info, NULL))
		{
			mInfo = NULL;
			return false;
		}
		if (!layer->isVisibilityMask())
		{
			mLayerList.push_back( layer );
		}
		else
		{
			mMaskLayerList.push_back(layer);
		}
	}

	requestUpdate();

	stop_glerror();

	return true;
=======
    llassert(mInfo == NULL);
    mInfo = info;
    //mID = info->mID; // No ID

    mLayerList.reserve(info->mLayerInfoList.size());
    for (LLTexLayerInfo* layer_info : info->mLayerInfoList)
    {
        LLTexLayerInterface *layer = NULL;
        if (layer_info->isUserSettable())
        {
            layer = new LLTexLayerTemplate( this, getAvatarAppearance() );
        }
        else
        {
            layer = new LLTexLayer(this);
        }
        // this is the first time this layer (of either type) is being created - make sure you add the parameters to the avatar appearance
        if (!layer->setInfo(layer_info, NULL))
        {
            mInfo = NULL;
            return false;
        }
        if (!layer->isVisibilityMask())
        {
            mLayerList.push_back( layer );
        }
        else
        {
            mMaskLayerList.push_back(layer);
        }
    }

    requestUpdate();

    stop_glerror();

    return true;
>>>>>>> 1a8a5404
}

#if 0 // obsolete
//-----------------------------------------------------------------------------
// parseData
//-----------------------------------------------------------------------------

bool LLTexLayerSet::parseData(LLXmlTreeNode* node)
{
    LLTexLayerSetInfo *info = new LLTexLayerSetInfo;

<<<<<<< HEAD
	if (!info->parseXml(node))
	{
		delete info;
		return false;
	}
	if (!setInfo(info))
	{
		delete info;
		return false;
	}
	return true;
=======
    if (!info->parseXml(node))
    {
        delete info;
        return false;
    }
    if (!setInfo(info))
    {
        delete info;
        return false;
    }
    return true;
>>>>>>> 1a8a5404
}
#endif

void LLTexLayerSet::deleteCaches()
{
    for(LLTexLayerInterface* layer : mLayerList)
    {
        layer->deleteCaches();
    }
    for (LLTexLayerInterface* layer : mMaskLayerList)
    {
        layer->deleteCaches();
    }
}


bool LLTexLayerSet::render( S32 x, S32 y, S32 width, S32 height, LLRenderTarget* bound_target )
{
<<<<<<< HEAD
	bool success = true;
	mIsVisible = true;

	if (mMaskLayerList.size() > 0)
	{
		for (LLTexLayerInterface* layer : mMaskLayerList)
		{
			if (layer->isInvisibleAlphaMask())
			{
				mIsVisible = false;
			}
		}
	}

	LLGLSUIDefault gls_ui;
	LLGLDepthTest gls_depth(GL_FALSE, GL_FALSE);
	gGL.setColorMask(true, true);

	// clear buffer area to ensure we don't pick up UI elements
	{
		gGL.flush();
		gAlphaMaskProgram.setMinimumAlpha(0.0f);
		gGL.getTexUnit(0)->unbind(LLTexUnit::TT_TEXTURE);
		gGL.color4f( 0.f, 0.f, 0.f, 1.f );

		gl_rect_2d_simple( width, height );
=======
    bool success = true;
    mIsVisible = true;

    if (mMaskLayerList.size() > 0)
    {
        for (LLTexLayerInterface* layer : mMaskLayerList)
        {
            if (layer->isInvisibleAlphaMask())
            {
                mIsVisible = false;
            }
        }
    }

    LLGLSUIDefault gls_ui;
    LLGLDepthTest gls_depth(GL_FALSE, GL_FALSE);
    gGL.setColorMask(true, true);

    // clear buffer area to ensure we don't pick up UI elements
    {
        gGL.flush();
        gAlphaMaskProgram.setMinimumAlpha(0.0f);
        gGL.getTexUnit(0)->unbind(LLTexUnit::TT_TEXTURE);
        gGL.color4f( 0.f, 0.f, 0.f, 1.f );

        gl_rect_2d_simple( width, height );

        gGL.flush();
        gAlphaMaskProgram.setMinimumAlpha(0.004f);
    }

    if (mIsVisible)
    {
        // composite color layers
        for(LLTexLayerInterface* layer : mLayerList)
        {
            if (layer->getRenderPass() == LLTexLayer::RP_COLOR)
            {
                gGL.flush();
                success &= layer->render(x, y, width, height, bound_target);
                gGL.flush();
            }
        }
>>>>>>> 1a8a5404

        renderAlphaMaskTextures(x, y, width, height, bound_target, false);

        stop_glerror();
    }
    else
    {
        gGL.flush();

        gGL.setSceneBlendType(LLRender::BT_REPLACE);
        gAlphaMaskProgram.setMinimumAlpha(0.f);

        gGL.getTexUnit(0)->unbind(LLTexUnit::TT_TEXTURE);
        gGL.color4f( 0.f, 0.f, 0.f, 0.f );

        gl_rect_2d_simple( width, height );
        gGL.setSceneBlendType(LLRender::BT_ALPHA);

        gGL.flush();
        gAlphaMaskProgram.setMinimumAlpha(0.004f);
    }

    return success;
}


bool LLTexLayerSet::isBodyRegion(const std::string& region) const
{
<<<<<<< HEAD
	return mInfo->mBodyRegion == region; 
=======
    return mInfo->mBodyRegion == region;
>>>>>>> 1a8a5404
}

const std::string LLTexLayerSet::getBodyRegionName() const
{
    return mInfo->mBodyRegion;
}

void LLTexLayerSet::destroyComposite()
{
    if( mComposite )
    {
        mComposite = NULL;
    }
}

LLTexLayerSetBuffer* LLTexLayerSet::getComposite()
{
    if (!mComposite)
    {
        createComposite();
    }
    return mComposite;
}

const LLTexLayerSetBuffer* LLTexLayerSet::getComposite() const
{
    return mComposite;
}

void LLTexLayerSet::gatherMorphMaskAlpha(U8 *data, S32 origin_x, S32 origin_y, S32 width, S32 height, LLRenderTarget* bound_target)
{
    LL_PROFILE_ZONE_SCOPED;
    memset(data, 255, width * height);

    for(LLTexLayerInterface* layer : mLayerList)
    {
        layer->gatherAlphaMasks(data, origin_x, origin_y, width, height, bound_target);
    }

    // Set alpha back to that of our alpha masks.
    renderAlphaMaskTextures(origin_x, origin_y, width, height, bound_target, true);
}

void LLTexLayerSet::renderAlphaMaskTextures(S32 x, S32 y, S32 width, S32 height, LLRenderTarget* bound_target, bool forceClear)
{
    LL_PROFILE_ZONE_SCOPED;
<<<<<<< HEAD
	const LLTexLayerSetInfo *info = getInfo();
	
	gGL.setColorMask(false, true);
	gGL.setSceneBlendType(LLRender::BT_REPLACE);
	
	// (Optionally) replace alpha with a single component image from a tga file.
	if (!info->mStaticAlphaFileName.empty())
	{
		gGL.flush();
		{
			LLGLTexture* tex = LLTexLayerStaticImageList::getInstance()->getTexture(info->mStaticAlphaFileName, true);
			if( tex )
			{
				LLGLSUIDefault gls_ui;
				gGL.getTexUnit(0)->bind(tex);
				gl_rect_2d_simple_tex( width, height );
			}
		}
		gGL.flush();
	}
	else if (forceClear || info->mClearAlpha || (mMaskLayerList.size() > 0))
	{
		// Set the alpha channel to one (clean up after previous blending)
		gGL.flush();
		gAlphaMaskProgram.setMinimumAlpha(0.f);
		gGL.getTexUnit(0)->unbind(LLTexUnit::TT_TEXTURE);
		gGL.color4f( 0.f, 0.f, 0.f, 1.f );
		
		gl_rect_2d_simple( width, height );
		
		gGL.flush();
		gAlphaMaskProgram.setMinimumAlpha(0.004f);
	}
	
	// (Optional) Mask out part of the baked texture with alpha masks
	// will still have an effect even if mClearAlpha is set or the alpha component was replaced
	if (mMaskLayerList.size() > 0)
	{
		gGL.setSceneBlendType(LLRender::BT_MULT_ALPHA);
		for (LLTexLayerInterface* layer : mMaskLayerList)
		{
			gGL.flush();
			layer->blendAlphaTexture(x,y,width, height);
			gGL.flush();
		}
		
	}
	
	gGL.getTexUnit(0)->unbind(LLTexUnit::TT_TEXTURE);
	
	gGL.setColorMask(true, true);
	gGL.setSceneBlendType(LLRender::BT_ALPHA);
=======
    const LLTexLayerSetInfo *info = getInfo();

    gGL.setColorMask(false, true);
    gGL.setSceneBlendType(LLRender::BT_REPLACE);

    // (Optionally) replace alpha with a single component image from a tga file.
    if (!info->mStaticAlphaFileName.empty())
    {
        gGL.flush();
        {
            LLGLTexture* tex = LLTexLayerStaticImageList::getInstance()->getTexture(info->mStaticAlphaFileName, true);
            if( tex )
            {
                LLGLSUIDefault gls_ui;
                gGL.getTexUnit(0)->bind(tex);
                gl_rect_2d_simple_tex( width, height );
            }
        }
        gGL.flush();
    }
    else if (forceClear || info->mClearAlpha || (mMaskLayerList.size() > 0))
    {
        // Set the alpha channel to one (clean up after previous blending)
        gGL.flush();
        gAlphaMaskProgram.setMinimumAlpha(0.f);
        gGL.getTexUnit(0)->unbind(LLTexUnit::TT_TEXTURE);
        gGL.color4f( 0.f, 0.f, 0.f, 1.f );

        gl_rect_2d_simple( width, height );

        gGL.flush();
        gAlphaMaskProgram.setMinimumAlpha(0.004f);
    }

    // (Optional) Mask out part of the baked texture with alpha masks
    // will still have an effect even if mClearAlpha is set or the alpha component was replaced
    if (mMaskLayerList.size() > 0)
    {
        gGL.setSceneBlendType(LLRender::BT_MULT_ALPHA);
        for (LLTexLayerInterface* layer : mMaskLayerList)
        {
            gGL.flush();
            layer->blendAlphaTexture(x,y,width, height);
            gGL.flush();
        }

    }

    gGL.getTexUnit(0)->unbind(LLTexUnit::TT_TEXTURE);

    gGL.setColorMask(true, true);
    gGL.setSceneBlendType(LLRender::BT_ALPHA);
>>>>>>> 1a8a5404
}

void LLTexLayerSet::applyMorphMask(const U8* tex_data, S32 width, S32 height, S32 num_components)
{
<<<<<<< HEAD
	mAvatarAppearance->applyMorphMask(tex_data, width, height, num_components, mBakedTexIndex);
=======
    mAvatarAppearance->applyMorphMask(tex_data, width, height, num_components, mBakedTexIndex);
>>>>>>> 1a8a5404
}

bool LLTexLayerSet::isMorphValid() const
{
<<<<<<< HEAD
	for(const LLTexLayerInterface* layer : mLayerList)
	{
		if (layer && !layer->isMorphValid())
		{
			return false;
		}
	}
	return true;
=======
    for(const LLTexLayerInterface* layer : mLayerList)
    {
        if (layer && !layer->isMorphValid())
        {
            return false;
        }
    }
    return true;
>>>>>>> 1a8a5404
}

void LLTexLayerSet::invalidateMorphMasks()
{
    for(LLTexLayerInterface* layer : mLayerList)
    {
        if (layer)
        {
            layer->invalidateMorphMasks();
        }
    }
}


//-----------------------------------------------------------------------------
// LLTexLayerInfo
//-----------------------------------------------------------------------------
LLTexLayerInfo::LLTexLayerInfo() :
<<<<<<< HEAD
	mWriteAllChannels( false ),
	mRenderPass(LLTexLayer::RP_COLOR),
	mFixedColor( 0.f, 0.f, 0.f, 0.f ),
	mLocalTexture( -1 ),
	mStaticImageIsMask( false ),
	mUseLocalTextureAlphaOnly(false),
	mIsVisibilityMask(false)
=======
    mWriteAllChannels( false ),
    mRenderPass(LLTexLayer::RP_COLOR),
    mFixedColor( 0.f, 0.f, 0.f, 0.f ),
    mLocalTexture( -1 ),
    mStaticImageIsMask( false ),
    mUseLocalTextureAlphaOnly(false),
    mIsVisibilityMask(false)
>>>>>>> 1a8a5404
{
}

LLTexLayerInfo::~LLTexLayerInfo( )
{
<<<<<<< HEAD
	std::for_each(mParamColorInfoList.begin(), mParamColorInfoList.end(), DeletePointer());
	mParamColorInfoList.clear();
	std::for_each(mParamAlphaInfoList.begin(), mParamAlphaInfoList.end(), DeletePointer());
	mParamAlphaInfoList.clear();
=======
    std::for_each(mParamColorInfoList.begin(), mParamColorInfoList.end(), DeletePointer());
    mParamColorInfoList.clear();
    std::for_each(mParamAlphaInfoList.begin(), mParamAlphaInfoList.end(), DeletePointer());
    mParamAlphaInfoList.clear();
>>>>>>> 1a8a5404
}

bool LLTexLayerInfo::parseXml(LLXmlTreeNode* node)
{
<<<<<<< HEAD
	llassert( node->hasName( "layer" ) );

	// name attribute
	static LLStdStringHandle name_string = LLXmlTree::addAttributeString("name");
	if( !node->getFastAttributeString( name_string, mName ) )
	{
		return false;
	}
	
	static LLStdStringHandle write_all_channels_string = LLXmlTree::addAttributeString("write_all_channels");
	node->getFastAttributeBOOL( write_all_channels_string, mWriteAllChannels );

	std::string render_pass_name;
	static LLStdStringHandle render_pass_string = LLXmlTree::addAttributeString("render_pass");
	if( node->getFastAttributeString( render_pass_string, render_pass_name ) )
	{
		if( render_pass_name == "bump" )
		{
			mRenderPass = LLTexLayer::RP_BUMP;
		}
	}

	// Note: layers can have either a "global_color" attrib, a "fixed_color" attrib, or a <param_color> child.
	// global color attribute (optional)
	static LLStdStringHandle global_color_string = LLXmlTree::addAttributeString("global_color");
	node->getFastAttributeString( global_color_string, mGlobalColor );

	// Visibility mask (optional)
	bool is_visibility;
	static LLStdStringHandle visibility_mask_string = LLXmlTree::addAttributeString("visibility_mask");
	if (node->getFastAttributeBOOL(visibility_mask_string, is_visibility))
	{
		mIsVisibilityMask = is_visibility;
	}

	// color attribute (optional)
	LLColor4U color4u;
	static LLStdStringHandle fixed_color_string = LLXmlTree::addAttributeString("fixed_color");
	if( node->getFastAttributeColor4U( fixed_color_string, color4u ) )
	{
		mFixedColor.setVec( color4u );
	}

		// <texture> optional sub-element
	for (LLXmlTreeNode* texture_node = node->getChildByName( "texture" );
		 texture_node;
		 texture_node = node->getNextNamedChild())
	{
		std::string local_texture_name;
		static LLStdStringHandle tga_file_string = LLXmlTree::addAttributeString("tga_file");
		static LLStdStringHandle local_texture_string = LLXmlTree::addAttributeString("local_texture");
		static LLStdStringHandle file_is_mask_string = LLXmlTree::addAttributeString("file_is_mask");
		static LLStdStringHandle local_texture_alpha_only_string = LLXmlTree::addAttributeString("local_texture_alpha_only");
		if( texture_node->getFastAttributeString( tga_file_string, mStaticImageFileName ) )
		{
			texture_node->getFastAttributeBOOL( file_is_mask_string, mStaticImageIsMask );
		}
		else if (texture_node->getFastAttributeString(local_texture_string, local_texture_name))
		{
			texture_node->getFastAttributeBOOL( local_texture_alpha_only_string, mUseLocalTextureAlphaOnly );

			/* if ("upper_shirt" == local_texture_name)
				mLocalTexture = TEX_UPPER_SHIRT; */
			mLocalTexture = TEX_NUM_INDICES;
			for (const LLAvatarAppearanceDictionary::Textures::value_type& dict_pair : LLAvatarAppearance::getDictionary()->getTextures())
			{
				const LLAvatarAppearanceDictionary::TextureEntry *texture_dict = dict_pair.second;
				if (local_texture_name == texture_dict->mName)
			{
					mLocalTexture = dict_pair.first;
					break;
			}
			}
			if (mLocalTexture == TEX_NUM_INDICES)
			{
				LL_WARNS() << "<texture> element has invalid local_texture attribute: " << mName << " " << local_texture_name << LL_ENDL;
				return false;
			}
		}
		else	
		{
			LL_WARNS() << "<texture> element is missing a required attribute. " << mName << LL_ENDL;
			return false;
		}
	}

	for (LLXmlTreeNode* maskNode = node->getChildByName( "morph_mask" );
		 maskNode;
		 maskNode = node->getNextNamedChild())
	{
		std::string morph_name;
		static LLStdStringHandle morph_name_string = LLXmlTree::addAttributeString("morph_name");
		if (maskNode->getFastAttributeString(morph_name_string, morph_name))
		{
			bool invert = false;
			static LLStdStringHandle invert_string = LLXmlTree::addAttributeString("invert");
			maskNode->getFastAttributeBOOL(invert_string, invert);			
			mMorphNameList.push_back(std::pair<std::string,bool>(morph_name,invert));
		}
	}

	// <param> optional sub-element (color or alpha params)
	for (LLXmlTreeNode* child = node->getChildByName( "param" );
		 child;
		 child = node->getNextNamedChild())
	{
		if( child->getChildByName( "param_color" ) )
		{
			// <param><param_color/></param>
			LLTexLayerParamColorInfo* info = new LLTexLayerParamColorInfo();
			if (!info->parseXml(child))
			{
				delete info;
				return false;
			}
			mParamColorInfoList.push_back(info);
		}
		else if( child->getChildByName( "param_alpha" ) )
		{
			// <param><param_alpha/></param>
			LLTexLayerParamAlphaInfo* info = new LLTexLayerParamAlphaInfo( );
			if (!info->parseXml(child))
			{
				delete info;
				return false;
			}
 			mParamAlphaInfoList.push_back(info);
		}
	}
	
	return true;
=======
    llassert( node->hasName( "layer" ) );

    // name attribute
    static LLStdStringHandle name_string = LLXmlTree::addAttributeString("name");
    if( !node->getFastAttributeString( name_string, mName ) )
    {
        return false;
    }

    static LLStdStringHandle write_all_channels_string = LLXmlTree::addAttributeString("write_all_channels");
    node->getFastAttributeBOOL( write_all_channels_string, mWriteAllChannels );

    std::string render_pass_name;
    static LLStdStringHandle render_pass_string = LLXmlTree::addAttributeString("render_pass");
    if( node->getFastAttributeString( render_pass_string, render_pass_name ) )
    {
        if( render_pass_name == "bump" )
        {
            mRenderPass = LLTexLayer::RP_BUMP;
        }
    }

    // Note: layers can have either a "global_color" attrib, a "fixed_color" attrib, or a <param_color> child.
    // global color attribute (optional)
    static LLStdStringHandle global_color_string = LLXmlTree::addAttributeString("global_color");
    node->getFastAttributeString( global_color_string, mGlobalColor );

    // Visibility mask (optional)
    bool is_visibility;
    static LLStdStringHandle visibility_mask_string = LLXmlTree::addAttributeString("visibility_mask");
    if (node->getFastAttributeBOOL(visibility_mask_string, is_visibility))
    {
        mIsVisibilityMask = is_visibility;
    }

    // color attribute (optional)
    LLColor4U color4u;
    static LLStdStringHandle fixed_color_string = LLXmlTree::addAttributeString("fixed_color");
    if( node->getFastAttributeColor4U( fixed_color_string, color4u ) )
    {
        mFixedColor.setVec( color4u );
    }

        // <texture> optional sub-element
    for (LLXmlTreeNode* texture_node = node->getChildByName( "texture" );
         texture_node;
         texture_node = node->getNextNamedChild())
    {
        std::string local_texture_name;
        static LLStdStringHandle tga_file_string = LLXmlTree::addAttributeString("tga_file");
        static LLStdStringHandle local_texture_string = LLXmlTree::addAttributeString("local_texture");
        static LLStdStringHandle file_is_mask_string = LLXmlTree::addAttributeString("file_is_mask");
        static LLStdStringHandle local_texture_alpha_only_string = LLXmlTree::addAttributeString("local_texture_alpha_only");
        if( texture_node->getFastAttributeString( tga_file_string, mStaticImageFileName ) )
        {
            texture_node->getFastAttributeBOOL( file_is_mask_string, mStaticImageIsMask );
        }
        else if (texture_node->getFastAttributeString(local_texture_string, local_texture_name))
        {
            texture_node->getFastAttributeBOOL( local_texture_alpha_only_string, mUseLocalTextureAlphaOnly );

            /* if ("upper_shirt" == local_texture_name)
                mLocalTexture = TEX_UPPER_SHIRT; */
            mLocalTexture = TEX_NUM_INDICES;
            for (const LLAvatarAppearanceDictionary::Textures::value_type& dict_pair : LLAvatarAppearance::getDictionary()->getTextures())
            {
                const LLAvatarAppearanceDictionary::TextureEntry *texture_dict = dict_pair.second;
                if (local_texture_name == texture_dict->mName)
            {
                    mLocalTexture = dict_pair.first;
                    break;
            }
            }
            if (mLocalTexture == TEX_NUM_INDICES)
            {
                LL_WARNS() << "<texture> element has invalid local_texture attribute: " << mName << " " << local_texture_name << LL_ENDL;
                return false;
            }
        }
        else
        {
            LL_WARNS() << "<texture> element is missing a required attribute. " << mName << LL_ENDL;
            return false;
        }
    }

    for (LLXmlTreeNode* maskNode = node->getChildByName( "morph_mask" );
         maskNode;
         maskNode = node->getNextNamedChild())
    {
        std::string morph_name;
        static LLStdStringHandle morph_name_string = LLXmlTree::addAttributeString("morph_name");
        if (maskNode->getFastAttributeString(morph_name_string, morph_name))
        {
            bool invert = false;
            static LLStdStringHandle invert_string = LLXmlTree::addAttributeString("invert");
            maskNode->getFastAttributeBOOL(invert_string, invert);
            mMorphNameList.push_back(std::pair<std::string,bool>(morph_name,invert));
        }
    }

    // <param> optional sub-element (color or alpha params)
    for (LLXmlTreeNode* child = node->getChildByName( "param" );
         child;
         child = node->getNextNamedChild())
    {
        if( child->getChildByName( "param_color" ) )
        {
            // <param><param_color/></param>
            LLTexLayerParamColorInfo* info = new LLTexLayerParamColorInfo();
            if (!info->parseXml(child))
            {
                delete info;
                return false;
            }
            mParamColorInfoList.push_back(info);
        }
        else if( child->getChildByName( "param_alpha" ) )
        {
            // <param><param_alpha/></param>
            LLTexLayerParamAlphaInfo* info = new LLTexLayerParamAlphaInfo( );
            if (!info->parseXml(child))
            {
                delete info;
                return false;
            }
            mParamAlphaInfoList.push_back(info);
        }
    }

    return true;
>>>>>>> 1a8a5404
}

bool LLTexLayerInfo::createVisualParams(LLAvatarAppearance *appearance)
{
<<<<<<< HEAD
	bool success = true;
	for (LLTexLayerParamColorInfo* color_info : mParamColorInfoList)
	{
		LLTexLayerParamColor* param_color = new LLTexLayerParamColor(appearance);
		if (!param_color->setInfo(color_info, true))
		{
			LL_WARNS() << "NULL TexLayer Color Param could not be added to visual param list. Deleting." << LL_ENDL;
			delete param_color;
			success = false;
		}
	}

	for (LLTexLayerParamAlphaInfo* alpha_info : mParamAlphaInfoList)
	{
		LLTexLayerParamAlpha* param_alpha = new LLTexLayerParamAlpha(appearance);
		if (!param_alpha->setInfo(alpha_info, true))
		{
			LL_WARNS() << "NULL TexLayer Alpha Param could not be added to visual param list. Deleting." << LL_ENDL;
			delete param_alpha;
			success = false;
		}
	}

	return success;
}

LLTexLayerInterface::LLTexLayerInterface(LLTexLayerSet* const layer_set):
	mTexLayerSet( layer_set ),
	mMorphMasksValid( false ),
	mInfo(NULL),
	mHasMorph(false)
=======
    bool success = true;
    for (LLTexLayerParamColorInfo* color_info : mParamColorInfoList)
    {
        LLTexLayerParamColor* param_color = new LLTexLayerParamColor(appearance);
        if (!param_color->setInfo(color_info, true))
        {
            LL_WARNS() << "NULL TexLayer Color Param could not be added to visual param list. Deleting." << LL_ENDL;
            delete param_color;
            success = false;
        }
    }

    for (LLTexLayerParamAlphaInfo* alpha_info : mParamAlphaInfoList)
    {
        LLTexLayerParamAlpha* param_alpha = new LLTexLayerParamAlpha(appearance);
        if (!param_alpha->setInfo(alpha_info, true))
        {
            LL_WARNS() << "NULL TexLayer Alpha Param could not be added to visual param list. Deleting." << LL_ENDL;
            delete param_alpha;
            success = false;
        }
    }

    return success;
}

LLTexLayerInterface::LLTexLayerInterface(LLTexLayerSet* const layer_set):
    mTexLayerSet( layer_set ),
    mMorphMasksValid( false ),
    mInfo(NULL),
    mHasMorph(false)
>>>>>>> 1a8a5404
{
}

LLTexLayerInterface::LLTexLayerInterface(const LLTexLayerInterface &layer, LLWearable *wearable):
<<<<<<< HEAD
	mTexLayerSet( layer.mTexLayerSet ),
	mInfo(NULL)
{
	// don't add visual params for cloned layers
	setInfo(layer.getInfo(), wearable);

	mHasMorph = layer.mHasMorph;
=======
    mTexLayerSet( layer.mTexLayerSet ),
    mInfo(NULL)
{
    // don't add visual params for cloned layers
    setInfo(layer.getInfo(), wearable);

    mHasMorph = layer.mHasMorph;
>>>>>>> 1a8a5404
}

bool LLTexLayerInterface::setInfo(const LLTexLayerInfo *info, LLWearable* wearable  ) // This sets mInfo and calls initialization functions
{
<<<<<<< HEAD
	// setInfo should only be called once. Code is not robust enough to handle redefinition of a texlayer.
	// Not a critical warning, but could be useful for debugging later issues. -Nyx
	if (mInfo != NULL) 
	{
			LL_WARNS() << "mInfo != NULL" << LL_ENDL;
	}
	mInfo = info;
	//mID = info->mID; // No ID

	mParamColorList.reserve(mInfo->mParamColorInfoList.size());
	for (LLTexLayerParamColorInfo* color_info : mInfo->mParamColorInfoList)
	{
		LLTexLayerParamColor* param_color;
		if (!wearable)
			{
				param_color = new LLTexLayerParamColor(this);
				if (!param_color->setInfo(color_info, true))
				{
					mInfo = NULL;
					return false;
				}
			}
			else
			{
				param_color = (LLTexLayerParamColor*)wearable->getVisualParam(color_info->getID());
				if (!param_color)
				{
					mInfo = NULL;
					return false;
				}
			}
			mParamColorList.push_back( param_color );
		}

	mParamAlphaList.reserve(mInfo->mParamAlphaInfoList.size());
	for (LLTexLayerParamAlphaInfo* alpha_info : mInfo->mParamAlphaInfoList)
		{
			LLTexLayerParamAlpha* param_alpha;
			if (!wearable)
			{
				param_alpha = new LLTexLayerParamAlpha( this );
				if (!param_alpha->setInfo(alpha_info, true))
				{
					mInfo = NULL;
					return false;
				}
			}
			else
			{
				param_alpha = (LLTexLayerParamAlpha*) wearable->getVisualParam(alpha_info->getID());
				if (!param_alpha)
				{
					mInfo = NULL;
					return false;
				}
			}
			mParamAlphaList.push_back( param_alpha );
		}

	return true;
=======
    // setInfo should only be called once. Code is not robust enough to handle redefinition of a texlayer.
    // Not a critical warning, but could be useful for debugging later issues. -Nyx
    if (mInfo != NULL)
    {
            LL_WARNS() << "mInfo != NULL" << LL_ENDL;
    }
    mInfo = info;
    //mID = info->mID; // No ID

    mParamColorList.reserve(mInfo->mParamColorInfoList.size());
    for (LLTexLayerParamColorInfo* color_info : mInfo->mParamColorInfoList)
    {
        LLTexLayerParamColor* param_color;
        if (!wearable)
            {
                param_color = new LLTexLayerParamColor(this);
                if (!param_color->setInfo(color_info, true))
                {
                    mInfo = NULL;
                    return false;
                }
            }
            else
            {
                param_color = (LLTexLayerParamColor*)wearable->getVisualParam(color_info->getID());
                if (!param_color)
                {
                    mInfo = NULL;
                    return false;
                }
            }
            mParamColorList.push_back( param_color );
        }

    mParamAlphaList.reserve(mInfo->mParamAlphaInfoList.size());
    for (LLTexLayerParamAlphaInfo* alpha_info : mInfo->mParamAlphaInfoList)
        {
            LLTexLayerParamAlpha* param_alpha;
            if (!wearable)
            {
                param_alpha = new LLTexLayerParamAlpha( this );
                if (!param_alpha->setInfo(alpha_info, true))
                {
                    mInfo = NULL;
                    return false;
                }
            }
            else
            {
                param_alpha = (LLTexLayerParamAlpha*) wearable->getVisualParam(alpha_info->getID());
                if (!param_alpha)
                {
                    mInfo = NULL;
                    return false;
                }
            }
            mParamAlphaList.push_back( param_alpha );
        }

    return true;
>>>>>>> 1a8a5404
}

/*virtual*/ void LLTexLayerInterface::requestUpdate()
{
    mTexLayerSet->requestUpdate();
}

const std::string& LLTexLayerInterface::getName() const
{
    return mInfo->mName;
}

ETextureIndex LLTexLayerInterface::getLocalTextureIndex() const
{
    return (ETextureIndex) mInfo->mLocalTexture;
}

LLWearableType::EType LLTexLayerInterface::getWearableType() const
{
    ETextureIndex te = getLocalTextureIndex();
    if (TEX_INVALID == te)
    {
        LLWearableType::EType type = LLWearableType::WT_INVALID;

        for (LLTexLayerParamColor* param : mParamColorList)
        {
            if (param)
            {
                LLWearableType::EType new_type = (LLWearableType::EType)param->getWearableType();
                if (new_type != LLWearableType::WT_INVALID && new_type != type)
                {
                    if (type != LLWearableType::WT_INVALID)
                    {
                        return LLWearableType::WT_INVALID;
                    }
                    type = new_type;
                }
            }
        }

        for (LLTexLayerParamAlpha* param : mParamAlphaList)
        {
            if (param)
            {
                LLWearableType::EType new_type = (LLWearableType::EType)param->getWearableType();
                if (new_type != LLWearableType::WT_INVALID && new_type != type)
                {
                    if (type != LLWearableType::WT_INVALID)
                    {
                        return LLWearableType::WT_INVALID;
                    }
                    type = new_type;
                }
            }
        }

        return type;
    }
    return LLAvatarAppearance::getDictionary()->getTEWearableType(te);
}

LLTexLayerInterface::ERenderPass LLTexLayerInterface::getRenderPass() const
{
    return mInfo->mRenderPass;
}

const std::string& LLTexLayerInterface::getGlobalColor() const
{
    return mInfo->mGlobalColor;
}

bool LLTexLayerInterface::isVisibilityMask() const
{
    return mInfo->mIsVisibilityMask;
}

void LLTexLayerInterface::invalidateMorphMasks()
{
<<<<<<< HEAD
	mMorphMasksValid = false;
=======
    mMorphMasksValid = false;
>>>>>>> 1a8a5404
}

LLViewerVisualParam* LLTexLayerInterface::getVisualParamPtr(S32 index) const
{
    LLViewerVisualParam *result = NULL;
    for (LLTexLayerParamColor* param : mParamColorList)
    {
        if (param->getID() == index)
        {
            result = param;
        }
    }
    for (LLTexLayerParamAlpha* param : mParamAlphaList)
    {
        if (param->getID() == index)
        {
            result = param;
        }
    }

    return result;
}

//-----------------------------------------------------------------------------
// LLTexLayer
// A single texture layer, consisting of:
//      * color, consisting of either
//          * one or more color parameters (weighted colors)
//          * a reference to a global color
//          * a fixed color with non-zero alpha
//          * opaque white (the default)
//      * (optional) a texture defined by either
//          * a GUID
//          * a texture entry index (TE)
//      * (optional) one or more alpha parameters (weighted alpha textures)
//-----------------------------------------------------------------------------
LLTexLayer::LLTexLayer(LLTexLayerSet* const layer_set) :
    LLTexLayerInterface( layer_set ),
    mLocalTextureObject(NULL)
{
}

LLTexLayer::LLTexLayer(const LLTexLayer &layer, LLWearable *wearable) :
    LLTexLayerInterface( layer, wearable ),
    mLocalTextureObject(NULL)
{
}

LLTexLayer::LLTexLayer(const LLTexLayerTemplate &layer_template, LLLocalTextureObject *lto, LLWearable *wearable) :
    LLTexLayerInterface( layer_template, wearable ),
    mLocalTextureObject(lto)
{
}

LLTexLayer::~LLTexLayer()
{
    // mParamAlphaList and mParamColorList are LLViewerVisualParam's and get
    // deleted with ~LLCharacter()
    //std::for_each(mParamAlphaList.begin(), mParamAlphaList.end(), DeletePointer());
    //std::for_each(mParamColorList.begin(), mParamColorList.end(), DeletePointer());

    for (alpha_cache_t::value_type& alpha_pair : mAlphaCache)
    {
        U8* alpha_data = alpha_pair.second;
        ll_aligned_free_32(alpha_data);
    }

}

void LLTexLayer::asLLSD(LLSD& sd) const
{
    // *TODO: Finish
    sd["id"] = getUUID();
}

//-----------------------------------------------------------------------------
// setInfo
//-----------------------------------------------------------------------------

bool LLTexLayer::setInfo(const LLTexLayerInfo* info, LLWearable* wearable  )
{
    return LLTexLayerInterface::setInfo(info, wearable);
}

//static
void LLTexLayer::calculateTexLayerColor(const param_color_list_t &param_list, LLColor4 &net_color)
{
    for (const LLTexLayerParamColor* param : param_list)
    {
        LLColor4 param_net = param->getNetColor();
        const LLTexLayerParamColorInfo *info = (LLTexLayerParamColorInfo *)param->getInfo();
        switch(info->getOperation())
        {
            case LLTexLayerParamColor::OP_ADD:
                net_color += param_net;
                break;
            case LLTexLayerParamColor::OP_MULTIPLY:
                net_color = net_color * param_net;
                break;
            case LLTexLayerParamColor::OP_BLEND:
                net_color = lerp(net_color, param_net, param->getWeight());
                break;
            default:
                llassert(0);
                break;
        }
    }
    net_color.clamp();
}

/*virtual*/ void LLTexLayer::deleteCaches()
{
<<<<<<< HEAD
	// Only need to delete caches for alpha params. Color params don't hold extra memory
	for (LLTexLayerParamAlpha* param : mParamAlphaList)
	{
		param->deleteCaches();
	}
=======
    // Only need to delete caches for alpha params. Color params don't hold extra memory
    for (LLTexLayerParamAlpha* param : mParamAlphaList)
    {
        param->deleteCaches();
    }
>>>>>>> 1a8a5404
}

bool LLTexLayer::render(S32 x, S32 y, S32 width, S32 height, LLRenderTarget* bound_target)
{
<<<<<<< HEAD
	// *TODO: Is this correct?
	//gPipeline.disableLights();
	stop_glerror();

	LLColor4 net_color;
	bool color_specified = findNetColor(&net_color);
	
	if (mTexLayerSet->getAvatarAppearance()->mIsDummy)
	{
		color_specified = true;
		net_color = LLAvatarAppearance::getDummyColor();
	}

	bool success = true;
	
	// If you can't see the layer, don't render it.
	if( is_approx_zero( net_color.mV[VW] ) )
	{
		return success;
	}

	bool alpha_mask_specified = false;
	param_alpha_list_t::const_iterator iter = mParamAlphaList.begin();
	if( iter != mParamAlphaList.end() )
	{
		// If we have alpha masks, but we're skipping all of them, skip the whole layer.
		// However, we can't do this optimization if we have morph masks that need updating.
/*		if (!mHasMorph)
		{
			bool skip_layer = true;

			while( iter != mParamAlphaList.end() )
			{
				const LLTexLayerParamAlpha* param = *iter;
		
				if( !param->getSkip() )
				{
					skip_layer = false;
					break;
				}

				iter++;
			} 

			if( skip_layer )
			{
				return success;
			}
		}//*/

		const bool force_render = true;
		renderMorphMasks(x, y, width, height, net_color, bound_target, force_render);
		alpha_mask_specified = true;
		gGL.flush();
		gGL.blendFunc(LLRender::BF_DEST_ALPHA, LLRender::BF_ONE_MINUS_DEST_ALPHA);
	}

	gGL.color4fv( net_color.mV);

	if( getInfo()->mWriteAllChannels )
	{
		gGL.flush();
		gGL.setSceneBlendType(LLRender::BT_REPLACE);
	}

	if( (getInfo()->mLocalTexture != -1) && !getInfo()->mUseLocalTextureAlphaOnly )
	{
		{
			LLGLTexture* tex = NULL;
			if (mLocalTextureObject && mLocalTextureObject->getImage())
			{
				tex = mLocalTextureObject->getImage();
				if (mLocalTextureObject->getID() == IMG_DEFAULT_AVATAR)
				{
					tex = NULL;
				}
			}
			else
			{
				LL_INFOS() << "lto not defined or image not defined: " << getInfo()->getLocalTexture() << " lto: " << mLocalTextureObject << LL_ENDL;
			}
//			if( mTexLayerSet->getAvatarAppearance()->getLocalTextureGL((ETextureIndex)getInfo()->mLocalTexture, &image_gl ) )
			{
				if( tex )
				{
					bool no_alpha_test = getInfo()->mWriteAllChannels;
					if (no_alpha_test)
					{
						gAlphaMaskProgram.setMinimumAlpha(0.f);
					}
					
					LLTexUnit::eTextureAddressMode old_mode = tex->getAddressMode();
					
					gGL.getTexUnit(0)->bind(tex, true);
					gGL.getTexUnit(0)->setTextureAddressMode(LLTexUnit::TAM_CLAMP);

					gl_rect_2d_simple_tex( width, height );

					gGL.getTexUnit(0)->setTextureAddressMode(old_mode);
					gGL.getTexUnit(0)->unbind(LLTexUnit::TT_TEXTURE);
					if (no_alpha_test)
					{
						gAlphaMaskProgram.setMinimumAlpha(0.004f);
					}
				}
			}
//			else
//			{
//				success = false;
//			}
		}
	}

	if( !getInfo()->mStaticImageFileName.empty() )
	{
		{
			LLGLTexture* tex = LLTexLayerStaticImageList::getInstance()->getTexture(getInfo()->mStaticImageFileName, getInfo()->mStaticImageIsMask);
			if( tex )
			{
				gGL.getTexUnit(0)->bind(tex, true);
				gl_rect_2d_simple_tex( width, height );
				gGL.getTexUnit(0)->unbind(LLTexUnit::TT_TEXTURE);
			}
			else
			{
				success = false;
			}
		}
	}

	if(((-1 == getInfo()->mLocalTexture) ||
		 getInfo()->mUseLocalTextureAlphaOnly) &&
		getInfo()->mStaticImageFileName.empty() &&
		color_specified )
	{
		gAlphaMaskProgram.setMinimumAlpha(0.000f);

		gGL.getTexUnit(0)->unbind(LLTexUnit::TT_TEXTURE);
		gGL.color4fv( net_color.mV );
		gl_rect_2d_simple( width, height );
		gAlphaMaskProgram.setMinimumAlpha(0.004f);
	}

	if( alpha_mask_specified || getInfo()->mWriteAllChannels )
	{
		// Restore standard blend func value
		gGL.flush();
		gGL.setSceneBlendType(LLRender::BT_ALPHA);
		stop_glerror();
	}

	if( !success )
	{
		LL_INFOS() << "LLTexLayer::render() partial: " << getInfo()->mName << LL_ENDL;
	}
	return success;
}

const U8*	LLTexLayer::getAlphaData() const
{
	LLCRC alpha_mask_crc;
	const LLUUID& uuid = getUUID();
	alpha_mask_crc.update((U8*)(&uuid.mData), UUID_BYTES);

	for (const LLTexLayerParamAlpha* param : mParamAlphaList)
	{
		// MULTI-WEARABLE: verify visual parameters used here
		F32 param_weight = param->getWeight();
		alpha_mask_crc.update((U8*)&param_weight, sizeof(F32));
	}

	U32 cache_index = alpha_mask_crc.getCRC();

	alpha_cache_t::const_iterator iter2 = mAlphaCache.find(cache_index);
	return (iter2 == mAlphaCache.end()) ? 0 : iter2->second;
=======
    // *TODO: Is this correct?
    //gPipeline.disableLights();
    stop_glerror();

    LLColor4 net_color;
    bool color_specified = findNetColor(&net_color);

    if (mTexLayerSet->getAvatarAppearance()->mIsDummy)
    {
        color_specified = true;
        net_color = LLAvatarAppearance::getDummyColor();
    }

    bool success = true;

    // If you can't see the layer, don't render it.
    if( is_approx_zero( net_color.mV[VW] ) )
    {
        return success;
    }

    bool alpha_mask_specified = false;
    param_alpha_list_t::const_iterator iter = mParamAlphaList.begin();
    if( iter != mParamAlphaList.end() )
    {
        // If we have alpha masks, but we're skipping all of them, skip the whole layer.
        // However, we can't do this optimization if we have morph masks that need updating.
/*      if (!mHasMorph)
        {
            bool skip_layer = true;

            while( iter != mParamAlphaList.end() )
            {
                const LLTexLayerParamAlpha* param = *iter;

                if( !param->getSkip() )
                {
                    skip_layer = false;
                    break;
                }

                iter++;
            }

            if( skip_layer )
            {
                return success;
            }
        }//*/

        const bool force_render = true;
        renderMorphMasks(x, y, width, height, net_color, bound_target, force_render);
        alpha_mask_specified = true;
        gGL.flush();
        gGL.blendFunc(LLRender::BF_DEST_ALPHA, LLRender::BF_ONE_MINUS_DEST_ALPHA);
    }

    gGL.color4fv( net_color.mV);

    if( getInfo()->mWriteAllChannels )
    {
        gGL.flush();
        gGL.setSceneBlendType(LLRender::BT_REPLACE);
    }

    if( (getInfo()->mLocalTexture != -1) && !getInfo()->mUseLocalTextureAlphaOnly )
    {
        {
            LLGLTexture* tex = NULL;
            if (mLocalTextureObject && mLocalTextureObject->getImage())
            {
                tex = mLocalTextureObject->getImage();
                if (mLocalTextureObject->getID() == IMG_DEFAULT_AVATAR)
                {
                    tex = NULL;
                }
            }
            else
            {
                LL_INFOS() << "lto not defined or image not defined: " << getInfo()->getLocalTexture() << " lto: " << mLocalTextureObject << LL_ENDL;
            }
//          if( mTexLayerSet->getAvatarAppearance()->getLocalTextureGL((ETextureIndex)getInfo()->mLocalTexture, &image_gl ) )
            {
                if( tex )
                {
                    bool no_alpha_test = getInfo()->mWriteAllChannels;
                    if (no_alpha_test)
                    {
                        gAlphaMaskProgram.setMinimumAlpha(0.f);
                    }

                    LLTexUnit::eTextureAddressMode old_mode = tex->getAddressMode();

                    gGL.getTexUnit(0)->bind(tex, true);
                    gGL.getTexUnit(0)->setTextureAddressMode(LLTexUnit::TAM_CLAMP);

                    gl_rect_2d_simple_tex( width, height );

                    gGL.getTexUnit(0)->setTextureAddressMode(old_mode);
                    gGL.getTexUnit(0)->unbind(LLTexUnit::TT_TEXTURE);
                    if (no_alpha_test)
                    {
                        gAlphaMaskProgram.setMinimumAlpha(0.004f);
                    }
                }
            }
//          else
//          {
//              success = false;
//          }
        }
    }

    if( !getInfo()->mStaticImageFileName.empty() )
    {
        {
            LLGLTexture* tex = LLTexLayerStaticImageList::getInstance()->getTexture(getInfo()->mStaticImageFileName, getInfo()->mStaticImageIsMask);
            if( tex )
            {
                gGL.getTexUnit(0)->bind(tex, true);
                gl_rect_2d_simple_tex( width, height );
                gGL.getTexUnit(0)->unbind(LLTexUnit::TT_TEXTURE);
            }
            else
            {
                success = false;
            }
        }
    }

    if(((-1 == getInfo()->mLocalTexture) ||
         getInfo()->mUseLocalTextureAlphaOnly) &&
        getInfo()->mStaticImageFileName.empty() &&
        color_specified )
    {
        gAlphaMaskProgram.setMinimumAlpha(0.000f);

        gGL.getTexUnit(0)->unbind(LLTexUnit::TT_TEXTURE);
        gGL.color4fv( net_color.mV );
        gl_rect_2d_simple( width, height );
        gAlphaMaskProgram.setMinimumAlpha(0.004f);
    }

    if( alpha_mask_specified || getInfo()->mWriteAllChannels )
    {
        // Restore standard blend func value
        gGL.flush();
        gGL.setSceneBlendType(LLRender::BT_ALPHA);
        stop_glerror();
    }

    if( !success )
    {
        LL_INFOS() << "LLTexLayer::render() partial: " << getInfo()->mName << LL_ENDL;
    }
    return success;
}

const U8*   LLTexLayer::getAlphaData() const
{
    LLCRC alpha_mask_crc;
    const LLUUID& uuid = getUUID();
    alpha_mask_crc.update((U8*)(&uuid.mData), UUID_BYTES);

    for (const LLTexLayerParamAlpha* param : mParamAlphaList)
    {
        // MULTI-WEARABLE: verify visual parameters used here
        F32 param_weight = param->getWeight();
        alpha_mask_crc.update((U8*)&param_weight, sizeof(F32));
    }

    U32 cache_index = alpha_mask_crc.getCRC();

    alpha_cache_t::const_iterator iter2 = mAlphaCache.find(cache_index);
    return (iter2 == mAlphaCache.end()) ? 0 : iter2->second;
>>>>>>> 1a8a5404
}

bool LLTexLayer::findNetColor(LLColor4* net_color) const
{
<<<<<<< HEAD
	// Color is either:
	//	* one or more color parameters (weighted colors)  (which may make use of a global color or fixed color)
	//	* a reference to a global color
	//	* a fixed color with non-zero alpha
	//	* opaque white (the default)

	if( !mParamColorList.empty() )
	{
		if( !getGlobalColor().empty() )
		{
			net_color->setVec( mTexLayerSet->getAvatarAppearance()->getGlobalColor( getInfo()->mGlobalColor ) );
		}
		else if (getInfo()->mFixedColor.mV[VW])
		{
			net_color->setVec( getInfo()->mFixedColor );
		}
		else
		{
			net_color->setVec( 0.f, 0.f, 0.f, 0.f );
		}
		
		calculateTexLayerColor(mParamColorList, *net_color);
		return true;
	}

	if( !getGlobalColor().empty() )
	{
		net_color->setVec( mTexLayerSet->getAvatarAppearance()->getGlobalColor( getGlobalColor() ) );
		return true;
	}

	if( getInfo()->mFixedColor.mV[VW] )
	{
		net_color->setVec( getInfo()->mFixedColor );
		return true;
	}

	net_color->setToWhite();

	return false; // No need to draw a separate colored polygon
=======
    // Color is either:
    //  * one or more color parameters (weighted colors)  (which may make use of a global color or fixed color)
    //  * a reference to a global color
    //  * a fixed color with non-zero alpha
    //  * opaque white (the default)

    if( !mParamColorList.empty() )
    {
        if( !getGlobalColor().empty() )
        {
            net_color->setVec( mTexLayerSet->getAvatarAppearance()->getGlobalColor( getInfo()->mGlobalColor ) );
        }
        else if (getInfo()->mFixedColor.mV[VW])
        {
            net_color->setVec( getInfo()->mFixedColor );
        }
        else
        {
            net_color->setVec( 0.f, 0.f, 0.f, 0.f );
        }

        calculateTexLayerColor(mParamColorList, *net_color);
        return true;
    }

    if( !getGlobalColor().empty() )
    {
        net_color->setVec( mTexLayerSet->getAvatarAppearance()->getGlobalColor( getGlobalColor() ) );
        return true;
    }

    if( getInfo()->mFixedColor.mV[VW] )
    {
        net_color->setVec( getInfo()->mFixedColor );
        return true;
    }

    net_color->setToWhite();

    return false; // No need to draw a separate colored polygon
>>>>>>> 1a8a5404
}

bool LLTexLayer::blendAlphaTexture(S32 x, S32 y, S32 width, S32 height)
{
<<<<<<< HEAD
	bool success = true;

	gGL.flush();
	
	if( !getInfo()->mStaticImageFileName.empty() )
	{
		LLGLTexture* tex = LLTexLayerStaticImageList::getInstance()->getTexture( getInfo()->mStaticImageFileName, getInfo()->mStaticImageIsMask );
		if( tex )
		{
			gAlphaMaskProgram.setMinimumAlpha(0.f);
			gGL.getTexUnit(0)->bind(tex, true);
			gl_rect_2d_simple_tex( width, height );
			gGL.getTexUnit(0)->unbind(LLTexUnit::TT_TEXTURE);
			gAlphaMaskProgram.setMinimumAlpha(0.004f);
		}
		else
		{
			success = false;
		}
	}
	else
	{
		if (getInfo()->mLocalTexture >=0 && getInfo()->mLocalTexture < TEX_NUM_INDICES)
		{
			LLGLTexture* tex = mLocalTextureObject->getImage();
			if (tex)
			{
				gAlphaMaskProgram.setMinimumAlpha(0.f);
				gGL.getTexUnit(0)->bind(tex);
				gl_rect_2d_simple_tex( width, height );
				gGL.getTexUnit(0)->unbind(LLTexUnit::TT_TEXTURE);
				gAlphaMaskProgram.setMinimumAlpha(0.004f);
			}
		}
	}
	
	return success;
=======
    bool success = true;

    gGL.flush();

    if( !getInfo()->mStaticImageFileName.empty() )
    {
        LLGLTexture* tex = LLTexLayerStaticImageList::getInstance()->getTexture( getInfo()->mStaticImageFileName, getInfo()->mStaticImageIsMask );
        if( tex )
        {
            gAlphaMaskProgram.setMinimumAlpha(0.f);
            gGL.getTexUnit(0)->bind(tex, true);
            gl_rect_2d_simple_tex( width, height );
            gGL.getTexUnit(0)->unbind(LLTexUnit::TT_TEXTURE);
            gAlphaMaskProgram.setMinimumAlpha(0.004f);
        }
        else
        {
            success = false;
        }
    }
    else
    {
        if (getInfo()->mLocalTexture >=0 && getInfo()->mLocalTexture < TEX_NUM_INDICES)
        {
            LLGLTexture* tex = mLocalTextureObject->getImage();
            if (tex)
            {
                gAlphaMaskProgram.setMinimumAlpha(0.f);
                gGL.getTexUnit(0)->bind(tex);
                gl_rect_2d_simple_tex( width, height );
                gGL.getTexUnit(0)->unbind(LLTexUnit::TT_TEXTURE);
                gAlphaMaskProgram.setMinimumAlpha(0.004f);
            }
        }
    }

    return success;
>>>>>>> 1a8a5404
}

/*virtual*/ void LLTexLayer::gatherAlphaMasks(U8 *data, S32 originX, S32 originY, S32 width, S32 height, LLRenderTarget* bound_target)
{
    addAlphaMask(data, originX, originY, width, height, bound_target);
}

void LLTexLayer::renderMorphMasks(S32 x, S32 y, S32 width, S32 height, const LLColor4 &layer_color, LLRenderTarget* bound_target, bool force_render)
{
    if (!force_render && !hasMorph())
    {
        LL_DEBUGS() << "skipping renderMorphMasks for " << getUUID() << LL_ENDL;
        return;
    }
    LL_PROFILE_ZONE_SCOPED;
<<<<<<< HEAD
	bool success = true;

	llassert( !mParamAlphaList.empty() );

	gAlphaMaskProgram.setMinimumAlpha(0.f);
	gGL.setColorMask(false, true);

	LLTexLayerParamAlpha* first_param = *mParamAlphaList.begin();
	// Note: if the first param is a mulitply, multiply against the current buffer's alpha
	if( !first_param || !first_param->getMultiplyBlend() )
	{
		gGL.getTexUnit(0)->unbind(LLTexUnit::TT_TEXTURE);
	
		// Clear the alpha
		gGL.flush();
		gGL.setSceneBlendType(LLRender::BT_REPLACE);

		gGL.color4f( 0.f, 0.f, 0.f, 0.f );
		gl_rect_2d_simple( width, height );
	}

	// Accumulate alphas
	gGL.color4f( 1.f, 1.f, 1.f, 1.f );
	for (LLTexLayerParamAlpha* param : mParamAlphaList)
	{
		success &= param->render( x, y, width, height );
		if (!success && !force_render)
		{
			LL_DEBUGS() << "Failed to render param " << param->getID() << " ; skipping morph mask." << LL_ENDL;
			return;
		}
	}

	// Approximates a min() function
	gGL.flush();
	gGL.setSceneBlendType(LLRender::BT_MULT_ALPHA);

	// Accumulate the alpha component of the texture
	if( getInfo()->mLocalTexture != -1 )
	{
		LLGLTexture* tex = mLocalTextureObject->getImage();
		if( tex && (tex->getComponents() == 4) )
		{
			LLTexUnit::eTextureAddressMode old_mode = tex->getAddressMode();
			
			gGL.getTexUnit(0)->bind(tex, true);
			gGL.getTexUnit(0)->setTextureAddressMode(LLTexUnit::TAM_CLAMP);

			gl_rect_2d_simple_tex( width, height );

			gGL.getTexUnit(0)->setTextureAddressMode(old_mode);
			gGL.getTexUnit(0)->unbind(LLTexUnit::TT_TEXTURE);
		}
	}

	if( !getInfo()->mStaticImageFileName.empty() && getInfo()->mStaticImageIsMask )
	{
		LLGLTexture* tex = LLTexLayerStaticImageList::getInstance()->getTexture(getInfo()->mStaticImageFileName, getInfo()->mStaticImageIsMask);
		if( tex )
		{
			if(	(tex->getComponents() == 4) || (tex->getComponents() == 1) )
			{
				gGL.getTexUnit(0)->bind(tex, true);
				gl_rect_2d_simple_tex( width, height );
				gGL.getTexUnit(0)->unbind(LLTexUnit::TT_TEXTURE);
			}
			else
			{
				LL_WARNS() << "Skipping rendering of " << getInfo()->mStaticImageFileName 
						<< "; expected 1 or 4 components." << LL_ENDL;
			}
		}
	}

	// Draw a rectangle with the layer color to multiply the alpha by that color's alpha.
	// Note: we're still using gGL.blendFunc( GL_DST_ALPHA, GL_ZERO );
	if ( !is_approx_equal(layer_color.mV[VW], 1.f) )
	{
		gGL.getTexUnit(0)->unbind(LLTexUnit::TT_TEXTURE);
		gGL.color4fv(layer_color.mV);
		gl_rect_2d_simple( width, height );
	}

	gAlphaMaskProgram.setMinimumAlpha(0.004f);

	LLGLSUIDefault gls_ui;

	gGL.setColorMask(true, true);
	
	if (hasMorph() && success)
	{
		LLCRC alpha_mask_crc;
		const LLUUID& uuid = getUUID();
		alpha_mask_crc.update((U8*)(&uuid.mData), UUID_BYTES);
		
		for (const LLTexLayerParamAlpha* param : mParamAlphaList)
		{
			F32 param_weight = param->getWeight();
			alpha_mask_crc.update((U8*)&param_weight, sizeof(F32));
		}

		U32 cache_index = alpha_mask_crc.getCRC();
		U8* alpha_data = NULL; 
=======
    bool success = true;

    llassert( !mParamAlphaList.empty() );

    gAlphaMaskProgram.setMinimumAlpha(0.f);
    gGL.setColorMask(false, true);

    LLTexLayerParamAlpha* first_param = *mParamAlphaList.begin();
    // Note: if the first param is a mulitply, multiply against the current buffer's alpha
    if( !first_param || !first_param->getMultiplyBlend() )
    {
        gGL.getTexUnit(0)->unbind(LLTexUnit::TT_TEXTURE);

        // Clear the alpha
        gGL.flush();
        gGL.setSceneBlendType(LLRender::BT_REPLACE);

        gGL.color4f( 0.f, 0.f, 0.f, 0.f );
        gl_rect_2d_simple( width, height );
    }

    // Accumulate alphas
    gGL.color4f( 1.f, 1.f, 1.f, 1.f );
    for (LLTexLayerParamAlpha* param : mParamAlphaList)
    {
        success &= param->render( x, y, width, height );
        if (!success && !force_render)
        {
            LL_DEBUGS() << "Failed to render param " << param->getID() << " ; skipping morph mask." << LL_ENDL;
            return;
        }
    }

    // Approximates a min() function
    gGL.flush();
    gGL.setSceneBlendType(LLRender::BT_MULT_ALPHA);

    // Accumulate the alpha component of the texture
    if( getInfo()->mLocalTexture != -1 )
    {
        LLGLTexture* tex = mLocalTextureObject->getImage();
        if( tex && (tex->getComponents() == 4) )
        {
            LLTexUnit::eTextureAddressMode old_mode = tex->getAddressMode();

            gGL.getTexUnit(0)->bind(tex, true);
            gGL.getTexUnit(0)->setTextureAddressMode(LLTexUnit::TAM_CLAMP);

            gl_rect_2d_simple_tex( width, height );

            gGL.getTexUnit(0)->setTextureAddressMode(old_mode);
            gGL.getTexUnit(0)->unbind(LLTexUnit::TT_TEXTURE);
        }
    }

    if( !getInfo()->mStaticImageFileName.empty() && getInfo()->mStaticImageIsMask )
    {
        LLGLTexture* tex = LLTexLayerStaticImageList::getInstance()->getTexture(getInfo()->mStaticImageFileName, getInfo()->mStaticImageIsMask);
        if( tex )
        {
            if( (tex->getComponents() == 4) || (tex->getComponents() == 1) )
            {
                gGL.getTexUnit(0)->bind(tex, true);
                gl_rect_2d_simple_tex( width, height );
                gGL.getTexUnit(0)->unbind(LLTexUnit::TT_TEXTURE);
            }
            else
            {
                LL_WARNS() << "Skipping rendering of " << getInfo()->mStaticImageFileName
                        << "; expected 1 or 4 components." << LL_ENDL;
            }
        }
    }

    // Draw a rectangle with the layer color to multiply the alpha by that color's alpha.
    // Note: we're still using gGL.blendFunc( GL_DST_ALPHA, GL_ZERO );
    if ( !is_approx_equal(layer_color.mV[VW], 1.f) )
    {
        gGL.getTexUnit(0)->unbind(LLTexUnit::TT_TEXTURE);
        gGL.color4fv(layer_color.mV);
        gl_rect_2d_simple( width, height );
    }

    gAlphaMaskProgram.setMinimumAlpha(0.004f);

    LLGLSUIDefault gls_ui;

    gGL.setColorMask(true, true);

    if (hasMorph() && success)
    {
        LLCRC alpha_mask_crc;
        const LLUUID& uuid = getUUID();
        alpha_mask_crc.update((U8*)(&uuid.mData), UUID_BYTES);

        for (const LLTexLayerParamAlpha* param : mParamAlphaList)
        {
            F32 param_weight = param->getWeight();
            alpha_mask_crc.update((U8*)&param_weight, sizeof(F32));
        }

        U32 cache_index = alpha_mask_crc.getCRC();
        U8* alpha_data = NULL;
>>>>>>> 1a8a5404
                // We believe we need to generate morph masks, do not assume that the cached version is accurate.
                // We can get bad morph masks during login, on minimize, and occasional gl errors.
                // We should only be doing this when we believe something has changed with respect to the user's appearance.
        {
                       LL_DEBUGS("Avatar") << "gl alpha cache of morph mask not found, doing readback: " << getName() << LL_ENDL;
                        // clear out a slot if we have filled our cache
            S32 max_cache_entries = getTexLayerSet()->getAvatarAppearance()->isSelf() ? 4 : 1;
            while ((S32)mAlphaCache.size() >= max_cache_entries)
            {
                alpha_cache_t::iterator iter2 = mAlphaCache.begin(); // arbitrarily grab the first entry
                alpha_data = iter2->second;
                ll_aligned_free_32(alpha_data);
                mAlphaCache.erase(iter2);
            }

            // GPUs tend to be very uptight about memory alignment as the DMA used to convey
            // said data to the card works better when well-aligned so plain old default-aligned heap mem is a no-no
            //new U8[width * height];
            size_t bytes_per_pixel = 1; // unsigned byte alpha channel only...
            size_t row_size        = (width + 3) & ~0x3; // OpenGL 4-byte row align (even for things < 4 bpp...)
            size_t pixels          = (row_size * height);
            size_t mem_size        = pixels * bytes_per_pixel;

            alpha_data = (U8*)ll_aligned_malloc_32(mem_size);

            bool skip_readback = LLRender::sNsightDebugSupport; // nSight doesn't support use of glReadPixels

            if (!skip_readback)
            {
                if (gGLManager.mIsIntel)
                { // work-around for broken intel drivers which cannot do glReadPixels on an RGBA FBO
<<<<<<< HEAD
                    // returning only the alpha portion without locking up downstream 
=======
                    // returning only the alpha portion without locking up downstream
>>>>>>> 1a8a5404

                    // <FS:ND> glGetTexImagec will copy the whole texture, which might be   greater than width*height
                    // Also what about the shenanigans with  passing bound_target around everywhere rather than use LLRenderTarget::getCurrentBoundTarget
                    // Sometimes it also does happen that bound_target == nullptr but a render target ist bound
                    //
                    // U8* temp = (U8*)ll_aligned_malloc_32(mem_size << 2); // allocate same size, but RGBA

                    U32 textureW{}, textureH{};

                    if (bound_target)
                    {
                        textureW = bound_target->getWidth();
                        textureH = bound_target->getHeight();
                    }
                    else if (LLRenderTarget::getCurrentBoundTarget())
                    {
                        textureW = LLRenderTarget::getCurrentBoundTarget()->getWidth();
                        textureH = LLRenderTarget::getCurrentBoundTarget()->getHeight();
                    }
                    // </FS:ND>

                    if (bound_target)
                    {
                        gGL.getTexUnit(0)->bind(bound_target);
                    }
                    else
                    {
                        // <FS:ND> Last resort if there is no bound render target
                        // Maybe it would make sense to call
                        // gGL.getTexUnit(0)->bind( LLRenderTarget::getCurrentBoundTarget ) in case  LLRenderTarget::getCurrentBoundTarget != nullptr rather than bindManual(TT_TEXTURE,0)
                        // but seems to be fine without
                        if (!textureW || !textureH)
                        {
                            LLGLint glTemp{};
                            glGetTexLevelParameteriv(LLTexUnit::TT_TEXTURE, 0, GL_TEXTURE_WIDTH, (GLint*)&glTemp);
                            textureW = glTemp;
                            glGetTexLevelParameteriv(LLTexUnit::TT_TEXTURE, 0, GL_TEXTURE_HEIGHT, (GLint*)&glTemp);
                            textureH = glTemp;
                        }
                        // </FS>ND>

                        gGL.getTexUnit(0)->bindManual(LLTexUnit::TT_TEXTURE, 0);
                    }

                    // <FS:ND> Check invariants and allocate memory
                    llassert_always(textureH > 0);
                    llassert_always(textureW > 0);
                    llassert_always(textureH >= height);
                    llassert_always(textureW >= width);
                    llassert_always(x == 0);
                    llassert_always(y == 0);

                    // Not really needed to use aligned_malloc_32 here, but I suppose because we can and why not
                    U8 *temp{ (U8*)ll_aligned_malloc_32(textureW * textureH * 4) };
                    // </FS:ND>

                    glGetTexImage(LLTexUnit::getInternalType(LLTexUnit::TT_TEXTURE), 0, GL_RGBA, GL_UNSIGNED_BYTE, temp);

                    U8* alpha_cursor = alpha_data;
                    U8* pixel        = temp;

                    // <FS:ND> Copy out data. Buffer can be bigger than alpha_cursor, so need to skip pixel

                    // for (int i = 0; i < pixels; i++)
                    // {
                    //    *alpha_cursor++ = pixel[3];
                    //    pixel += 4;
                    // }

                    for (int i = 0; i < height; ++i)
                    {
                        for (int j = 0; j < width; ++j)
                        {
                            *alpha_cursor++ = pixel[3];
                            pixel += 4;
                        }

                        pixel += (textureW - width) * 4;;
                    }
                    // </FS:ND>

                    gGL.getTexUnit(0)->disable();

                    ll_aligned_free_32(temp);
                }
                else
                { // platforms with working drivers...
                    // We just want GL_ALPHA, but that isn't supported in OGL core profile 4.
                    static const size_t TEMP_BYTES_PER_PIXEL = 4;
                    U8* temp_data = (U8*)ll_aligned_malloc_32(mem_size * TEMP_BYTES_PER_PIXEL);
                    glReadPixels(x, y, width, height, GL_RGBA, GL_UNSIGNED_BYTE, temp_data);
                    for (size_t pixel = 0; pixel < pixels; pixel++) {
                        alpha_data[pixel] = temp_data[(pixel * TEMP_BYTES_PER_PIXEL) + 3];
                    }
                    ll_aligned_free_32(temp_data);
                }
            }
            else
            {
                ll_aligned_free_32(alpha_data);
                alpha_data = nullptr;
            }

            mAlphaCache[cache_index] = alpha_data;
        }

<<<<<<< HEAD
		mMorphMasksValid = true;
		getTexLayerSet()->applyMorphMask(alpha_data, width, height, 1);
	}
=======
        getTexLayerSet()->getAvatarAppearance()->dirtyMesh();

        mMorphMasksValid = true;
        getTexLayerSet()->applyMorphMask(alpha_data, width, height, 1);
    }
>>>>>>> 1a8a5404
}

void LLTexLayer::addAlphaMask(U8 *data, S32 originX, S32 originY, S32 width, S32 height, LLRenderTarget* bound_target)
{
    LL_PROFILE_ZONE_SCOPED;
<<<<<<< HEAD
	S32 size = width * height;
	const U8* alphaData = getAlphaData();
	if (!alphaData && hasAlphaParams())
	{
		LLColor4 net_color;
		findNetColor( &net_color );
		// TODO: eliminate need for layer morph mask valid flag
		invalidateMorphMasks();
		const bool force_render = false;
		renderMorphMasks(originX, originY, width, height, net_color, bound_target, force_render);
		alphaData = getAlphaData();
	}
	if (alphaData)
	{
		for( S32 i = 0; i < size; i++ )
		{
			U8 curAlpha = data[i];
			U16 resultAlpha = curAlpha;
			resultAlpha *= ( ((U16)alphaData[i]) + 1);
			resultAlpha = resultAlpha >> 8;
			data[i] = (U8)resultAlpha;
		}
	}
=======
    S32 size = width * height;
    const U8* alphaData = getAlphaData();
    if (!alphaData && hasAlphaParams())
    {
        LLColor4 net_color;
        findNetColor( &net_color );
        // TODO: eliminate need for layer morph mask valid flag
        invalidateMorphMasks();
        const bool force_render = false;
        renderMorphMasks(originX, originY, width, height, net_color, bound_target, force_render);
        alphaData = getAlphaData();
    }
    if (alphaData)
    {
        for( S32 i = 0; i < size; i++ )
        {
            U8 curAlpha = data[i];
            U16 resultAlpha = curAlpha;
            resultAlpha *= ( ((U16)alphaData[i]) + 1);
            resultAlpha = resultAlpha >> 8;
            data[i] = (U8)resultAlpha;
        }
    }
>>>>>>> 1a8a5404
}

/*virtual*/ bool LLTexLayer::isInvisibleAlphaMask() const
{
<<<<<<< HEAD
	if (mLocalTextureObject)
	{
		if (mLocalTextureObject->getID() == IMG_INVISIBLE)
		{
			return true;
		}
	}

	return false;
=======
    if (mLocalTextureObject)
    {
        if (mLocalTextureObject->getID() == IMG_INVISIBLE)
        {
            return true;
        }
    }

    return false;
>>>>>>> 1a8a5404
}

LLUUID LLTexLayer::getUUID() const
{
    LLUUID uuid;
    if( getInfo()->mLocalTexture != -1 )
    {
            LLGLTexture* tex = mLocalTextureObject->getImage();
            if (tex)
            {
                uuid = mLocalTextureObject->getID();
            }
    }
    if( !getInfo()->mStaticImageFileName.empty() )
    {
            LLGLTexture* tex = LLTexLayerStaticImageList::getInstance()->getTexture(getInfo()->mStaticImageFileName, getInfo()->mStaticImageIsMask);
            if( tex )
            {
                uuid = tex->getID();
            }
    }
    return uuid;
}


//-----------------------------------------------------------------------------
// LLTexLayerTemplate
// A single texture layer, consisting of:
//      * color, consisting of either
//          * one or more color parameters (weighted colors)
//          * a reference to a global color
//          * a fixed color with non-zero alpha
//          * opaque white (the default)
//      * (optional) a texture defined by either
//          * a GUID
//          * a texture entry index (TE)
//      * (optional) one or more alpha parameters (weighted alpha textures)
//-----------------------------------------------------------------------------
LLTexLayerTemplate::LLTexLayerTemplate(LLTexLayerSet* layer_set, LLAvatarAppearance* const appearance) :
    LLTexLayerInterface(layer_set),
    mAvatarAppearance( appearance )
{
}

LLTexLayerTemplate::LLTexLayerTemplate(const LLTexLayerTemplate &layer) :
    LLTexLayerInterface(layer),
    mAvatarAppearance(layer.getAvatarAppearance())
{
}

LLTexLayerTemplate::~LLTexLayerTemplate()
{
}

//-----------------------------------------------------------------------------
// setInfo
//-----------------------------------------------------------------------------

/*virtual*/ bool LLTexLayerTemplate::setInfo(const LLTexLayerInfo* info, LLWearable* wearable  )
{
    return LLTexLayerInterface::setInfo(info, wearable);
}

U32 LLTexLayerTemplate::updateWearableCache() const
{
    mWearableCache.clear();

    LLWearableType::EType wearable_type = getWearableType();
    if (LLWearableType::WT_INVALID == wearable_type)
    {
        //this isn't a cloneable layer
        return 0;
    }
    U32 num_wearables = getAvatarAppearance()->getWearableData()->getWearableCount(wearable_type);
    U32 added = 0;
    for (U32 i = 0; i < num_wearables; i++)
    {
        LLWearable*  wearable = getAvatarAppearance()->getWearableData()->getWearable(wearable_type, i);
        if (!wearable)
        {
            continue;
        }
        mWearableCache.push_back(wearable);
        added++;
    }
    return added;
}
LLTexLayer* LLTexLayerTemplate::getLayer(U32 i) const
{
<<<<<<< HEAD
	if (mWearableCache.size() <= i)
	{
		return NULL;
	}
	LLWearable *wearable = mWearableCache[i];
	LLLocalTextureObject *lto = NULL;
	LLTexLayer *layer = NULL;
	if (wearable)
	{
		 lto = wearable->getLocalTextureObject(mInfo->mLocalTexture);
	}
	if (lto)
	{
		layer = lto->getTexLayer(getName());
	}
	return layer;
=======
    if (mWearableCache.size() <= i)
    {
        return NULL;
    }
    LLWearable *wearable = mWearableCache[i];
    LLLocalTextureObject *lto = NULL;
    LLTexLayer *layer = NULL;
    if (wearable)
    {
         lto = wearable->getLocalTextureObject(mInfo->mLocalTexture);
    }
    if (lto)
    {
        layer = lto->getTexLayer(getName());
    }
    return layer;
>>>>>>> 1a8a5404
}

/*virtual*/ bool LLTexLayerTemplate::render(S32 x, S32 y, S32 width, S32 height, LLRenderTarget* bound_target)
{
<<<<<<< HEAD
	if(!mInfo)
	{
		return false ;
	}

	bool success = true;
	updateWearableCache();
	for (LLWearable* wearable : mWearableCache)
	{
		LLLocalTextureObject *lto = NULL;
		LLTexLayer *layer = NULL;
		if (wearable)
		{
			lto = wearable->getLocalTextureObject(mInfo->mLocalTexture);
		}
		if (lto)
		{
			layer = lto->getTexLayer(getName());
		}
		if (layer)
		{
			wearable->writeToAvatar(mAvatarAppearance);
			layer->setLTO(lto);
			success &= layer->render(x, y, width, height, bound_target);
		}
	}

	return success;
=======
    if(!mInfo)
    {
        return false ;
    }

    bool success = true;
    updateWearableCache();
    for (LLWearable* wearable : mWearableCache)
    {
        LLLocalTextureObject *lto = NULL;
        LLTexLayer *layer = NULL;
        if (wearable)
        {
            lto = wearable->getLocalTextureObject(mInfo->mLocalTexture);
        }
        if (lto)
        {
            layer = lto->getTexLayer(getName());
        }
        if (layer)
        {
            wearable->writeToAvatar(mAvatarAppearance);
            layer->setLTO(lto);
            success &= layer->render(x, y, width, height, bound_target);
        }
    }

    return success;
>>>>>>> 1a8a5404
}

/*virtual*/ bool LLTexLayerTemplate::blendAlphaTexture( S32 x, S32 y, S32 width, S32 height) // Multiplies a single alpha texture against the frame buffer
{
<<<<<<< HEAD
	bool success = true;
	U32 num_wearables = updateWearableCache();
	for (U32 i = 0; i < num_wearables; i++)
	{
		LLTexLayer *layer = getLayer(i);
		if (layer)
		{
			success &= layer->blendAlphaTexture(x,y,width,height);
		}
	}
	return success;
=======
    bool success = true;
    U32 num_wearables = updateWearableCache();
    for (U32 i = 0; i < num_wearables; i++)
    {
        LLTexLayer *layer = getLayer(i);
        if (layer)
        {
            success &= layer->blendAlphaTexture(x,y,width,height);
        }
    }
    return success;
>>>>>>> 1a8a5404
}

/*virtual*/ void LLTexLayerTemplate::gatherAlphaMasks(U8 *data, S32 originX, S32 originY, S32 width, S32 height, LLRenderTarget* bound_target)
{
<<<<<<< HEAD
	U32 num_wearables = updateWearableCache();
	U32 i = num_wearables - 1; // For rendering morph masks, we only want to use the top wearable
	LLTexLayer *layer = getLayer(i);
	if (layer)
	{
		layer->addAlphaMask(data, originX, originY, width, height, bound_target);
	}
=======
    U32 num_wearables = updateWearableCache();
    U32 i = num_wearables - 1; // For rendering morph masks, we only want to use the top wearable
    LLTexLayer *layer = getLayer(i);
    if (layer)
    {
        layer->addAlphaMask(data, originX, originY, width, height, bound_target);
    }
>>>>>>> 1a8a5404
}

/*virtual*/ void LLTexLayerTemplate::setHasMorph(bool newval)
{
<<<<<<< HEAD
	mHasMorph = newval;
	U32 num_wearables = updateWearableCache();
	for (U32 i = 0; i < num_wearables; i++)
	{
		LLTexLayer *layer = getLayer(i);
		if (layer)
		{	
			layer->setHasMorph(newval);
		}
	}
=======
    mHasMorph = newval;
    U32 num_wearables = updateWearableCache();
    for (U32 i = 0; i < num_wearables; i++)
    {
        LLTexLayer *layer = getLayer(i);
        if (layer)
        {
            layer->setHasMorph(newval);
        }
    }
>>>>>>> 1a8a5404
}

/*virtual*/ void LLTexLayerTemplate::deleteCaches()
{
    U32 num_wearables = updateWearableCache();
    for (U32 i = 0; i < num_wearables; i++)
    {
        LLTexLayer *layer = getLayer(i);
        if (layer)
        {
            layer->deleteCaches();
        }
    }
}

/*virtual*/ bool LLTexLayerTemplate::isInvisibleAlphaMask() const
{
<<<<<<< HEAD
	U32 num_wearables = updateWearableCache();
	for (U32 i = 0; i < num_wearables; i++)
	{
		LLTexLayer *layer = getLayer(i);
		if (layer)
		{
			 if (layer->isInvisibleAlphaMask())
			 {
				 return true;
			 }
		}
	}

	return false;
=======
    U32 num_wearables = updateWearableCache();
    for (U32 i = 0; i < num_wearables; i++)
    {
        LLTexLayer *layer = getLayer(i);
        if (layer)
        {
             if (layer->isInvisibleAlphaMask())
             {
                 return true;
             }
        }
    }

    return false;
>>>>>>> 1a8a5404
}


//-----------------------------------------------------------------------------
// finds a specific layer based on a passed in name
//-----------------------------------------------------------------------------
LLTexLayerInterface*  LLTexLayerSet::findLayerByName(const std::string& name)
{
    for (LLTexLayerInterface* layer : mLayerList)
    {
        if (layer->getName() == name)
        {
            return layer;
        }
    }
    for (LLTexLayerInterface* layer : mMaskLayerList)
    {
        if (layer->getName() == name)
        {
            return layer;
        }
    }
    return NULL;
}

void LLTexLayerSet::cloneTemplates(LLLocalTextureObject *lto, LLAvatarAppearanceDefines::ETextureIndex tex_index, LLWearable *wearable)
{
    // initialize all texlayers with this texture type for this LTO
    for(LLTexLayerInterface* layer : mLayerList)
    {
        LLTexLayerTemplate* layer_template = (LLTexLayerTemplate*)layer;
        if (layer_template->getInfo()->getLocalTexture() == (S32)tex_index)
        {
            lto->addTexLayer(layer_template, wearable);
        }
    }
    for(LLTexLayerInterface* layer : mMaskLayerList)
    {
        LLTexLayerTemplate* layer_template = (LLTexLayerTemplate*)layer;
        if (layer_template->getInfo()->getLocalTexture() == (S32)tex_index)
        {
            lto->addTexLayer(layer_template, wearable);
        }
    }
}
//-----------------------------------------------------------------------------
// LLTexLayerStaticImageList
//-----------------------------------------------------------------------------

LLTexLayerStaticImageList::LLTexLayerStaticImageList() :
    mGLBytes(0),
    mTGABytes(0),
    mImageNames(16384)
{
}

LLTexLayerStaticImageList::~LLTexLayerStaticImageList()
{
    deleteCachedImages();
}

void LLTexLayerStaticImageList::dumpByteCount() const
{
    LL_INFOS() << "Avatar Static Textures " <<
        "KB GL:" << (mGLBytes / 1024) <<
        "KB TGA:" << (mTGABytes / 1024) << "KB" << LL_ENDL;
}

void LLTexLayerStaticImageList::deleteCachedImages()
{
<<<<<<< HEAD
	if( mGLBytes || mTGABytes )
	{
		//LL_INFOS() << "Clearing Static Textures " <<
		//	"KB GL:" << (mGLBytes / 1024) <<
		//	"KB TGA:" << (mTGABytes / 1024) << "KB" << LL_ENDL;
=======
    if( mGLBytes || mTGABytes )
    {
        //LL_INFOS() << "Clearing Static Textures " <<
        //  "KB GL:" << (mGLBytes / 1024) <<
        //  "KB TGA:" << (mTGABytes / 1024) << "KB" << LL_ENDL;

        //mStaticImageLists uses LLPointers, clear() will cause deletion

        mStaticImageListTGA.clear();
        mStaticImageList.clear();
>>>>>>> 1a8a5404

        mGLBytes = 0;
        mTGABytes = 0;
    }
}

// Note: in general, for a given image image we'll call either getImageTga() or getTexture().
// We call getImageTga() if the image is used as an alpha gradient.
// Otherwise, we call getTexture()

// Returns an LLImageTGA that contains the encoded data from a tga file named file_name.
// Caches the result to speed identical subsequent requests.
LLImageTGA* LLTexLayerStaticImageList::getImageTGA(const std::string& file_name)
{
    LL_PROFILE_ZONE_SCOPED;
    const char *namekey = mImageNames.addString(file_name);
    image_tga_map_t::const_iterator iter = mStaticImageListTGA.find(namekey);
    if( iter != mStaticImageListTGA.end() )
    {
        return iter->second;
    }
    else
    {
        std::string path;
        path = gDirUtilp->getExpandedFilename(LL_PATH_CHARACTER,file_name);
        LLPointer<LLImageTGA> image_tga = new LLImageTGA( path );
        if( image_tga->getDataSize() > 0 )
        {
            mStaticImageListTGA[ namekey ] = image_tga;
            mTGABytes += image_tga->getDataSize();
            return image_tga;
        }
        else
        {
            return NULL;
        }
    }
}

// Returns a GL Image (without a backing ImageRaw) that contains the decoded data from a tga file named file_name.
// Caches the result to speed identical subsequent requests.
LLGLTexture* LLTexLayerStaticImageList::getTexture(const std::string& file_name, bool is_mask)
{
    LL_PROFILE_ZONE_SCOPED;
<<<<<<< HEAD
	LLPointer<LLGLTexture> tex;
	const char *namekey = mImageNames.addString(file_name);

	texture_map_t::const_iterator iter = mStaticImageList.find(namekey);
	if( iter != mStaticImageList.end() )
	{
		tex = iter->second;
	}
	else
	{
		llassert(gTextureManagerBridgep);
		tex = gTextureManagerBridgep->getLocalTexture( false );
		LLPointer<LLImageRaw> image_raw = new LLImageRaw;
		if( loadImageRaw( file_name, image_raw ) )
		{
			if( (image_raw->getComponents() == 1) && is_mask )
			{
				// Convert grayscale alpha masks from single channel into RGBA.
				// Fill RGB with black to allow fixed function gl calls
				// to match shader implementation.
				LLPointer<LLImageRaw> alpha_image_raw = image_raw;
				image_raw = new LLImageRaw(image_raw->getWidth(),
										   image_raw->getHeight(),
										   4);

				image_raw->copyUnscaledAlphaMask(alpha_image_raw, LLColor4U::black);
			}
			tex->createGLTexture(0, image_raw, 0, true, LLGLTexture::LOCAL);

			gGL.getTexUnit(0)->bind(tex);
			tex->setAddressMode(LLTexUnit::TAM_CLAMP);

			mStaticImageList [ namekey ] = tex;
			mGLBytes += (S32)tex->getWidth() * tex->getHeight() * tex->getComponents();
		}
		else
		{
			tex = NULL;
		}
	}

	return tex;
=======
    LLPointer<LLGLTexture> tex;
    const char *namekey = mImageNames.addString(file_name);

    texture_map_t::const_iterator iter = mStaticImageList.find(namekey);
    if( iter != mStaticImageList.end() )
    {
        tex = iter->second;
    }
    else
    {
        llassert(gTextureManagerBridgep);
        tex = gTextureManagerBridgep->getLocalTexture( false );
        LLPointer<LLImageRaw> image_raw = new LLImageRaw;
        if( loadImageRaw( file_name, image_raw ) )
        {
            if( (image_raw->getComponents() == 1) && is_mask )
            {
                // Convert grayscale alpha masks from single channel into RGBA.
                // Fill RGB with black to allow fixed function gl calls
                // to match shader implementation.
                LLPointer<LLImageRaw> alpha_image_raw = image_raw;
                image_raw = new LLImageRaw(image_raw->getWidth(),
                                           image_raw->getHeight(),
                                           4);

                image_raw->copyUnscaledAlphaMask(alpha_image_raw, LLColor4U::black);
            }
            tex->createGLTexture(0, image_raw, 0, true, LLGLTexture::LOCAL);

            gGL.getTexUnit(0)->bind(tex);
            tex->setAddressMode(LLTexUnit::TAM_CLAMP);

            mStaticImageList [ namekey ] = tex;
            mGLBytes += (S32)tex->getWidth() * tex->getHeight() * tex->getComponents();
        }
        else
        {
            tex = NULL;
        }
    }

    return tex;
>>>>>>> 1a8a5404
}

// Reads a .tga file, decodes it, and puts the decoded data in image_raw.
// Returns true if successful.
bool LLTexLayerStaticImageList::loadImageRaw(const std::string& file_name, LLImageRaw* image_raw)
{
    LL_PROFILE_ZONE_SCOPED;
<<<<<<< HEAD
	bool success = false;
	std::string path;
	path = gDirUtilp->getExpandedFilename(LL_PATH_CHARACTER,file_name);
	LLPointer<LLImageTGA> image_tga = new LLImageTGA( path );
	if( image_tga->getDataSize() > 0 )
	{
		// Copy data from tga to raw.
		success = image_tga->decode( image_raw );
	}

	return success;
=======
    bool success = false;
    std::string path;
    path = gDirUtilp->getExpandedFilename(LL_PATH_CHARACTER,file_name);
    LLPointer<LLImageTGA> image_tga = new LLImageTGA( path );
    if( image_tga->getDataSize() > 0 )
    {
        // Copy data from tga to raw.
        success = image_tga->decode( image_raw );
    }

    return success;
>>>>>>> 1a8a5404
}
<|MERGE_RESOLUTION|>--- conflicted
+++ resolved
@@ -59,34 +59,6 @@
     LLTexLayerInfo();
     ~LLTexLayerInfo();
 
-<<<<<<< HEAD
-	bool parseXml(LLXmlTreeNode* node);
-	bool createVisualParams(LLAvatarAppearance *appearance);
-	bool isUserSettable() { return mLocalTexture != -1;	}
-	S32  getLocalTexture() const { return mLocalTexture; }
-	bool getOnlyAlpha() const { return mUseLocalTextureAlphaOnly; }
-	std::string getName() const { return mName;	}
-
-private:
-	std::string				mName;
-	
-	bool					mWriteAllChannels; // Don't use masking.  Just write RGBA into buffer,
-	LLTexLayerInterface::ERenderPass mRenderPass;
-
-	std::string				mGlobalColor;
-	LLColor4				mFixedColor;
-
-	S32						mLocalTexture;
-	std::string				mStaticImageFileName;
-	bool					mStaticImageIsMask;
-	bool					mUseLocalTextureAlphaOnly; // Ignore RGB channels from the input texture.  Use alpha as a mask
-	bool					mIsVisibilityMask;
-
-	typedef std::vector< std::pair< std::string,bool > > morph_name_list_t;
-	morph_name_list_t		    mMorphNameList;
-	param_color_info_list_t		mParamColorInfoList;
-	param_alpha_info_list_t		mParamAlphaInfoList;
-=======
     bool parseXml(LLXmlTreeNode* node);
     bool createVisualParams(LLAvatarAppearance *appearance);
     bool isUserSettable() { return mLocalTexture != -1; }
@@ -113,7 +85,6 @@
     morph_name_list_t           mMorphNameList;
     param_color_info_list_t     mParamColorInfoList;
     param_alpha_info_list_t     mParamAlphaInfoList;
->>>>>>> 1a8a5404
 };
 
 //-----------------------------------------------------------------------------
@@ -174,14 +145,7 @@
     gAlphaMaskProgram.bind();
     gAlphaMaskProgram.setMinimumAlpha(0.004f);
 
-<<<<<<< HEAD
-	bool success = true;
-	
-	gAlphaMaskProgram.bind();
-	gAlphaMaskProgram.setMinimumAlpha(0.004f);
-=======
     LLVertexBuffer::unbind();
->>>>>>> 1a8a5404
 
     // Composite the color data
     LLGLSUIDefault gls_ui;
@@ -194,14 +158,7 @@
     midRenderTexLayerSet(success, bound_target);
     // </FS:Ansariel> [Legacy Bake]
 
-<<<<<<< HEAD
-	// <FS:Ansariel> [Legacy Bake]
-	//midRenderTexLayerSet(success);
-	midRenderTexLayerSet(success, bound_target);
-	// </FS:Ansariel> [Legacy Bake]
-=======
     gAlphaMaskProgram.unbind();
->>>>>>> 1a8a5404
 
     LLVertexBuffer::unbind();
 
@@ -218,16 +175,6 @@
 //-----------------------------------------------------------------------------
 
 LLTexLayerSetInfo::LLTexLayerSetInfo() :
-<<<<<<< HEAD
-	mBodyRegion( "" ),
-// <FS:Beq> FIRE-30020 allow 1024 local bakes (not strictly needed as avatar_lad is required)
-	// mWidth( 512 ),
-	// mHeight( 512 ),
-	mWidth( 1024 ),
-	mHeight( 1024 ),
-// </FS:Beq>
-	mClearAlpha( true )
-=======
     mBodyRegion( "" ),
 // <FS:Beq> FIRE-30020 allow 1024 local bakes (not strictly needed as avatar_lad is required)
     // mWidth( 512 ),
@@ -236,73 +183,17 @@
     mHeight( 1024 ),
 // </FS:Beq>
     mClearAlpha( true )
->>>>>>> 1a8a5404
 {
 }
 
 LLTexLayerSetInfo::~LLTexLayerSetInfo( )
 {
-<<<<<<< HEAD
-	std::for_each(mLayerInfoList.begin(), mLayerInfoList.end(), DeletePointer());
-	mLayerInfoList.clear();
-=======
     std::for_each(mLayerInfoList.begin(), mLayerInfoList.end(), DeletePointer());
     mLayerInfoList.clear();
->>>>>>> 1a8a5404
 }
 
 bool LLTexLayerSetInfo::parseXml(LLXmlTreeNode* node)
 {
-<<<<<<< HEAD
-	llassert( node->hasName( "layer_set" ) );
-	if( !node->hasName( "layer_set" ) )
-	{
-		return false;
-	}
-
-	// body_region
-	static LLStdStringHandle body_region_string = LLXmlTree::addAttributeString("body_region");
-	if( !node->getFastAttributeString( body_region_string, mBodyRegion ) )
-	{
-		LL_WARNS() << "<layer_set> is missing body_region attribute" << LL_ENDL;
-		return false;
-	}
-
-	// width, height
-	static LLStdStringHandle width_string = LLXmlTree::addAttributeString("width");
-	if( !node->getFastAttributeS32( width_string, mWidth ) )
-	{
-		return false;
-	}
-
-	static LLStdStringHandle height_string = LLXmlTree::addAttributeString("height");
-	if( !node->getFastAttributeS32( height_string, mHeight ) )
-	{
-		return false;
-	}
-
-	// Optional alpha component to apply after all compositing is complete.
-	static LLStdStringHandle alpha_tga_file_string = LLXmlTree::addAttributeString("alpha_tga_file");
-	node->getFastAttributeString( alpha_tga_file_string, mStaticAlphaFileName );
-
-	static LLStdStringHandle clear_alpha_string = LLXmlTree::addAttributeString("clear_alpha");
-	node->getFastAttributeBOOL( clear_alpha_string, mClearAlpha );
-
-	// <layer>
-	for (LLXmlTreeNode* child = node->getChildByName( "layer" );
-		 child;
-		 child = node->getNextNamedChild())
-	{
-		LLTexLayerInfo* info = new LLTexLayerInfo();
-		if( !info->parseXml( child ))
-		{
-			delete info;
-			return false;
-		}
-		mLayerInfoList.push_back( info );		
-	}
-	return true;
-=======
     llassert( node->hasName( "layer_set" ) );
     if( !node->hasName( "layer_set" ) )
     {
@@ -351,7 +242,6 @@
         mLayerInfoList.push_back( info );
     }
     return true;
->>>>>>> 1a8a5404
 }
 
 // creates visual params without generating layersets or layers
@@ -372,17 +262,10 @@
 bool LLTexLayerSet::sHasCaches = false;
 
 LLTexLayerSet::LLTexLayerSet(LLAvatarAppearance* const appearance) :
-<<<<<<< HEAD
-	mAvatarAppearance( appearance ),
-	mIsVisible( true ),
-	mBakedTexIndex(LLAvatarAppearanceDefines::BAKED_HEAD),
-	mInfo( NULL )
-=======
     mAvatarAppearance( appearance ),
     mIsVisible( true ),
     mBakedTexIndex(LLAvatarAppearanceDefines::BAKED_HEAD),
     mInfo( NULL )
->>>>>>> 1a8a5404
 {
 }
 
@@ -403,45 +286,6 @@
 
 bool LLTexLayerSet::setInfo(const LLTexLayerSetInfo *info)
 {
-<<<<<<< HEAD
-	llassert(mInfo == NULL);
-	mInfo = info;
-	//mID = info->mID; // No ID
-
-	mLayerList.reserve(info->mLayerInfoList.size());
-	for (LLTexLayerInfo* layer_info : info->mLayerInfoList)
-	{
-		LLTexLayerInterface *layer = NULL;
-		if (layer_info->isUserSettable())
-		{
-			layer = new LLTexLayerTemplate( this, getAvatarAppearance() );
-		}
-		else
-		{
-			layer = new LLTexLayer(this);
-		}
-		// this is the first time this layer (of either type) is being created - make sure you add the parameters to the avatar appearance
-		if (!layer->setInfo(layer_info, NULL))
-		{
-			mInfo = NULL;
-			return false;
-		}
-		if (!layer->isVisibilityMask())
-		{
-			mLayerList.push_back( layer );
-		}
-		else
-		{
-			mMaskLayerList.push_back(layer);
-		}
-	}
-
-	requestUpdate();
-
-	stop_glerror();
-
-	return true;
-=======
     llassert(mInfo == NULL);
     mInfo = info;
     //mID = info->mID; // No ID
@@ -479,7 +323,6 @@
     stop_glerror();
 
     return true;
->>>>>>> 1a8a5404
 }
 
 #if 0 // obsolete
@@ -491,19 +334,6 @@
 {
     LLTexLayerSetInfo *info = new LLTexLayerSetInfo;
 
-<<<<<<< HEAD
-	if (!info->parseXml(node))
-	{
-		delete info;
-		return false;
-	}
-	if (!setInfo(info))
-	{
-		delete info;
-		return false;
-	}
-	return true;
-=======
     if (!info->parseXml(node))
     {
         delete info;
@@ -515,7 +345,6 @@
         return false;
     }
     return true;
->>>>>>> 1a8a5404
 }
 #endif
 
@@ -534,34 +363,6 @@
 
 bool LLTexLayerSet::render( S32 x, S32 y, S32 width, S32 height, LLRenderTarget* bound_target )
 {
-<<<<<<< HEAD
-	bool success = true;
-	mIsVisible = true;
-
-	if (mMaskLayerList.size() > 0)
-	{
-		for (LLTexLayerInterface* layer : mMaskLayerList)
-		{
-			if (layer->isInvisibleAlphaMask())
-			{
-				mIsVisible = false;
-			}
-		}
-	}
-
-	LLGLSUIDefault gls_ui;
-	LLGLDepthTest gls_depth(GL_FALSE, GL_FALSE);
-	gGL.setColorMask(true, true);
-
-	// clear buffer area to ensure we don't pick up UI elements
-	{
-		gGL.flush();
-		gAlphaMaskProgram.setMinimumAlpha(0.0f);
-		gGL.getTexUnit(0)->unbind(LLTexUnit::TT_TEXTURE);
-		gGL.color4f( 0.f, 0.f, 0.f, 1.f );
-
-		gl_rect_2d_simple( width, height );
-=======
     bool success = true;
     mIsVisible = true;
 
@@ -605,7 +406,6 @@
                 gGL.flush();
             }
         }
->>>>>>> 1a8a5404
 
         renderAlphaMaskTextures(x, y, width, height, bound_target, false);
 
@@ -634,11 +434,7 @@
 
 bool LLTexLayerSet::isBodyRegion(const std::string& region) const
 {
-<<<<<<< HEAD
-	return mInfo->mBodyRegion == region; 
-=======
     return mInfo->mBodyRegion == region;
->>>>>>> 1a8a5404
 }
 
 const std::string LLTexLayerSet::getBodyRegionName() const
@@ -685,60 +481,6 @@
 void LLTexLayerSet::renderAlphaMaskTextures(S32 x, S32 y, S32 width, S32 height, LLRenderTarget* bound_target, bool forceClear)
 {
     LL_PROFILE_ZONE_SCOPED;
-<<<<<<< HEAD
-	const LLTexLayerSetInfo *info = getInfo();
-	
-	gGL.setColorMask(false, true);
-	gGL.setSceneBlendType(LLRender::BT_REPLACE);
-	
-	// (Optionally) replace alpha with a single component image from a tga file.
-	if (!info->mStaticAlphaFileName.empty())
-	{
-		gGL.flush();
-		{
-			LLGLTexture* tex = LLTexLayerStaticImageList::getInstance()->getTexture(info->mStaticAlphaFileName, true);
-			if( tex )
-			{
-				LLGLSUIDefault gls_ui;
-				gGL.getTexUnit(0)->bind(tex);
-				gl_rect_2d_simple_tex( width, height );
-			}
-		}
-		gGL.flush();
-	}
-	else if (forceClear || info->mClearAlpha || (mMaskLayerList.size() > 0))
-	{
-		// Set the alpha channel to one (clean up after previous blending)
-		gGL.flush();
-		gAlphaMaskProgram.setMinimumAlpha(0.f);
-		gGL.getTexUnit(0)->unbind(LLTexUnit::TT_TEXTURE);
-		gGL.color4f( 0.f, 0.f, 0.f, 1.f );
-		
-		gl_rect_2d_simple( width, height );
-		
-		gGL.flush();
-		gAlphaMaskProgram.setMinimumAlpha(0.004f);
-	}
-	
-	// (Optional) Mask out part of the baked texture with alpha masks
-	// will still have an effect even if mClearAlpha is set or the alpha component was replaced
-	if (mMaskLayerList.size() > 0)
-	{
-		gGL.setSceneBlendType(LLRender::BT_MULT_ALPHA);
-		for (LLTexLayerInterface* layer : mMaskLayerList)
-		{
-			gGL.flush();
-			layer->blendAlphaTexture(x,y,width, height);
-			gGL.flush();
-		}
-		
-	}
-	
-	gGL.getTexUnit(0)->unbind(LLTexUnit::TT_TEXTURE);
-	
-	gGL.setColorMask(true, true);
-	gGL.setSceneBlendType(LLRender::BT_ALPHA);
-=======
     const LLTexLayerSetInfo *info = getInfo();
 
     gGL.setColorMask(false, true);
@@ -791,30 +533,15 @@
 
     gGL.setColorMask(true, true);
     gGL.setSceneBlendType(LLRender::BT_ALPHA);
->>>>>>> 1a8a5404
 }
 
 void LLTexLayerSet::applyMorphMask(const U8* tex_data, S32 width, S32 height, S32 num_components)
 {
-<<<<<<< HEAD
-	mAvatarAppearance->applyMorphMask(tex_data, width, height, num_components, mBakedTexIndex);
-=======
     mAvatarAppearance->applyMorphMask(tex_data, width, height, num_components, mBakedTexIndex);
->>>>>>> 1a8a5404
 }
 
 bool LLTexLayerSet::isMorphValid() const
 {
-<<<<<<< HEAD
-	for(const LLTexLayerInterface* layer : mLayerList)
-	{
-		if (layer && !layer->isMorphValid())
-		{
-			return false;
-		}
-	}
-	return true;
-=======
     for(const LLTexLayerInterface* layer : mLayerList)
     {
         if (layer && !layer->isMorphValid())
@@ -823,7 +550,6 @@
         }
     }
     return true;
->>>>>>> 1a8a5404
 }
 
 void LLTexLayerSet::invalidateMorphMasks()
@@ -842,15 +568,6 @@
 // LLTexLayerInfo
 //-----------------------------------------------------------------------------
 LLTexLayerInfo::LLTexLayerInfo() :
-<<<<<<< HEAD
-	mWriteAllChannels( false ),
-	mRenderPass(LLTexLayer::RP_COLOR),
-	mFixedColor( 0.f, 0.f, 0.f, 0.f ),
-	mLocalTexture( -1 ),
-	mStaticImageIsMask( false ),
-	mUseLocalTextureAlphaOnly(false),
-	mIsVisibilityMask(false)
-=======
     mWriteAllChannels( false ),
     mRenderPass(LLTexLayer::RP_COLOR),
     mFixedColor( 0.f, 0.f, 0.f, 0.f ),
@@ -858,160 +575,19 @@
     mStaticImageIsMask( false ),
     mUseLocalTextureAlphaOnly(false),
     mIsVisibilityMask(false)
->>>>>>> 1a8a5404
 {
 }
 
 LLTexLayerInfo::~LLTexLayerInfo( )
 {
-<<<<<<< HEAD
-	std::for_each(mParamColorInfoList.begin(), mParamColorInfoList.end(), DeletePointer());
-	mParamColorInfoList.clear();
-	std::for_each(mParamAlphaInfoList.begin(), mParamAlphaInfoList.end(), DeletePointer());
-	mParamAlphaInfoList.clear();
-=======
     std::for_each(mParamColorInfoList.begin(), mParamColorInfoList.end(), DeletePointer());
     mParamColorInfoList.clear();
     std::for_each(mParamAlphaInfoList.begin(), mParamAlphaInfoList.end(), DeletePointer());
     mParamAlphaInfoList.clear();
->>>>>>> 1a8a5404
 }
 
 bool LLTexLayerInfo::parseXml(LLXmlTreeNode* node)
 {
-<<<<<<< HEAD
-	llassert( node->hasName( "layer" ) );
-
-	// name attribute
-	static LLStdStringHandle name_string = LLXmlTree::addAttributeString("name");
-	if( !node->getFastAttributeString( name_string, mName ) )
-	{
-		return false;
-	}
-	
-	static LLStdStringHandle write_all_channels_string = LLXmlTree::addAttributeString("write_all_channels");
-	node->getFastAttributeBOOL( write_all_channels_string, mWriteAllChannels );
-
-	std::string render_pass_name;
-	static LLStdStringHandle render_pass_string = LLXmlTree::addAttributeString("render_pass");
-	if( node->getFastAttributeString( render_pass_string, render_pass_name ) )
-	{
-		if( render_pass_name == "bump" )
-		{
-			mRenderPass = LLTexLayer::RP_BUMP;
-		}
-	}
-
-	// Note: layers can have either a "global_color" attrib, a "fixed_color" attrib, or a <param_color> child.
-	// global color attribute (optional)
-	static LLStdStringHandle global_color_string = LLXmlTree::addAttributeString("global_color");
-	node->getFastAttributeString( global_color_string, mGlobalColor );
-
-	// Visibility mask (optional)
-	bool is_visibility;
-	static LLStdStringHandle visibility_mask_string = LLXmlTree::addAttributeString("visibility_mask");
-	if (node->getFastAttributeBOOL(visibility_mask_string, is_visibility))
-	{
-		mIsVisibilityMask = is_visibility;
-	}
-
-	// color attribute (optional)
-	LLColor4U color4u;
-	static LLStdStringHandle fixed_color_string = LLXmlTree::addAttributeString("fixed_color");
-	if( node->getFastAttributeColor4U( fixed_color_string, color4u ) )
-	{
-		mFixedColor.setVec( color4u );
-	}
-
-		// <texture> optional sub-element
-	for (LLXmlTreeNode* texture_node = node->getChildByName( "texture" );
-		 texture_node;
-		 texture_node = node->getNextNamedChild())
-	{
-		std::string local_texture_name;
-		static LLStdStringHandle tga_file_string = LLXmlTree::addAttributeString("tga_file");
-		static LLStdStringHandle local_texture_string = LLXmlTree::addAttributeString("local_texture");
-		static LLStdStringHandle file_is_mask_string = LLXmlTree::addAttributeString("file_is_mask");
-		static LLStdStringHandle local_texture_alpha_only_string = LLXmlTree::addAttributeString("local_texture_alpha_only");
-		if( texture_node->getFastAttributeString( tga_file_string, mStaticImageFileName ) )
-		{
-			texture_node->getFastAttributeBOOL( file_is_mask_string, mStaticImageIsMask );
-		}
-		else if (texture_node->getFastAttributeString(local_texture_string, local_texture_name))
-		{
-			texture_node->getFastAttributeBOOL( local_texture_alpha_only_string, mUseLocalTextureAlphaOnly );
-
-			/* if ("upper_shirt" == local_texture_name)
-				mLocalTexture = TEX_UPPER_SHIRT; */
-			mLocalTexture = TEX_NUM_INDICES;
-			for (const LLAvatarAppearanceDictionary::Textures::value_type& dict_pair : LLAvatarAppearance::getDictionary()->getTextures())
-			{
-				const LLAvatarAppearanceDictionary::TextureEntry *texture_dict = dict_pair.second;
-				if (local_texture_name == texture_dict->mName)
-			{
-					mLocalTexture = dict_pair.first;
-					break;
-			}
-			}
-			if (mLocalTexture == TEX_NUM_INDICES)
-			{
-				LL_WARNS() << "<texture> element has invalid local_texture attribute: " << mName << " " << local_texture_name << LL_ENDL;
-				return false;
-			}
-		}
-		else	
-		{
-			LL_WARNS() << "<texture> element is missing a required attribute. " << mName << LL_ENDL;
-			return false;
-		}
-	}
-
-	for (LLXmlTreeNode* maskNode = node->getChildByName( "morph_mask" );
-		 maskNode;
-		 maskNode = node->getNextNamedChild())
-	{
-		std::string morph_name;
-		static LLStdStringHandle morph_name_string = LLXmlTree::addAttributeString("morph_name");
-		if (maskNode->getFastAttributeString(morph_name_string, morph_name))
-		{
-			bool invert = false;
-			static LLStdStringHandle invert_string = LLXmlTree::addAttributeString("invert");
-			maskNode->getFastAttributeBOOL(invert_string, invert);			
-			mMorphNameList.push_back(std::pair<std::string,bool>(morph_name,invert));
-		}
-	}
-
-	// <param> optional sub-element (color or alpha params)
-	for (LLXmlTreeNode* child = node->getChildByName( "param" );
-		 child;
-		 child = node->getNextNamedChild())
-	{
-		if( child->getChildByName( "param_color" ) )
-		{
-			// <param><param_color/></param>
-			LLTexLayerParamColorInfo* info = new LLTexLayerParamColorInfo();
-			if (!info->parseXml(child))
-			{
-				delete info;
-				return false;
-			}
-			mParamColorInfoList.push_back(info);
-		}
-		else if( child->getChildByName( "param_alpha" ) )
-		{
-			// <param><param_alpha/></param>
-			LLTexLayerParamAlphaInfo* info = new LLTexLayerParamAlphaInfo( );
-			if (!info->parseXml(child))
-			{
-				delete info;
-				return false;
-			}
- 			mParamAlphaInfoList.push_back(info);
-		}
-	}
-	
-	return true;
-=======
     llassert( node->hasName( "layer" ) );
 
     // name attribute
@@ -1143,44 +719,10 @@
     }
 
     return true;
->>>>>>> 1a8a5404
 }
 
 bool LLTexLayerInfo::createVisualParams(LLAvatarAppearance *appearance)
 {
-<<<<<<< HEAD
-	bool success = true;
-	for (LLTexLayerParamColorInfo* color_info : mParamColorInfoList)
-	{
-		LLTexLayerParamColor* param_color = new LLTexLayerParamColor(appearance);
-		if (!param_color->setInfo(color_info, true))
-		{
-			LL_WARNS() << "NULL TexLayer Color Param could not be added to visual param list. Deleting." << LL_ENDL;
-			delete param_color;
-			success = false;
-		}
-	}
-
-	for (LLTexLayerParamAlphaInfo* alpha_info : mParamAlphaInfoList)
-	{
-		LLTexLayerParamAlpha* param_alpha = new LLTexLayerParamAlpha(appearance);
-		if (!param_alpha->setInfo(alpha_info, true))
-		{
-			LL_WARNS() << "NULL TexLayer Alpha Param could not be added to visual param list. Deleting." << LL_ENDL;
-			delete param_alpha;
-			success = false;
-		}
-	}
-
-	return success;
-}
-
-LLTexLayerInterface::LLTexLayerInterface(LLTexLayerSet* const layer_set):
-	mTexLayerSet( layer_set ),
-	mMorphMasksValid( false ),
-	mInfo(NULL),
-	mHasMorph(false)
-=======
     bool success = true;
     for (LLTexLayerParamColorInfo* color_info : mParamColorInfoList)
     {
@@ -1212,20 +754,10 @@
     mMorphMasksValid( false ),
     mInfo(NULL),
     mHasMorph(false)
->>>>>>> 1a8a5404
 {
 }
 
 LLTexLayerInterface::LLTexLayerInterface(const LLTexLayerInterface &layer, LLWearable *wearable):
-<<<<<<< HEAD
-	mTexLayerSet( layer.mTexLayerSet ),
-	mInfo(NULL)
-{
-	// don't add visual params for cloned layers
-	setInfo(layer.getInfo(), wearable);
-
-	mHasMorph = layer.mHasMorph;
-=======
     mTexLayerSet( layer.mTexLayerSet ),
     mInfo(NULL)
 {
@@ -1233,73 +765,10 @@
     setInfo(layer.getInfo(), wearable);
 
     mHasMorph = layer.mHasMorph;
->>>>>>> 1a8a5404
 }
 
 bool LLTexLayerInterface::setInfo(const LLTexLayerInfo *info, LLWearable* wearable  ) // This sets mInfo and calls initialization functions
 {
-<<<<<<< HEAD
-	// setInfo should only be called once. Code is not robust enough to handle redefinition of a texlayer.
-	// Not a critical warning, but could be useful for debugging later issues. -Nyx
-	if (mInfo != NULL) 
-	{
-			LL_WARNS() << "mInfo != NULL" << LL_ENDL;
-	}
-	mInfo = info;
-	//mID = info->mID; // No ID
-
-	mParamColorList.reserve(mInfo->mParamColorInfoList.size());
-	for (LLTexLayerParamColorInfo* color_info : mInfo->mParamColorInfoList)
-	{
-		LLTexLayerParamColor* param_color;
-		if (!wearable)
-			{
-				param_color = new LLTexLayerParamColor(this);
-				if (!param_color->setInfo(color_info, true))
-				{
-					mInfo = NULL;
-					return false;
-				}
-			}
-			else
-			{
-				param_color = (LLTexLayerParamColor*)wearable->getVisualParam(color_info->getID());
-				if (!param_color)
-				{
-					mInfo = NULL;
-					return false;
-				}
-			}
-			mParamColorList.push_back( param_color );
-		}
-
-	mParamAlphaList.reserve(mInfo->mParamAlphaInfoList.size());
-	for (LLTexLayerParamAlphaInfo* alpha_info : mInfo->mParamAlphaInfoList)
-		{
-			LLTexLayerParamAlpha* param_alpha;
-			if (!wearable)
-			{
-				param_alpha = new LLTexLayerParamAlpha( this );
-				if (!param_alpha->setInfo(alpha_info, true))
-				{
-					mInfo = NULL;
-					return false;
-				}
-			}
-			else
-			{
-				param_alpha = (LLTexLayerParamAlpha*) wearable->getVisualParam(alpha_info->getID());
-				if (!param_alpha)
-				{
-					mInfo = NULL;
-					return false;
-				}
-			}
-			mParamAlphaList.push_back( param_alpha );
-		}
-
-	return true;
-=======
     // setInfo should only be called once. Code is not robust enough to handle redefinition of a texlayer.
     // Not a critical warning, but could be useful for debugging later issues. -Nyx
     if (mInfo != NULL)
@@ -1360,7 +829,6 @@
         }
 
     return true;
->>>>>>> 1a8a5404
 }
 
 /*virtual*/ void LLTexLayerInterface::requestUpdate()
@@ -1439,11 +907,7 @@
 
 void LLTexLayerInterface::invalidateMorphMasks()
 {
-<<<<<<< HEAD
-	mMorphMasksValid = false;
-=======
     mMorphMasksValid = false;
->>>>>>> 1a8a5404
 }
 
 LLViewerVisualParam* LLTexLayerInterface::getVisualParamPtr(S32 index) const
@@ -1556,200 +1020,15 @@
 
 /*virtual*/ void LLTexLayer::deleteCaches()
 {
-<<<<<<< HEAD
-	// Only need to delete caches for alpha params. Color params don't hold extra memory
-	for (LLTexLayerParamAlpha* param : mParamAlphaList)
-	{
-		param->deleteCaches();
-	}
-=======
     // Only need to delete caches for alpha params. Color params don't hold extra memory
     for (LLTexLayerParamAlpha* param : mParamAlphaList)
     {
         param->deleteCaches();
     }
->>>>>>> 1a8a5404
 }
 
 bool LLTexLayer::render(S32 x, S32 y, S32 width, S32 height, LLRenderTarget* bound_target)
 {
-<<<<<<< HEAD
-	// *TODO: Is this correct?
-	//gPipeline.disableLights();
-	stop_glerror();
-
-	LLColor4 net_color;
-	bool color_specified = findNetColor(&net_color);
-	
-	if (mTexLayerSet->getAvatarAppearance()->mIsDummy)
-	{
-		color_specified = true;
-		net_color = LLAvatarAppearance::getDummyColor();
-	}
-
-	bool success = true;
-	
-	// If you can't see the layer, don't render it.
-	if( is_approx_zero( net_color.mV[VW] ) )
-	{
-		return success;
-	}
-
-	bool alpha_mask_specified = false;
-	param_alpha_list_t::const_iterator iter = mParamAlphaList.begin();
-	if( iter != mParamAlphaList.end() )
-	{
-		// If we have alpha masks, but we're skipping all of them, skip the whole layer.
-		// However, we can't do this optimization if we have morph masks that need updating.
-/*		if (!mHasMorph)
-		{
-			bool skip_layer = true;
-
-			while( iter != mParamAlphaList.end() )
-			{
-				const LLTexLayerParamAlpha* param = *iter;
-		
-				if( !param->getSkip() )
-				{
-					skip_layer = false;
-					break;
-				}
-
-				iter++;
-			} 
-
-			if( skip_layer )
-			{
-				return success;
-			}
-		}//*/
-
-		const bool force_render = true;
-		renderMorphMasks(x, y, width, height, net_color, bound_target, force_render);
-		alpha_mask_specified = true;
-		gGL.flush();
-		gGL.blendFunc(LLRender::BF_DEST_ALPHA, LLRender::BF_ONE_MINUS_DEST_ALPHA);
-	}
-
-	gGL.color4fv( net_color.mV);
-
-	if( getInfo()->mWriteAllChannels )
-	{
-		gGL.flush();
-		gGL.setSceneBlendType(LLRender::BT_REPLACE);
-	}
-
-	if( (getInfo()->mLocalTexture != -1) && !getInfo()->mUseLocalTextureAlphaOnly )
-	{
-		{
-			LLGLTexture* tex = NULL;
-			if (mLocalTextureObject && mLocalTextureObject->getImage())
-			{
-				tex = mLocalTextureObject->getImage();
-				if (mLocalTextureObject->getID() == IMG_DEFAULT_AVATAR)
-				{
-					tex = NULL;
-				}
-			}
-			else
-			{
-				LL_INFOS() << "lto not defined or image not defined: " << getInfo()->getLocalTexture() << " lto: " << mLocalTextureObject << LL_ENDL;
-			}
-//			if( mTexLayerSet->getAvatarAppearance()->getLocalTextureGL((ETextureIndex)getInfo()->mLocalTexture, &image_gl ) )
-			{
-				if( tex )
-				{
-					bool no_alpha_test = getInfo()->mWriteAllChannels;
-					if (no_alpha_test)
-					{
-						gAlphaMaskProgram.setMinimumAlpha(0.f);
-					}
-					
-					LLTexUnit::eTextureAddressMode old_mode = tex->getAddressMode();
-					
-					gGL.getTexUnit(0)->bind(tex, true);
-					gGL.getTexUnit(0)->setTextureAddressMode(LLTexUnit::TAM_CLAMP);
-
-					gl_rect_2d_simple_tex( width, height );
-
-					gGL.getTexUnit(0)->setTextureAddressMode(old_mode);
-					gGL.getTexUnit(0)->unbind(LLTexUnit::TT_TEXTURE);
-					if (no_alpha_test)
-					{
-						gAlphaMaskProgram.setMinimumAlpha(0.004f);
-					}
-				}
-			}
-//			else
-//			{
-//				success = false;
-//			}
-		}
-	}
-
-	if( !getInfo()->mStaticImageFileName.empty() )
-	{
-		{
-			LLGLTexture* tex = LLTexLayerStaticImageList::getInstance()->getTexture(getInfo()->mStaticImageFileName, getInfo()->mStaticImageIsMask);
-			if( tex )
-			{
-				gGL.getTexUnit(0)->bind(tex, true);
-				gl_rect_2d_simple_tex( width, height );
-				gGL.getTexUnit(0)->unbind(LLTexUnit::TT_TEXTURE);
-			}
-			else
-			{
-				success = false;
-			}
-		}
-	}
-
-	if(((-1 == getInfo()->mLocalTexture) ||
-		 getInfo()->mUseLocalTextureAlphaOnly) &&
-		getInfo()->mStaticImageFileName.empty() &&
-		color_specified )
-	{
-		gAlphaMaskProgram.setMinimumAlpha(0.000f);
-
-		gGL.getTexUnit(0)->unbind(LLTexUnit::TT_TEXTURE);
-		gGL.color4fv( net_color.mV );
-		gl_rect_2d_simple( width, height );
-		gAlphaMaskProgram.setMinimumAlpha(0.004f);
-	}
-
-	if( alpha_mask_specified || getInfo()->mWriteAllChannels )
-	{
-		// Restore standard blend func value
-		gGL.flush();
-		gGL.setSceneBlendType(LLRender::BT_ALPHA);
-		stop_glerror();
-	}
-
-	if( !success )
-	{
-		LL_INFOS() << "LLTexLayer::render() partial: " << getInfo()->mName << LL_ENDL;
-	}
-	return success;
-}
-
-const U8*	LLTexLayer::getAlphaData() const
-{
-	LLCRC alpha_mask_crc;
-	const LLUUID& uuid = getUUID();
-	alpha_mask_crc.update((U8*)(&uuid.mData), UUID_BYTES);
-
-	for (const LLTexLayerParamAlpha* param : mParamAlphaList)
-	{
-		// MULTI-WEARABLE: verify visual parameters used here
-		F32 param_weight = param->getWeight();
-		alpha_mask_crc.update((U8*)&param_weight, sizeof(F32));
-	}
-
-	U32 cache_index = alpha_mask_crc.getCRC();
-
-	alpha_cache_t::const_iterator iter2 = mAlphaCache.find(cache_index);
-	return (iter2 == mAlphaCache.end()) ? 0 : iter2->second;
-=======
     // *TODO: Is this correct?
     //gPipeline.disableLights();
     stop_glerror();
@@ -1925,53 +1204,10 @@
 
     alpha_cache_t::const_iterator iter2 = mAlphaCache.find(cache_index);
     return (iter2 == mAlphaCache.end()) ? 0 : iter2->second;
->>>>>>> 1a8a5404
 }
 
 bool LLTexLayer::findNetColor(LLColor4* net_color) const
 {
-<<<<<<< HEAD
-	// Color is either:
-	//	* one or more color parameters (weighted colors)  (which may make use of a global color or fixed color)
-	//	* a reference to a global color
-	//	* a fixed color with non-zero alpha
-	//	* opaque white (the default)
-
-	if( !mParamColorList.empty() )
-	{
-		if( !getGlobalColor().empty() )
-		{
-			net_color->setVec( mTexLayerSet->getAvatarAppearance()->getGlobalColor( getInfo()->mGlobalColor ) );
-		}
-		else if (getInfo()->mFixedColor.mV[VW])
-		{
-			net_color->setVec( getInfo()->mFixedColor );
-		}
-		else
-		{
-			net_color->setVec( 0.f, 0.f, 0.f, 0.f );
-		}
-		
-		calculateTexLayerColor(mParamColorList, *net_color);
-		return true;
-	}
-
-	if( !getGlobalColor().empty() )
-	{
-		net_color->setVec( mTexLayerSet->getAvatarAppearance()->getGlobalColor( getGlobalColor() ) );
-		return true;
-	}
-
-	if( getInfo()->mFixedColor.mV[VW] )
-	{
-		net_color->setVec( getInfo()->mFixedColor );
-		return true;
-	}
-
-	net_color->setToWhite();
-
-	return false; // No need to draw a separate colored polygon
-=======
     // Color is either:
     //  * one or more color parameters (weighted colors)  (which may make use of a global color or fixed color)
     //  * a reference to a global color
@@ -2012,50 +1248,10 @@
     net_color->setToWhite();
 
     return false; // No need to draw a separate colored polygon
->>>>>>> 1a8a5404
 }
 
 bool LLTexLayer::blendAlphaTexture(S32 x, S32 y, S32 width, S32 height)
 {
-<<<<<<< HEAD
-	bool success = true;
-
-	gGL.flush();
-	
-	if( !getInfo()->mStaticImageFileName.empty() )
-	{
-		LLGLTexture* tex = LLTexLayerStaticImageList::getInstance()->getTexture( getInfo()->mStaticImageFileName, getInfo()->mStaticImageIsMask );
-		if( tex )
-		{
-			gAlphaMaskProgram.setMinimumAlpha(0.f);
-			gGL.getTexUnit(0)->bind(tex, true);
-			gl_rect_2d_simple_tex( width, height );
-			gGL.getTexUnit(0)->unbind(LLTexUnit::TT_TEXTURE);
-			gAlphaMaskProgram.setMinimumAlpha(0.004f);
-		}
-		else
-		{
-			success = false;
-		}
-	}
-	else
-	{
-		if (getInfo()->mLocalTexture >=0 && getInfo()->mLocalTexture < TEX_NUM_INDICES)
-		{
-			LLGLTexture* tex = mLocalTextureObject->getImage();
-			if (tex)
-			{
-				gAlphaMaskProgram.setMinimumAlpha(0.f);
-				gGL.getTexUnit(0)->bind(tex);
-				gl_rect_2d_simple_tex( width, height );
-				gGL.getTexUnit(0)->unbind(LLTexUnit::TT_TEXTURE);
-				gAlphaMaskProgram.setMinimumAlpha(0.004f);
-			}
-		}
-	}
-	
-	return success;
-=======
     bool success = true;
 
     gGL.flush();
@@ -2093,7 +1289,6 @@
     }
 
     return success;
->>>>>>> 1a8a5404
 }
 
 /*virtual*/ void LLTexLayer::gatherAlphaMasks(U8 *data, S32 originX, S32 originY, S32 width, S32 height, LLRenderTarget* bound_target)
@@ -2109,111 +1304,6 @@
         return;
     }
     LL_PROFILE_ZONE_SCOPED;
-<<<<<<< HEAD
-	bool success = true;
-
-	llassert( !mParamAlphaList.empty() );
-
-	gAlphaMaskProgram.setMinimumAlpha(0.f);
-	gGL.setColorMask(false, true);
-
-	LLTexLayerParamAlpha* first_param = *mParamAlphaList.begin();
-	// Note: if the first param is a mulitply, multiply against the current buffer's alpha
-	if( !first_param || !first_param->getMultiplyBlend() )
-	{
-		gGL.getTexUnit(0)->unbind(LLTexUnit::TT_TEXTURE);
-	
-		// Clear the alpha
-		gGL.flush();
-		gGL.setSceneBlendType(LLRender::BT_REPLACE);
-
-		gGL.color4f( 0.f, 0.f, 0.f, 0.f );
-		gl_rect_2d_simple( width, height );
-	}
-
-	// Accumulate alphas
-	gGL.color4f( 1.f, 1.f, 1.f, 1.f );
-	for (LLTexLayerParamAlpha* param : mParamAlphaList)
-	{
-		success &= param->render( x, y, width, height );
-		if (!success && !force_render)
-		{
-			LL_DEBUGS() << "Failed to render param " << param->getID() << " ; skipping morph mask." << LL_ENDL;
-			return;
-		}
-	}
-
-	// Approximates a min() function
-	gGL.flush();
-	gGL.setSceneBlendType(LLRender::BT_MULT_ALPHA);
-
-	// Accumulate the alpha component of the texture
-	if( getInfo()->mLocalTexture != -1 )
-	{
-		LLGLTexture* tex = mLocalTextureObject->getImage();
-		if( tex && (tex->getComponents() == 4) )
-		{
-			LLTexUnit::eTextureAddressMode old_mode = tex->getAddressMode();
-			
-			gGL.getTexUnit(0)->bind(tex, true);
-			gGL.getTexUnit(0)->setTextureAddressMode(LLTexUnit::TAM_CLAMP);
-
-			gl_rect_2d_simple_tex( width, height );
-
-			gGL.getTexUnit(0)->setTextureAddressMode(old_mode);
-			gGL.getTexUnit(0)->unbind(LLTexUnit::TT_TEXTURE);
-		}
-	}
-
-	if( !getInfo()->mStaticImageFileName.empty() && getInfo()->mStaticImageIsMask )
-	{
-		LLGLTexture* tex = LLTexLayerStaticImageList::getInstance()->getTexture(getInfo()->mStaticImageFileName, getInfo()->mStaticImageIsMask);
-		if( tex )
-		{
-			if(	(tex->getComponents() == 4) || (tex->getComponents() == 1) )
-			{
-				gGL.getTexUnit(0)->bind(tex, true);
-				gl_rect_2d_simple_tex( width, height );
-				gGL.getTexUnit(0)->unbind(LLTexUnit::TT_TEXTURE);
-			}
-			else
-			{
-				LL_WARNS() << "Skipping rendering of " << getInfo()->mStaticImageFileName 
-						<< "; expected 1 or 4 components." << LL_ENDL;
-			}
-		}
-	}
-
-	// Draw a rectangle with the layer color to multiply the alpha by that color's alpha.
-	// Note: we're still using gGL.blendFunc( GL_DST_ALPHA, GL_ZERO );
-	if ( !is_approx_equal(layer_color.mV[VW], 1.f) )
-	{
-		gGL.getTexUnit(0)->unbind(LLTexUnit::TT_TEXTURE);
-		gGL.color4fv(layer_color.mV);
-		gl_rect_2d_simple( width, height );
-	}
-
-	gAlphaMaskProgram.setMinimumAlpha(0.004f);
-
-	LLGLSUIDefault gls_ui;
-
-	gGL.setColorMask(true, true);
-	
-	if (hasMorph() && success)
-	{
-		LLCRC alpha_mask_crc;
-		const LLUUID& uuid = getUUID();
-		alpha_mask_crc.update((U8*)(&uuid.mData), UUID_BYTES);
-		
-		for (const LLTexLayerParamAlpha* param : mParamAlphaList)
-		{
-			F32 param_weight = param->getWeight();
-			alpha_mask_crc.update((U8*)&param_weight, sizeof(F32));
-		}
-
-		U32 cache_index = alpha_mask_crc.getCRC();
-		U8* alpha_data = NULL; 
-=======
     bool success = true;
 
     llassert( !mParamAlphaList.empty() );
@@ -2317,7 +1407,6 @@
 
         U32 cache_index = alpha_mask_crc.getCRC();
         U8* alpha_data = NULL;
->>>>>>> 1a8a5404
                 // We believe we need to generate morph masks, do not assume that the cached version is accurate.
                 // We can get bad morph masks during login, on minimize, and occasional gl errors.
                 // We should only be doing this when we believe something has changed with respect to the user's appearance.
@@ -2349,11 +1438,7 @@
             {
                 if (gGLManager.mIsIntel)
                 { // work-around for broken intel drivers which cannot do glReadPixels on an RGBA FBO
-<<<<<<< HEAD
-                    // returning only the alpha portion without locking up downstream 
-=======
                     // returning only the alpha portion without locking up downstream
->>>>>>> 1a8a5404
 
                     // <FS:ND> glGetTexImagec will copy the whole texture, which might be   greater than width*height
                     // Also what about the shenanigans with  passing bound_target around everywhere rather than use LLRenderTarget::getCurrentBoundTarget
@@ -2460,47 +1545,16 @@
             mAlphaCache[cache_index] = alpha_data;
         }
 
-<<<<<<< HEAD
-		mMorphMasksValid = true;
-		getTexLayerSet()->applyMorphMask(alpha_data, width, height, 1);
-	}
-=======
         getTexLayerSet()->getAvatarAppearance()->dirtyMesh();
 
         mMorphMasksValid = true;
         getTexLayerSet()->applyMorphMask(alpha_data, width, height, 1);
     }
->>>>>>> 1a8a5404
 }
 
 void LLTexLayer::addAlphaMask(U8 *data, S32 originX, S32 originY, S32 width, S32 height, LLRenderTarget* bound_target)
 {
     LL_PROFILE_ZONE_SCOPED;
-<<<<<<< HEAD
-	S32 size = width * height;
-	const U8* alphaData = getAlphaData();
-	if (!alphaData && hasAlphaParams())
-	{
-		LLColor4 net_color;
-		findNetColor( &net_color );
-		// TODO: eliminate need for layer morph mask valid flag
-		invalidateMorphMasks();
-		const bool force_render = false;
-		renderMorphMasks(originX, originY, width, height, net_color, bound_target, force_render);
-		alphaData = getAlphaData();
-	}
-	if (alphaData)
-	{
-		for( S32 i = 0; i < size; i++ )
-		{
-			U8 curAlpha = data[i];
-			U16 resultAlpha = curAlpha;
-			resultAlpha *= ( ((U16)alphaData[i]) + 1);
-			resultAlpha = resultAlpha >> 8;
-			data[i] = (U8)resultAlpha;
-		}
-	}
-=======
     S32 size = width * height;
     const U8* alphaData = getAlphaData();
     if (!alphaData && hasAlphaParams())
@@ -2524,22 +1578,10 @@
             data[i] = (U8)resultAlpha;
         }
     }
->>>>>>> 1a8a5404
 }
 
 /*virtual*/ bool LLTexLayer::isInvisibleAlphaMask() const
 {
-<<<<<<< HEAD
-	if (mLocalTextureObject)
-	{
-		if (mLocalTextureObject->getID() == IMG_INVISIBLE)
-		{
-			return true;
-		}
-	}
-
-	return false;
-=======
     if (mLocalTextureObject)
     {
         if (mLocalTextureObject->getID() == IMG_INVISIBLE)
@@ -2549,7 +1591,6 @@
     }
 
     return false;
->>>>>>> 1a8a5404
 }
 
 LLUUID LLTexLayer::getUUID() const
@@ -2639,24 +1680,6 @@
 }
 LLTexLayer* LLTexLayerTemplate::getLayer(U32 i) const
 {
-<<<<<<< HEAD
-	if (mWearableCache.size() <= i)
-	{
-		return NULL;
-	}
-	LLWearable *wearable = mWearableCache[i];
-	LLLocalTextureObject *lto = NULL;
-	LLTexLayer *layer = NULL;
-	if (wearable)
-	{
-		 lto = wearable->getLocalTextureObject(mInfo->mLocalTexture);
-	}
-	if (lto)
-	{
-		layer = lto->getTexLayer(getName());
-	}
-	return layer;
-=======
     if (mWearableCache.size() <= i)
     {
         return NULL;
@@ -2673,41 +1696,10 @@
         layer = lto->getTexLayer(getName());
     }
     return layer;
->>>>>>> 1a8a5404
 }
 
 /*virtual*/ bool LLTexLayerTemplate::render(S32 x, S32 y, S32 width, S32 height, LLRenderTarget* bound_target)
 {
-<<<<<<< HEAD
-	if(!mInfo)
-	{
-		return false ;
-	}
-
-	bool success = true;
-	updateWearableCache();
-	for (LLWearable* wearable : mWearableCache)
-	{
-		LLLocalTextureObject *lto = NULL;
-		LLTexLayer *layer = NULL;
-		if (wearable)
-		{
-			lto = wearable->getLocalTextureObject(mInfo->mLocalTexture);
-		}
-		if (lto)
-		{
-			layer = lto->getTexLayer(getName());
-		}
-		if (layer)
-		{
-			wearable->writeToAvatar(mAvatarAppearance);
-			layer->setLTO(lto);
-			success &= layer->render(x, y, width, height, bound_target);
-		}
-	}
-
-	return success;
-=======
     if(!mInfo)
     {
         return false ;
@@ -2736,24 +1728,10 @@
     }
 
     return success;
->>>>>>> 1a8a5404
 }
 
 /*virtual*/ bool LLTexLayerTemplate::blendAlphaTexture( S32 x, S32 y, S32 width, S32 height) // Multiplies a single alpha texture against the frame buffer
 {
-<<<<<<< HEAD
-	bool success = true;
-	U32 num_wearables = updateWearableCache();
-	for (U32 i = 0; i < num_wearables; i++)
-	{
-		LLTexLayer *layer = getLayer(i);
-		if (layer)
-		{
-			success &= layer->blendAlphaTexture(x,y,width,height);
-		}
-	}
-	return success;
-=======
     bool success = true;
     U32 num_wearables = updateWearableCache();
     for (U32 i = 0; i < num_wearables; i++)
@@ -2765,20 +1743,10 @@
         }
     }
     return success;
->>>>>>> 1a8a5404
 }
 
 /*virtual*/ void LLTexLayerTemplate::gatherAlphaMasks(U8 *data, S32 originX, S32 originY, S32 width, S32 height, LLRenderTarget* bound_target)
 {
-<<<<<<< HEAD
-	U32 num_wearables = updateWearableCache();
-	U32 i = num_wearables - 1; // For rendering morph masks, we only want to use the top wearable
-	LLTexLayer *layer = getLayer(i);
-	if (layer)
-	{
-		layer->addAlphaMask(data, originX, originY, width, height, bound_target);
-	}
-=======
     U32 num_wearables = updateWearableCache();
     U32 i = num_wearables - 1; // For rendering morph masks, we only want to use the top wearable
     LLTexLayer *layer = getLayer(i);
@@ -2786,23 +1754,10 @@
     {
         layer->addAlphaMask(data, originX, originY, width, height, bound_target);
     }
->>>>>>> 1a8a5404
 }
 
 /*virtual*/ void LLTexLayerTemplate::setHasMorph(bool newval)
 {
-<<<<<<< HEAD
-	mHasMorph = newval;
-	U32 num_wearables = updateWearableCache();
-	for (U32 i = 0; i < num_wearables; i++)
-	{
-		LLTexLayer *layer = getLayer(i);
-		if (layer)
-		{	
-			layer->setHasMorph(newval);
-		}
-	}
-=======
     mHasMorph = newval;
     U32 num_wearables = updateWearableCache();
     for (U32 i = 0; i < num_wearables; i++)
@@ -2813,7 +1768,6 @@
             layer->setHasMorph(newval);
         }
     }
->>>>>>> 1a8a5404
 }
 
 /*virtual*/ void LLTexLayerTemplate::deleteCaches()
@@ -2831,22 +1785,6 @@
 
 /*virtual*/ bool LLTexLayerTemplate::isInvisibleAlphaMask() const
 {
-<<<<<<< HEAD
-	U32 num_wearables = updateWearableCache();
-	for (U32 i = 0; i < num_wearables; i++)
-	{
-		LLTexLayer *layer = getLayer(i);
-		if (layer)
-		{
-			 if (layer->isInvisibleAlphaMask())
-			 {
-				 return true;
-			 }
-		}
-	}
-
-	return false;
-=======
     U32 num_wearables = updateWearableCache();
     for (U32 i = 0; i < num_wearables; i++)
     {
@@ -2861,7 +1799,6 @@
     }
 
     return false;
->>>>>>> 1a8a5404
 }
 
 
@@ -2932,13 +1869,6 @@
 
 void LLTexLayerStaticImageList::deleteCachedImages()
 {
-<<<<<<< HEAD
-	if( mGLBytes || mTGABytes )
-	{
-		//LL_INFOS() << "Clearing Static Textures " <<
-		//	"KB GL:" << (mGLBytes / 1024) <<
-		//	"KB TGA:" << (mTGABytes / 1024) << "KB" << LL_ENDL;
-=======
     if( mGLBytes || mTGABytes )
     {
         //LL_INFOS() << "Clearing Static Textures " <<
@@ -2949,7 +1879,6 @@
 
         mStaticImageListTGA.clear();
         mStaticImageList.clear();
->>>>>>> 1a8a5404
 
         mGLBytes = 0;
         mTGABytes = 0;
@@ -2994,50 +1923,6 @@
 LLGLTexture* LLTexLayerStaticImageList::getTexture(const std::string& file_name, bool is_mask)
 {
     LL_PROFILE_ZONE_SCOPED;
-<<<<<<< HEAD
-	LLPointer<LLGLTexture> tex;
-	const char *namekey = mImageNames.addString(file_name);
-
-	texture_map_t::const_iterator iter = mStaticImageList.find(namekey);
-	if( iter != mStaticImageList.end() )
-	{
-		tex = iter->second;
-	}
-	else
-	{
-		llassert(gTextureManagerBridgep);
-		tex = gTextureManagerBridgep->getLocalTexture( false );
-		LLPointer<LLImageRaw> image_raw = new LLImageRaw;
-		if( loadImageRaw( file_name, image_raw ) )
-		{
-			if( (image_raw->getComponents() == 1) && is_mask )
-			{
-				// Convert grayscale alpha masks from single channel into RGBA.
-				// Fill RGB with black to allow fixed function gl calls
-				// to match shader implementation.
-				LLPointer<LLImageRaw> alpha_image_raw = image_raw;
-				image_raw = new LLImageRaw(image_raw->getWidth(),
-										   image_raw->getHeight(),
-										   4);
-
-				image_raw->copyUnscaledAlphaMask(alpha_image_raw, LLColor4U::black);
-			}
-			tex->createGLTexture(0, image_raw, 0, true, LLGLTexture::LOCAL);
-
-			gGL.getTexUnit(0)->bind(tex);
-			tex->setAddressMode(LLTexUnit::TAM_CLAMP);
-
-			mStaticImageList [ namekey ] = tex;
-			mGLBytes += (S32)tex->getWidth() * tex->getHeight() * tex->getComponents();
-		}
-		else
-		{
-			tex = NULL;
-		}
-	}
-
-	return tex;
-=======
     LLPointer<LLGLTexture> tex;
     const char *namekey = mImageNames.addString(file_name);
 
@@ -3080,7 +1965,6 @@
     }
 
     return tex;
->>>>>>> 1a8a5404
 }
 
 // Reads a .tga file, decodes it, and puts the decoded data in image_raw.
@@ -3088,19 +1972,6 @@
 bool LLTexLayerStaticImageList::loadImageRaw(const std::string& file_name, LLImageRaw* image_raw)
 {
     LL_PROFILE_ZONE_SCOPED;
-<<<<<<< HEAD
-	bool success = false;
-	std::string path;
-	path = gDirUtilp->getExpandedFilename(LL_PATH_CHARACTER,file_name);
-	LLPointer<LLImageTGA> image_tga = new LLImageTGA( path );
-	if( image_tga->getDataSize() > 0 )
-	{
-		// Copy data from tga to raw.
-		success = image_tga->decode( image_raw );
-	}
-
-	return success;
-=======
     bool success = false;
     std::string path;
     path = gDirUtilp->getExpandedFilename(LL_PATH_CHARACTER,file_name);
@@ -3112,5 +1983,4 @@
     }
 
     return success;
->>>>>>> 1a8a5404
-}
+}
