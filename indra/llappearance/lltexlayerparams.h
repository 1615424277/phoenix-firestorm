/**
 * @file lltexlayerparams.h
 * @brief Texture layer parameters, used by lltexlayer.
 *
 * $LicenseInfo:firstyear=2002&license=viewerlgpl$
 * Second Life Viewer Source Code
 * Copyright (C) 2010, Linden Research, Inc.
 *
 * This library is free software; you can redistribute it and/or
 * modify it under the terms of the GNU Lesser General Public
 * License as published by the Free Software Foundation;
 * version 2.1 of the License only.
 *
 * This library is distributed in the hope that it will be useful,
 * but WITHOUT ANY WARRANTY; without even the implied warranty of
 * MERCHANTABILITY or FITNESS FOR A PARTICULAR PURPOSE.  See the GNU
 * Lesser General Public License for more details.
 *
 * You should have received a copy of the GNU Lesser General Public
 * License along with this library; if not, write to the Free Software
 * Foundation, Inc., 51 Franklin Street, Fifth Floor, Boston, MA  02110-1301  USA
 *
 * Linden Research, Inc., 945 Battery Street, San Francisco, CA  94111  USA
 * $/LicenseInfo$
 */

#ifndef LL_LLTEXLAYERPARAMS_H
#define LL_LLTEXLAYERPARAMS_H

#include "llpointer.h"
#include "v4color.h"
#include "llviewervisualparam.h"

class LLAvatarAppearance;
class LLImageRaw;
class LLImageTGA;
class LLTexLayer;
class LLTexLayerInterface;
class LLGLTexture;
class LLWearable;

//~~~~~~~~~~~~~~~~~~~~~~~~~~~~~~~~~~~~~~~~~~~~~~~~~~~~~~~~~~~~~~~~~~~~~~~~~~~~~~~~
// LLTexLayerParam
//
//~~~~~~~~~~~~~~~~~~~~~~~~~~~~~~~~~~~~~~~~~~~~~~~~~~~~~~~~~~~~~~~~~~~~~~~~~~~~~~~~
class LLTexLayerParam : public LLViewerVisualParam
{
public:
    LLTexLayerParam(LLTexLayerInterface *layer);
    LLTexLayerParam(LLAvatarAppearance *appearance);
    /*virtual*/ BOOL setInfo(LLViewerVisualParamInfo *info, BOOL add_to_appearance);
    /*virtual*/ LLViewerVisualParam* cloneParam(LLWearable* wearable) const = 0;

protected:
    LLTexLayerParam(const LLTexLayerParam& pOther);

    LLTexLayerInterface*    mTexLayer;
    LLAvatarAppearance*     mAvatarAppearance;
};

//~~~~~~~~~~~~~~~~~~~~~~~~~~~~~~~~~~~~~~~~~~~~~~~~~~~~~~~~~~~~~~~~~~~~~~~~~~~~~~~~
// LLTexLayerParamAlpha
//
//~~~~~~~~~~~~~~~~~~~~~~~~~~~~~~~~~~~~~~~~~~~~~~~~~~~~~~~~~~~~~~~~~~~~~~~~~~~~~~~~
LL_ALIGN_PREFIX(16)
class alignas(16) LLTexLayerParamAlpha : public LLTexLayerParam
{
    LL_ALIGN_NEW
public:
<<<<<<< HEAD
	LLTexLayerParamAlpha( LLTexLayerInterface* layer );
	LLTexLayerParamAlpha( LLAvatarAppearance* appearance );
	/*virtual*/ ~LLTexLayerParamAlpha();

	/*virtual*/ LLViewerVisualParam* cloneParam(LLWearable* wearable = NULL) const;

	// LLVisualParam Virtual functions
	///*virtual*/ BOOL		parseData(LLXmlTreeNode* node);
	/*virtual*/ void		apply( ESex avatar_sex ) {}
	// <FS:Ansariel> [Legacy Bake]
	///*virtual*/ void		setWeight(F32 weight);
	///*virtual*/ void		setAnimationTarget(F32 target_value); 
	///*virtual*/ void		animate(F32 delta);
	/*virtual*/ void		setWeight(F32 weight, BOOL upload_bake);
	/*virtual*/ void		setAnimationTarget(F32 target_value, BOOL upload_bake); 
	/*virtual*/ void		animate(F32 delta, BOOL upload_bake);
	// </FS:Ansariel> [Legacy Bake]

	// LLViewerVisualParam Virtual functions
	/*virtual*/ F32					getTotalDistortion()									{ return 1.f; }
	/*virtual*/ const LLVector4a&	getAvgDistortion()										{ return mAvgDistortionVec; }
	/*virtual*/ F32					getMaxDistortion()										{ return 3.f; }
	/*virtual*/ LLVector4a			getVertexDistortion(S32 index, LLPolyMesh *poly_mesh)	{ return LLVector4a(1.f, 1.f, 1.f);}

	// <FS:ND> This functions probably do not want to clear the argument, but the arguments content.
	// /*virtual*/ const LLVector4a*	getFirstDistortion(U32 *index, LLPolyMesh **poly_mesh)	{ index = 0; poly_mesh = NULL; return &mAvgDistortionVec;};
	// /*virtual*/ const LLVector4a*	getNextDistortion(U32 *index, LLPolyMesh **poly_mesh)	{ index = 0; poly_mesh = NULL; return NULL;};

	/*virtual*/ const LLVector4a*	getFirstDistortion(U32 *index, LLPolyMesh **poly_mesh) { if( index ){ *index = 0;} if( poly_mesh ){ *poly_mesh = NULL; } return &mAvgDistortionVec; };
	/*virtual*/ const LLVector4a*	getNextDistortion(U32 *index, LLPolyMesh **poly_mesh)	{ if( index ){ *index = 0;} if( poly_mesh ){ *poly_mesh = NULL; } return NULL; };
	// </FS:ND>

	// New functions
	BOOL					render( S32 x, S32 y, S32 width, S32 height );
	BOOL					getSkip() const;
	void					deleteCaches();
	BOOL					getMultiplyBlend() const;
=======
    LLTexLayerParamAlpha( LLTexLayerInterface* layer );
    LLTexLayerParamAlpha( LLAvatarAppearance* appearance );
    /*virtual*/ ~LLTexLayerParamAlpha();

    /*virtual*/ LLViewerVisualParam* cloneParam(LLWearable* wearable = NULL) const;

    // LLVisualParam Virtual functions
    ///*virtual*/ BOOL      parseData(LLXmlTreeNode* node);
    /*virtual*/ void        apply( ESex avatar_sex ) {}
    /*virtual*/ void        setWeight(F32 weight);
    /*virtual*/ void        setAnimationTarget(F32 target_value);
    /*virtual*/ void        animate(F32 delta);

    // LLViewerVisualParam Virtual functions
    /*virtual*/ F32                 getTotalDistortion()                                    { return 1.f; }
    /*virtual*/ const LLVector4a&   getAvgDistortion()                                      { return mAvgDistortionVec; }
    /*virtual*/ F32                 getMaxDistortion()                                      { return 3.f; }
    /*virtual*/ LLVector4a          getVertexDistortion(S32 index, LLPolyMesh *poly_mesh)   { return LLVector4a(1.f, 1.f, 1.f);}
    /*virtual*/ const LLVector4a*   getFirstDistortion(U32 *index, LLPolyMesh **poly_mesh)  { index = 0; poly_mesh = NULL; return &mAvgDistortionVec;};
    /*virtual*/ const LLVector4a*   getNextDistortion(U32 *index, LLPolyMesh **poly_mesh)   { index = 0; poly_mesh = NULL; return NULL;};

    // New functions
    BOOL                    render( S32 x, S32 y, S32 width, S32 height );
    BOOL                    getSkip() const;
    void                    deleteCaches();
    BOOL                    getMultiplyBlend() const;
>>>>>>> 38c2a5bd

private:
    LLTexLayerParamAlpha(const LLTexLayerParamAlpha& pOther);

    LLPointer<LLGLTexture>  mCachedProcessedTexture;
    LLPointer<LLImageTGA>   mStaticImageTGA;
    LLPointer<LLImageRaw>   mStaticImageRaw;
    std::atomic<BOOL>       mNeedsCreateTexture;
    BOOL                    mStaticImageInvalid;
    LL_ALIGN_16(LLVector4a              mAvgDistortionVec);
    F32                     mCachedEffectiveWeight;

public:
    // Global list of instances for gathering statistics
    static void             dumpCacheByteCount();
    static void             getCacheByteCount( S32* gl_bytes );

    typedef std::list< LLTexLayerParamAlpha* > param_alpha_ptr_list_t;
    static param_alpha_ptr_list_t sInstances;
} LL_ALIGN_POSTFIX(16);
class LLTexLayerParamAlphaInfo : public LLViewerVisualParamInfo
{
    friend class LLTexLayerParamAlpha;
public:
    LLTexLayerParamAlphaInfo();
    /*virtual*/ ~LLTexLayerParamAlphaInfo() {};

    /*virtual*/ BOOL parseXml(LLXmlTreeNode* node);

private:
    std::string             mStaticImageFileName;
    BOOL                    mMultiplyBlend;
    BOOL                    mSkipIfZeroWeight;
    F32                     mDomain;
};
//
// LLTexLayerParamAlpha
//-----------------------------------------------------------------------------

//~~~~~~~~~~~~~~~~~~~~~~~~~~~~~~~~~~~~~~~~~~~~~~~~~~~~~~~~~~~~~~~~~~~~~~~~~~~~~~~~
// LLTexLayerParamColor
//
//~~~~~~~~~~~~~~~~~~~~~~~~~~~~~~~~~~~~~~~~~~~~~~~~~~~~~~~~~~~~~~~~~~~~~~~~~~~~~~~~

class alignas(16) LLTexLayerParamColor : public LLTexLayerParam
{
    LL_ALIGN_NEW
public:
<<<<<<< HEAD
	enum EColorOperation
	{
		OP_ADD = 0,
		OP_MULTIPLY = 1,
		OP_BLEND = 2,
		OP_COUNT = 3 // Number of operations
	};

	LLTexLayerParamColor( LLTexLayerInterface* layer );
	LLTexLayerParamColor( LLAvatarAppearance* appearance );

	/* virtual */ ~LLTexLayerParamColor();

	/*virtual*/ LLViewerVisualParam* cloneParam(LLWearable* wearable = NULL) const;

	// LLVisualParam Virtual functions
	///*virtual*/ BOOL			parseData(LLXmlTreeNode* node);
	/*virtual*/ void			apply( ESex avatar_sex ) {}
	// <FS:Ansariel> [Legacy Bake]
	///*virtual*/ void			setWeight(F32 weight);
	///*virtual*/ void			setAnimationTarget(F32 target_value);
	///*virtual*/ void			animate(F32 delta);
	/*virtual*/ void			setWeight(F32 weight, BOOL upload_bake);
	/*virtual*/ void			setAnimationTarget(F32 target_value, BOOL upload_bake);
	/*virtual*/ void			animate(F32 delta, BOOL upload_bake);
	// </FS:Ansariel> [Legacy Bake]


	// LLViewerVisualParam Virtual functions
	/*virtual*/ F32					getTotalDistortion()									{ return 1.f; }
	/*virtual*/ const LLVector4a&	getAvgDistortion()										{ return mAvgDistortionVec; }
	/*virtual*/ F32					getMaxDistortion()										{ return 3.f; }
	/*virtual*/ LLVector4a			getVertexDistortion(S32 index, LLPolyMesh *poly_mesh)	{ return LLVector4a(1.f, 1.f, 1.f); }
	/*virtual*/ const LLVector4a*	getFirstDistortion(U32 *index, LLPolyMesh **poly_mesh)	{ index = 0; poly_mesh = NULL; return &mAvgDistortionVec;};
	/*virtual*/ const LLVector4a*	getNextDistortion(U32 *index, LLPolyMesh **poly_mesh)	{ index = 0; poly_mesh = NULL; return NULL;};

	// New functions
	LLColor4				getNetColor() const;
=======
    enum EColorOperation
    {
        OP_ADD = 0,
        OP_MULTIPLY = 1,
        OP_BLEND = 2,
        OP_COUNT = 3 // Number of operations
    };

    LLTexLayerParamColor( LLTexLayerInterface* layer );
    LLTexLayerParamColor( LLAvatarAppearance* appearance );

    /* virtual */ ~LLTexLayerParamColor();

    /*virtual*/ LLViewerVisualParam* cloneParam(LLWearable* wearable = NULL) const;

    // LLVisualParam Virtual functions
    ///*virtual*/ BOOL          parseData(LLXmlTreeNode* node);
    /*virtual*/ void            apply( ESex avatar_sex ) {}
    /*virtual*/ void            setWeight(F32 weight);
    /*virtual*/ void            setAnimationTarget(F32 target_value);
    /*virtual*/ void            animate(F32 delta);


    // LLViewerVisualParam Virtual functions
    /*virtual*/ F32                 getTotalDistortion()                                    { return 1.f; }
    /*virtual*/ const LLVector4a&   getAvgDistortion()                                      { return mAvgDistortionVec; }
    /*virtual*/ F32                 getMaxDistortion()                                      { return 3.f; }
    /*virtual*/ LLVector4a          getVertexDistortion(S32 index, LLPolyMesh *poly_mesh)   { return LLVector4a(1.f, 1.f, 1.f); }
    /*virtual*/ const LLVector4a*   getFirstDistortion(U32 *index, LLPolyMesh **poly_mesh)  { index = 0; poly_mesh = NULL; return &mAvgDistortionVec;};
    /*virtual*/ const LLVector4a*   getNextDistortion(U32 *index, LLPolyMesh **poly_mesh)   { index = 0; poly_mesh = NULL; return NULL;};

    // New functions
    LLColor4                getNetColor() const;
>>>>>>> 38c2a5bd
protected:
    LLTexLayerParamColor(const LLTexLayerParamColor& pOther);

<<<<<<< HEAD
	// <FS:Ansariel> [Legacy Bake]
	//virtual void onGlobalColorChanged() {}
	virtual void onGlobalColorChanged(bool upload_bake) {}
=======
    virtual void onGlobalColorChanged() {}
>>>>>>> 38c2a5bd
private:
    LLVector4a              mAvgDistortionVec;
};

class LLTexLayerParamColorInfo : public LLViewerVisualParamInfo
{
    friend class LLTexLayerParamColor;

public:
    LLTexLayerParamColorInfo();
    virtual ~LLTexLayerParamColorInfo() {};
    BOOL parseXml( LLXmlTreeNode* node );
    LLTexLayerParamColor::EColorOperation getOperation() const { return mOperation; }
private:
    enum { MAX_COLOR_VALUES = 20 };
    LLTexLayerParamColor::EColorOperation       mOperation;
    LLColor4            mColors[MAX_COLOR_VALUES];
    S32                 mNumColors;
};

typedef std::vector<LLTexLayerParamColor *> param_color_list_t;
typedef std::vector<LLTexLayerParamAlpha *> param_alpha_list_t;
typedef std::vector<LLTexLayerParamColorInfo *> param_color_info_list_t;
typedef std::vector<LLTexLayerParamAlphaInfo *> param_alpha_info_list_t;

#endif<|MERGE_RESOLUTION|>--- conflicted
+++ resolved
@@ -67,45 +67,6 @@
 {
     LL_ALIGN_NEW
 public:
-<<<<<<< HEAD
-	LLTexLayerParamAlpha( LLTexLayerInterface* layer );
-	LLTexLayerParamAlpha( LLAvatarAppearance* appearance );
-	/*virtual*/ ~LLTexLayerParamAlpha();
-
-	/*virtual*/ LLViewerVisualParam* cloneParam(LLWearable* wearable = NULL) const;
-
-	// LLVisualParam Virtual functions
-	///*virtual*/ BOOL		parseData(LLXmlTreeNode* node);
-	/*virtual*/ void		apply( ESex avatar_sex ) {}
-	// <FS:Ansariel> [Legacy Bake]
-	///*virtual*/ void		setWeight(F32 weight);
-	///*virtual*/ void		setAnimationTarget(F32 target_value); 
-	///*virtual*/ void		animate(F32 delta);
-	/*virtual*/ void		setWeight(F32 weight, BOOL upload_bake);
-	/*virtual*/ void		setAnimationTarget(F32 target_value, BOOL upload_bake); 
-	/*virtual*/ void		animate(F32 delta, BOOL upload_bake);
-	// </FS:Ansariel> [Legacy Bake]
-
-	// LLViewerVisualParam Virtual functions
-	/*virtual*/ F32					getTotalDistortion()									{ return 1.f; }
-	/*virtual*/ const LLVector4a&	getAvgDistortion()										{ return mAvgDistortionVec; }
-	/*virtual*/ F32					getMaxDistortion()										{ return 3.f; }
-	/*virtual*/ LLVector4a			getVertexDistortion(S32 index, LLPolyMesh *poly_mesh)	{ return LLVector4a(1.f, 1.f, 1.f);}
-
-	// <FS:ND> This functions probably do not want to clear the argument, but the arguments content.
-	// /*virtual*/ const LLVector4a*	getFirstDistortion(U32 *index, LLPolyMesh **poly_mesh)	{ index = 0; poly_mesh = NULL; return &mAvgDistortionVec;};
-	// /*virtual*/ const LLVector4a*	getNextDistortion(U32 *index, LLPolyMesh **poly_mesh)	{ index = 0; poly_mesh = NULL; return NULL;};
-
-	/*virtual*/ const LLVector4a*	getFirstDistortion(U32 *index, LLPolyMesh **poly_mesh) { if( index ){ *index = 0;} if( poly_mesh ){ *poly_mesh = NULL; } return &mAvgDistortionVec; };
-	/*virtual*/ const LLVector4a*	getNextDistortion(U32 *index, LLPolyMesh **poly_mesh)	{ if( index ){ *index = 0;} if( poly_mesh ){ *poly_mesh = NULL; } return NULL; };
-	// </FS:ND>
-
-	// New functions
-	BOOL					render( S32 x, S32 y, S32 width, S32 height );
-	BOOL					getSkip() const;
-	void					deleteCaches();
-	BOOL					getMultiplyBlend() const;
-=======
     LLTexLayerParamAlpha( LLTexLayerInterface* layer );
     LLTexLayerParamAlpha( LLAvatarAppearance* appearance );
     /*virtual*/ ~LLTexLayerParamAlpha();
@@ -115,24 +76,34 @@
     // LLVisualParam Virtual functions
     ///*virtual*/ BOOL      parseData(LLXmlTreeNode* node);
     /*virtual*/ void        apply( ESex avatar_sex ) {}
-    /*virtual*/ void        setWeight(F32 weight);
-    /*virtual*/ void        setAnimationTarget(F32 target_value);
-    /*virtual*/ void        animate(F32 delta);
+    // <FS:Ansariel> [Legacy Bake]
+    ///*virtual*/ void      setWeight(F32 weight);
+    ///*virtual*/ void      setAnimationTarget(F32 target_value);
+    ///*virtual*/ void      animate(F32 delta);
+    /*virtual*/ void        setWeight(F32 weight, BOOL upload_bake);
+    /*virtual*/ void        setAnimationTarget(F32 target_value, BOOL upload_bake);
+    /*virtual*/ void        animate(F32 delta, BOOL upload_bake);
+    // </FS:Ansariel> [Legacy Bake]
 
     // LLViewerVisualParam Virtual functions
     /*virtual*/ F32                 getTotalDistortion()                                    { return 1.f; }
     /*virtual*/ const LLVector4a&   getAvgDistortion()                                      { return mAvgDistortionVec; }
     /*virtual*/ F32                 getMaxDistortion()                                      { return 3.f; }
     /*virtual*/ LLVector4a          getVertexDistortion(S32 index, LLPolyMesh *poly_mesh)   { return LLVector4a(1.f, 1.f, 1.f);}
-    /*virtual*/ const LLVector4a*   getFirstDistortion(U32 *index, LLPolyMesh **poly_mesh)  { index = 0; poly_mesh = NULL; return &mAvgDistortionVec;};
-    /*virtual*/ const LLVector4a*   getNextDistortion(U32 *index, LLPolyMesh **poly_mesh)   { index = 0; poly_mesh = NULL; return NULL;};
+
+    // <FS:ND> This functions probably do not want to clear the argument, but the arguments content.
+    // /*virtual*/ const LLVector4a*    getFirstDistortion(U32 *index, LLPolyMesh **poly_mesh)  { index = 0; poly_mesh = NULL; return &mAvgDistortionVec;};
+    // /*virtual*/ const LLVector4a*    getNextDistortion(U32 *index, LLPolyMesh **poly_mesh)   { index = 0; poly_mesh = NULL; return NULL;};
+
+    /*virtual*/ const LLVector4a*   getFirstDistortion(U32 *index, LLPolyMesh **poly_mesh) { if( index ){ *index = 0;} if( poly_mesh ){ *poly_mesh = NULL; } return &mAvgDistortionVec; };
+    /*virtual*/ const LLVector4a*   getNextDistortion(U32 *index, LLPolyMesh **poly_mesh)   { if( index ){ *index = 0;} if( poly_mesh ){ *poly_mesh = NULL; } return NULL; };
+    // </FS:ND>
 
     // New functions
     BOOL                    render( S32 x, S32 y, S32 width, S32 height );
     BOOL                    getSkip() const;
     void                    deleteCaches();
     BOOL                    getMultiplyBlend() const;
->>>>>>> 38c2a5bd
 
 private:
     LLTexLayerParamAlpha(const LLTexLayerParamAlpha& pOther);
@@ -181,46 +152,6 @@
 {
     LL_ALIGN_NEW
 public:
-<<<<<<< HEAD
-	enum EColorOperation
-	{
-		OP_ADD = 0,
-		OP_MULTIPLY = 1,
-		OP_BLEND = 2,
-		OP_COUNT = 3 // Number of operations
-	};
-
-	LLTexLayerParamColor( LLTexLayerInterface* layer );
-	LLTexLayerParamColor( LLAvatarAppearance* appearance );
-
-	/* virtual */ ~LLTexLayerParamColor();
-
-	/*virtual*/ LLViewerVisualParam* cloneParam(LLWearable* wearable = NULL) const;
-
-	// LLVisualParam Virtual functions
-	///*virtual*/ BOOL			parseData(LLXmlTreeNode* node);
-	/*virtual*/ void			apply( ESex avatar_sex ) {}
-	// <FS:Ansariel> [Legacy Bake]
-	///*virtual*/ void			setWeight(F32 weight);
-	///*virtual*/ void			setAnimationTarget(F32 target_value);
-	///*virtual*/ void			animate(F32 delta);
-	/*virtual*/ void			setWeight(F32 weight, BOOL upload_bake);
-	/*virtual*/ void			setAnimationTarget(F32 target_value, BOOL upload_bake);
-	/*virtual*/ void			animate(F32 delta, BOOL upload_bake);
-	// </FS:Ansariel> [Legacy Bake]
-
-
-	// LLViewerVisualParam Virtual functions
-	/*virtual*/ F32					getTotalDistortion()									{ return 1.f; }
-	/*virtual*/ const LLVector4a&	getAvgDistortion()										{ return mAvgDistortionVec; }
-	/*virtual*/ F32					getMaxDistortion()										{ return 3.f; }
-	/*virtual*/ LLVector4a			getVertexDistortion(S32 index, LLPolyMesh *poly_mesh)	{ return LLVector4a(1.f, 1.f, 1.f); }
-	/*virtual*/ const LLVector4a*	getFirstDistortion(U32 *index, LLPolyMesh **poly_mesh)	{ index = 0; poly_mesh = NULL; return &mAvgDistortionVec;};
-	/*virtual*/ const LLVector4a*	getNextDistortion(U32 *index, LLPolyMesh **poly_mesh)	{ index = 0; poly_mesh = NULL; return NULL;};
-
-	// New functions
-	LLColor4				getNetColor() const;
-=======
     enum EColorOperation
     {
         OP_ADD = 0,
@@ -239,9 +170,14 @@
     // LLVisualParam Virtual functions
     ///*virtual*/ BOOL          parseData(LLXmlTreeNode* node);
     /*virtual*/ void            apply( ESex avatar_sex ) {}
-    /*virtual*/ void            setWeight(F32 weight);
-    /*virtual*/ void            setAnimationTarget(F32 target_value);
-    /*virtual*/ void            animate(F32 delta);
+    // <FS:Ansariel> [Legacy Bake]
+    ///*virtual*/ void          setWeight(F32 weight);
+    ///*virtual*/ void          setAnimationTarget(F32 target_value);
+    ///*virtual*/ void          animate(F32 delta);
+    /*virtual*/ void            setWeight(F32 weight, BOOL upload_bake);
+    /*virtual*/ void            setAnimationTarget(F32 target_value, BOOL upload_bake);
+    /*virtual*/ void            animate(F32 delta, BOOL upload_bake);
+    // </FS:Ansariel> [Legacy Bake]
 
 
     // LLViewerVisualParam Virtual functions
@@ -254,17 +190,12 @@
 
     // New functions
     LLColor4                getNetColor() const;
->>>>>>> 38c2a5bd
 protected:
     LLTexLayerParamColor(const LLTexLayerParamColor& pOther);
 
-<<<<<<< HEAD
-	// <FS:Ansariel> [Legacy Bake]
-	//virtual void onGlobalColorChanged() {}
-	virtual void onGlobalColorChanged(bool upload_bake) {}
-=======
-    virtual void onGlobalColorChanged() {}
->>>>>>> 38c2a5bd
+    // <FS:Ansariel> [Legacy Bake]
+    //virtual void onGlobalColorChanged() {}
+    virtual void onGlobalColorChanged(bool upload_bake) {}
 private:
     LLVector4a              mAvgDistortionVec;
 };
