/** 
 * @File llavatarappearance.cpp
 * @brief Implementation of LLAvatarAppearance class
 *
 * $LicenseInfo:firstyear=2012&license=viewerlgpl$
 * Second Life Viewer Source Code
 * Copyright (C) 2010, Linden Research, Inc.
 * 
 * This library is free software; you can redistribute it and/or
 * modify it under the terms of the GNU Lesser General Public
 * License as published by the Free Software Foundation;
 * version 2.1 of the License only.
 * 
 * This library is distributed in the hope that it will be useful,
 * but WITHOUT ANY WARRANTY; without even the implied warranty of
 * MERCHANTABILITY or FITNESS FOR A PARTICULAR PURPOSE.  See the GNU
 * Lesser General Public License for more details.
 * 
 * You should have received a copy of the GNU Lesser General Public
 * License along with this library; if not, write to the Free Software
 * Foundation, Inc., 51 Franklin Street, Fifth Floor, Boston, MA  02110-1301  USA
 * 
 * Linden Research, Inc., 945 Battery Street, San Francisco, CA  94111  USA
 * $/LicenseInfo$
 */

#if LL_MSVC
// disable warning about boost::lexical_cast returning uninitialized data
// when it fails to parse the string
#pragma warning (disable:4701)
#endif

#include "linden_common.h"

#include "llavatarappearance.h"
#include "llavatarappearancedefines.h"
#include "llavatarjointmesh.h"
#include "llstl.h"
#include "lldir.h"
#include "llpolymorph.h"
#include "llpolymesh.h"
#include "llpolyskeletaldistortion.h"
#include "llstl.h"
#include "lltexglobalcolor.h"
#include "llwearabledata.h"
#include "boost/bind.hpp"
#include "boost/tokenizer.hpp"


#if LL_MSVC
// disable boost::lexical_cast warning
#pragma warning (disable:4702)
#endif

#include <boost/lexical_cast.hpp>

using namespace LLAvatarAppearanceDefines;

//-----------------------------------------------------------------------------
// Constants
//-----------------------------------------------------------------------------

const std::string AVATAR_DEFAULT_CHAR = "avatar";
const LLColor4 DUMMY_COLOR = LLColor4(0.5,0.5,0.5,1.0);

/*********************************************************************************
 **                                                                             **
 ** Begin private LLAvatarAppearance Support classes
 **
 **/

//------------------------------------------------------------------------
// LLAvatarBoneInfo
// Trans/Scale/Rot etc. info about each avatar bone.  Used by LLVOAvatarSkeleton.
//------------------------------------------------------------------------
class LLAvatarBoneInfo
{
	friend class LLAvatarAppearance;
	friend class LLAvatarSkeletonInfo;
public:
	LLAvatarBoneInfo() : mIsJoint(FALSE) {}
	~LLAvatarBoneInfo()
	{
		std::for_each(mChildren.begin(), mChildren.end(), DeletePointer());
		mChildren.clear();
	}
	BOOL parseXml(LLXmlTreeNode* node);
	
private:
	std::string mName;
    std::string mSupport;
    std::string mAliases;
	BOOL mIsJoint;
	LLVector3 mPos;
    LLVector3 mEnd;
	LLVector3 mRot;
	LLVector3 mScale;
	LLVector3 mPivot;
	typedef std::vector<LLAvatarBoneInfo*> bones_t;
	bones_t mChildren;
};

//------------------------------------------------------------------------
// LLAvatarSkeletonInfo
// Overall avatar skeleton
//------------------------------------------------------------------------
class LLAvatarSkeletonInfo
{
	friend class LLAvatarAppearance;
public:
	LLAvatarSkeletonInfo() :
		mNumBones(0), mNumCollisionVolumes(0) {}
	~LLAvatarSkeletonInfo()
	{
		std::for_each(mBoneInfoList.begin(), mBoneInfoList.end(), DeletePointer());
		mBoneInfoList.clear();
	}
	BOOL parseXml(LLXmlTreeNode* node);
	S32 getNumBones() const { return mNumBones; }
	S32 getNumCollisionVolumes() const { return mNumCollisionVolumes; }
	
private:
	S32 mNumBones;
	S32 mNumCollisionVolumes;
    LLAvatarAppearance::joint_alias_map_t mJointAliasMap;
	typedef std::vector<LLAvatarBoneInfo*> bone_info_list_t;
	bone_info_list_t mBoneInfoList;
};

//-----------------------------------------------------------------------------
// LLAvatarXmlInfo
//-----------------------------------------------------------------------------

LLAvatarAppearance::LLAvatarXmlInfo::LLAvatarXmlInfo()
	: mTexSkinColorInfo(0), mTexHairColorInfo(0), mTexEyeColorInfo(0)
{
}

LLAvatarAppearance::LLAvatarXmlInfo::~LLAvatarXmlInfo()
{
	std::for_each(mMeshInfoList.begin(), mMeshInfoList.end(), DeletePointer());
	mMeshInfoList.clear();

	std::for_each(mSkeletalDistortionInfoList.begin(), mSkeletalDistortionInfoList.end(), DeletePointer());		
	mSkeletalDistortionInfoList.clear();

	std::for_each(mAttachmentInfoList.begin(), mAttachmentInfoList.end(), DeletePointer());
	mAttachmentInfoList.clear();

	delete_and_clear(mTexSkinColorInfo);
	delete_and_clear(mTexHairColorInfo);
	delete_and_clear(mTexEyeColorInfo);

	std::for_each(mLayerInfoList.begin(), mLayerInfoList.end(), DeletePointer());		
	mLayerInfoList.clear();

	std::for_each(mDriverInfoList.begin(), mDriverInfoList.end(), DeletePointer());
	mDriverInfoList.clear();

	std::for_each(mMorphMaskInfoList.begin(), mMorphMaskInfoList.end(), DeletePointer());
	mMorphMaskInfoList.clear();
}


/**
 **
 ** End LLAvatarAppearance Support classes
 **                                                                             **
 *********************************************************************************/

//-----------------------------------------------------------------------------
// Static Data
//-----------------------------------------------------------------------------
LLAvatarSkeletonInfo* LLAvatarAppearance::sAvatarSkeletonInfo = NULL;
LLAvatarAppearance::LLAvatarXmlInfo* LLAvatarAppearance::sAvatarXmlInfo = NULL;
LLAvatarAppearanceDefines::LLAvatarAppearanceDictionary* LLAvatarAppearance::sAvatarDictionary = NULL;


LLAvatarAppearance::LLAvatarAppearance(LLWearableData* wearable_data) :
	LLCharacter(),
	mIsDummy(FALSE),
	mTexSkinColor( NULL ),
	mTexHairColor( NULL ),
	mTexEyeColor( NULL ),
	mPelvisToFoot(0.f),
	mHeadOffset(),
	mRoot(NULL),
	mWearableData(wearable_data),
    mNumBones(0),
    mNumCollisionVolumes(0),
    mCollisionVolumes(NULL),
    mIsBuilt(FALSE),
    mInitFlags(0)
{
	llassert_always(mWearableData);
	mBakedTextureDatas.resize(LLAvatarAppearanceDefines::BAKED_NUM_INDICES);
	for (U32 i = 0; i < mBakedTextureDatas.size(); i++ )
	{
		mBakedTextureDatas[i].mLastTextureID = IMG_DEFAULT_AVATAR;
		mBakedTextureDatas[i].mTexLayerSet = NULL;
		mBakedTextureDatas[i].mIsLoaded = false;
		mBakedTextureDatas[i].mIsUsed = false;
		mBakedTextureDatas[i].mMaskTexName = 0;
		mBakedTextureDatas[i].mTextureIndex = sAvatarDictionary->bakedToLocalTextureIndex((LLAvatarAppearanceDefines::EBakedTextureIndex)i);
	}
}

// virtual
void LLAvatarAppearance::initInstance()
{
	//-------------------------------------------------------------------------
	// initialize joint, mesh and shape members
	//-------------------------------------------------------------------------
	mRoot = createAvatarJoint();
	mRoot->setName( "mRoot" );

	for (const LLAvatarAppearanceDictionary::MeshEntries::value_type& mesh_pair : sAvatarDictionary->getMeshEntries())
	{
		const EMeshIndex mesh_index = mesh_pair.first;
		const LLAvatarAppearanceDictionary::MeshEntry *mesh_dict = mesh_pair.second;
		LLAvatarJoint* joint = createAvatarJoint();
		joint->setName(mesh_dict->mName);
		joint->setMeshID(mesh_index);
		mMeshLOD.push_back(joint);
		
		/* mHairLOD.setName("mHairLOD");
		   mHairMesh0.setName("mHairMesh0");
		   mHairMesh0.setMeshID(MESH_ID_HAIR);
		   mHairMesh1.setName("mHairMesh1"); */
		for (U32 lod = 0; lod < mesh_dict->mLOD; lod++)
		{
			LLAvatarJointMesh* mesh = createAvatarJointMesh();
			std::string mesh_name = "m" + mesh_dict->mName + boost::lexical_cast<std::string>(lod);
			// We pre-pended an m - need to capitalize first character for camelCase
			mesh_name[1] = toupper(mesh_name[1]);
			mesh->setName(mesh_name);
			mesh->setMeshID(mesh_index);
			mesh->setPickName(mesh_dict->mPickName);
			mesh->setIsTransparent(FALSE);
			switch((S32)mesh_index)
			{
				case MESH_ID_HAIR:
					mesh->setIsTransparent(TRUE);
					break;
				case MESH_ID_SKIRT:
					mesh->setIsTransparent(TRUE);
					break;
				case MESH_ID_EYEBALL_LEFT:
				case MESH_ID_EYEBALL_RIGHT:
					mesh->setSpecular( LLColor4( 1.0f, 1.0f, 1.0f, 1.0f ), 1.f );
					break;
			}
			
			joint->mMeshParts.push_back(mesh);
		}
	}

	//-------------------------------------------------------------------------
	// associate baked textures with meshes
	//-------------------------------------------------------------------------
	for (const LLAvatarAppearanceDictionary::MeshEntries::value_type& mesh_pair : sAvatarDictionary->getMeshEntries())
	{
		const EMeshIndex mesh_index = mesh_pair.first;
		const LLAvatarAppearanceDictionary::MeshEntry *mesh_dict = mesh_pair.second;
		const EBakedTextureIndex baked_texture_index = mesh_dict->mBakedID;
		// Skip it if there's no associated baked texture.
		if (baked_texture_index == BAKED_NUM_INDICES) continue;
		
<<<<<<< HEAD
		// <FS:Ansariel> FIRE-11915: Variable redefinition
		//for (avatar_joint_mesh_list_t::iterator iter = mMeshLOD[mesh_index]->mMeshParts.begin();
		//	 iter != mMeshLOD[mesh_index]->mMeshParts.end(); 
		//	 ++iter)
		//{
		//	LLAvatarJointMesh* mesh = (*iter);
		//	mBakedTextureDatas[(int)baked_texture_index].mJointMeshes.push_back(mesh);
		for (avatar_joint_mesh_list_t::iterator ajm_iter = mMeshLOD[mesh_index]->mMeshParts.begin();
			 ajm_iter != mMeshLOD[mesh_index]->mMeshParts.end(); 
			 ++ajm_iter)
		{
			LLAvatarJointMesh* mesh = (*ajm_iter);
=======
		for (LLAvatarJointMesh* mesh : mMeshLOD[mesh_index]->mMeshParts)
		{
>>>>>>> b5f40c06
			mBakedTextureDatas[(S32)baked_texture_index].mJointMeshes.push_back(mesh);
		// </FS:Ansariel> FIRE-11915: Variable redefinition
		}
	}

	buildCharacter();

    mInitFlags |= 1<<0;

}

// virtual
LLAvatarAppearance::~LLAvatarAppearance()
{
	delete_and_clear(mTexSkinColor);
	delete_and_clear(mTexHairColor);
	delete_and_clear(mTexEyeColor);

	for (U32 i = 0; i < mBakedTextureDatas.size(); i++)
	{
		delete_and_clear(mBakedTextureDatas[i].mTexLayerSet);
		mBakedTextureDatas[i].mJointMeshes.clear();

		for (LLMaskedMorph* masked_morph : mBakedTextureDatas[i].mMaskedMorphs)
		{
			delete masked_morph;
		}
	}

	if (mRoot) 
	{
		mRoot->removeAllChildren();
		delete mRoot;
		mRoot = nullptr;
	}
	mJointMap.clear();

	clearSkeleton();
	delete_and_clear_array(mCollisionVolumes);

	std::for_each(mPolyMeshes.begin(), mPolyMeshes.end(), DeletePairedPointer());
	mPolyMeshes.clear();

	for (LLAvatarJoint* joint : mMeshLOD)
	{
		std::for_each(joint->mMeshParts.begin(), joint->mMeshParts.end(), DeletePointer());
		joint->mMeshParts.clear();
	}
	std::for_each(mMeshLOD.begin(), mMeshLOD.end(), DeletePointer());
	mMeshLOD.clear();

	delete mRoot;
}

//static
void LLAvatarAppearance::initClass()
{
    initClass("","");
}

//static
void LLAvatarAppearance::initClass(const std::string& avatar_file_name_arg, const std::string& skeleton_file_name_arg)
{
    // init dictionary (don't repeat on second login attempt)
    if (!sAvatarDictionary)
    {
        sAvatarDictionary = new LLAvatarAppearanceDefines::LLAvatarAppearanceDictionary();
    }

	std::string avatar_file_name;

    if (!avatar_file_name_arg.empty())
    {
        avatar_file_name = gDirUtilp->getExpandedFilename(LL_PATH_CHARACTER,avatar_file_name_arg);
    }
    else
    {
        avatar_file_name = gDirUtilp->getExpandedFilename(LL_PATH_CHARACTER,AVATAR_DEFAULT_CHAR + "_lad.xml");
    }
	LLXmlTree xml_tree;
	BOOL success = xml_tree.parseFile( avatar_file_name, FALSE );
	if (!success)
	{
		LL_ERRS() << "Problem reading avatar configuration file:" << avatar_file_name << LL_ENDL;
	}

	// now sanity check xml file
	LLXmlTreeNode* root = xml_tree.getRoot();
	if (!root) 
	{
		LL_ERRS() << "No root node found in avatar configuration file: " << avatar_file_name << LL_ENDL;
		return;
	}

	//-------------------------------------------------------------------------
	// <linden_avatar version="2.0"> (root)
	//-------------------------------------------------------------------------
	if( !root->hasName( "linden_avatar" ) )
	{
		LL_ERRS() << "Invalid avatar file header: " << avatar_file_name << LL_ENDL;
	}
	
	std::string version;
	static LLStdStringHandle version_string = LLXmlTree::addAttributeString("version");
	if( !root->getFastAttributeString( version_string, version ) || ((version != "1.0") && (version != "2.0")))
	{
		LL_ERRS() << "Invalid avatar file version: " << version << " in file: " << avatar_file_name << LL_ENDL;
	}

	S32 wearable_def_version = 1;
	static LLStdStringHandle wearable_definition_version_string = LLXmlTree::addAttributeString("wearable_definition_version");
	root->getFastAttributeS32( wearable_definition_version_string, wearable_def_version );
	LLWearable::setCurrentDefinitionVersion( wearable_def_version );

	std::string mesh_file_name;

	LLXmlTreeNode* skeleton_node = root->getChildByName( "skeleton" );
	if (!skeleton_node)
	{
		LL_ERRS() << "No skeleton in avatar configuration file: " << avatar_file_name << LL_ENDL;
		return;
	}

    std::string skeleton_file_name = skeleton_file_name_arg;
    if (skeleton_file_name.empty())
    {
        static LLStdStringHandle file_name_string = LLXmlTree::addAttributeString("file_name");
        if (!skeleton_node->getFastAttributeString(file_name_string, skeleton_file_name))
        {
            LL_ERRS() << "No file name in skeleton node in avatar config file: " << avatar_file_name << LL_ENDL;
        }
    }
	
	std::string skeleton_path;
	LLXmlTree skeleton_xml_tree;
	skeleton_path = gDirUtilp->getExpandedFilename(LL_PATH_CHARACTER,skeleton_file_name);
	if (!parseSkeletonFile(skeleton_path, skeleton_xml_tree))
	{
		LL_ERRS() << "Error parsing skeleton file: " << skeleton_path << LL_ENDL;
	}

	// Process XML data

	// avatar_skeleton.xml
	if (sAvatarSkeletonInfo)
	{ //this can happen if a login attempt failed
		delete sAvatarSkeletonInfo;
	}
	sAvatarSkeletonInfo = new LLAvatarSkeletonInfo;
	if (!sAvatarSkeletonInfo->parseXml(skeleton_xml_tree.getRoot()))
	{
		LL_ERRS() << "Error parsing skeleton XML file: " << skeleton_path << LL_ENDL;
	}
	// parse avatar_lad.xml
	if (sAvatarXmlInfo)
	{ //this can happen if a login attempt failed
		delete_and_clear(sAvatarXmlInfo);
	}
	sAvatarXmlInfo = new LLAvatarXmlInfo;
	if (!sAvatarXmlInfo->parseXmlSkeletonNode(root))
	{
		LL_ERRS() << "Error parsing skeleton node in avatar XML file: " << skeleton_path << LL_ENDL;
	}
	if (!sAvatarXmlInfo->parseXmlMeshNodes(root))
	{
		LL_ERRS() << "Error parsing skeleton node in avatar XML file: " << skeleton_path << LL_ENDL;
	}
	if (!sAvatarXmlInfo->parseXmlColorNodes(root))
	{
		LL_ERRS() << "Error parsing skeleton node in avatar XML file: " << skeleton_path << LL_ENDL;
	}
	if (!sAvatarXmlInfo->parseXmlLayerNodes(root))
	{
		LL_ERRS() << "Error parsing skeleton node in avatar XML file: " << skeleton_path << LL_ENDL;
	}
	if (!sAvatarXmlInfo->parseXmlDriverNodes(root))
	{
		LL_ERRS() << "Error parsing skeleton node in avatar XML file: " << skeleton_path << LL_ENDL;
	}
	if (!sAvatarXmlInfo->parseXmlMorphNodes(root))
	{
		LL_ERRS() << "Error parsing skeleton node in avatar XML file: " << skeleton_path << LL_ENDL;
	}
}

void LLAvatarAppearance::cleanupClass()
{
	delete_and_clear(sAvatarXmlInfo);
    delete_and_clear(sAvatarDictionary);
    delete_and_clear(sAvatarSkeletonInfo);
}

using namespace LLAvatarAppearanceDefines;

void LLAvatarAppearance::compareJointStateMaps(joint_state_map_t& last_state,
                                               joint_state_map_t& curr_state)
{
    if (!last_state.empty() && (last_state != curr_state))
    {
        S32 diff_count = 0;
        for (joint_state_map_t::value_type& pair : last_state)
        {
            const std::string& key = pair.first;
            if (last_state[key] != curr_state[key])
            {
                LL_DEBUGS("AvatarBodySize") << "BodySize change " << key << " " << last_state[key] << "->" << curr_state[key] << LL_ENDL;
                diff_count++;
            }
        }
        if (diff_count > 0)
        {
            LL_DEBUGS("AvatarBodySize") << "Total of BodySize changes " << diff_count << LL_ENDL;
        }
        
    }
}

//------------------------------------------------------------------------
// The viewer can only suggest a good size for the agent,
// the simulator will keep it inside a reasonable range.
void LLAvatarAppearance::computeBodySize() 
{
    mLastBodySizeState = mCurrBodySizeState;

    mCurrBodySizeState["mPelvis scale"] = mPelvisp->getScale();
    mCurrBodySizeState["mSkull pos"] = mSkullp->getPosition();
    mCurrBodySizeState["mSkull scale"] = mSkullp->getScale();
    mCurrBodySizeState["mNeck pos"] = mNeckp->getPosition();
    mCurrBodySizeState["mNeck scale"] = mNeckp->getScale();
    mCurrBodySizeState["mChest pos"] = mChestp->getPosition();
    mCurrBodySizeState["mChest scale"] = mChestp->getScale();
    mCurrBodySizeState["mHead pos"] = mHeadp->getPosition();
    mCurrBodySizeState["mHead scale"] = mHeadp->getScale();
    mCurrBodySizeState["mTorso pos"] = mTorsop->getPosition();
    mCurrBodySizeState["mTorso scale"] = mTorsop->getScale();
    mCurrBodySizeState["mHipLeft pos"] = mHipLeftp->getPosition();
    mCurrBodySizeState["mHipLeft scale"] = mHipLeftp->getScale();
    mCurrBodySizeState["mKneeLeft pos"] = mKneeLeftp->getPosition();
    mCurrBodySizeState["mKneeLeft scale"] = mKneeLeftp->getScale();
    mCurrBodySizeState["mAnkleLeft pos"] = mAnkleLeftp->getPosition();
    mCurrBodySizeState["mAnkleLeft scale"] = mAnkleLeftp->getScale();
    mCurrBodySizeState["mFootLeft pos"] = mFootLeftp->getPosition();

	LLVector3 pelvis_scale = mPelvisp->getScale();

	// some of the joints have not been cached
	LLVector3 skull = mSkullp->getPosition();
	//LLVector3 skull_scale = mSkullp->getScale();

	LLVector3 neck = mNeckp->getPosition();
	LLVector3 neck_scale = mNeckp->getScale();

	LLVector3 chest = mChestp->getPosition();
	LLVector3 chest_scale = mChestp->getScale();

	// the rest of the joints have been cached
	LLVector3 head = mHeadp->getPosition();
	LLVector3 head_scale = mHeadp->getScale();

	LLVector3 torso = mTorsop->getPosition();
	LLVector3 torso_scale = mTorsop->getScale();

	LLVector3 hip = mHipLeftp->getPosition();
	LLVector3 hip_scale = mHipLeftp->getScale();

	LLVector3 knee = mKneeLeftp->getPosition();
	LLVector3 knee_scale = mKneeLeftp->getScale();

	LLVector3 ankle = mAnkleLeftp->getPosition();
	LLVector3 ankle_scale = mAnkleLeftp->getScale();

	LLVector3 foot  = mFootLeftp->getPosition();

	F32 old_offset = mAvatarOffset.mV[VZ];

// [RLVa:KB] - Checked: 2013-03-03 (RLVa-1.4.8)
	mAvatarOffset.mV[VZ] = getAvatarOffset();
// [/RLVa:KB]
//	mAvatarOffset.mV[VZ] = getVisualParamWeight(AVATAR_HOVER);

	mPelvisToFoot = hip.mV[VZ] * pelvis_scale.mV[VZ] -
				 	knee.mV[VZ] * hip_scale.mV[VZ] -
				 	ankle.mV[VZ] * knee_scale.mV[VZ] -
				 	foot.mV[VZ] * ankle_scale.mV[VZ];

	LLVector3 new_body_size;
	new_body_size.mV[VZ] = mPelvisToFoot +
					   // the sqrt(2) correction below is an approximate
					   // correction to get to the top of the head
					   F_SQRT2 * (skull.mV[VZ] * head_scale.mV[VZ]) + 
					   head.mV[VZ] * neck_scale.mV[VZ] + 
					   neck.mV[VZ] * chest_scale.mV[VZ] + 
					   chest.mV[VZ] * torso_scale.mV[VZ] + 
					   torso.mV[VZ] * pelvis_scale.mV[VZ]; 

	// TODO -- measure the real depth and width
	new_body_size.mV[VX] = DEFAULT_AGENT_DEPTH;
	new_body_size.mV[VY] = DEFAULT_AGENT_WIDTH;

	mAvatarOffset.mV[VX] = 0.0f;
	mAvatarOffset.mV[VY] = 0.0f;
	if (new_body_size != mBodySize || old_offset != mAvatarOffset.mV[VZ])
	{
		mBodySize = new_body_size;
		// <FS:Ansariel> [Legacy Bake]
		bodySizeChanged();

        compareJointStateMaps(mLastBodySizeState, mCurrBodySizeState);
	}
}

// [RLVa:KB] - Checked: 2013-03-03 (RLVa-1.4.8)
F32 LLAvatarAppearance::getAvatarOffset() /*const*/
{
	return getVisualParamWeight(AVATAR_HOVER);
}
// [/RLVa:KB]

//-----------------------------------------------------------------------------
// parseSkeletonFile()
//-----------------------------------------------------------------------------
BOOL LLAvatarAppearance::parseSkeletonFile(const std::string& filename, LLXmlTree& skeleton_xml_tree)
{
	//-------------------------------------------------------------------------
	// parse the file
	//-------------------------------------------------------------------------
	BOOL parsesuccess = skeleton_xml_tree.parseFile( filename, FALSE );

	if (!parsesuccess)
	{
		LL_ERRS() << "Can't parse skeleton file: " << filename << LL_ENDL;
		return FALSE;
	}

	// now sanity check xml file
	LLXmlTreeNode* root = skeleton_xml_tree.getRoot();
	if (!root) 
	{
		LL_ERRS() << "No root node found in avatar skeleton file: " << filename << LL_ENDL;
		return FALSE;
	}

	if( !root->hasName( "linden_skeleton" ) )
	{
		LL_ERRS() << "Invalid avatar skeleton file header: " << filename << LL_ENDL;
		return FALSE;
	}

	std::string version;
	static LLStdStringHandle version_string = LLXmlTree::addAttributeString("version");
	if( !root->getFastAttributeString( version_string, version ) || ((version != "1.0") && (version != "2.0")))
	{
		LL_ERRS() << "Invalid avatar skeleton file version: " << version << " in file: " << filename << LL_ENDL;
		return FALSE;
	}

	return TRUE;
}

//-----------------------------------------------------------------------------
// setupBone()
//-----------------------------------------------------------------------------
BOOL LLAvatarAppearance::setupBone(const LLAvatarBoneInfo* info, LLJoint* parent, S32 &volume_num, S32 &joint_num)
{
	LLJoint* joint = NULL;

    LL_DEBUGS("BVH") << "bone info: name " << info->mName
                     << " isJoint " << info->mIsJoint
                     << " volume_num " << volume_num
                     << " joint_num " << joint_num
                     << LL_ENDL;

	if (info->mIsJoint)
	{
		joint = getCharacterJoint(joint_num);
		if (!joint)
		{
			LL_WARNS() << "Too many bones" << LL_ENDL;
			return FALSE;
		}
		joint->setName( info->mName );
	}
	else // collision volume
	{
		if (volume_num >= (S32)mNumCollisionVolumes)
		{
			LL_WARNS() << "Too many collision volumes" << LL_ENDL;
			return FALSE;
		}
		joint = (&mCollisionVolumes[volume_num]);
		joint->setName( info->mName );
	}

	// add to parent
	if (parent && (joint->getParent()!=parent))
	{
		parent->addChild( joint );
	}

	// SL-315
	joint->setPosition(info->mPos);
    joint->setDefaultPosition(info->mPos);
	joint->setRotation(mayaQ(info->mRot.mV[VX], info->mRot.mV[VY],
							 info->mRot.mV[VZ], LLQuaternion::XYZ));
	joint->setScale(info->mScale);
	joint->setDefaultScale(info->mScale);
    joint->setSupport(info->mSupport);
	joint->setEnd(info->mEnd);

	if (info->mIsJoint)
	{
		joint->setSkinOffset( info->mPivot );
        joint->setJointNum(joint_num);
		joint_num++;
	}
	else // collision volume
	{
        joint->setJointNum(mNumBones+volume_num);
		volume_num++;
	}


	// setup children
	for (LLAvatarBoneInfo* child_info : info->mChildren)
	{
		if (!setupBone(child_info, joint, volume_num, joint_num))
		{
			return FALSE;
		}
	}

	return TRUE;
}

//-----------------------------------------------------------------------------
// allocateCharacterJoints()
//-----------------------------------------------------------------------------
BOOL LLAvatarAppearance::allocateCharacterJoints( S32 num )
{
    if (mSkeleton.size() != num)
    {
        clearSkeleton();
        // mSkeleton = avatar_joint_list_t(num,NULL);
        mSkeleton = avatar_joint_list_t(num, static_cast< LLAvatarJoint*>( NULL ));
        mNumBones = num;
    }

	return TRUE;
}


//-----------------------------------------------------------------------------
// buildSkeleton()
//-----------------------------------------------------------------------------
BOOL LLAvatarAppearance::buildSkeleton(const LLAvatarSkeletonInfo *info)
{
    LL_DEBUGS("BVH") << "numBones " << info->mNumBones << " numCollisionVolumes " << info->mNumCollisionVolumes << LL_ENDL;

	// allocate joints
	if (!allocateCharacterJoints(info->mNumBones))
	{
		LL_ERRS() << "Can't allocate " << info->mNumBones << " joints" << LL_ENDL;
		return FALSE;
	}
	
	// allocate volumes
	if (info->mNumCollisionVolumes)
	{
		if (!allocateCollisionVolumes(info->mNumCollisionVolumes))
		{
			LL_ERRS() << "Can't allocate " << info->mNumCollisionVolumes << " collision volumes" << LL_ENDL;
			return FALSE;
		}
	}

	S32 current_joint_num = 0;
	S32 current_volume_num = 0;
	for (LLAvatarBoneInfo* bone_info : info->mBoneInfoList)
	{
		if (!setupBone(bone_info, NULL, current_volume_num, current_joint_num))
		{
			LL_ERRS() << "Error parsing bone in skeleton file" << LL_ENDL;
			return FALSE;
		}
	}

	return TRUE;
}

//-----------------------------------------------------------------------------
// clearSkeleton()
//-----------------------------------------------------------------------------
void LLAvatarAppearance::clearSkeleton()
{
	std::for_each(mSkeleton.begin(), mSkeleton.end(), DeletePointer());
	mSkeleton.clear();
}

//------------------------------------------------------------------------
// addPelvisFixup
//------------------------------------------------------------------------
void LLAvatarAppearance::addPelvisFixup( F32 fixup, const LLUUID& mesh_id ) 
{
	LLVector3 pos(0.0,0.0,fixup);
	mPelvisFixups.add(mesh_id,pos);
}

//------------------------------------------------------------------------
// addPelvisFixup
//------------------------------------------------------------------------
void LLAvatarAppearance::removePelvisFixup( const LLUUID& mesh_id )
{
	mPelvisFixups.remove(mesh_id);
}

//------------------------------------------------------------------------
// hasPelvisFixup
//------------------------------------------------------------------------
bool LLAvatarAppearance::hasPelvisFixup( F32& fixup, LLUUID& mesh_id ) const
{
	LLVector3 pos;
	if (mPelvisFixups.findActiveOverride(mesh_id,pos))
	{
		fixup = pos[2];
		return true;
	}
	return false;
}

bool LLAvatarAppearance::hasPelvisFixup( F32& fixup ) const
{
	LLUUID mesh_id;
	return hasPelvisFixup( fixup, mesh_id );
}
//-----------------------------------------------------------------------------
// LLAvatarAppearance::buildCharacter()
// Deferred initialization and rebuild of the avatar.
//-----------------------------------------------------------------------------
void LLAvatarAppearance::buildCharacter()
{
	//-------------------------------------------------------------------------
	// remove all references to our existing skeleton
	// so we can rebuild it
	//-------------------------------------------------------------------------
	flushAllMotions();

	//-------------------------------------------------------------------------
	// remove all of mRoot's children
	//-------------------------------------------------------------------------
	mRoot->removeAllChildren();
	mJointMap.clear();
	mIsBuilt = FALSE;

	//-------------------------------------------------------------------------
	// clear mesh data
	//-------------------------------------------------------------------------
	for (LLAvatarJoint* joint : mMeshLOD)
	{
		for (LLAvatarJointMesh* mesh : joint->mMeshParts)
		{
			mesh->setMesh(NULL);
		}
	}

	//-------------------------------------------------------------------------
	// (re)load our skeleton and meshes
	//-------------------------------------------------------------------------
	LLTimer timer;

	BOOL status = loadAvatar();
	stop_glerror();

// 	gPrintMessagesThisFrame = TRUE;
	LL_DEBUGS() << "Avatar load took " << timer.getElapsedTimeF32() << " seconds." << LL_ENDL;

	if (!status)
	{
		if (isSelf())
		{
			LL_ERRS() << "Unable to load user's avatar" << LL_ENDL;
		}
		else
		{
			LL_WARNS() << "Unable to load other's avatar" << LL_ENDL;
		}
		return;
	}

	//-------------------------------------------------------------------------
	// initialize "well known" joint pointers
	//-------------------------------------------------------------------------
	mPelvisp		= mRoot->findJoint("mPelvis");
	mTorsop			= mRoot->findJoint("mTorso");
	mChestp			= mRoot->findJoint("mChest");
	mNeckp			= mRoot->findJoint("mNeck");
	mHeadp			= mRoot->findJoint("mHead");
	mSkullp			= mRoot->findJoint("mSkull");
	mHipLeftp		= mRoot->findJoint("mHipLeft");
	mHipRightp		= mRoot->findJoint("mHipRight");
	mKneeLeftp		= mRoot->findJoint("mKneeLeft");
	mKneeRightp		= mRoot->findJoint("mKneeRight");
	mAnkleLeftp		= mRoot->findJoint("mAnkleLeft");
	mAnkleRightp	= mRoot->findJoint("mAnkleRight");
	mFootLeftp		= mRoot->findJoint("mFootLeft");
	mFootRightp		= mRoot->findJoint("mFootRight");
	mWristLeftp		= mRoot->findJoint("mWristLeft");
	mWristRightp	= mRoot->findJoint("mWristRight");
	mEyeLeftp		= mRoot->findJoint("mEyeLeft");
	mEyeRightp		= mRoot->findJoint("mEyeRight");

	//-------------------------------------------------------------------------
	// Make sure "well known" pointers exist
	//-------------------------------------------------------------------------
	if (!(mPelvisp && 
		  mTorsop &&
		  mChestp &&
		  mNeckp &&
		  mHeadp &&
		  mSkullp &&
		  mHipLeftp &&
		  mHipRightp &&
		  mKneeLeftp &&
		  mKneeRightp &&
		  mAnkleLeftp &&
		  mAnkleRightp &&
		  mFootLeftp &&
		  mFootRightp &&
		  mWristLeftp &&
		  mWristRightp &&
		  mEyeLeftp &&
		  mEyeRightp))
	{
		LL_ERRS() << "Failed to create avatar." << LL_ENDL;
		return;
	}

	//-------------------------------------------------------------------------
	// initialize the pelvis
	//-------------------------------------------------------------------------
	// SL-315
	mPelvisp->setPosition( LLVector3(0.0f, 0.0f, 0.0f) );

	mIsBuilt = TRUE;
	stop_glerror();

}

BOOL LLAvatarAppearance::loadAvatar()
{
// 	LL_RECORD_BLOCK_TIME(FTM_LOAD_AVATAR);
	
	// avatar_skeleton.xml
	if( !buildSkeleton(sAvatarSkeletonInfo) )
	{
		LL_ERRS() << "avatar file: buildSkeleton() failed" << LL_ENDL;
		return FALSE;
	}

	// initialize mJointAliasMap
	getJointAliases();

	// avatar_lad.xml : <skeleton>
	if( !loadSkeletonNode() )
	{
		LL_ERRS() << "avatar file: loadNodeSkeleton() failed" << LL_ENDL;
		return FALSE;
	}
	
	// avatar_lad.xml : <mesh>
	if( !loadMeshNodes() )
	{
		LL_ERRS() << "avatar file: loadNodeMesh() failed" << LL_ENDL;
		return FALSE;
	}
	
	// avatar_lad.xml : <global_color>
	if( sAvatarXmlInfo->mTexSkinColorInfo )
	{
		mTexSkinColor = new LLTexGlobalColor( this );
		if( !mTexSkinColor->setInfo( sAvatarXmlInfo->mTexSkinColorInfo ) )
		{
			LL_ERRS() << "avatar file: mTexSkinColor->setInfo() failed" << LL_ENDL;
			return FALSE;
		}
	}
	else
	{
		LL_ERRS() << "<global_color> name=\"skin_color\" not found" << LL_ENDL;
		return FALSE;
	}
	if( sAvatarXmlInfo->mTexHairColorInfo )
	{
		mTexHairColor = new LLTexGlobalColor( this );
		if( !mTexHairColor->setInfo( sAvatarXmlInfo->mTexHairColorInfo ) )
		{
			LL_ERRS() << "avatar file: mTexHairColor->setInfo() failed" << LL_ENDL;
			return FALSE;
		}
	}
	else
	{
		LL_ERRS() << "<global_color> name=\"hair_color\" not found" << LL_ENDL;
		return FALSE;
	}
	if( sAvatarXmlInfo->mTexEyeColorInfo )
	{
		mTexEyeColor = new LLTexGlobalColor( this );
		if( !mTexEyeColor->setInfo( sAvatarXmlInfo->mTexEyeColorInfo ) )
		{
			LL_ERRS() << "avatar file: mTexEyeColor->setInfo() failed" << LL_ENDL;
			return FALSE;
		}
	}
	else
	{
		LL_ERRS() << "<global_color> name=\"eye_color\" not found" << LL_ENDL;
		return FALSE;
	}
	
	// avatar_lad.xml : <layer_set>
	if (sAvatarXmlInfo->mLayerInfoList.empty())
	{
		LL_ERRS() << "avatar file: missing <layer_set> node" << LL_ENDL;
		return FALSE;
	}

	if (sAvatarXmlInfo->mMorphMaskInfoList.empty())
	{
		LL_ERRS() << "avatar file: missing <morph_masks> node" << LL_ENDL;
		return FALSE;
	}

	// avatar_lad.xml : <morph_masks>
	for (LLAvatarXmlInfo::LLAvatarMorphInfo* info : sAvatarXmlInfo->mMorphMaskInfoList)
	{
		EBakedTextureIndex baked = sAvatarDictionary->findBakedByRegionName(info->mRegion);
		if (baked != BAKED_NUM_INDICES)
		{
			LLVisualParam* morph_param;
			const std::string *name = &info->mName;
			morph_param = getVisualParam(name->c_str());
			if (morph_param)
			{
				BOOL invert = info->mInvert;
				addMaskedMorph(baked, morph_param, invert, info->mLayer);
			}
		}

	}

	loadLayersets();
	
	// avatar_lad.xml : <driver_parameters>
	for (LLDriverParamInfo* info : sAvatarXmlInfo->mDriverInfoList)
	{
		LLDriverParam* driver_param = new LLDriverParam( this );
		if (driver_param->setInfo(info))
		{
			addVisualParam( driver_param );
			driver_param->setParamLocation(isSelf() ? LOC_AV_SELF : LOC_AV_OTHER);
			LLVisualParam*(LLAvatarAppearance::*avatar_function)(S32)const = &LLAvatarAppearance::getVisualParam; 
			if( !driver_param->linkDrivenParams(boost::bind(avatar_function,(LLAvatarAppearance*)this,_1 ), false))
			{
				LL_WARNS() << "could not link driven params for avatar " << getID().asString() << " param id: " << driver_param->getID() << LL_ENDL;
				continue;
			}
		}
		else
		{
			delete driver_param;
			LL_WARNS() << "avatar file: driver_param->parseData() failed" << LL_ENDL;
			return FALSE;
		}
	}
	
	return TRUE;
}

//-----------------------------------------------------------------------------
// loadSkeletonNode(): loads <skeleton> node from XML tree
//-----------------------------------------------------------------------------
BOOL LLAvatarAppearance::loadSkeletonNode ()
{
	mRoot->addChild( mSkeleton[0] );

	// make meshes children before calling parent version of the function
	for (LLAvatarJoint* joint : mMeshLOD)
	{
		joint->mUpdateXform = FALSE;
		joint->setMeshesToChildren();
	}

	mRoot->addChild(mMeshLOD[MESH_ID_HEAD]);
	mRoot->addChild(mMeshLOD[MESH_ID_EYELASH]);
	mRoot->addChild(mMeshLOD[MESH_ID_UPPER_BODY]);
	mRoot->addChild(mMeshLOD[MESH_ID_LOWER_BODY]);
	mRoot->addChild(mMeshLOD[MESH_ID_SKIRT]);
	mRoot->addChild(mMeshLOD[MESH_ID_HEAD]);

	LLAvatarJoint *skull = (LLAvatarJoint*)mRoot->findJoint("mSkull");
	if (skull)
	{
		skull->addChild(mMeshLOD[MESH_ID_HAIR] );
	}

	LLAvatarJoint *eyeL = (LLAvatarJoint*)mRoot->findJoint("mEyeLeft");
	if (eyeL)
	{
		eyeL->addChild( mMeshLOD[MESH_ID_EYEBALL_LEFT] );
	}

	LLAvatarJoint *eyeR = (LLAvatarJoint*)mRoot->findJoint("mEyeRight");
	if (eyeR)
	{
		eyeR->addChild( mMeshLOD[MESH_ID_EYEBALL_RIGHT] );
	}

	// SKELETAL DISTORTIONS
	{
		for (LLViewerVisualParamInfo* visual_param_info : sAvatarXmlInfo->mSkeletalDistortionInfoList)
		{
			LLPolySkeletalDistortionInfo *info = (LLPolySkeletalDistortionInfo*)visual_param_info;
			LLPolySkeletalDistortion *param = new LLPolySkeletalDistortion(this);
			if (!param->setInfo(info))
			{
				delete param;
				return FALSE;
			}
			else
			{
				addVisualParam(param);
				param->setParamLocation(isSelf() ? LOC_AV_SELF : LOC_AV_OTHER);
			}				
		}
	}


	return TRUE;
}

//-----------------------------------------------------------------------------
// loadMeshNodes(): loads <mesh> nodes from XML tree
//-----------------------------------------------------------------------------
BOOL LLAvatarAppearance::loadMeshNodes()
{
	for (const LLAvatarXmlInfo::LLAvatarMeshInfo* info : sAvatarXmlInfo->mMeshInfoList)
	{
		const std::string &type = info->mType;
		S32 lod = info->mLOD;

		LLAvatarJointMesh* mesh = NULL;
		U8 mesh_id = 0;
		BOOL found_mesh_id = FALSE;

		/* if (type == "hairMesh")
			switch(lod)
			  case 0:
				mesh = &mHairMesh0; */
		for (const LLAvatarAppearanceDictionary::MeshEntries::value_type& mesh_pair : sAvatarDictionary->getMeshEntries())
		{
			const EMeshIndex mesh_index = mesh_pair.first;
			const LLAvatarAppearanceDictionary::MeshEntry *mesh_dict = mesh_pair.second;
			if (type.compare(mesh_dict->mName) == 0)
			{
				mesh_id = mesh_index;
				found_mesh_id = TRUE;
				break;
			}
		}

		if (found_mesh_id)
		{
			if (lod < (S32)mMeshLOD[mesh_id]->mMeshParts.size())
			{
				mesh = mMeshLOD[mesh_id]->mMeshParts[lod];
			}
			else
			{
				LL_WARNS() << "Avatar file: <mesh> has invalid lod setting " << lod << LL_ENDL;
				return FALSE;
			}
		}
		else 
		{
			LL_WARNS() << "Ignoring unrecognized mesh type: " << type << LL_ENDL;
			return FALSE;
		}

		//	LL_INFOS() << "Parsing mesh data for " << type << "..." << LL_ENDL;

		// If this isn't set to white (1.0), avatars will *ALWAYS* be darker than their surroundings.
		// Do not touch!!!
		mesh->setColor( LLColor4::white );

		LLPolyMesh *poly_mesh = NULL;

		if (!info->mReferenceMeshName.empty())
		{
			polymesh_map_t::const_iterator polymesh_iter = mPolyMeshes.find(info->mReferenceMeshName);
			if (polymesh_iter != mPolyMeshes.end())
			{
				poly_mesh = LLPolyMesh::getMesh(info->mMeshFileName, polymesh_iter->second);
				poly_mesh->setAvatar(this);
			}
			else
			{
				// This should never happen
				LL_WARNS("Avatar") << "Could not find avatar mesh: " << info->mReferenceMeshName << LL_ENDL;
                return FALSE;
			}
		}
		else
		{
			poly_mesh = LLPolyMesh::getMesh(info->mMeshFileName);
			poly_mesh->setAvatar(this);
		}

		if( !poly_mesh )
		{
			LL_WARNS() << "Failed to load mesh of type " << type << LL_ENDL;
			return FALSE;
		}

		// Multimap insert
		mPolyMeshes.insert(std::make_pair(info->mMeshFileName, poly_mesh));
	
		mesh->setMesh( poly_mesh );
		mesh->setLOD( info->mMinPixelArea );

		for (const LLAvatarXmlInfo::LLAvatarMeshInfo::morph_info_pair_t& info_pair : info->mPolyMorphTargetInfoList)
		{
			LLPolyMorphTarget *param = new LLPolyMorphTarget(mesh->getMesh());
			if (!param->setInfo((LLPolyMorphTargetInfo*)info_pair.first))
			{
				delete param;
				return FALSE;
			}
			else
			{
				if (info_pair.second)
				{
					addSharedVisualParam(param);
					param->setParamLocation(isSelf() ? LOC_AV_SELF : LOC_AV_OTHER);
				}
				else
				{
					addVisualParam(param);
					param->setParamLocation(isSelf() ? LOC_AV_SELF : LOC_AV_OTHER);
				}
			}				
		}
	}

	return TRUE;
}

//-----------------------------------------------------------------------------
// loadLayerSets()
//-----------------------------------------------------------------------------
BOOL LLAvatarAppearance::loadLayersets()
{
	BOOL success = TRUE;
	for (LLTexLayerSetInfo* layerset_info : sAvatarXmlInfo->mLayerInfoList)
	{
		if (isSelf())
		{
			// Construct a layerset for each one specified in avatar_lad.xml and initialize it as such.
			LLTexLayerSet* layer_set = createTexLayerSet();
			
			if (!layer_set->setInfo(layerset_info))
			{
				stop_glerror();
				delete layer_set;
				LL_WARNS() << "avatar file: layer_set->setInfo() failed" << LL_ENDL;
				return FALSE;
			}

			// scan baked textures and associate the layerset with the appropriate one
			EBakedTextureIndex baked_index = BAKED_NUM_INDICES;
			for (const LLAvatarAppearanceDictionary::BakedTextures::value_type& baked_pair : sAvatarDictionary->getBakedTextures())
			{
				const LLAvatarAppearanceDictionary::BakedEntry *baked_dict = baked_pair.second;
				if (layer_set->isBodyRegion(baked_dict->mName))
				{
					baked_index = baked_pair.first;
					// ensure both structures are aware of each other
					mBakedTextureDatas[baked_index].mTexLayerSet = layer_set;
					layer_set->setBakedTexIndex(baked_index);
					break;
				}
			}
			// if no baked texture was found, warn and cleanup
			if (baked_index == BAKED_NUM_INDICES)
			{
				LL_WARNS() << "<layer_set> has invalid body_region attribute" << LL_ENDL;
				delete layer_set;
				return FALSE;
			}

			// scan morph masks and let any affected layers know they have an associated morph
			for (LLMaskedMorph* morph : mBakedTextureDatas[baked_index].mMaskedMorphs)
			{
				LLTexLayerInterface* layer = layer_set->findLayerByName(morph->mLayer);
				if (layer)
				{
					layer->setHasMorph(TRUE);
				}
				else
				{
					LL_WARNS() << "Could not find layer named " << morph->mLayer << " to set morph flag" << LL_ENDL;
					success = FALSE;
				}
			}
		}
		else // !isSelf()
		{
			// Construct a layerset for each one specified in avatar_lad.xml and initialize it as such.
			layerset_info->createVisualParams(this);
		}
	}
	return success;
}

//-----------------------------------------------------------------------------
// getCharacterJoint()
//-----------------------------------------------------------------------------
LLJoint *LLAvatarAppearance::getCharacterJoint( U32 num )
{
	if ((S32)num >= mSkeleton.size()
	    || (S32)num < 0)
	{
		return NULL;
	}
    if (!mSkeleton[num])
    {
        mSkeleton[num] = createAvatarJoint();
    }
	return mSkeleton[num];
}


//-----------------------------------------------------------------------------
// getVolumePos()
//-----------------------------------------------------------------------------
LLVector3 LLAvatarAppearance::getVolumePos(S32 joint_index, LLVector3& volume_offset)
{
	if (joint_index > mNumCollisionVolumes)
	{
		return LLVector3::zero;
	}

	return mCollisionVolumes[joint_index].getVolumePos(volume_offset);
}

//-----------------------------------------------------------------------------
// findCollisionVolume()
//-----------------------------------------------------------------------------
LLJoint* LLAvatarAppearance::findCollisionVolume(S32 volume_id)
{
	if ((volume_id < 0) || (volume_id >= mNumCollisionVolumes))
	{
		return NULL;
	}
	
	return &mCollisionVolumes[volume_id];
}

//-----------------------------------------------------------------------------
// findCollisionVolume()
//-----------------------------------------------------------------------------
S32 LLAvatarAppearance::getCollisionVolumeID(std::string &name)
{
	for (S32 i = 0; i < mNumCollisionVolumes; i++)
	{
		if (mCollisionVolumes[i].getName() == name)
		{
			return i;
		}
	}

	return -1;
}

//-----------------------------------------------------------------------------
// LLAvatarAppearance::getHeadMesh()
//-----------------------------------------------------------------------------
LLPolyMesh*	LLAvatarAppearance::getHeadMesh()
{
	return mMeshLOD[MESH_ID_HEAD]->mMeshParts[0]->getMesh();
}


//-----------------------------------------------------------------------------
// LLAvatarAppearance::getUpperBodyMesh()
//-----------------------------------------------------------------------------
LLPolyMesh*	LLAvatarAppearance::getUpperBodyMesh()
{
	return mMeshLOD[MESH_ID_UPPER_BODY]->mMeshParts[0]->getMesh();
}



// virtual
BOOL LLAvatarAppearance::isValid() const
{
	// This should only be called on ourself.
	if (!isSelf())
	{
		LL_ERRS() << "Called LLAvatarAppearance::isValid() on when isSelf() == false" << LL_ENDL;
	}
	return TRUE;
}


// adds a morph mask to the appropriate baked texture structure
void LLAvatarAppearance::addMaskedMorph(EBakedTextureIndex index, LLVisualParam* morph_target, BOOL invert, std::string layer)
{
	if (index < BAKED_NUM_INDICES)
	{
		LLMaskedMorph *morph = new LLMaskedMorph(morph_target, invert, layer);
		mBakedTextureDatas[index].mMaskedMorphs.push_front(morph);
	}
}


//static
BOOL LLAvatarAppearance::teToColorParams( ETextureIndex te, U32 *param_name )
{
	switch( te )
	{
		case TEX_UPPER_SHIRT:
			param_name[0] = 803; //"shirt_red";
			param_name[1] = 804; //"shirt_green";
			param_name[2] = 805; //"shirt_blue";
			break;

		case TEX_LOWER_PANTS:
			param_name[0] = 806; //"pants_red";
			param_name[1] = 807; //"pants_green";
			param_name[2] = 808; //"pants_blue";
			break;

		case TEX_LOWER_SHOES:
			param_name[0] = 812; //"shoes_red";
			param_name[1] = 813; //"shoes_green";
			param_name[2] = 817; //"shoes_blue";
			break;

		case TEX_LOWER_SOCKS:
			param_name[0] = 818; //"socks_red";
			param_name[1] = 819; //"socks_green";
			param_name[2] = 820; //"socks_blue";
			break;

		case TEX_UPPER_JACKET:
		case TEX_LOWER_JACKET:
			param_name[0] = 834; //"jacket_red";
			param_name[1] = 835; //"jacket_green";
			param_name[2] = 836; //"jacket_blue";
			break;

		case TEX_UPPER_GLOVES:
			param_name[0] = 827; //"gloves_red";
			param_name[1] = 829; //"gloves_green";
			param_name[2] = 830; //"gloves_blue";
			break;

		case TEX_UPPER_UNDERSHIRT:
			param_name[0] = 821; //"undershirt_red";
			param_name[1] = 822; //"undershirt_green";
			param_name[2] = 823; //"undershirt_blue";
			break;
	
		case TEX_LOWER_UNDERPANTS:
			param_name[0] = 824; //"underpants_red";
			param_name[1] = 825; //"underpants_green";
			param_name[2] = 826; //"underpants_blue";
			break;

		case TEX_SKIRT:
			param_name[0] = 921; //"skirt_red";
			param_name[1] = 922; //"skirt_green";
			param_name[2] = 923; //"skirt_blue";
			break;

		case TEX_HEAD_TATTOO:
		case TEX_LOWER_TATTOO:
		case TEX_UPPER_TATTOO:
			param_name[0] = 1071; //"tattoo_red";
			param_name[1] = 1072; //"tattoo_green";
			param_name[2] = 1073; //"tattoo_blue";
			break;
		case TEX_HEAD_UNIVERSAL_TATTOO:
		case TEX_UPPER_UNIVERSAL_TATTOO:
		case TEX_LOWER_UNIVERSAL_TATTOO:
		case TEX_SKIRT_TATTOO:
		case TEX_HAIR_TATTOO:
		case TEX_EYES_TATTOO:
		case TEX_LEFT_ARM_TATTOO:
		case TEX_LEFT_LEG_TATTOO:
		case TEX_AUX1_TATTOO:
		case TEX_AUX2_TATTOO:
		case TEX_AUX3_TATTOO:
			param_name[0] = 1238; //"tattoo_universal_red";
			param_name[1] = 1239; //"tattoo_universal_green";
			param_name[2] = 1240; //"tattoo_universal_blue";
			break;	

		default:
			llassert(0);
			return FALSE;
	}

	return TRUE;
}

// <FS:Ansariel> [Legacy Bake]
//void LLAvatarAppearance::setClothesColor( ETextureIndex te, const LLColor4& new_color)
void LLAvatarAppearance::setClothesColor( ETextureIndex te, const LLColor4& new_color, BOOL upload_bake)
// </FS:Ansariel> [Legacy Bake]
{
	U32 param_name[3];
	if( teToColorParams( te, param_name ) )
	{
		// <FS:Ansariel> [Legacy Bake]
		//setVisualParamWeight( param_name[0], new_color.mV[VX]);
		//setVisualParamWeight( param_name[1], new_color.mV[VY]);
		//setVisualParamWeight( param_name[2], new_color.mV[VZ]);
		setVisualParamWeight( param_name[0], new_color.mV[VX], upload_bake);
		setVisualParamWeight( param_name[1], new_color.mV[VY], upload_bake);
		setVisualParamWeight( param_name[2], new_color.mV[VZ], upload_bake);
		// </FS:Ansariel> [Legacy Bake]
	}
}

LLColor4 LLAvatarAppearance::getClothesColor( ETextureIndex te )
{
	LLColor4 color;
	U32 param_name[3];
	if( teToColorParams( te, param_name ) )
	{
		color.mV[VX] = getVisualParamWeight( param_name[0] );
		color.mV[VY] = getVisualParamWeight( param_name[1] );
		color.mV[VZ] = getVisualParamWeight( param_name[2] );
	}
	return color;
}

// static
LLColor4 LLAvatarAppearance::getDummyColor()
{
	return DUMMY_COLOR;
}

LLColor4 LLAvatarAppearance::getGlobalColor( const std::string& color_name ) const
{
	if (color_name=="skin_color" && mTexSkinColor)
	{
		return mTexSkinColor->getColor();
	}
	else if(color_name=="hair_color" && mTexHairColor)
	{
		return mTexHairColor->getColor();
	}
	if(color_name=="eye_color" && mTexEyeColor)
	{
		return mTexEyeColor->getColor();
	}
	else
	{
//		return LLColor4( .5f, .5f, .5f, .5f );
		return LLColor4( 0.f, 1.f, 1.f, 1.f ); // good debugging color
	}
}

// Unlike most wearable functions, this works for both self and other.
// virtual
BOOL LLAvatarAppearance::isWearingWearableType(LLWearableType::EType type) const
{
	return mWearableData->getWearableCount(type) > 0;
}

LLTexLayerSet* LLAvatarAppearance::getAvatarLayerSet(EBakedTextureIndex baked_index) const
{
	/* switch(index)
		case TEX_HEAD_BAKED:
		case TEX_HEAD_BODYPAINT:
			return mHeadLayerSet; */
	return mBakedTextureDatas[baked_index].mTexLayerSet;
}

//-----------------------------------------------------------------------------
// allocateCollisionVolumes()
//-----------------------------------------------------------------------------
BOOL LLAvatarAppearance::allocateCollisionVolumes( U32 num )
{
    if (mNumCollisionVolumes !=num)
    {
        delete_and_clear_array(mCollisionVolumes);
        mNumCollisionVolumes = 0;

        mCollisionVolumes = new LLAvatarJointCollisionVolume[num];
        if (!mCollisionVolumes)
        {
            LL_WARNS() << "Failed to allocate collision volumes" << LL_ENDL;
            return FALSE;
        }
        
        mNumCollisionVolumes = num;
    }
	return TRUE;
}

//-----------------------------------------------------------------------------
// LLAvatarBoneInfo::parseXml()
//-----------------------------------------------------------------------------
BOOL LLAvatarBoneInfo::parseXml(LLXmlTreeNode* node)
{
	if (node->hasName("bone"))
	{
		mIsJoint = TRUE;
		static LLStdStringHandle name_string = LLXmlTree::addAttributeString("name");
		if (!node->getFastAttributeString(name_string, mName))
		{
			LL_WARNS() << "Bone without name" << LL_ENDL;
			return FALSE;
		}
        
        static LLStdStringHandle aliases_string = LLXmlTree::addAttributeString("aliases");
        node->getFastAttributeString(aliases_string, mAliases ); //Aliases are not required.
	}
	else if (node->hasName("collision_volume"))
	{
		mIsJoint = FALSE;
		static LLStdStringHandle name_string = LLXmlTree::addAttributeString("name");
		if (!node->getFastAttributeString(name_string, mName))
		{
			mName = "Collision Volume";
		}
	}
	else
	{
		LL_WARNS() << "Invalid node " << node->getName() << LL_ENDL;
		return FALSE;
	}

	static LLStdStringHandle pos_string = LLXmlTree::addAttributeString("pos");
	if (!node->getFastAttributeVector3(pos_string, mPos))
	{
		LL_WARNS() << "Bone without position" << LL_ENDL;
		return FALSE;
	}

	static LLStdStringHandle rot_string = LLXmlTree::addAttributeString("rot");
	if (!node->getFastAttributeVector3(rot_string, mRot))
	{
		LL_WARNS() << "Bone without rotation" << LL_ENDL;
		return FALSE;
	}
	
	static LLStdStringHandle scale_string = LLXmlTree::addAttributeString("scale");
	if (!node->getFastAttributeVector3(scale_string, mScale))
	{
		LL_WARNS() << "Bone without scale" << LL_ENDL;
		return FALSE;
	}

	static LLStdStringHandle end_string = LLXmlTree::addAttributeString("end");
	if (!node->getFastAttributeVector3(end_string, mEnd))
	{
		LL_WARNS() << "Bone without end " << mName << LL_ENDL;
        mEnd = LLVector3(0.0f, 0.0f, 0.0f);
	}

	static LLStdStringHandle support_string = LLXmlTree::addAttributeString("support");
    if (!node->getFastAttributeString(support_string,mSupport))
    {
        LL_WARNS() << "Bone without support " << mName << LL_ENDL;
        mSupport = "base";
    }

	if (mIsJoint)
	{
		static LLStdStringHandle pivot_string = LLXmlTree::addAttributeString("pivot");
		if (!node->getFastAttributeVector3(pivot_string, mPivot))
		{
			LL_WARNS() << "Bone without pivot" << LL_ENDL;
			return FALSE;
		}
	}

	// parse children
	LLXmlTreeNode* child;
	for( child = node->getFirstChild(); child; child = node->getNextChild() )
	{
		LLAvatarBoneInfo *child_info = new LLAvatarBoneInfo;
		if (!child_info->parseXml(child))
		{
			delete child_info;
			return FALSE;
		}
		mChildren.push_back(child_info);
	}
	return TRUE;
}

//-----------------------------------------------------------------------------
// LLAvatarSkeletonInfo::parseXml()
//-----------------------------------------------------------------------------
BOOL LLAvatarSkeletonInfo::parseXml(LLXmlTreeNode* node)
{
	static LLStdStringHandle num_bones_string = LLXmlTree::addAttributeString("num_bones");
	if (!node->getFastAttributeS32(num_bones_string, mNumBones))
	{
		LL_WARNS() << "Couldn't find number of bones." << LL_ENDL;
		return FALSE;
	}

	static LLStdStringHandle num_collision_volumes_string = LLXmlTree::addAttributeString("num_collision_volumes");
	node->getFastAttributeS32(num_collision_volumes_string, mNumCollisionVolumes);

	LLXmlTreeNode* child;
	for( child = node->getFirstChild(); child; child = node->getNextChild() )
	{
		LLAvatarBoneInfo *info = new LLAvatarBoneInfo;
		if (!info->parseXml(child))
		{
			delete info;
			LL_WARNS() << "Error parsing bone in skeleton file" << LL_ENDL;
			return FALSE;
		}
		mBoneInfoList.push_back(info);
	}
	return TRUE;
}

//Make aliases for joint and push to map.
void LLAvatarAppearance::makeJointAliases(LLAvatarBoneInfo *bone_info)
{
    if (! bone_info->mIsJoint )
    {
        return;
    }
    
    std::string bone_name = bone_info->mName;
    mJointAliasMap[bone_name] = bone_name; //Actual name is a valid alias.
    
    std::string aliases = bone_info->mAliases;
    
    boost::char_separator<char> sep(" ");
    boost::tokenizer<boost::char_separator<char> > tok(aliases, sep);
    for(const std::string& i : tok)
    {
        if ( mJointAliasMap.find(i) != mJointAliasMap.end() )
        {
            LL_WARNS() << "avatar skeleton:  Joint alias \"" << i << "\" remapped from " << mJointAliasMap[i] << " to " << bone_name << LL_ENDL;
        }
        mJointAliasMap[i] = bone_name;
    }

    for (LLAvatarBoneInfo* bone : bone_info->mChildren)
    {
        makeJointAliases(bone);
    }
}

const LLAvatarAppearance::joint_alias_map_t& LLAvatarAppearance::getJointAliases ()
{
    LLAvatarAppearance::joint_alias_map_t alias_map;
    if (mJointAliasMap.empty())
    {
        
        for (LLAvatarBoneInfo* bone_info : sAvatarSkeletonInfo->mBoneInfoList)
        {
            //LLAvatarBoneInfo *bone_info = *iter;
            makeJointAliases(bone_info);
        }

        for (LLAvatarXmlInfo::LLAvatarAttachmentInfo* info : sAvatarXmlInfo->mAttachmentInfoList)
        {
            std::string bone_name = info->mName;
            
            // Also accept the name with spaces substituted with
            // underscores. This gives a mechanism for referencing such joints
            // in daes, which don't allow spaces.
            std::string sub_space_to_underscore = bone_name;
            LLStringUtil::replaceChar(sub_space_to_underscore, ' ', '_');
            if (sub_space_to_underscore != bone_name)
            {
                mJointAliasMap[sub_space_to_underscore] = bone_name;
            }
        }
    }

    return mJointAliasMap;
} 


//-----------------------------------------------------------------------------
// parseXmlSkeletonNode(): parses <skeleton> nodes from XML tree
//-----------------------------------------------------------------------------
BOOL LLAvatarAppearance::LLAvatarXmlInfo::parseXmlSkeletonNode(LLXmlTreeNode* root)
{
	LLXmlTreeNode* node = root->getChildByName( "skeleton" );
	if( !node )
	{
		LL_WARNS() << "avatar file: missing <skeleton>" << LL_ENDL;
		return FALSE;
	}

	LLXmlTreeNode* child;

	// SKELETON DISTORTIONS
	for (child = node->getChildByName( "param" );
		 child;
		 child = node->getNextNamedChild())
	{
		if (!child->getChildByName("param_skeleton"))
		{
			if (child->getChildByName("param_morph"))
			{
				LL_WARNS() << "Can't specify morph param in skeleton definition." << LL_ENDL;
			}
			else
			{
				LL_WARNS() << "Unknown param type." << LL_ENDL;
			}
            return FALSE;
		}
		
		LLPolySkeletalDistortionInfo *info = new LLPolySkeletalDistortionInfo;
		if (!info->parseXml(child))
		{
			delete info;
			return FALSE;
		}

		mSkeletalDistortionInfoList.push_back(info);
	}

	// ATTACHMENT POINTS
	for (child = node->getChildByName( "attachment_point" );
		 child;
		 child = node->getNextNamedChild())
	{
		LLAvatarAttachmentInfo* info = new LLAvatarAttachmentInfo();

		static LLStdStringHandle name_string = LLXmlTree::addAttributeString("name");
		if (!child->getFastAttributeString(name_string, info->mName))
		{
			LL_WARNS() << "No name supplied for attachment point." << LL_ENDL;
			delete info;
            return FALSE;
		}

		static LLStdStringHandle joint_string = LLXmlTree::addAttributeString("joint");
		if (!child->getFastAttributeString(joint_string, info->mJointName))
		{
			LL_WARNS() << "No bone declared in attachment point " << info->mName << LL_ENDL;
			delete info;
            return FALSE;
		}

		static LLStdStringHandle position_string = LLXmlTree::addAttributeString("position");
		if (child->getFastAttributeVector3(position_string, info->mPosition))
		{
			info->mHasPosition = TRUE;
		}

		static LLStdStringHandle rotation_string = LLXmlTree::addAttributeString("rotation");
		if (child->getFastAttributeVector3(rotation_string, info->mRotationEuler))
		{
			info->mHasRotation = TRUE;
		}
		 static LLStdStringHandle group_string = LLXmlTree::addAttributeString("group");
		if (child->getFastAttributeS32(group_string, info->mGroup))
		{
			if (info->mGroup == -1)
				info->mGroup = -1111; // -1 = none parsed, < -1 = bad value
		}

		static LLStdStringHandle id_string = LLXmlTree::addAttributeString("id");
		if (!child->getFastAttributeS32(id_string, info->mAttachmentID))
		{
			LL_WARNS() << "No id supplied for attachment point " << info->mName << LL_ENDL;
			delete info;
            return FALSE;
		}

		static LLStdStringHandle slot_string = LLXmlTree::addAttributeString("pie_slice");
		child->getFastAttributeS32(slot_string, info->mPieMenuSlice);
			
		static LLStdStringHandle visible_in_first_person_string = LLXmlTree::addAttributeString("visible_in_first_person");
		child->getFastAttributeBOOL(visible_in_first_person_string, info->mVisibleFirstPerson);

		static LLStdStringHandle hud_attachment_string = LLXmlTree::addAttributeString("hud");
		child->getFastAttributeBOOL(hud_attachment_string, info->mIsHUDAttachment);

		mAttachmentInfoList.push_back(info);
	}

	return TRUE;
}

//-----------------------------------------------------------------------------
// parseXmlMeshNodes(): parses <mesh> nodes from XML tree
//-----------------------------------------------------------------------------
BOOL LLAvatarAppearance::LLAvatarXmlInfo::parseXmlMeshNodes(LLXmlTreeNode* root)
{
	for (LLXmlTreeNode* node = root->getChildByName( "mesh" );
		 node;
		 node = root->getNextNamedChild())
	{
		LLAvatarMeshInfo *info = new LLAvatarMeshInfo;

		// attribute: type
		static LLStdStringHandle type_string = LLXmlTree::addAttributeString("type");
		if( !node->getFastAttributeString( type_string, info->mType ) )
		{
			LL_WARNS() << "Avatar file: <mesh> is missing type attribute.  Ignoring element. " << LL_ENDL;
			delete info;
			return FALSE;  // Ignore this element
		}
		
		static LLStdStringHandle lod_string = LLXmlTree::addAttributeString("lod");
		if (!node->getFastAttributeS32( lod_string, info->mLOD ))
		{
			LL_WARNS() << "Avatar file: <mesh> is missing lod attribute.  Ignoring element. " << LL_ENDL;
			delete info;
			return FALSE;  // Ignore this element
		}

		static LLStdStringHandle file_name_string = LLXmlTree::addAttributeString("file_name");
		if( !node->getFastAttributeString( file_name_string, info->mMeshFileName ) )
		{
			LL_WARNS() << "Avatar file: <mesh> is missing file_name attribute.  Ignoring: " << info->mType << LL_ENDL;
			delete info;
			return FALSE;  // Ignore this element
		}

		static LLStdStringHandle reference_string = LLXmlTree::addAttributeString("reference");
		node->getFastAttributeString( reference_string, info->mReferenceMeshName );
		
		// attribute: min_pixel_area
		static LLStdStringHandle min_pixel_area_string = LLXmlTree::addAttributeString("min_pixel_area");
		static LLStdStringHandle min_pixel_width_string = LLXmlTree::addAttributeString("min_pixel_width");
		if (!node->getFastAttributeF32( min_pixel_area_string, info->mMinPixelArea ))
		{
			F32 min_pixel_area = 0.1f;
			if (node->getFastAttributeF32( min_pixel_width_string, min_pixel_area ))
			{
				// this is square root of pixel area (sensible to use linear space in defining lods)
				min_pixel_area = min_pixel_area * min_pixel_area;
			}
			info->mMinPixelArea = min_pixel_area;
		}
		
		// Parse visual params for this node only if we haven't already
		for (LLXmlTreeNode* child = node->getChildByName( "param" );
			 child;
			 child = node->getNextNamedChild())
		{
			if (!child->getChildByName("param_morph"))
			{
				if (child->getChildByName("param_skeleton"))
				{
					LL_WARNS() << "Can't specify skeleton param in a mesh definition." << LL_ENDL;
				}
				else
				{
					LL_WARNS() << "Unknown param type." << LL_ENDL;
				}
                return FALSE;
			}

			LLPolyMorphTargetInfo *morphinfo = new LLPolyMorphTargetInfo();
			if (!morphinfo->parseXml(child))
			{
				delete morphinfo;
				delete info;
				return -1;
			}
			BOOL shared = FALSE;
			static LLStdStringHandle shared_string = LLXmlTree::addAttributeString("shared");
			child->getFastAttributeBOOL(shared_string, shared);

			info->mPolyMorphTargetInfoList.push_back(LLAvatarMeshInfo::morph_info_pair_t(morphinfo, shared));
		}

		mMeshInfoList.push_back(info);
	}
	return TRUE;
}

//-----------------------------------------------------------------------------
// parseXmlColorNodes(): parses <global_color> nodes from XML tree
//-----------------------------------------------------------------------------
BOOL LLAvatarAppearance::LLAvatarXmlInfo::parseXmlColorNodes(LLXmlTreeNode* root)
{
	for (LLXmlTreeNode* color_node = root->getChildByName( "global_color" );
		 color_node;
		 color_node = root->getNextNamedChild())
	{
		std::string global_color_name;
		static LLStdStringHandle name_string = LLXmlTree::addAttributeString("name");
		if (color_node->getFastAttributeString( name_string, global_color_name ) )
		{
			if( global_color_name == "skin_color" )
			{
				if (mTexSkinColorInfo)
				{
					LL_WARNS() << "avatar file: multiple instances of skin_color" << LL_ENDL;
					return FALSE;
				}
				mTexSkinColorInfo = new LLTexGlobalColorInfo;
				if( !mTexSkinColorInfo->parseXml( color_node ) )
				{
					delete_and_clear(mTexSkinColorInfo);
					LL_WARNS() << "avatar file: mTexSkinColor->parseXml() failed" << LL_ENDL;
					return FALSE;
				}
			}
			else if( global_color_name == "hair_color" )
			{
				if (mTexHairColorInfo)
				{
					LL_WARNS() << "avatar file: multiple instances of hair_color" << LL_ENDL;
					return FALSE;
				}
				mTexHairColorInfo = new LLTexGlobalColorInfo;
				if( !mTexHairColorInfo->parseXml( color_node ) )
				{
					delete_and_clear(mTexHairColorInfo);
					LL_WARNS() << "avatar file: mTexHairColor->parseXml() failed" << LL_ENDL;
					return FALSE;
				}
			}
			else if( global_color_name == "eye_color" )
			{
				if (mTexEyeColorInfo)
				{
					LL_WARNS() << "avatar file: multiple instances of eye_color" << LL_ENDL;
					return FALSE;
				}
				mTexEyeColorInfo = new LLTexGlobalColorInfo;
				if( !mTexEyeColorInfo->parseXml( color_node ) )
				{
					LL_WARNS() << "avatar file: mTexEyeColor->parseXml() failed" << LL_ENDL;
					return FALSE;
				}
			}
		}
	}
	return TRUE;
}

//-----------------------------------------------------------------------------
// parseXmlLayerNodes(): parses <layer_set> nodes from XML tree
//-----------------------------------------------------------------------------
BOOL LLAvatarAppearance::LLAvatarXmlInfo::parseXmlLayerNodes(LLXmlTreeNode* root)
{
	for (LLXmlTreeNode* layer_node = root->getChildByName( "layer_set" );
		 layer_node;
		 layer_node = root->getNextNamedChild())
	{
		LLTexLayerSetInfo* layer_info = new LLTexLayerSetInfo();
		if( layer_info->parseXml( layer_node ) )
		{
			mLayerInfoList.push_back(layer_info);
		}
		else
		{
			delete layer_info;
			LL_WARNS() << "avatar file: layer_set->parseXml() failed" << LL_ENDL;
			return FALSE;
		}
	}
	return TRUE;
}

//-----------------------------------------------------------------------------
// parseXmlDriverNodes(): parses <driver_parameters> nodes from XML tree
//-----------------------------------------------------------------------------
BOOL LLAvatarAppearance::LLAvatarXmlInfo::parseXmlDriverNodes(LLXmlTreeNode* root)
{
	LLXmlTreeNode* driver = root->getChildByName( "driver_parameters" );
	if( driver )
	{
		for (LLXmlTreeNode* grand_child = driver->getChildByName( "param" );
			 grand_child;
			 grand_child = driver->getNextNamedChild())
		{
			if( grand_child->getChildByName( "param_driver" ) )
			{
				LLDriverParamInfo* driver_info = new LLDriverParamInfo();
				if( driver_info->parseXml( grand_child ) )
				{
					mDriverInfoList.push_back(driver_info);
				}
				else
				{
					delete driver_info;
					LL_WARNS() << "avatar file: driver_param->parseXml() failed" << LL_ENDL;
					return FALSE;
				}
			}
		}
	}
	return TRUE;
}

//-----------------------------------------------------------------------------
// parseXmlDriverNodes(): parses <driver_parameters> nodes from XML tree
//-----------------------------------------------------------------------------
BOOL LLAvatarAppearance::LLAvatarXmlInfo::parseXmlMorphNodes(LLXmlTreeNode* root)
{
	LLXmlTreeNode* masks = root->getChildByName( "morph_masks" );
	if( !masks )
	{
		return FALSE;
	}

	for (LLXmlTreeNode* grand_child = masks->getChildByName( "mask" );
		 grand_child;
		 grand_child = masks->getNextNamedChild())
	{
		LLAvatarMorphInfo* info = new LLAvatarMorphInfo();

		static LLStdStringHandle name_string = LLXmlTree::addAttributeString("morph_name");
		if (!grand_child->getFastAttributeString(name_string, info->mName))
		{
			LL_WARNS() << "No name supplied for morph mask." << LL_ENDL;
			delete info;
            return FALSE;
		}

		static LLStdStringHandle region_string = LLXmlTree::addAttributeString("body_region");
		if (!grand_child->getFastAttributeString(region_string, info->mRegion))
		{
			LL_WARNS() << "No region supplied for morph mask." << LL_ENDL;
			delete info;
            return FALSE;
		}

		static LLStdStringHandle layer_string = LLXmlTree::addAttributeString("layer");
		if (!grand_child->getFastAttributeString(layer_string, info->mLayer))
		{
			LL_WARNS() << "No layer supplied for morph mask." << LL_ENDL;
			delete info;
            return FALSE;
		}

		// optional parameter. don't throw a warning if not present.
		static LLStdStringHandle invert_string = LLXmlTree::addAttributeString("invert");
		grand_child->getFastAttributeBOOL(invert_string, info->mInvert);

		mMorphMaskInfoList.push_back(info);
	}

	return TRUE;
}

//virtual 
LLAvatarAppearance::LLMaskedMorph::LLMaskedMorph(LLVisualParam *morph_target, BOOL invert, std::string layer) :
			mMorphTarget(morph_target), 
			mInvert(invert),
			mLayer(layer)
{
	LLPolyMorphTarget *target = dynamic_cast<LLPolyMorphTarget*>(morph_target);
	if (target)
	{
		target->addPendingMorphMask();
	}
}

// <FS:Ansariel> Get attachment point name from ID
//static
std::string LLAvatarAppearance::getAttachmentPointName(S32 attachmentPointId)
{
	for (auto attachmentPoint : sAvatarXmlInfo->mAttachmentInfoList)
	{
		if (attachmentPoint->mAttachmentID == attachmentPointId)
		{
			return attachmentPoint->mName;
		}
	}

	return std::string();
}
// </FS:Ansariel><|MERGE_RESOLUTION|>--- conflicted
+++ resolved
@@ -266,25 +266,9 @@
 		// Skip it if there's no associated baked texture.
 		if (baked_texture_index == BAKED_NUM_INDICES) continue;
 		
-<<<<<<< HEAD
-		// <FS:Ansariel> FIRE-11915: Variable redefinition
-		//for (avatar_joint_mesh_list_t::iterator iter = mMeshLOD[mesh_index]->mMeshParts.begin();
-		//	 iter != mMeshLOD[mesh_index]->mMeshParts.end(); 
-		//	 ++iter)
-		//{
-		//	LLAvatarJointMesh* mesh = (*iter);
-		//	mBakedTextureDatas[(int)baked_texture_index].mJointMeshes.push_back(mesh);
-		for (avatar_joint_mesh_list_t::iterator ajm_iter = mMeshLOD[mesh_index]->mMeshParts.begin();
-			 ajm_iter != mMeshLOD[mesh_index]->mMeshParts.end(); 
-			 ++ajm_iter)
-		{
-			LLAvatarJointMesh* mesh = (*ajm_iter);
-=======
 		for (LLAvatarJointMesh* mesh : mMeshLOD[mesh_index]->mMeshParts)
 		{
->>>>>>> b5f40c06
 			mBakedTextureDatas[(S32)baked_texture_index].mJointMeshes.push_back(mesh);
-		// </FS:Ansariel> FIRE-11915: Variable redefinition
 		}
 	}
 
