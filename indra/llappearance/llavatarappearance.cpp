/**
 * @File llavatarappearance.cpp
 * @brief Implementation of LLAvatarAppearance class
 *
 * $LicenseInfo:firstyear=2012&license=viewerlgpl$
 * Second Life Viewer Source Code
 * Copyright (C) 2010, Linden Research, Inc.
 *
 * This library is free software; you can redistribute it and/or
 * modify it under the terms of the GNU Lesser General Public
 * License as published by the Free Software Foundation;
 * version 2.1 of the License only.
 *
 * This library is distributed in the hope that it will be useful,
 * but WITHOUT ANY WARRANTY; without even the implied warranty of
 * MERCHANTABILITY or FITNESS FOR A PARTICULAR PURPOSE.  See the GNU
 * Lesser General Public License for more details.
 *
 * You should have received a copy of the GNU Lesser General Public
 * License along with this library; if not, write to the Free Software
 * Foundation, Inc., 51 Franklin Street, Fifth Floor, Boston, MA  02110-1301  USA
 *
 * Linden Research, Inc., 945 Battery Street, San Francisco, CA  94111  USA
 * $/LicenseInfo$
 */

#include "linden_common.h"

#include "llavatarappearance.h"
#include "llavatarappearancedefines.h"
#include "llavatarjointmesh.h"
#include "llstl.h"
#include "lldir.h"
#include "llpolymorph.h"
#include "llpolymesh.h"
#include "llpolyskeletaldistortion.h"
#include "llstl.h"
#include "lltexglobalcolor.h"
#include "llwearabledata.h"
#include "boost/bind.hpp"
#include "boost/tokenizer.hpp"

using namespace LLAvatarAppearanceDefines;

//-----------------------------------------------------------------------------
// Constants
//-----------------------------------------------------------------------------

const std::string AVATAR_DEFAULT_CHAR = "avatar";
const LLColor4 DUMMY_COLOR = LLColor4(0.5,0.5,0.5,1.0);

/*********************************************************************************
 **                                                                             **
 ** Begin private LLAvatarAppearance Support classes
 **
 **/

//------------------------------------------------------------------------
// LLAvatarBoneInfo
// Trans/Scale/Rot etc. info about each avatar bone.  Used by LLVOAvatarSkeleton.
//------------------------------------------------------------------------
class LLAvatarBoneInfo
{
    friend class LLAvatarAppearance;
    friend class LLAvatarSkeletonInfo;
public:
    LLAvatarBoneInfo() : mIsJoint(FALSE) {}
    ~LLAvatarBoneInfo()
    {
        std::for_each(mChildren.begin(), mChildren.end(), DeletePointer());
        mChildren.clear();
    }
    BOOL parseXml(LLXmlTreeNode* node);

private:
    std::string mName;
    std::string mSupport;
    std::string mAliases;
    BOOL mIsJoint;
    LLVector3 mPos;
    LLVector3 mEnd;
    LLVector3 mRot;
    LLVector3 mScale;
    LLVector3 mPivot;
    typedef std::vector<LLAvatarBoneInfo*> bones_t;
    bones_t mChildren;
};

//------------------------------------------------------------------------
// LLAvatarSkeletonInfo
// Overall avatar skeleton
//------------------------------------------------------------------------
class LLAvatarSkeletonInfo
{
    friend class LLAvatarAppearance;
public:
    LLAvatarSkeletonInfo() :
        mNumBones(0), mNumCollisionVolumes(0) {}
    ~LLAvatarSkeletonInfo()
    {
        std::for_each(mBoneInfoList.begin(), mBoneInfoList.end(), DeletePointer());
        mBoneInfoList.clear();
    }
    BOOL parseXml(LLXmlTreeNode* node);
    S32 getNumBones() const { return mNumBones; }
    S32 getNumCollisionVolumes() const { return mNumCollisionVolumes; }

private:
    S32 mNumBones;
    S32 mNumCollisionVolumes;
    LLAvatarAppearance::joint_alias_map_t mJointAliasMap;
    typedef std::vector<LLAvatarBoneInfo*> bone_info_list_t;
    bone_info_list_t mBoneInfoList;
};

//-----------------------------------------------------------------------------
// LLAvatarXmlInfo
//-----------------------------------------------------------------------------

LLAvatarAppearance::LLAvatarXmlInfo::LLAvatarXmlInfo()
    : mTexSkinColorInfo(0), mTexHairColorInfo(0), mTexEyeColorInfo(0)
{
}

LLAvatarAppearance::LLAvatarXmlInfo::~LLAvatarXmlInfo()
{
    std::for_each(mMeshInfoList.begin(), mMeshInfoList.end(), DeletePointer());
    mMeshInfoList.clear();

    std::for_each(mSkeletalDistortionInfoList.begin(), mSkeletalDistortionInfoList.end(), DeletePointer());
    mSkeletalDistortionInfoList.clear();

    std::for_each(mAttachmentInfoList.begin(), mAttachmentInfoList.end(), DeletePointer());
    mAttachmentInfoList.clear();

    delete_and_clear(mTexSkinColorInfo);
    delete_and_clear(mTexHairColorInfo);
    delete_and_clear(mTexEyeColorInfo);

    std::for_each(mLayerInfoList.begin(), mLayerInfoList.end(), DeletePointer());
    mLayerInfoList.clear();

    std::for_each(mDriverInfoList.begin(), mDriverInfoList.end(), DeletePointer());
    mDriverInfoList.clear();

    std::for_each(mMorphMaskInfoList.begin(), mMorphMaskInfoList.end(), DeletePointer());
    mMorphMaskInfoList.clear();
}


/**
 **
 ** End LLAvatarAppearance Support classes
 **                                                                             **
 *********************************************************************************/

//-----------------------------------------------------------------------------
// Static Data
//-----------------------------------------------------------------------------
LLAvatarSkeletonInfo* LLAvatarAppearance::sAvatarSkeletonInfo = NULL;
LLAvatarAppearance::LLAvatarXmlInfo* LLAvatarAppearance::sAvatarXmlInfo = NULL;
LLAvatarAppearanceDefines::LLAvatarAppearanceDictionary* LLAvatarAppearance::sAvatarDictionary = NULL;


LLAvatarAppearance::LLAvatarAppearance(LLWearableData* wearable_data) :
    LLCharacter(),
    mIsDummy(FALSE),
    mTexSkinColor( NULL ),
    mTexHairColor( NULL ),
    mTexEyeColor( NULL ),
    mPelvisToFoot(0.f),
    mHeadOffset(),
    mRoot(NULL),
    mWearableData(wearable_data),
    mNumBones(0),
    mNumCollisionVolumes(0),
    mCollisionVolumes(NULL),
    mIsBuilt(FALSE),
    mInitFlags(0)
{
    llassert_always(mWearableData);
    mBakedTextureDatas.resize(LLAvatarAppearanceDefines::BAKED_NUM_INDICES);
    for (U32 i = 0; i < mBakedTextureDatas.size(); i++ )
    {
        mBakedTextureDatas[i].mLastTextureID = IMG_DEFAULT_AVATAR;
        mBakedTextureDatas[i].mTexLayerSet = NULL;
        mBakedTextureDatas[i].mIsLoaded = false;
        mBakedTextureDatas[i].mIsUsed = false;
        mBakedTextureDatas[i].mMaskTexName = 0;
        mBakedTextureDatas[i].mTextureIndex = sAvatarDictionary->bakedToLocalTextureIndex((LLAvatarAppearanceDefines::EBakedTextureIndex)i);
    }
}

// virtual
void LLAvatarAppearance::initInstance()
{
    //-------------------------------------------------------------------------
    // initialize joint, mesh and shape members
    //-------------------------------------------------------------------------
    mRoot = createAvatarJoint();
    mRoot->setName( "mRoot" );

    for (const LLAvatarAppearanceDictionary::MeshEntries::value_type& mesh_pair : sAvatarDictionary->getMeshEntries())
    {
        const EMeshIndex mesh_index = mesh_pair.first;
        const LLAvatarAppearanceDictionary::MeshEntry *mesh_dict = mesh_pair.second;
        LLAvatarJoint* joint = createAvatarJoint();
        joint->setName(mesh_dict->mName);
        joint->setMeshID(mesh_index);
        mMeshLOD.push_back(joint);

        /* mHairLOD.setName("mHairLOD");
           mHairMesh0.setName("mHairMesh0");
           mHairMesh0.setMeshID(MESH_ID_HAIR);
           mHairMesh1.setName("mHairMesh1"); */
        for (U32 lod = 0; lod < mesh_dict->mLOD; lod++)
        {
            LLAvatarJointMesh* mesh = createAvatarJointMesh();
            std::string mesh_name = "m" + mesh_dict->mName + std::to_string(lod);
            // We pre-pended an m - need to capitalize first character for camelCase
            mesh_name[1] = toupper(mesh_name[1]);
            mesh->setName(mesh_name);
            mesh->setMeshID(mesh_index);
            mesh->setPickName(mesh_dict->mPickName);
            mesh->setIsTransparent(FALSE);
            switch((S32)mesh_index)
            {
                case MESH_ID_HAIR:
                    mesh->setIsTransparent(TRUE);
                    break;
                case MESH_ID_SKIRT:
                    mesh->setIsTransparent(TRUE);
                    break;
                case MESH_ID_EYEBALL_LEFT:
                case MESH_ID_EYEBALL_RIGHT:
                    mesh->setSpecular( LLColor4( 1.0f, 1.0f, 1.0f, 1.0f ), 1.f );
                    break;
            }

            joint->mMeshParts.push_back(mesh);
        }
    }

    //-------------------------------------------------------------------------
    // associate baked textures with meshes
    //-------------------------------------------------------------------------
    for (const LLAvatarAppearanceDictionary::MeshEntries::value_type& mesh_pair : sAvatarDictionary->getMeshEntries())
    {
        const EMeshIndex mesh_index = mesh_pair.first;
        const LLAvatarAppearanceDictionary::MeshEntry *mesh_dict = mesh_pair.second;
        const EBakedTextureIndex baked_texture_index = mesh_dict->mBakedID;
        // Skip it if there's no associated baked texture.
        if (baked_texture_index == BAKED_NUM_INDICES) continue;

        for (LLAvatarJointMesh* mesh : mMeshLOD[mesh_index]->mMeshParts)
        {
            mBakedTextureDatas[(S32)baked_texture_index].mJointMeshes.push_back(mesh);
        }
    }

    buildCharacter();

    mInitFlags |= 1<<0;

}

// virtual
LLAvatarAppearance::~LLAvatarAppearance()
{
<<<<<<< HEAD
	delete_and_clear(mTexSkinColor);
	delete_and_clear(mTexHairColor);
	delete_and_clear(mTexEyeColor);

	for (U32 i = 0; i < mBakedTextureDatas.size(); i++)
	{
		delete_and_clear(mBakedTextureDatas[i].mTexLayerSet);
		mBakedTextureDatas[i].mJointMeshes.clear();

		for (LLMaskedMorph* masked_morph : mBakedTextureDatas[i].mMaskedMorphs)
		{
			delete masked_morph;
		}
	}

	if (mRoot) 
	{
		mRoot->removeAllChildren();
		delete mRoot;
		mRoot = nullptr;
	}
	mJointMap.clear();

	clearSkeleton();
	delete_and_clear_array(mCollisionVolumes);

	std::for_each(mPolyMeshes.begin(), mPolyMeshes.end(), DeletePairedPointer());
	mPolyMeshes.clear();

	for (LLAvatarJoint* joint : mMeshLOD)
	{
		std::for_each(joint->mMeshParts.begin(), joint->mMeshParts.end(), DeletePointer());
		joint->mMeshParts.clear();
	}
	std::for_each(mMeshLOD.begin(), mMeshLOD.end(), DeletePointer());
	mMeshLOD.clear();

	delete mRoot;
=======
    delete_and_clear(mTexSkinColor);
    delete_and_clear(mTexHairColor);
    delete_and_clear(mTexEyeColor);

    for (U32 i = 0; i < mBakedTextureDatas.size(); i++)
    {
        delete_and_clear(mBakedTextureDatas[i].mTexLayerSet);
        mBakedTextureDatas[i].mJointMeshes.clear();

        for (LLMaskedMorph* masked_morph : mBakedTextureDatas[i].mMaskedMorphs)
        {
            delete masked_morph;
        }
    }

    if (mRoot)
    {
        mRoot->removeAllChildren();
        delete mRoot;
        mRoot = nullptr;
    }
    mJointMap.clear();

    clearSkeleton();
    delete_and_clear_array(mCollisionVolumes);

    std::for_each(mPolyMeshes.begin(), mPolyMeshes.end(), DeletePairedPointer());
    mPolyMeshes.clear();

    for (LLAvatarJoint* joint : mMeshLOD)
    {
        std::for_each(joint->mMeshParts.begin(), joint->mMeshParts.end(), DeletePointer());
        joint->mMeshParts.clear();
    }
    std::for_each(mMeshLOD.begin(), mMeshLOD.end(), DeletePointer());
    mMeshLOD.clear();
>>>>>>> 38c2a5bd
}

//static
void LLAvatarAppearance::initClass()
{
    initClass("","");
}

//static
void LLAvatarAppearance::initClass(const std::string& avatar_file_name_arg, const std::string& skeleton_file_name_arg)
{
    // init dictionary (don't repeat on second login attempt)
    if (!sAvatarDictionary)
    {
        sAvatarDictionary = new LLAvatarAppearanceDefines::LLAvatarAppearanceDictionary();
    }

    std::string avatar_file_name;

    if (!avatar_file_name_arg.empty())
    {
        avatar_file_name = gDirUtilp->getExpandedFilename(LL_PATH_CHARACTER,avatar_file_name_arg);
    }
    else
    {
        avatar_file_name = gDirUtilp->getExpandedFilename(LL_PATH_CHARACTER,AVATAR_DEFAULT_CHAR + "_lad.xml");
    }
    LLXmlTree xml_tree;
    BOOL success = xml_tree.parseFile( avatar_file_name, FALSE );
    if (!success)
    {
        LL_ERRS() << "Problem reading avatar configuration file:" << avatar_file_name << LL_ENDL;
    }

    // now sanity check xml file
    LLXmlTreeNode* root = xml_tree.getRoot();
    if (!root)
    {
        LL_ERRS() << "No root node found in avatar configuration file: " << avatar_file_name << LL_ENDL;
        return;
    }

    //-------------------------------------------------------------------------
    // <linden_avatar version="2.0"> (root)
    //-------------------------------------------------------------------------
    if( !root->hasName( "linden_avatar" ) )
    {
        LL_ERRS() << "Invalid avatar file header: " << avatar_file_name << LL_ENDL;
    }

    std::string version;
    static LLStdStringHandle version_string = LLXmlTree::addAttributeString("version");
    if( !root->getFastAttributeString( version_string, version ) || ((version != "1.0") && (version != "2.0")))
    {
        LL_ERRS() << "Invalid avatar file version: " << version << " in file: " << avatar_file_name << LL_ENDL;
    }

    S32 wearable_def_version = 1;
    static LLStdStringHandle wearable_definition_version_string = LLXmlTree::addAttributeString("wearable_definition_version");
    root->getFastAttributeS32( wearable_definition_version_string, wearable_def_version );
    LLWearable::setCurrentDefinitionVersion( wearable_def_version );

    std::string mesh_file_name;

    LLXmlTreeNode* skeleton_node = root->getChildByName( "skeleton" );
    if (!skeleton_node)
    {
        LL_ERRS() << "No skeleton in avatar configuration file: " << avatar_file_name << LL_ENDL;
        return;
    }

    std::string skeleton_file_name = skeleton_file_name_arg;
    if (skeleton_file_name.empty())
    {
        static LLStdStringHandle file_name_string = LLXmlTree::addAttributeString("file_name");
        if (!skeleton_node->getFastAttributeString(file_name_string, skeleton_file_name))
        {
            LL_ERRS() << "No file name in skeleton node in avatar config file: " << avatar_file_name << LL_ENDL;
        }
    }

    std::string skeleton_path;
    LLXmlTree skeleton_xml_tree;
    skeleton_path = gDirUtilp->getExpandedFilename(LL_PATH_CHARACTER,skeleton_file_name);
    if (!parseSkeletonFile(skeleton_path, skeleton_xml_tree))
    {
        LL_ERRS() << "Error parsing skeleton file: " << skeleton_path << LL_ENDL;
    }

    // Process XML data

    // avatar_skeleton.xml
    if (sAvatarSkeletonInfo)
    { //this can happen if a login attempt failed
        delete sAvatarSkeletonInfo;
    }
    sAvatarSkeletonInfo = new LLAvatarSkeletonInfo;
    if (!sAvatarSkeletonInfo->parseXml(skeleton_xml_tree.getRoot()))
    {
        LL_ERRS() << "Error parsing skeleton XML file: " << skeleton_path << LL_ENDL;
    }
    // parse avatar_lad.xml
    if (sAvatarXmlInfo)
    { //this can happen if a login attempt failed
        delete_and_clear(sAvatarXmlInfo);
    }
    sAvatarXmlInfo = new LLAvatarXmlInfo;
    if (!sAvatarXmlInfo->parseXmlSkeletonNode(root))
    {
        LL_ERRS() << "Error parsing skeleton node in avatar XML file: " << skeleton_path << LL_ENDL;
    }
    if (!sAvatarXmlInfo->parseXmlMeshNodes(root))
    {
        LL_ERRS() << "Error parsing skeleton node in avatar XML file: " << skeleton_path << LL_ENDL;
    }
    if (!sAvatarXmlInfo->parseXmlColorNodes(root))
    {
        LL_ERRS() << "Error parsing skeleton node in avatar XML file: " << skeleton_path << LL_ENDL;
    }
    if (!sAvatarXmlInfo->parseXmlLayerNodes(root))
    {
        LL_ERRS() << "Error parsing skeleton node in avatar XML file: " << skeleton_path << LL_ENDL;
    }
    if (!sAvatarXmlInfo->parseXmlDriverNodes(root))
    {
        LL_ERRS() << "Error parsing skeleton node in avatar XML file: " << skeleton_path << LL_ENDL;
    }
    if (!sAvatarXmlInfo->parseXmlMorphNodes(root))
    {
        LL_ERRS() << "Error parsing skeleton node in avatar XML file: " << skeleton_path << LL_ENDL;
    }
}

void LLAvatarAppearance::cleanupClass()
{
    delete_and_clear(sAvatarXmlInfo);
    delete_and_clear(sAvatarDictionary);
    delete_and_clear(sAvatarSkeletonInfo);
}

using namespace LLAvatarAppearanceDefines;

void LLAvatarAppearance::compareJointStateMaps(joint_state_map_t& last_state,
                                               joint_state_map_t& curr_state)
{
    if (!last_state.empty() && (last_state != curr_state))
    {
        S32 diff_count = 0;
        for (joint_state_map_t::value_type& pair : last_state)
        {
            const std::string& key = pair.first;
            if (last_state[key] != curr_state[key])
            {
                LL_DEBUGS("AvatarBodySize") << "BodySize change " << key << " " << last_state[key] << "->" << curr_state[key] << LL_ENDL;
                diff_count++;
            }
        }
        if (diff_count > 0)
        {
            LL_DEBUGS("AvatarBodySize") << "Total of BodySize changes " << diff_count << LL_ENDL;
        }

    }
}

//------------------------------------------------------------------------
// The viewer can only suggest a good size for the agent,
// the simulator will keep it inside a reasonable range.
void LLAvatarAppearance::computeBodySize()
{
    mLastBodySizeState = mCurrBodySizeState;

    mCurrBodySizeState["mPelvis scale"] = mPelvisp->getScale();
    mCurrBodySizeState["mSkull pos"] = mSkullp->getPosition();
    mCurrBodySizeState["mSkull scale"] = mSkullp->getScale();
    mCurrBodySizeState["mNeck pos"] = mNeckp->getPosition();
    mCurrBodySizeState["mNeck scale"] = mNeckp->getScale();
    mCurrBodySizeState["mChest pos"] = mChestp->getPosition();
    mCurrBodySizeState["mChest scale"] = mChestp->getScale();
    mCurrBodySizeState["mHead pos"] = mHeadp->getPosition();
    mCurrBodySizeState["mHead scale"] = mHeadp->getScale();
    mCurrBodySizeState["mTorso pos"] = mTorsop->getPosition();
    mCurrBodySizeState["mTorso scale"] = mTorsop->getScale();
    mCurrBodySizeState["mHipLeft pos"] = mHipLeftp->getPosition();
    mCurrBodySizeState["mHipLeft scale"] = mHipLeftp->getScale();
    mCurrBodySizeState["mKneeLeft pos"] = mKneeLeftp->getPosition();
    mCurrBodySizeState["mKneeLeft scale"] = mKneeLeftp->getScale();
    mCurrBodySizeState["mAnkleLeft pos"] = mAnkleLeftp->getPosition();
    mCurrBodySizeState["mAnkleLeft scale"] = mAnkleLeftp->getScale();
    mCurrBodySizeState["mFootLeft pos"] = mFootLeftp->getPosition();

    F32 old_height = mBodySize.mV[VZ];
    F32 old_offset = mAvatarOffset.mV[VZ];

<<<<<<< HEAD
	// TODO: Measure the real depth and width
	mPelvisToFoot = computePelvisToFoot();
	F32 new_height = computeBodyHeight();
	mBodySize.set(DEFAULT_AGENT_DEPTH, DEFAULT_AGENT_WIDTH, new_height);
// [RLVa:KB] - Checked: 2013-03-03 (RLVa-1.4.8)
	F32 new_offset = getAvatarOffset();
// [/RLVa:KB]
//	F32 new_offset = getVisualParamWeight(AVATAR_HOVER);
	mAvatarOffset.set(0, 0, new_offset);

	if (mBodySize.mV[VZ] != old_height || new_offset != old_offset)
	{
		// <FS:Ansariel> [Legacy Bake]
		bodySizeChanged();

=======
    // TODO: Measure the real depth and width
    mPelvisToFoot = computePelvisToFoot();
    F32 new_height = computeBodyHeight();
    mBodySize.set(DEFAULT_AGENT_DEPTH, DEFAULT_AGENT_WIDTH, new_height);
    F32 new_offset = getVisualParamWeight(AVATAR_HOVER);
    mAvatarOffset.set(0, 0, new_offset);

    if (mBodySize.mV[VZ] != old_height || new_offset != old_offset)
    {
>>>>>>> 38c2a5bd
        compareJointStateMaps(mLastBodySizeState, mCurrBodySizeState);
    }
}

F32 LLAvatarAppearance::computeBodyHeight()
{
    F32 result = mPelvisToFoot +
        // all these relative positions usually are positive
        mPelvisp->getScale().mV[VZ] * mTorsop->getPosition().mV[VZ] +
        mTorsop->getScale().mV[VZ] * mChestp->getPosition().mV[VZ] +
        mChestp->getScale().mV[VZ] * mNeckp->getPosition().mV[VZ] +
        mNeckp->getScale().mV[VZ] * mHeadp->getPosition().mV[VZ] +
        mHeadp->getScale().mV[VZ] * mSkullp->getPosition().mV[VZ] * 2;
    return result;
}

F32 LLAvatarAppearance::computePelvisToFoot()
{
    F32 result =
        // all these relative positions usually are negative
        mPelvisp->getScale().mV[VZ] * mHipLeftp->getPosition().mV[VZ] +
        mHipLeftp->getScale().mV[VZ] * mKneeLeftp->getPosition().mV[VZ] +
        mKneeLeftp->getScale().mV[VZ] * mAnkleLeftp->getPosition().mV[VZ] +
        mAnkleLeftp->getScale().mV[VZ] * mFootLeftp->getPosition().mV[VZ] / 2;
    return -result;
}

// [RLVa:KB] - Checked: 2013-03-03 (RLVa-1.4.8)
F32 LLAvatarAppearance::getAvatarOffset() /*const*/
{
	return getVisualParamWeight(AVATAR_HOVER);
}
// [/RLVa:KB]

//-----------------------------------------------------------------------------
// parseSkeletonFile()
//-----------------------------------------------------------------------------
BOOL LLAvatarAppearance::parseSkeletonFile(const std::string& filename, LLXmlTree& skeleton_xml_tree)
{
    //-------------------------------------------------------------------------
    // parse the file
    //-------------------------------------------------------------------------
    BOOL parsesuccess = skeleton_xml_tree.parseFile( filename, FALSE );

    if (!parsesuccess)
    {
        LL_ERRS() << "Can't parse skeleton file: " << filename << LL_ENDL;
        return FALSE;
    }

    // now sanity check xml file
    LLXmlTreeNode* root = skeleton_xml_tree.getRoot();
    if (!root)
    {
        LL_ERRS() << "No root node found in avatar skeleton file: " << filename << LL_ENDL;
        return FALSE;
    }

    if( !root->hasName( "linden_skeleton" ) )
    {
        LL_ERRS() << "Invalid avatar skeleton file header: " << filename << LL_ENDL;
        return FALSE;
    }

    std::string version;
    static LLStdStringHandle version_string = LLXmlTree::addAttributeString("version");
    if( !root->getFastAttributeString( version_string, version ) || ((version != "1.0") && (version != "2.0")))
    {
        LL_ERRS() << "Invalid avatar skeleton file version: " << version << " in file: " << filename << LL_ENDL;
        return FALSE;
    }

    return TRUE;
}

//-----------------------------------------------------------------------------
// setupBone()
//-----------------------------------------------------------------------------
BOOL LLAvatarAppearance::setupBone(const LLAvatarBoneInfo* info, LLJoint* parent, S32 &volume_num, S32 &joint_num)
{
    LLJoint* joint = NULL;

    LL_DEBUGS("BVH") << "bone info: name " << info->mName
                     << " isJoint " << info->mIsJoint
                     << " volume_num " << volume_num
                     << " joint_num " << joint_num
                     << LL_ENDL;

    if (info->mIsJoint)
    {
        joint = getCharacterJoint(joint_num);
        if (!joint)
        {
            LL_WARNS() << "Too many bones" << LL_ENDL;
            return FALSE;
        }
        joint->setName( info->mName );
    }
    else // collision volume
    {
        if (volume_num >= (S32)mNumCollisionVolumes)
        {
            LL_WARNS() << "Too many collision volumes" << LL_ENDL;
            return FALSE;
        }
        joint = (&mCollisionVolumes[volume_num]);
        joint->setName( info->mName );
    }

    // add to parent
    if (parent && (joint->getParent()!=parent))
    {
        parent->addChild( joint );
    }

    // SL-315
    joint->setPosition(info->mPos);
    joint->setDefaultPosition(info->mPos);
    joint->setRotation(mayaQ(info->mRot.mV[VX], info->mRot.mV[VY],
                             info->mRot.mV[VZ], LLQuaternion::XYZ));
    joint->setScale(info->mScale);
    joint->setDefaultScale(info->mScale);
    joint->setSupport(info->mSupport);
    joint->setEnd(info->mEnd);

    if (info->mIsJoint)
    {
        joint->setSkinOffset( info->mPivot );
        joint->setJointNum(joint_num);
        joint_num++;
    }
    else // collision volume
    {
        joint->setJointNum(mNumBones+volume_num);
        volume_num++;
    }


    // setup children
    for (LLAvatarBoneInfo* child_info : info->mChildren)
    {
        if (!setupBone(child_info, joint, volume_num, joint_num))
        {
            return FALSE;
        }
    }

    return TRUE;
}

//-----------------------------------------------------------------------------
// allocateCharacterJoints()
//-----------------------------------------------------------------------------
BOOL LLAvatarAppearance::allocateCharacterJoints( S32 num )
{
    if (mSkeleton.size() != num)
    {
        clearSkeleton();
        // mSkeleton = avatar_joint_list_t(num,NULL);
        mSkeleton = avatar_joint_list_t(num, static_cast< LLAvatarJoint*>( NULL ));
        mNumBones = num;
    }

    return TRUE;
}


//-----------------------------------------------------------------------------
// buildSkeleton()
//-----------------------------------------------------------------------------
BOOL LLAvatarAppearance::buildSkeleton(const LLAvatarSkeletonInfo *info)
{
    LL_DEBUGS("BVH") << "numBones " << info->mNumBones << " numCollisionVolumes " << info->mNumCollisionVolumes << LL_ENDL;

    // allocate joints
    if (!allocateCharacterJoints(info->mNumBones))
    {
        LL_ERRS() << "Can't allocate " << info->mNumBones << " joints" << LL_ENDL;
        return FALSE;
    }

    // allocate volumes
    if (info->mNumCollisionVolumes)
    {
        if (!allocateCollisionVolumes(info->mNumCollisionVolumes))
        {
            LL_ERRS() << "Can't allocate " << info->mNumCollisionVolumes << " collision volumes" << LL_ENDL;
            return FALSE;
        }
    }

    S32 current_joint_num = 0;
    S32 current_volume_num = 0;
    for (LLAvatarBoneInfo* bone_info : info->mBoneInfoList)
    {
        if (!setupBone(bone_info, NULL, current_volume_num, current_joint_num))
        {
            LL_ERRS() << "Error parsing bone in skeleton file" << LL_ENDL;
            return FALSE;
        }
    }

    return TRUE;
}

//-----------------------------------------------------------------------------
// clearSkeleton()
//-----------------------------------------------------------------------------
void LLAvatarAppearance::clearSkeleton()
{
    std::for_each(mSkeleton.begin(), mSkeleton.end(), DeletePointer());
    mSkeleton.clear();
}

//------------------------------------------------------------------------
// addPelvisFixup
//------------------------------------------------------------------------
void LLAvatarAppearance::addPelvisFixup( F32 fixup, const LLUUID& mesh_id )
{
    LLVector3 pos(0.0,0.0,fixup);
    mPelvisFixups.add(mesh_id,pos);
}

//------------------------------------------------------------------------
// addPelvisFixup
//------------------------------------------------------------------------
void LLAvatarAppearance::removePelvisFixup( const LLUUID& mesh_id )
{
    mPelvisFixups.remove(mesh_id);
}

//------------------------------------------------------------------------
// hasPelvisFixup
//------------------------------------------------------------------------
bool LLAvatarAppearance::hasPelvisFixup( F32& fixup, LLUUID& mesh_id ) const
{
    LLVector3 pos;
    if (mPelvisFixups.findActiveOverride(mesh_id,pos))
    {
        fixup = pos[2];
        return true;
    }
    return false;
}

bool LLAvatarAppearance::hasPelvisFixup( F32& fixup ) const
{
    LLUUID mesh_id;
    return hasPelvisFixup( fixup, mesh_id );
}
//-----------------------------------------------------------------------------
// LLAvatarAppearance::buildCharacter()
// Deferred initialization and rebuild of the avatar.
//-----------------------------------------------------------------------------
void LLAvatarAppearance::buildCharacter()
{
    //-------------------------------------------------------------------------
    // remove all references to our existing skeleton
    // so we can rebuild it
    //-------------------------------------------------------------------------
    flushAllMotions();

    //-------------------------------------------------------------------------
    // remove all of mRoot's children
    //-------------------------------------------------------------------------
    mRoot->removeAllChildren();
    mJointMap.clear();
    mIsBuilt = FALSE;

    //-------------------------------------------------------------------------
    // clear mesh data
    //-------------------------------------------------------------------------
    for (LLAvatarJoint* joint : mMeshLOD)
    {
        for (LLAvatarJointMesh* mesh : joint->mMeshParts)
        {
            mesh->setMesh(NULL);
        }
    }

    //-------------------------------------------------------------------------
    // (re)load our skeleton and meshes
    //-------------------------------------------------------------------------
    LLTimer timer;

    BOOL status = loadAvatar();
    stop_glerror();

//  gPrintMessagesThisFrame = TRUE;
    LL_DEBUGS() << "Avatar load took " << timer.getElapsedTimeF32() << " seconds." << LL_ENDL;

    if (!status)
    {
        if (isSelf())
        {
            LL_ERRS() << "Unable to load user's avatar" << LL_ENDL;
        }
        else
        {
            LL_WARNS() << "Unable to load other's avatar" << LL_ENDL;
        }
        return;
    }

    //-------------------------------------------------------------------------
    // initialize "well known" joint pointers
    //-------------------------------------------------------------------------
    mPelvisp        = mRoot->findJoint("mPelvis");
    mTorsop         = mRoot->findJoint("mTorso");
    mChestp         = mRoot->findJoint("mChest");
    mNeckp          = mRoot->findJoint("mNeck");
    mHeadp          = mRoot->findJoint("mHead");
    mSkullp         = mRoot->findJoint("mSkull");
    mHipLeftp       = mRoot->findJoint("mHipLeft");
    mHipRightp      = mRoot->findJoint("mHipRight");
    mKneeLeftp      = mRoot->findJoint("mKneeLeft");
    mKneeRightp     = mRoot->findJoint("mKneeRight");
    mAnkleLeftp     = mRoot->findJoint("mAnkleLeft");
    mAnkleRightp    = mRoot->findJoint("mAnkleRight");
    mFootLeftp      = mRoot->findJoint("mFootLeft");
    mFootRightp     = mRoot->findJoint("mFootRight");
    mWristLeftp     = mRoot->findJoint("mWristLeft");
    mWristRightp    = mRoot->findJoint("mWristRight");
    mEyeLeftp       = mRoot->findJoint("mEyeLeft");
    mEyeRightp      = mRoot->findJoint("mEyeRight");

    //-------------------------------------------------------------------------
    // Make sure "well known" pointers exist
    //-------------------------------------------------------------------------
    if (!(mPelvisp &&
          mTorsop &&
          mChestp &&
          mNeckp &&
          mHeadp &&
          mSkullp &&
          mHipLeftp &&
          mHipRightp &&
          mKneeLeftp &&
          mKneeRightp &&
          mAnkleLeftp &&
          mAnkleRightp &&
          mFootLeftp &&
          mFootRightp &&
          mWristLeftp &&
          mWristRightp &&
          mEyeLeftp &&
          mEyeRightp))
    {
        LL_ERRS() << "Failed to create avatar." << LL_ENDL;
        return;
    }

    //-------------------------------------------------------------------------
    // initialize the pelvis
    //-------------------------------------------------------------------------
    // SL-315
    mPelvisp->setPosition( LLVector3(0.0f, 0.0f, 0.0f) );

    mIsBuilt = TRUE;
    stop_glerror();

}

BOOL LLAvatarAppearance::loadAvatar()
{
//  LL_RECORD_BLOCK_TIME(FTM_LOAD_AVATAR);

    // avatar_skeleton.xml
    if( !buildSkeleton(sAvatarSkeletonInfo) )
    {
        LL_ERRS() << "avatar file: buildSkeleton() failed" << LL_ENDL;
        return FALSE;
    }

    // initialize mJointAliasMap
    getJointAliases();

    // avatar_lad.xml : <skeleton>
    if( !loadSkeletonNode() )
    {
        LL_ERRS() << "avatar file: loadNodeSkeleton() failed" << LL_ENDL;
        return FALSE;
    }

    // avatar_lad.xml : <mesh>
    if( !loadMeshNodes() )
    {
        LL_ERRS() << "avatar file: loadNodeMesh() failed" << LL_ENDL;
        return FALSE;
    }

    // avatar_lad.xml : <global_color>
    if( sAvatarXmlInfo->mTexSkinColorInfo )
    {
        mTexSkinColor = new LLTexGlobalColor( this );
        if( !mTexSkinColor->setInfo( sAvatarXmlInfo->mTexSkinColorInfo ) )
        {
            LL_ERRS() << "avatar file: mTexSkinColor->setInfo() failed" << LL_ENDL;
            return FALSE;
        }
    }
    else
    {
        LL_ERRS() << "<global_color> name=\"skin_color\" not found" << LL_ENDL;
        return FALSE;
    }
    if( sAvatarXmlInfo->mTexHairColorInfo )
    {
        mTexHairColor = new LLTexGlobalColor( this );
        if( !mTexHairColor->setInfo( sAvatarXmlInfo->mTexHairColorInfo ) )
        {
            LL_ERRS() << "avatar file: mTexHairColor->setInfo() failed" << LL_ENDL;
            return FALSE;
        }
    }
    else
    {
        LL_ERRS() << "<global_color> name=\"hair_color\" not found" << LL_ENDL;
        return FALSE;
    }
    if( sAvatarXmlInfo->mTexEyeColorInfo )
    {
        mTexEyeColor = new LLTexGlobalColor( this );
        if( !mTexEyeColor->setInfo( sAvatarXmlInfo->mTexEyeColorInfo ) )
        {
            LL_ERRS() << "avatar file: mTexEyeColor->setInfo() failed" << LL_ENDL;
            return FALSE;
        }
    }
    else
    {
        LL_ERRS() << "<global_color> name=\"eye_color\" not found" << LL_ENDL;
        return FALSE;
    }

    // avatar_lad.xml : <layer_set>
    if (sAvatarXmlInfo->mLayerInfoList.empty())
    {
        LL_ERRS() << "avatar file: missing <layer_set> node" << LL_ENDL;
        return FALSE;
    }

    if (sAvatarXmlInfo->mMorphMaskInfoList.empty())
    {
        LL_ERRS() << "avatar file: missing <morph_masks> node" << LL_ENDL;
        return FALSE;
    }

    // avatar_lad.xml : <morph_masks>
    for (LLAvatarXmlInfo::LLAvatarMorphInfo* info : sAvatarXmlInfo->mMorphMaskInfoList)
    {
        EBakedTextureIndex baked = sAvatarDictionary->findBakedByRegionName(info->mRegion);
        if (baked != BAKED_NUM_INDICES)
        {
            LLVisualParam* morph_param;
            const std::string *name = &info->mName;
            morph_param = getVisualParam(name->c_str());
            if (morph_param)
            {
                BOOL invert = info->mInvert;
                addMaskedMorph(baked, morph_param, invert, info->mLayer);
            }
        }

    }

    loadLayersets();

    // avatar_lad.xml : <driver_parameters>
    for (LLDriverParamInfo* info : sAvatarXmlInfo->mDriverInfoList)
    {
        LLDriverParam* driver_param = new LLDriverParam( this );
        if (driver_param->setInfo(info))
        {
            addVisualParam( driver_param );
            driver_param->setParamLocation(isSelf() ? LOC_AV_SELF : LOC_AV_OTHER);
            LLVisualParam*(LLAvatarAppearance::*avatar_function)(S32)const = &LLAvatarAppearance::getVisualParam;
            if( !driver_param->linkDrivenParams(boost::bind(avatar_function,(LLAvatarAppearance*)this,_1 ), false))
            {
                LL_WARNS() << "could not link driven params for avatar " << getID().asString() << " param id: " << driver_param->getID() << LL_ENDL;
                continue;
            }
        }
        else
        {
            delete driver_param;
            LL_WARNS() << "avatar file: driver_param->parseData() failed" << LL_ENDL;
            return FALSE;
        }
    }

    return TRUE;
}

//-----------------------------------------------------------------------------
// loadSkeletonNode(): loads <skeleton> node from XML tree
//-----------------------------------------------------------------------------
BOOL LLAvatarAppearance::loadSkeletonNode ()
{
    mRoot->addChild( mSkeleton[0] );

    // make meshes children before calling parent version of the function
    for (LLAvatarJoint* joint : mMeshLOD)
    {
        joint->mUpdateXform = FALSE;
        joint->setMeshesToChildren();
    }

    mRoot->addChild(mMeshLOD[MESH_ID_HEAD]);
    mRoot->addChild(mMeshLOD[MESH_ID_EYELASH]);
    mRoot->addChild(mMeshLOD[MESH_ID_UPPER_BODY]);
    mRoot->addChild(mMeshLOD[MESH_ID_LOWER_BODY]);
    mRoot->addChild(mMeshLOD[MESH_ID_SKIRT]);

    LLAvatarJoint *skull = (LLAvatarJoint*)mRoot->findJoint("mSkull");
    if (skull)
    {
        skull->addChild(mMeshLOD[MESH_ID_HAIR] );
    }

    LLAvatarJoint *eyeL = (LLAvatarJoint*)mRoot->findJoint("mEyeLeft");
    if (eyeL)
    {
        eyeL->addChild( mMeshLOD[MESH_ID_EYEBALL_LEFT] );
    }

    LLAvatarJoint *eyeR = (LLAvatarJoint*)mRoot->findJoint("mEyeRight");
    if (eyeR)
    {
        eyeR->addChild( mMeshLOD[MESH_ID_EYEBALL_RIGHT] );
    }

    // SKELETAL DISTORTIONS
    {
        for (LLViewerVisualParamInfo* visual_param_info : sAvatarXmlInfo->mSkeletalDistortionInfoList)
        {
            LLPolySkeletalDistortionInfo *info = (LLPolySkeletalDistortionInfo*)visual_param_info;
            LLPolySkeletalDistortion *param = new LLPolySkeletalDistortion(this);
            if (!param->setInfo(info))
            {
                delete param;
                return FALSE;
            }
            else
            {
                addVisualParam(param);
                param->setParamLocation(isSelf() ? LOC_AV_SELF : LOC_AV_OTHER);
            }
        }
    }


    return TRUE;
}

//-----------------------------------------------------------------------------
// loadMeshNodes(): loads <mesh> nodes from XML tree
//-----------------------------------------------------------------------------
BOOL LLAvatarAppearance::loadMeshNodes()
{
    for (const LLAvatarXmlInfo::LLAvatarMeshInfo* info : sAvatarXmlInfo->mMeshInfoList)
    {
        const std::string &type = info->mType;
        S32 lod = info->mLOD;

        LLAvatarJointMesh* mesh = NULL;
        U8 mesh_id = 0;
        BOOL found_mesh_id = FALSE;

        /* if (type == "hairMesh")
            switch(lod)
              case 0:
                mesh = &mHairMesh0; */
        for (const LLAvatarAppearanceDictionary::MeshEntries::value_type& mesh_pair : sAvatarDictionary->getMeshEntries())
        {
            const EMeshIndex mesh_index = mesh_pair.first;
            const LLAvatarAppearanceDictionary::MeshEntry *mesh_dict = mesh_pair.second;
            if (type.compare(mesh_dict->mName) == 0)
            {
                mesh_id = mesh_index;
                found_mesh_id = TRUE;
                break;
            }
        }

        if (found_mesh_id)
        {
            if (lod < (S32)mMeshLOD[mesh_id]->mMeshParts.size())
            {
                mesh = mMeshLOD[mesh_id]->mMeshParts[lod];
            }
            else
            {
                LL_WARNS() << "Avatar file: <mesh> has invalid lod setting " << lod << LL_ENDL;
                return FALSE;
            }
        }
        else
        {
            LL_WARNS() << "Ignoring unrecognized mesh type: " << type << LL_ENDL;
            return FALSE;
        }

        //  LL_INFOS() << "Parsing mesh data for " << type << "..." << LL_ENDL;

        // If this isn't set to white (1.0), avatars will *ALWAYS* be darker than their surroundings.
        // Do not touch!!!
        mesh->setColor( LLColor4::white );

        LLPolyMesh *poly_mesh = NULL;

        if (!info->mReferenceMeshName.empty())
        {
            polymesh_map_t::const_iterator polymesh_iter = mPolyMeshes.find(info->mReferenceMeshName);
            if (polymesh_iter != mPolyMeshes.end())
            {
                poly_mesh = LLPolyMesh::getMesh(info->mMeshFileName, polymesh_iter->second);
                poly_mesh->setAvatar(this);
            }
            else
            {
                // This should never happen
                LL_WARNS("Avatar") << "Could not find avatar mesh: " << info->mReferenceMeshName << LL_ENDL;
                return FALSE;
            }
        }
        else
        {
            poly_mesh = LLPolyMesh::getMesh(info->mMeshFileName);
            poly_mesh->setAvatar(this);
        }

        if( !poly_mesh )
        {
            LL_WARNS() << "Failed to load mesh of type " << type << LL_ENDL;
            return FALSE;
        }

        // Multimap insert
        mPolyMeshes.insert(std::make_pair(info->mMeshFileName, poly_mesh));

        mesh->setMesh( poly_mesh );
        mesh->setLOD( info->mMinPixelArea );

        for (const LLAvatarXmlInfo::LLAvatarMeshInfo::morph_info_pair_t& info_pair : info->mPolyMorphTargetInfoList)
        {
            LLPolyMorphTarget *param = new LLPolyMorphTarget(mesh->getMesh());
            if (!param->setInfo((LLPolyMorphTargetInfo*)info_pair.first))
            {
                delete param;
                return FALSE;
            }
            else
            {
                if (info_pair.second)
                {
                    addSharedVisualParam(param);
                    param->setParamLocation(isSelf() ? LOC_AV_SELF : LOC_AV_OTHER);
                }
                else
                {
                    addVisualParam(param);
                    param->setParamLocation(isSelf() ? LOC_AV_SELF : LOC_AV_OTHER);
                }
            }
        }
    }

    return TRUE;
}

//-----------------------------------------------------------------------------
// loadLayerSets()
//-----------------------------------------------------------------------------
BOOL LLAvatarAppearance::loadLayersets()
{
    BOOL success = TRUE;
    for (LLTexLayerSetInfo* layerset_info : sAvatarXmlInfo->mLayerInfoList)
    {
        if (isSelf())
        {
            // Construct a layerset for each one specified in avatar_lad.xml and initialize it as such.
            LLTexLayerSet* layer_set = createTexLayerSet();

            if (!layer_set->setInfo(layerset_info))
            {
                stop_glerror();
                delete layer_set;
                LL_WARNS() << "avatar file: layer_set->setInfo() failed" << LL_ENDL;
                return FALSE;
            }

            // scan baked textures and associate the layerset with the appropriate one
            EBakedTextureIndex baked_index = BAKED_NUM_INDICES;
            for (const LLAvatarAppearanceDictionary::BakedTextures::value_type& baked_pair : sAvatarDictionary->getBakedTextures())
            {
                const LLAvatarAppearanceDictionary::BakedEntry *baked_dict = baked_pair.second;
                if (layer_set->isBodyRegion(baked_dict->mName))
                {
                    baked_index = baked_pair.first;
                    // ensure both structures are aware of each other
                    mBakedTextureDatas[baked_index].mTexLayerSet = layer_set;
                    layer_set->setBakedTexIndex(baked_index);
                    break;
                }
            }
            // if no baked texture was found, warn and cleanup
            if (baked_index == BAKED_NUM_INDICES)
            {
                LL_WARNS() << "<layer_set> has invalid body_region attribute" << LL_ENDL;
                delete layer_set;
                return FALSE;
            }

            // scan morph masks and let any affected layers know they have an associated morph
            for (LLMaskedMorph* morph : mBakedTextureDatas[baked_index].mMaskedMorphs)
            {
                LLTexLayerInterface* layer = layer_set->findLayerByName(morph->mLayer);
                if (layer)
                {
                    layer->setHasMorph(TRUE);
                }
                else
                {
                    LL_WARNS() << "Could not find layer named " << morph->mLayer << " to set morph flag" << LL_ENDL;
                    success = FALSE;
                }
            }
        }
        else // !isSelf()
        {
            // Construct a layerset for each one specified in avatar_lad.xml and initialize it as such.
            layerset_info->createVisualParams(this);
        }
    }
    return success;
}

//-----------------------------------------------------------------------------
// getCharacterJoint()
//-----------------------------------------------------------------------------
LLJoint *LLAvatarAppearance::getCharacterJoint( U32 num )
{
    if ((S32)num >= mSkeleton.size()
        || (S32)num < 0)
    {
        return NULL;
    }
    if (!mSkeleton[num])
    {
        mSkeleton[num] = createAvatarJoint();
    }
    return mSkeleton[num];
}


//-----------------------------------------------------------------------------
// getVolumePos()
//-----------------------------------------------------------------------------
LLVector3 LLAvatarAppearance::getVolumePos(S32 joint_index, LLVector3& volume_offset)
{
    if (joint_index > mNumCollisionVolumes)
    {
        return LLVector3::zero;
    }

    return mCollisionVolumes[joint_index].getVolumePos(volume_offset);
}

//-----------------------------------------------------------------------------
// findCollisionVolume()
//-----------------------------------------------------------------------------
LLJoint* LLAvatarAppearance::findCollisionVolume(S32 volume_id)
{
    if ((volume_id < 0) || (volume_id >= mNumCollisionVolumes))
    {
        return NULL;
    }

    return &mCollisionVolumes[volume_id];
}

//-----------------------------------------------------------------------------
// findCollisionVolume()
//-----------------------------------------------------------------------------
S32 LLAvatarAppearance::getCollisionVolumeID(std::string &name)
{
    for (S32 i = 0; i < mNumCollisionVolumes; i++)
    {
        if (mCollisionVolumes[i].getName() == name)
        {
            return i;
        }
    }

    return -1;
}

//-----------------------------------------------------------------------------
// LLAvatarAppearance::getHeadMesh()
//-----------------------------------------------------------------------------
LLPolyMesh* LLAvatarAppearance::getHeadMesh()
{
    return mMeshLOD[MESH_ID_HEAD]->mMeshParts[0]->getMesh();
}


//-----------------------------------------------------------------------------
// LLAvatarAppearance::getUpperBodyMesh()
//-----------------------------------------------------------------------------
LLPolyMesh* LLAvatarAppearance::getUpperBodyMesh()
{
    return mMeshLOD[MESH_ID_UPPER_BODY]->mMeshParts[0]->getMesh();
}



// virtual
BOOL LLAvatarAppearance::isValid() const
{
    // This should only be called on ourself.
    if (!isSelf())
    {
        LL_ERRS() << "Called LLAvatarAppearance::isValid() on when isSelf() == false" << LL_ENDL;
    }
    return TRUE;
}


// adds a morph mask to the appropriate baked texture structure
void LLAvatarAppearance::addMaskedMorph(EBakedTextureIndex index, LLVisualParam* morph_target, BOOL invert, std::string layer)
{
    if (index < BAKED_NUM_INDICES)
    {
        LLMaskedMorph *morph = new LLMaskedMorph(morph_target, invert, layer);
        mBakedTextureDatas[index].mMaskedMorphs.push_front(morph);
    }
}


//static
BOOL LLAvatarAppearance::teToColorParams( ETextureIndex te, U32 *param_name )
{
    switch( te )
    {
        case TEX_UPPER_SHIRT:
            param_name[0] = 803; //"shirt_red";
            param_name[1] = 804; //"shirt_green";
            param_name[2] = 805; //"shirt_blue";
            break;

        case TEX_LOWER_PANTS:
            param_name[0] = 806; //"pants_red";
            param_name[1] = 807; //"pants_green";
            param_name[2] = 808; //"pants_blue";
            break;

        case TEX_LOWER_SHOES:
            param_name[0] = 812; //"shoes_red";
            param_name[1] = 813; //"shoes_green";
            param_name[2] = 817; //"shoes_blue";
            break;

        case TEX_LOWER_SOCKS:
            param_name[0] = 818; //"socks_red";
            param_name[1] = 819; //"socks_green";
            param_name[2] = 820; //"socks_blue";
            break;

        case TEX_UPPER_JACKET:
        case TEX_LOWER_JACKET:
            param_name[0] = 834; //"jacket_red";
            param_name[1] = 835; //"jacket_green";
            param_name[2] = 836; //"jacket_blue";
            break;

        case TEX_UPPER_GLOVES:
            param_name[0] = 827; //"gloves_red";
            param_name[1] = 829; //"gloves_green";
            param_name[2] = 830; //"gloves_blue";
            break;

        case TEX_UPPER_UNDERSHIRT:
            param_name[0] = 821; //"undershirt_red";
            param_name[1] = 822; //"undershirt_green";
            param_name[2] = 823; //"undershirt_blue";
            break;

        case TEX_LOWER_UNDERPANTS:
            param_name[0] = 824; //"underpants_red";
            param_name[1] = 825; //"underpants_green";
            param_name[2] = 826; //"underpants_blue";
            break;

        case TEX_SKIRT:
            param_name[0] = 921; //"skirt_red";
            param_name[1] = 922; //"skirt_green";
            param_name[2] = 923; //"skirt_blue";
            break;

        case TEX_HEAD_TATTOO:
        case TEX_LOWER_TATTOO:
        case TEX_UPPER_TATTOO:
            param_name[0] = 1071; //"tattoo_red";
            param_name[1] = 1072; //"tattoo_green";
            param_name[2] = 1073; //"tattoo_blue";
            break;
        case TEX_HEAD_UNIVERSAL_TATTOO:
        case TEX_UPPER_UNIVERSAL_TATTOO:
        case TEX_LOWER_UNIVERSAL_TATTOO:
        case TEX_SKIRT_TATTOO:
        case TEX_HAIR_TATTOO:
        case TEX_EYES_TATTOO:
        case TEX_LEFT_ARM_TATTOO:
        case TEX_LEFT_LEG_TATTOO:
        case TEX_AUX1_TATTOO:
        case TEX_AUX2_TATTOO:
        case TEX_AUX3_TATTOO:
            param_name[0] = 1238; //"tattoo_universal_red";
            param_name[1] = 1239; //"tattoo_universal_green";
            param_name[2] = 1240; //"tattoo_universal_blue";
            break;

        default:
            llassert(0);
            return FALSE;
    }

    return TRUE;
}

// <FS:Ansariel> [Legacy Bake]
//void LLAvatarAppearance::setClothesColor( ETextureIndex te, const LLColor4& new_color)
void LLAvatarAppearance::setClothesColor( ETextureIndex te, const LLColor4& new_color, BOOL upload_bake)
// </FS:Ansariel> [Legacy Bake]
{
<<<<<<< HEAD
	U32 param_name[3];
	if( teToColorParams( te, param_name ) )
	{
		// <FS:Ansariel> [Legacy Bake]
		//setVisualParamWeight( param_name[0], new_color.mV[VX]);
		//setVisualParamWeight( param_name[1], new_color.mV[VY]);
		//setVisualParamWeight( param_name[2], new_color.mV[VZ]);
		setVisualParamWeight( param_name[0], new_color.mV[VX], upload_bake);
		setVisualParamWeight( param_name[1], new_color.mV[VY], upload_bake);
		setVisualParamWeight( param_name[2], new_color.mV[VZ], upload_bake);
		// </FS:Ansariel> [Legacy Bake]
	}
=======
    U32 param_name[3];
    if( teToColorParams( te, param_name ) )
    {
        setVisualParamWeight( param_name[0], new_color.mV[VX]);
        setVisualParamWeight( param_name[1], new_color.mV[VY]);
        setVisualParamWeight( param_name[2], new_color.mV[VZ]);
    }
>>>>>>> 38c2a5bd
}

LLColor4 LLAvatarAppearance::getClothesColor( ETextureIndex te )
{
    LLColor4 color;
    U32 param_name[3];
    if( teToColorParams( te, param_name ) )
    {
        color.mV[VX] = getVisualParamWeight( param_name[0] );
        color.mV[VY] = getVisualParamWeight( param_name[1] );
        color.mV[VZ] = getVisualParamWeight( param_name[2] );
    }
    return color;
}

// static
LLColor4 LLAvatarAppearance::getDummyColor()
{
    return DUMMY_COLOR;
}

LLColor4 LLAvatarAppearance::getGlobalColor( const std::string& color_name ) const
{
    if (color_name=="skin_color" && mTexSkinColor)
    {
        return mTexSkinColor->getColor();
    }
    else if(color_name=="hair_color" && mTexHairColor)
    {
        return mTexHairColor->getColor();
    }
    if(color_name=="eye_color" && mTexEyeColor)
    {
        return mTexEyeColor->getColor();
    }
    else
    {
//      return LLColor4( .5f, .5f, .5f, .5f );
        return LLColor4( 0.f, 1.f, 1.f, 1.f ); // good debugging color
    }
}

// Unlike most wearable functions, this works for both self and other.
// virtual
BOOL LLAvatarAppearance::isWearingWearableType(LLWearableType::EType type) const
{
    return mWearableData->getWearableCount(type) > 0;
}

LLTexLayerSet* LLAvatarAppearance::getAvatarLayerSet(EBakedTextureIndex baked_index) const
{
    /* switch(index)
        case TEX_HEAD_BAKED:
        case TEX_HEAD_BODYPAINT:
            return mHeadLayerSet; */
    return mBakedTextureDatas[baked_index].mTexLayerSet;
}

//-----------------------------------------------------------------------------
// allocateCollisionVolumes()
//-----------------------------------------------------------------------------
BOOL LLAvatarAppearance::allocateCollisionVolumes( U32 num )
{
    if (mNumCollisionVolumes !=num)
    {
        delete_and_clear_array(mCollisionVolumes);
        mNumCollisionVolumes = 0;

        mCollisionVolumes = new LLAvatarJointCollisionVolume[num];
        if (!mCollisionVolumes)
        {
            LL_WARNS() << "Failed to allocate collision volumes" << LL_ENDL;
            return FALSE;
        }

        mNumCollisionVolumes = num;
    }
    return TRUE;
}

//-----------------------------------------------------------------------------
// LLAvatarBoneInfo::parseXml()
//-----------------------------------------------------------------------------
BOOL LLAvatarBoneInfo::parseXml(LLXmlTreeNode* node)
{
    if (node->hasName("bone"))
    {
        mIsJoint = TRUE;
        static LLStdStringHandle name_string = LLXmlTree::addAttributeString("name");
        if (!node->getFastAttributeString(name_string, mName))
        {
            LL_WARNS() << "Bone without name" << LL_ENDL;
            return FALSE;
        }

        static LLStdStringHandle aliases_string = LLXmlTree::addAttributeString("aliases");
        node->getFastAttributeString(aliases_string, mAliases ); //Aliases are not required.
    }
    else if (node->hasName("collision_volume"))
    {
        mIsJoint = FALSE;
        static LLStdStringHandle name_string = LLXmlTree::addAttributeString("name");
        if (!node->getFastAttributeString(name_string, mName))
        {
            mName = "Collision Volume";
        }
    }
    else
    {
        LL_WARNS() << "Invalid node " << node->getName() << LL_ENDL;
        return FALSE;
    }

    static LLStdStringHandle pos_string = LLXmlTree::addAttributeString("pos");
    if (!node->getFastAttributeVector3(pos_string, mPos))
    {
        LL_WARNS() << "Bone without position" << LL_ENDL;
        return FALSE;
    }

    static LLStdStringHandle rot_string = LLXmlTree::addAttributeString("rot");
    if (!node->getFastAttributeVector3(rot_string, mRot))
    {
        LL_WARNS() << "Bone without rotation" << LL_ENDL;
        return FALSE;
    }

    static LLStdStringHandle scale_string = LLXmlTree::addAttributeString("scale");
    if (!node->getFastAttributeVector3(scale_string, mScale))
    {
        LL_WARNS() << "Bone without scale" << LL_ENDL;
        return FALSE;
    }

    static LLStdStringHandle end_string = LLXmlTree::addAttributeString("end");
    if (!node->getFastAttributeVector3(end_string, mEnd))
    {
        LL_WARNS() << "Bone without end " << mName << LL_ENDL;
        mEnd = LLVector3(0.0f, 0.0f, 0.0f);
    }

    static LLStdStringHandle support_string = LLXmlTree::addAttributeString("support");
    if (!node->getFastAttributeString(support_string,mSupport))
    {
        LL_WARNS() << "Bone without support " << mName << LL_ENDL;
        mSupport = "base";
    }

    if (mIsJoint)
    {
        static LLStdStringHandle pivot_string = LLXmlTree::addAttributeString("pivot");
        if (!node->getFastAttributeVector3(pivot_string, mPivot))
        {
            LL_WARNS() << "Bone without pivot" << LL_ENDL;
            return FALSE;
        }
    }

    // parse children
    LLXmlTreeNode* child;
    for( child = node->getFirstChild(); child; child = node->getNextChild() )
    {
        LLAvatarBoneInfo *child_info = new LLAvatarBoneInfo;
        if (!child_info->parseXml(child))
        {
            delete child_info;
            return FALSE;
        }
        mChildren.push_back(child_info);
    }
    return TRUE;
}

//-----------------------------------------------------------------------------
// LLAvatarSkeletonInfo::parseXml()
//-----------------------------------------------------------------------------
BOOL LLAvatarSkeletonInfo::parseXml(LLXmlTreeNode* node)
{
    static LLStdStringHandle num_bones_string = LLXmlTree::addAttributeString("num_bones");
    if (!node->getFastAttributeS32(num_bones_string, mNumBones))
    {
        LL_WARNS() << "Couldn't find number of bones." << LL_ENDL;
        return FALSE;
    }

    static LLStdStringHandle num_collision_volumes_string = LLXmlTree::addAttributeString("num_collision_volumes");
    node->getFastAttributeS32(num_collision_volumes_string, mNumCollisionVolumes);

    LLXmlTreeNode* child;
    for( child = node->getFirstChild(); child; child = node->getNextChild() )
    {
        LLAvatarBoneInfo *info = new LLAvatarBoneInfo;
        if (!info->parseXml(child))
        {
            delete info;
            LL_WARNS() << "Error parsing bone in skeleton file" << LL_ENDL;
            return FALSE;
        }
        mBoneInfoList.push_back(info);
    }
    return TRUE;
}

//Make aliases for joint and push to map.
void LLAvatarAppearance::makeJointAliases(LLAvatarBoneInfo *bone_info)
{
    if (! bone_info->mIsJoint )
    {
        return;
    }

    std::string bone_name = bone_info->mName;
    mJointAliasMap[bone_name] = bone_name; //Actual name is a valid alias.

    std::string aliases = bone_info->mAliases;

    boost::char_separator<char> sep(" ");
    boost::tokenizer<boost::char_separator<char> > tok(aliases, sep);
    for(const std::string& i : tok)
    {
        if ( mJointAliasMap.find(i) != mJointAliasMap.end() )
        {
            LL_WARNS() << "avatar skeleton:  Joint alias \"" << i << "\" remapped from " << mJointAliasMap[i] << " to " << bone_name << LL_ENDL;
        }
        mJointAliasMap[i] = bone_name;
    }

    for (LLAvatarBoneInfo* bone : bone_info->mChildren)
    {
        makeJointAliases(bone);
    }
}

const LLAvatarAppearance::joint_alias_map_t& LLAvatarAppearance::getJointAliases ()
{
    LLAvatarAppearance::joint_alias_map_t alias_map;
    if (mJointAliasMap.empty())
    {

        for (LLAvatarBoneInfo* bone_info : sAvatarSkeletonInfo->mBoneInfoList)
        {
            //LLAvatarBoneInfo *bone_info = *iter;
            makeJointAliases(bone_info);
        }

        for (LLAvatarXmlInfo::LLAvatarAttachmentInfo* info : sAvatarXmlInfo->mAttachmentInfoList)
        {
            std::string bone_name = info->mName;

            // Also accept the name with spaces substituted with
            // underscores. This gives a mechanism for referencing such joints
            // in daes, which don't allow spaces.
            std::string sub_space_to_underscore = bone_name;
            LLStringUtil::replaceChar(sub_space_to_underscore, ' ', '_');
            if (sub_space_to_underscore != bone_name)
            {
                mJointAliasMap[sub_space_to_underscore] = bone_name;
            }
        }
    }

    return mJointAliasMap;
}


//-----------------------------------------------------------------------------
// parseXmlSkeletonNode(): parses <skeleton> nodes from XML tree
//-----------------------------------------------------------------------------
BOOL LLAvatarAppearance::LLAvatarXmlInfo::parseXmlSkeletonNode(LLXmlTreeNode* root)
{
    LLXmlTreeNode* node = root->getChildByName( "skeleton" );
    if( !node )
    {
        LL_WARNS() << "avatar file: missing <skeleton>" << LL_ENDL;
        return FALSE;
    }

    LLXmlTreeNode* child;

    // SKELETON DISTORTIONS
    for (child = node->getChildByName( "param" );
         child;
         child = node->getNextNamedChild())
    {
        if (!child->getChildByName("param_skeleton"))
        {
            if (child->getChildByName("param_morph"))
            {
                LL_WARNS() << "Can't specify morph param in skeleton definition." << LL_ENDL;
            }
            else
            {
                LL_WARNS() << "Unknown param type." << LL_ENDL;
            }
            return FALSE;
        }

        LLPolySkeletalDistortionInfo *info = new LLPolySkeletalDistortionInfo;
        if (!info->parseXml(child))
        {
            delete info;
            return FALSE;
        }

        mSkeletalDistortionInfoList.push_back(info);
    }

    // ATTACHMENT POINTS
    for (child = node->getChildByName( "attachment_point" );
         child;
         child = node->getNextNamedChild())
    {
        LLAvatarAttachmentInfo* info = new LLAvatarAttachmentInfo();

        static LLStdStringHandle name_string = LLXmlTree::addAttributeString("name");
        if (!child->getFastAttributeString(name_string, info->mName))
        {
            LL_WARNS() << "No name supplied for attachment point." << LL_ENDL;
            delete info;
            return FALSE;
        }

        static LLStdStringHandle joint_string = LLXmlTree::addAttributeString("joint");
        if (!child->getFastAttributeString(joint_string, info->mJointName))
        {
            LL_WARNS() << "No bone declared in attachment point " << info->mName << LL_ENDL;
            delete info;
            return FALSE;
        }

        static LLStdStringHandle position_string = LLXmlTree::addAttributeString("position");
        if (child->getFastAttributeVector3(position_string, info->mPosition))
        {
            info->mHasPosition = TRUE;
        }

        static LLStdStringHandle rotation_string = LLXmlTree::addAttributeString("rotation");
        if (child->getFastAttributeVector3(rotation_string, info->mRotationEuler))
        {
            info->mHasRotation = TRUE;
        }
         static LLStdStringHandle group_string = LLXmlTree::addAttributeString("group");
        if (child->getFastAttributeS32(group_string, info->mGroup))
        {
            if (info->mGroup == -1)
                info->mGroup = -1111; // -1 = none parsed, < -1 = bad value
        }

        static LLStdStringHandle id_string = LLXmlTree::addAttributeString("id");
        if (!child->getFastAttributeS32(id_string, info->mAttachmentID))
        {
            LL_WARNS() << "No id supplied for attachment point " << info->mName << LL_ENDL;
            delete info;
            return FALSE;
        }

        static LLStdStringHandle slot_string = LLXmlTree::addAttributeString("pie_slice");
        child->getFastAttributeS32(slot_string, info->mPieMenuSlice);

        static LLStdStringHandle visible_in_first_person_string = LLXmlTree::addAttributeString("visible_in_first_person");
        child->getFastAttributeBOOL(visible_in_first_person_string, info->mVisibleFirstPerson);

        static LLStdStringHandle hud_attachment_string = LLXmlTree::addAttributeString("hud");
        child->getFastAttributeBOOL(hud_attachment_string, info->mIsHUDAttachment);

        mAttachmentInfoList.push_back(info);
    }

    return TRUE;
}

//-----------------------------------------------------------------------------
// parseXmlMeshNodes(): parses <mesh> nodes from XML tree
//-----------------------------------------------------------------------------
BOOL LLAvatarAppearance::LLAvatarXmlInfo::parseXmlMeshNodes(LLXmlTreeNode* root)
{
    for (LLXmlTreeNode* node = root->getChildByName( "mesh" );
         node;
         node = root->getNextNamedChild())
    {
        LLAvatarMeshInfo *info = new LLAvatarMeshInfo;

        // attribute: type
        static LLStdStringHandle type_string = LLXmlTree::addAttributeString("type");
        if( !node->getFastAttributeString( type_string, info->mType ) )
        {
            LL_WARNS() << "Avatar file: <mesh> is missing type attribute.  Ignoring element. " << LL_ENDL;
            delete info;
            return FALSE;  // Ignore this element
        }

        static LLStdStringHandle lod_string = LLXmlTree::addAttributeString("lod");
        if (!node->getFastAttributeS32( lod_string, info->mLOD ))
        {
            LL_WARNS() << "Avatar file: <mesh> is missing lod attribute.  Ignoring element. " << LL_ENDL;
            delete info;
            return FALSE;  // Ignore this element
        }

        static LLStdStringHandle file_name_string = LLXmlTree::addAttributeString("file_name");
        if( !node->getFastAttributeString( file_name_string, info->mMeshFileName ) )
        {
            LL_WARNS() << "Avatar file: <mesh> is missing file_name attribute.  Ignoring: " << info->mType << LL_ENDL;
            delete info;
            return FALSE;  // Ignore this element
        }

        static LLStdStringHandle reference_string = LLXmlTree::addAttributeString("reference");
        node->getFastAttributeString( reference_string, info->mReferenceMeshName );

        // attribute: min_pixel_area
        static LLStdStringHandle min_pixel_area_string = LLXmlTree::addAttributeString("min_pixel_area");
        static LLStdStringHandle min_pixel_width_string = LLXmlTree::addAttributeString("min_pixel_width");
        if (!node->getFastAttributeF32( min_pixel_area_string, info->mMinPixelArea ))
        {
            F32 min_pixel_area = 0.1f;
            if (node->getFastAttributeF32( min_pixel_width_string, min_pixel_area ))
            {
                // this is square root of pixel area (sensible to use linear space in defining lods)
                min_pixel_area = min_pixel_area * min_pixel_area;
            }
            info->mMinPixelArea = min_pixel_area;
        }

        // Parse visual params for this node only if we haven't already
        for (LLXmlTreeNode* child = node->getChildByName( "param" );
             child;
             child = node->getNextNamedChild())
        {
            if (!child->getChildByName("param_morph"))
            {
                if (child->getChildByName("param_skeleton"))
                {
                    LL_WARNS() << "Can't specify skeleton param in a mesh definition." << LL_ENDL;
                }
                else
                {
                    LL_WARNS() << "Unknown param type." << LL_ENDL;
                }
                return FALSE;
            }

            LLPolyMorphTargetInfo *morphinfo = new LLPolyMorphTargetInfo();
            if (!morphinfo->parseXml(child))
            {
                delete morphinfo;
                delete info;
                return -1;
            }
            BOOL shared = FALSE;
            static LLStdStringHandle shared_string = LLXmlTree::addAttributeString("shared");
            child->getFastAttributeBOOL(shared_string, shared);

            info->mPolyMorphTargetInfoList.push_back(LLAvatarMeshInfo::morph_info_pair_t(morphinfo, shared));
        }

        mMeshInfoList.push_back(info);
    }
    return TRUE;
}

//-----------------------------------------------------------------------------
// parseXmlColorNodes(): parses <global_color> nodes from XML tree
//-----------------------------------------------------------------------------
BOOL LLAvatarAppearance::LLAvatarXmlInfo::parseXmlColorNodes(LLXmlTreeNode* root)
{
    for (LLXmlTreeNode* color_node = root->getChildByName( "global_color" );
         color_node;
         color_node = root->getNextNamedChild())
    {
        std::string global_color_name;
        static LLStdStringHandle name_string = LLXmlTree::addAttributeString("name");
        if (color_node->getFastAttributeString( name_string, global_color_name ) )
        {
            if( global_color_name == "skin_color" )
            {
                if (mTexSkinColorInfo)
                {
                    LL_WARNS() << "avatar file: multiple instances of skin_color" << LL_ENDL;
                    return FALSE;
                }
                mTexSkinColorInfo = new LLTexGlobalColorInfo;
                if( !mTexSkinColorInfo->parseXml( color_node ) )
                {
                    delete_and_clear(mTexSkinColorInfo);
                    LL_WARNS() << "avatar file: mTexSkinColor->parseXml() failed" << LL_ENDL;
                    return FALSE;
                }
            }
            else if( global_color_name == "hair_color" )
            {
                if (mTexHairColorInfo)
                {
                    LL_WARNS() << "avatar file: multiple instances of hair_color" << LL_ENDL;
                    return FALSE;
                }
                mTexHairColorInfo = new LLTexGlobalColorInfo;
                if( !mTexHairColorInfo->parseXml( color_node ) )
                {
                    delete_and_clear(mTexHairColorInfo);
                    LL_WARNS() << "avatar file: mTexHairColor->parseXml() failed" << LL_ENDL;
                    return FALSE;
                }
            }
            else if( global_color_name == "eye_color" )
            {
                if (mTexEyeColorInfo)
                {
                    LL_WARNS() << "avatar file: multiple instances of eye_color" << LL_ENDL;
                    return FALSE;
                }
                mTexEyeColorInfo = new LLTexGlobalColorInfo;
                if( !mTexEyeColorInfo->parseXml( color_node ) )
                {
                    LL_WARNS() << "avatar file: mTexEyeColor->parseXml() failed" << LL_ENDL;
                    return FALSE;
                }
            }
        }
    }
    return TRUE;
}

//-----------------------------------------------------------------------------
// parseXmlLayerNodes(): parses <layer_set> nodes from XML tree
//-----------------------------------------------------------------------------
BOOL LLAvatarAppearance::LLAvatarXmlInfo::parseXmlLayerNodes(LLXmlTreeNode* root)
{
    for (LLXmlTreeNode* layer_node = root->getChildByName( "layer_set" );
         layer_node;
         layer_node = root->getNextNamedChild())
    {
        LLTexLayerSetInfo* layer_info = new LLTexLayerSetInfo();
        if( layer_info->parseXml( layer_node ) )
        {
            mLayerInfoList.push_back(layer_info);
        }
        else
        {
            delete layer_info;
            LL_WARNS() << "avatar file: layer_set->parseXml() failed" << LL_ENDL;
            return FALSE;
        }
    }
    return TRUE;
}

//-----------------------------------------------------------------------------
// parseXmlDriverNodes(): parses <driver_parameters> nodes from XML tree
//-----------------------------------------------------------------------------
BOOL LLAvatarAppearance::LLAvatarXmlInfo::parseXmlDriverNodes(LLXmlTreeNode* root)
{
    LLXmlTreeNode* driver = root->getChildByName( "driver_parameters" );
    if( driver )
    {
        for (LLXmlTreeNode* grand_child = driver->getChildByName( "param" );
             grand_child;
             grand_child = driver->getNextNamedChild())
        {
            if( grand_child->getChildByName( "param_driver" ) )
            {
                LLDriverParamInfo* driver_info = new LLDriverParamInfo();
                if( driver_info->parseXml( grand_child ) )
                {
                    mDriverInfoList.push_back(driver_info);
                }
                else
                {
                    delete driver_info;
                    LL_WARNS() << "avatar file: driver_param->parseXml() failed" << LL_ENDL;
                    return FALSE;
                }
            }
        }
    }
    return TRUE;
}

//-----------------------------------------------------------------------------
// parseXmlDriverNodes(): parses <driver_parameters> nodes from XML tree
//-----------------------------------------------------------------------------
BOOL LLAvatarAppearance::LLAvatarXmlInfo::parseXmlMorphNodes(LLXmlTreeNode* root)
{
    LLXmlTreeNode* masks = root->getChildByName( "morph_masks" );
    if( !masks )
    {
        return FALSE;
    }

    for (LLXmlTreeNode* grand_child = masks->getChildByName( "mask" );
         grand_child;
         grand_child = masks->getNextNamedChild())
    {
        LLAvatarMorphInfo* info = new LLAvatarMorphInfo();

        static LLStdStringHandle name_string = LLXmlTree::addAttributeString("morph_name");
        if (!grand_child->getFastAttributeString(name_string, info->mName))
        {
            LL_WARNS() << "No name supplied for morph mask." << LL_ENDL;
            delete info;
            return FALSE;
        }

        static LLStdStringHandle region_string = LLXmlTree::addAttributeString("body_region");
        if (!grand_child->getFastAttributeString(region_string, info->mRegion))
        {
            LL_WARNS() << "No region supplied for morph mask." << LL_ENDL;
            delete info;
            return FALSE;
        }

        static LLStdStringHandle layer_string = LLXmlTree::addAttributeString("layer");
        if (!grand_child->getFastAttributeString(layer_string, info->mLayer))
        {
            LL_WARNS() << "No layer supplied for morph mask." << LL_ENDL;
            delete info;
            return FALSE;
        }

        // optional parameter. don't throw a warning if not present.
        static LLStdStringHandle invert_string = LLXmlTree::addAttributeString("invert");
        grand_child->getFastAttributeBOOL(invert_string, info->mInvert);

        mMorphMaskInfoList.push_back(info);
    }

    return TRUE;
}

//virtual
LLAvatarAppearance::LLMaskedMorph::LLMaskedMorph(LLVisualParam *morph_target, BOOL invert, std::string layer) :
            mMorphTarget(morph_target),
            mInvert(invert),
            mLayer(layer)
{
<<<<<<< HEAD
	LLPolyMorphTarget *target = dynamic_cast<LLPolyMorphTarget*>(morph_target);
	if (target)
	{
		target->addPendingMorphMask();
	}
}

// <FS:Ansariel> Get attachment point name from ID
//static
std::string LLAvatarAppearance::getAttachmentPointName(S32 attachmentPointId)
{
	for (auto attachmentPoint : sAvatarXmlInfo->mAttachmentInfoList)
	{
		if (attachmentPoint->mAttachmentID == attachmentPointId)
		{
			return attachmentPoint->mName;
		}
	}

	return std::string();
}
// </FS:Ansariel>
=======
    LLPolyMorphTarget *target = dynamic_cast<LLPolyMorphTarget*>(morph_target);
    if (target)
    {
        target->addPendingMorphMask();
    }
}
>>>>>>> 38c2a5bd
<|MERGE_RESOLUTION|>--- conflicted
+++ resolved
@@ -267,46 +267,6 @@
 // virtual
 LLAvatarAppearance::~LLAvatarAppearance()
 {
-<<<<<<< HEAD
-	delete_and_clear(mTexSkinColor);
-	delete_and_clear(mTexHairColor);
-	delete_and_clear(mTexEyeColor);
-
-	for (U32 i = 0; i < mBakedTextureDatas.size(); i++)
-	{
-		delete_and_clear(mBakedTextureDatas[i].mTexLayerSet);
-		mBakedTextureDatas[i].mJointMeshes.clear();
-
-		for (LLMaskedMorph* masked_morph : mBakedTextureDatas[i].mMaskedMorphs)
-		{
-			delete masked_morph;
-		}
-	}
-
-	if (mRoot) 
-	{
-		mRoot->removeAllChildren();
-		delete mRoot;
-		mRoot = nullptr;
-	}
-	mJointMap.clear();
-
-	clearSkeleton();
-	delete_and_clear_array(mCollisionVolumes);
-
-	std::for_each(mPolyMeshes.begin(), mPolyMeshes.end(), DeletePairedPointer());
-	mPolyMeshes.clear();
-
-	for (LLAvatarJoint* joint : mMeshLOD)
-	{
-		std::for_each(joint->mMeshParts.begin(), joint->mMeshParts.end(), DeletePointer());
-		joint->mMeshParts.clear();
-	}
-	std::for_each(mMeshLOD.begin(), mMeshLOD.end(), DeletePointer());
-	mMeshLOD.clear();
-
-	delete mRoot;
-=======
     delete_and_clear(mTexSkinColor);
     delete_and_clear(mTexHairColor);
     delete_and_clear(mTexEyeColor);
@@ -343,7 +303,8 @@
     }
     std::for_each(mMeshLOD.begin(), mMeshLOD.end(), DeletePointer());
     mMeshLOD.clear();
->>>>>>> 38c2a5bd
+
+    delete mRoot;
 }
 
 //static
@@ -538,33 +499,21 @@
     F32 old_height = mBodySize.mV[VZ];
     F32 old_offset = mAvatarOffset.mV[VZ];
 
-<<<<<<< HEAD
-	// TODO: Measure the real depth and width
-	mPelvisToFoot = computePelvisToFoot();
-	F32 new_height = computeBodyHeight();
-	mBodySize.set(DEFAULT_AGENT_DEPTH, DEFAULT_AGENT_WIDTH, new_height);
-// [RLVa:KB] - Checked: 2013-03-03 (RLVa-1.4.8)
-	F32 new_offset = getAvatarOffset();
-// [/RLVa:KB]
-//	F32 new_offset = getVisualParamWeight(AVATAR_HOVER);
-	mAvatarOffset.set(0, 0, new_offset);
-
-	if (mBodySize.mV[VZ] != old_height || new_offset != old_offset)
-	{
-		// <FS:Ansariel> [Legacy Bake]
-		bodySizeChanged();
-
-=======
     // TODO: Measure the real depth and width
     mPelvisToFoot = computePelvisToFoot();
     F32 new_height = computeBodyHeight();
     mBodySize.set(DEFAULT_AGENT_DEPTH, DEFAULT_AGENT_WIDTH, new_height);
-    F32 new_offset = getVisualParamWeight(AVATAR_HOVER);
+// [RLVa:KB] - Checked: 2013-03-03 (RLVa-1.4.8)
+    F32 new_offset = getAvatarOffset();
+// [/RLVa:KB]
+//  F32 new_offset = getVisualParamWeight(AVATAR_HOVER);
     mAvatarOffset.set(0, 0, new_offset);
 
     if (mBodySize.mV[VZ] != old_height || new_offset != old_offset)
     {
->>>>>>> 38c2a5bd
+        // <FS:Ansariel> [Legacy Bake]
+        bodySizeChanged();
+
         compareJointStateMaps(mLastBodySizeState, mCurrBodySizeState);
     }
 }
@@ -595,7 +544,7 @@
 // [RLVa:KB] - Checked: 2013-03-03 (RLVa-1.4.8)
 F32 LLAvatarAppearance::getAvatarOffset() /*const*/
 {
-	return getVisualParamWeight(AVATAR_HOVER);
+    return getVisualParamWeight(AVATAR_HOVER);
 }
 // [/RLVa:KB]
 
@@ -1501,28 +1450,18 @@
 void LLAvatarAppearance::setClothesColor( ETextureIndex te, const LLColor4& new_color, BOOL upload_bake)
 // </FS:Ansariel> [Legacy Bake]
 {
-<<<<<<< HEAD
-	U32 param_name[3];
-	if( teToColorParams( te, param_name ) )
-	{
-		// <FS:Ansariel> [Legacy Bake]
-		//setVisualParamWeight( param_name[0], new_color.mV[VX]);
-		//setVisualParamWeight( param_name[1], new_color.mV[VY]);
-		//setVisualParamWeight( param_name[2], new_color.mV[VZ]);
-		setVisualParamWeight( param_name[0], new_color.mV[VX], upload_bake);
-		setVisualParamWeight( param_name[1], new_color.mV[VY], upload_bake);
-		setVisualParamWeight( param_name[2], new_color.mV[VZ], upload_bake);
-		// </FS:Ansariel> [Legacy Bake]
-	}
-=======
     U32 param_name[3];
     if( teToColorParams( te, param_name ) )
     {
-        setVisualParamWeight( param_name[0], new_color.mV[VX]);
-        setVisualParamWeight( param_name[1], new_color.mV[VY]);
-        setVisualParamWeight( param_name[2], new_color.mV[VZ]);
-    }
->>>>>>> 38c2a5bd
+        // <FS:Ansariel> [Legacy Bake]
+        //setVisualParamWeight( param_name[0], new_color.mV[VX]);
+        //setVisualParamWeight( param_name[1], new_color.mV[VY]);
+        //setVisualParamWeight( param_name[2], new_color.mV[VZ]);
+        setVisualParamWeight( param_name[0], new_color.mV[VX], upload_bake);
+        setVisualParamWeight( param_name[1], new_color.mV[VY], upload_bake);
+        setVisualParamWeight( param_name[2], new_color.mV[VZ], upload_bake);
+        // </FS:Ansariel> [Legacy Bake]
+    }
 }
 
 LLColor4 LLAvatarAppearance::getClothesColor( ETextureIndex te )
@@ -2158,34 +2097,25 @@
             mInvert(invert),
             mLayer(layer)
 {
-<<<<<<< HEAD
-	LLPolyMorphTarget *target = dynamic_cast<LLPolyMorphTarget*>(morph_target);
-	if (target)
-	{
-		target->addPendingMorphMask();
-	}
+    LLPolyMorphTarget *target = dynamic_cast<LLPolyMorphTarget*>(morph_target);
+    if (target)
+    {
+        target->addPendingMorphMask();
+    }
 }
 
 // <FS:Ansariel> Get attachment point name from ID
 //static
 std::string LLAvatarAppearance::getAttachmentPointName(S32 attachmentPointId)
 {
-	for (auto attachmentPoint : sAvatarXmlInfo->mAttachmentInfoList)
-	{
-		if (attachmentPoint->mAttachmentID == attachmentPointId)
-		{
-			return attachmentPoint->mName;
-		}
-	}
-
-	return std::string();
-}
-// </FS:Ansariel>
-=======
-    LLPolyMorphTarget *target = dynamic_cast<LLPolyMorphTarget*>(morph_target);
-    if (target)
-    {
-        target->addPendingMorphMask();
-    }
-}
->>>>>>> 38c2a5bd
+    for (auto attachmentPoint : sAvatarXmlInfo->mAttachmentInfoList)
+    {
+        if (attachmentPoint->mAttachmentID == attachmentPointId)
+        {
+            return attachmentPoint->mName;
+        }
+    }
+
+    return std::string();
+}
+// </FS:Ansariel>