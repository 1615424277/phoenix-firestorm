--- conflicted
+++ resolved
@@ -70,11 +70,7 @@
     static void         initClass();
     static void         cleanupClass(); // Cleanup data that's only init'd once per class.
     virtual void        initInstance(); // Called after construction to initialize the instance.
-<<<<<<< HEAD
-    S32                 mInitFlags;
-=======
     S32                 mInitFlags{ 0 };
->>>>>>> d99fbffb
     virtual bool        loadSkeletonNode();
     bool                loadMeshNodes();
     bool                loadLayersets();
@@ -180,11 +176,7 @@
     bool                buildSkeleton(const LLAvatarSkeletonInfo *info);
 
     void                clearSkeleton();
-<<<<<<< HEAD
-    bool                mIsBuilt; // state of deferred character building
-=======
     bool                mIsBuilt{ false }; // state of deferred character building
->>>>>>> d99fbffb
     avatar_joint_list_t mSkeleton;
     LLVector3OverrideMap    mPelvisFixups;
     joint_alias_map_t   mJointAliasMap;
@@ -248,11 +240,7 @@
  **                    RENDERING
  **/
 public:
-<<<<<<< HEAD
-    bool        mIsDummy; // for special views and animated object controllers; local to viewer
-=======
     bool        mIsDummy{ false }; // for special views and animated object controllers; local to viewer
->>>>>>> d99fbffb
 
     //--------------------------------------------------------------------
     // Morph masks
