--- conflicted
+++ resolved
@@ -1,446 +1,344 @@
-/**
- * @file llwearabledata.cpp
- * @brief LLWearableData class implementation
- *
- * $LicenseInfo:firstyear=2012&license=viewerlgpl$
- * Second Life Viewer Source Code
- * Copyright (C) 2010, Linden Research, Inc.
- *
- * This library is free software; you can redistribute it and/or
- * modify it under the terms of the GNU Lesser General Public
- * License as published by the Free Software Foundation;
- * version 2.1 of the License only.
- *
- * This library is distributed in the hope that it will be useful,
- * but WITHOUT ANY WARRANTY; without even the implied warranty of
- * MERCHANTABILITY or FITNESS FOR A PARTICULAR PURPOSE.  See the GNU
- * Lesser General Public License for more details.
- *
- * You should have received a copy of the GNU Lesser General Public
- * License along with this library; if not, write to the Free Software
- * Foundation, Inc., 51 Franklin Street, Fifth Floor, Boston, MA  02110-1301  USA
- *
- * Linden Research, Inc., 945 Battery Street, San Francisco, CA  94111  USA
- * $/LicenseInfo$
- */
-
-#include "linden_common.h"
-
-#include "llwearabledata.h"
-
-#include "llavatarappearance.h"
-#include "llavatarappearancedefines.h"
-#include "lldriverparam.h"
-
-LLWearableData::LLWearableData() :
-    mAvatarAppearance(NULL)
-{
-}
-
-// virtual
-LLWearableData::~LLWearableData()
-{
-}
-
-using namespace LLAvatarAppearanceDefines;
-
-LLWearable* LLWearableData::getWearable(const LLWearableType::EType type, U32 index)
-{
-    wearableentry_map_t::iterator wearable_iter = mWearableDatas.find(type);
-    if (wearable_iter == mWearableDatas.end())
-    {
-        return NULL;
-    }
-    wearableentry_vec_t& wearable_vec = wearable_iter->second;
-    if (index>=wearable_vec.size())
-    {
-        return NULL;
-    }
-    else
-    {
-        return wearable_vec[index];
-    }
-}
-
-void LLWearableData::setWearable(const LLWearableType::EType type, U32 index, LLWearable *wearable)
-{
-<<<<<<< HEAD
-	LLWearable *old_wearable = getWearable(type,index);
-	if (!old_wearable)
-	{
-		pushWearable(type,wearable);
-		return;
-	}
-	
-	wearableentry_map_t::iterator wearable_iter = mWearableDatas.find(type);
-	if (wearable_iter == mWearableDatas.end())
-	{
-		LL_WARNS() << "invalid type, type " << type << " index " << index << LL_ENDL; 
-		return;
-	}
-	wearableentry_vec_t& wearable_vec = wearable_iter->second;
-	if (index>=wearable_vec.size())
-	{
-		LL_WARNS() << "invalid index, type " << type << " index " << index << LL_ENDL; 
-	}
-	else
-	{
-		wearable_vec[index] = wearable;
-		old_wearable->setUpdated();
-		const bool removed = false;
-		wearableUpdated(wearable, removed);
-	}
-=======
-    LLWearable *old_wearable = getWearable(type,index);
-    if (!old_wearable)
-    {
-        pushWearable(type,wearable);
-        return;
-    }
-
-    wearableentry_map_t::iterator wearable_iter = mWearableDatas.find(type);
-    if (wearable_iter == mWearableDatas.end())
-    {
-        LL_WARNS() << "invalid type, type " << type << " index " << index << LL_ENDL;
-        return;
-    }
-    wearableentry_vec_t& wearable_vec = wearable_iter->second;
-    if (index>=wearable_vec.size())
-    {
-        LL_WARNS() << "invalid index, type " << type << " index " << index << LL_ENDL;
-    }
-    else
-    {
-        wearable_vec[index] = wearable;
-        old_wearable->setUpdated();
-        const BOOL removed = FALSE;
-        wearableUpdated(wearable, removed);
-    }
->>>>>>> e1623bb2
-}
-
-void LLWearableData::pushWearable(const LLWearableType::EType type,
-                                   LLWearable *wearable,
-                                   bool trigger_updated /* = true */)
-{
-<<<<<<< HEAD
-	if (wearable == NULL)
-	{
-		// no null wearables please!
-		LL_WARNS() << "Null wearable sent for type " << type << LL_ENDL;
-	}
-	if (canAddWearable(type))
-	{
-		mWearableDatas[type].push_back(wearable);
-		if (trigger_updated)
-		{
-			const bool removed = false;
-			wearableUpdated(wearable, removed);
-		}
-	}
-=======
-    if (wearable == NULL)
-    {
-        // no null wearables please!
-        LL_WARNS() << "Null wearable sent for type " << type << LL_ENDL;
-    }
-    if (canAddWearable(type))
-    {
-        mWearableDatas[type].push_back(wearable);
-        if (trigger_updated)
-        {
-            const BOOL removed = FALSE;
-            wearableUpdated(wearable, removed);
-        }
-    }
->>>>>>> e1623bb2
-}
-
-// virtual
-void LLWearableData::wearableUpdated(LLWearable *wearable, bool removed)
-{
-    wearable->setUpdated();
-    if (!removed)
-    {
-        pullCrossWearableValues(wearable->getType());
-    }
-}
-
-void LLWearableData::eraseWearable(LLWearable *wearable)
-{
-    if (wearable == NULL)
-    {
-        // nothing to do here. move along.
-        return;
-    }
-
-    const LLWearableType::EType type = wearable->getType();
-
-    U32 index;
-    if (getWearableIndex(wearable,index))
-    {
-        eraseWearable(type, index);
-    }
-}
-
-void LLWearableData::eraseWearable(const LLWearableType::EType type, U32 index)
-{
-<<<<<<< HEAD
-	LLWearable *wearable = getWearable(type, index);
-	if (wearable)
-	{
-		mWearableDatas[type].erase(mWearableDatas[type].begin() + index);
-		const bool removed = true;
-		wearableUpdated(wearable, removed);
-	}
-=======
-    LLWearable *wearable = getWearable(type, index);
-    if (wearable)
-    {
-        mWearableDatas[type].erase(mWearableDatas[type].begin() + index);
-        const BOOL removed = TRUE;
-        wearableUpdated(wearable, removed);
-    }
->>>>>>> e1623bb2
-}
-
-void LLWearableData::clearWearableType(const LLWearableType::EType type)
-{
-    wearableentry_map_t::iterator wearable_iter = mWearableDatas.find(type);
-    if (wearable_iter == mWearableDatas.end())
-    {
-        return;
-    }
-    wearableentry_vec_t& wearable_vec = wearable_iter->second;
-    wearable_vec.clear();
-}
-
-bool LLWearableData::swapWearables(const LLWearableType::EType type, U32 index_a, U32 index_b)
-{
-    wearableentry_map_t::iterator wearable_iter = mWearableDatas.find(type);
-    if (wearable_iter == mWearableDatas.end())
-    {
-        return false;
-    }
-
-    wearableentry_vec_t& wearable_vec = wearable_iter->second;
-    // removed 0 > index_a and index_b comparisions - can never be true
-    if (index_a >= wearable_vec.size()) return false;
-    if (index_b >= wearable_vec.size()) return false;
-
-    LLWearable* wearable = wearable_vec[index_a];
-    wearable_vec[index_a] = wearable_vec[index_b];
-    wearable_vec[index_b] = wearable;
-    return true;
-}
-
-void LLWearableData::pullCrossWearableValues(const LLWearableType::EType type)
-{
-    llassert(mAvatarAppearance);
-    // scan through all of the avatar's visual parameters
-    for (LLViewerVisualParam* param = (LLViewerVisualParam*) mAvatarAppearance->getFirstVisualParam();
-         param;
-         param = (LLViewerVisualParam*) mAvatarAppearance->getNextVisualParam())
-    {
-        if( param )
-        {
-            LLDriverParam *driver_param = dynamic_cast<LLDriverParam*>(param);
-            if(driver_param)
-            {
-                // parameter is a driver parameter, have it update its cross-driven params
-                driver_param->updateCrossDrivenParams(type);
-            }
-        }
-    }
-}
-
-
-bool LLWearableData::getWearableIndex(const LLWearable *wearable, U32& index_found) const
-{
-<<<<<<< HEAD
-	if (wearable == NULL)
-	{
-		return false;
-	}
-
-	const LLWearableType::EType type = wearable->getType();
-	wearableentry_map_t::const_iterator wearable_iter = mWearableDatas.find(type);
-	if (wearable_iter == mWearableDatas.end())
-	{
-		LL_WARNS() << "tried to get wearable index with an invalid type!" << LL_ENDL;
-		return false;
-	}
-	const wearableentry_vec_t& wearable_vec = wearable_iter->second;
-	for(U32 index = 0; index < wearable_vec.size(); index++)
-	{
-		if (wearable_vec[index] == wearable)
-		{
-			index_found = index;
-			return true;
-		}
-	}
-
-	return false;
-=======
-    if (wearable == NULL)
-    {
-        return FALSE;
-    }
-
-    const LLWearableType::EType type = wearable->getType();
-    wearableentry_map_t::const_iterator wearable_iter = mWearableDatas.find(type);
-    if (wearable_iter == mWearableDatas.end())
-    {
-        LL_WARNS() << "tried to get wearable index with an invalid type!" << LL_ENDL;
-        return FALSE;
-    }
-    const wearableentry_vec_t& wearable_vec = wearable_iter->second;
-    for(U32 index = 0; index < wearable_vec.size(); index++)
-    {
-        if (wearable_vec[index] == wearable)
-        {
-            index_found = index;
-            return TRUE;
-        }
-    }
-
-    return FALSE;
->>>>>>> e1623bb2
-}
-
-U32 LLWearableData::getClothingLayerCount() const
-{
-    U32 count = 0;
-    LLWearableType *wr_inst = LLWearableType::getInstance();
-    for (S32 i = 0; i < LLWearableType::WT_COUNT; i++)
-    {
-        LLWearableType::EType type = (LLWearableType::EType)i;
-        if (wr_inst->getAssetType(type)==LLAssetType::AT_CLOTHING)
-        {
-            count += getWearableCount(type);
-        }
-    }
-    return count;
-}
-
-bool LLWearableData::canAddWearable(const LLWearableType::EType type) const
-{
-    LLAssetType::EType a_type = LLWearableType::getInstance()->getAssetType(type);
-<<<<<<< HEAD
-	if (a_type==LLAssetType::AT_CLOTHING)
-	{
-		return (getClothingLayerCount() < MAX_CLOTHING_LAYERS);
-	}
-	else if (a_type==LLAssetType::AT_BODYPART)
-	{
-		return (getWearableCount(type) < 1);
-	}
-	else
-	{
-		return false;
-	}
-=======
-    if (a_type==LLAssetType::AT_CLOTHING)
-    {
-        return (getClothingLayerCount() < MAX_CLOTHING_LAYERS);
-    }
-    else if (a_type==LLAssetType::AT_BODYPART)
-    {
-        return (getWearableCount(type) < 1);
-    }
-    else
-    {
-        return FALSE;
-    }
->>>>>>> e1623bb2
-}
-
-bool LLWearableData::isOnTop(LLWearable* wearable) const
-{
-<<<<<<< HEAD
-	if (!wearable) return false;
-	const LLWearableType::EType type = wearable->getType();
-	return ( getTopWearable(type) == wearable );
-=======
-    if (!wearable) return FALSE;
-    const LLWearableType::EType type = wearable->getType();
-    return ( getTopWearable(type) == wearable );
->>>>>>> e1623bb2
-}
-
-const LLWearable* LLWearableData::getWearable(const LLWearableType::EType type, U32 index) const
-{
-    wearableentry_map_t::const_iterator wearable_iter = mWearableDatas.find(type);
-    if (wearable_iter == mWearableDatas.end())
-    {
-        return NULL;
-    }
-    const wearableentry_vec_t& wearable_vec = wearable_iter->second;
-    if (index>=wearable_vec.size())
-    {
-        return NULL;
-    }
-    else
-    {
-        return wearable_vec[index];
-    }
-}
-
-LLWearable* LLWearableData::getTopWearable(const LLWearableType::EType type)
-{
-    U32 count = getWearableCount(type);
-    if ( count == 0)
-    {
-        return NULL;
-    }
-
-    return getWearable(type, count-1);
-}
-
-const LLWearable* LLWearableData::getTopWearable(const LLWearableType::EType type) const
-{
-    U32 count = getWearableCount(type);
-    if ( count == 0)
-    {
-        return NULL;
-    }
-
-    return getWearable(type, count-1);
-}
-
-LLWearable* LLWearableData::getBottomWearable(const LLWearableType::EType type)
-{
-    if (getWearableCount(type) == 0)
-    {
-        return NULL;
-    }
-
-    return getWearable(type, 0);
-}
-
-const LLWearable* LLWearableData::getBottomWearable(const LLWearableType::EType type) const
-{
-    if (getWearableCount(type) == 0)
-    {
-        return NULL;
-    }
-
-    return getWearable(type, 0);
-}
-
-U32 LLWearableData::getWearableCount(const LLWearableType::EType type) const
-{
-    wearableentry_map_t::const_iterator wearable_iter = mWearableDatas.find(type);
-    if (wearable_iter == mWearableDatas.end())
-    {
-        return 0;
-    }
-    const wearableentry_vec_t& wearable_vec = wearable_iter->second;
-    return wearable_vec.size();
-}
-
-U32 LLWearableData::getWearableCount(const U32 tex_index) const
-{
-    const LLWearableType::EType wearable_type = LLAvatarAppearance::getDictionary()->getTEWearableType((LLAvatarAppearanceDefines::ETextureIndex)tex_index);
-    return getWearableCount(wearable_type);
-}+/**
+ * @file llwearabledata.cpp
+ * @brief LLWearableData class implementation
+ *
+ * $LicenseInfo:firstyear=2012&license=viewerlgpl$
+ * Second Life Viewer Source Code
+ * Copyright (C) 2010, Linden Research, Inc.
+ *
+ * This library is free software; you can redistribute it and/or
+ * modify it under the terms of the GNU Lesser General Public
+ * License as published by the Free Software Foundation;
+ * version 2.1 of the License only.
+ *
+ * This library is distributed in the hope that it will be useful,
+ * but WITHOUT ANY WARRANTY; without even the implied warranty of
+ * MERCHANTABILITY or FITNESS FOR A PARTICULAR PURPOSE.  See the GNU
+ * Lesser General Public License for more details.
+ *
+ * You should have received a copy of the GNU Lesser General Public
+ * License along with this library; if not, write to the Free Software
+ * Foundation, Inc., 51 Franklin Street, Fifth Floor, Boston, MA  02110-1301  USA
+ *
+ * Linden Research, Inc., 945 Battery Street, San Francisco, CA  94111  USA
+ * $/LicenseInfo$
+ */
+
+#include "linden_common.h"
+
+#include "llwearabledata.h"
+
+#include "llavatarappearance.h"
+#include "llavatarappearancedefines.h"
+#include "lldriverparam.h"
+
+LLWearableData::LLWearableData() :
+    mAvatarAppearance(NULL)
+{
+}
+
+// virtual
+LLWearableData::~LLWearableData()
+{
+}
+
+using namespace LLAvatarAppearanceDefines;
+
+LLWearable* LLWearableData::getWearable(const LLWearableType::EType type, U32 index)
+{
+    wearableentry_map_t::iterator wearable_iter = mWearableDatas.find(type);
+    if (wearable_iter == mWearableDatas.end())
+    {
+        return NULL;
+    }
+    wearableentry_vec_t& wearable_vec = wearable_iter->second;
+    if (index>=wearable_vec.size())
+    {
+        return NULL;
+    }
+    else
+    {
+        return wearable_vec[index];
+    }
+}
+
+void LLWearableData::setWearable(const LLWearableType::EType type, U32 index, LLWearable *wearable)
+{
+    LLWearable *old_wearable = getWearable(type,index);
+    if (!old_wearable)
+    {
+        pushWearable(type,wearable);
+        return;
+    }
+
+    wearableentry_map_t::iterator wearable_iter = mWearableDatas.find(type);
+    if (wearable_iter == mWearableDatas.end())
+    {
+        LL_WARNS() << "invalid type, type " << type << " index " << index << LL_ENDL;
+        return;
+    }
+    wearableentry_vec_t& wearable_vec = wearable_iter->second;
+    if (index>=wearable_vec.size())
+    {
+        LL_WARNS() << "invalid index, type " << type << " index " << index << LL_ENDL;
+    }
+    else
+    {
+        wearable_vec[index] = wearable;
+        old_wearable->setUpdated();
+        const bool removed = false;
+        wearableUpdated(wearable, removed);
+    }
+}
+
+void LLWearableData::pushWearable(const LLWearableType::EType type,
+                                   LLWearable *wearable,
+                                   bool trigger_updated /* = true */)
+{
+    if (wearable == NULL)
+    {
+        // no null wearables please!
+        LL_WARNS() << "Null wearable sent for type " << type << LL_ENDL;
+    }
+    if (canAddWearable(type))
+    {
+        mWearableDatas[type].push_back(wearable);
+        if (trigger_updated)
+        {
+            const bool removed = false;
+            wearableUpdated(wearable, removed);
+        }
+    }
+}
+
+// virtual
+void LLWearableData::wearableUpdated(LLWearable *wearable, bool removed)
+{
+    wearable->setUpdated();
+    if (!removed)
+    {
+        pullCrossWearableValues(wearable->getType());
+    }
+}
+
+void LLWearableData::eraseWearable(LLWearable *wearable)
+{
+    if (wearable == NULL)
+    {
+        // nothing to do here. move along.
+        return;
+    }
+
+    const LLWearableType::EType type = wearable->getType();
+
+    U32 index;
+    if (getWearableIndex(wearable,index))
+    {
+        eraseWearable(type, index);
+    }
+}
+
+void LLWearableData::eraseWearable(const LLWearableType::EType type, U32 index)
+{
+    LLWearable *wearable = getWearable(type, index);
+    if (wearable)
+    {
+        mWearableDatas[type].erase(mWearableDatas[type].begin() + index);
+        const bool removed = true;
+        wearableUpdated(wearable, removed);
+    }
+}
+
+void LLWearableData::clearWearableType(const LLWearableType::EType type)
+{
+    wearableentry_map_t::iterator wearable_iter = mWearableDatas.find(type);
+    if (wearable_iter == mWearableDatas.end())
+    {
+        return;
+    }
+    wearableentry_vec_t& wearable_vec = wearable_iter->second;
+    wearable_vec.clear();
+}
+
+bool LLWearableData::swapWearables(const LLWearableType::EType type, U32 index_a, U32 index_b)
+{
+    wearableentry_map_t::iterator wearable_iter = mWearableDatas.find(type);
+    if (wearable_iter == mWearableDatas.end())
+    {
+        return false;
+    }
+
+    wearableentry_vec_t& wearable_vec = wearable_iter->second;
+    // removed 0 > index_a and index_b comparisions - can never be true
+    if (index_a >= wearable_vec.size()) return false;
+    if (index_b >= wearable_vec.size()) return false;
+
+    LLWearable* wearable = wearable_vec[index_a];
+    wearable_vec[index_a] = wearable_vec[index_b];
+    wearable_vec[index_b] = wearable;
+    return true;
+}
+
+void LLWearableData::pullCrossWearableValues(const LLWearableType::EType type)
+{
+    llassert(mAvatarAppearance);
+    // scan through all of the avatar's visual parameters
+    for (LLViewerVisualParam* param = (LLViewerVisualParam*) mAvatarAppearance->getFirstVisualParam();
+         param;
+         param = (LLViewerVisualParam*) mAvatarAppearance->getNextVisualParam())
+    {
+        if( param )
+        {
+            LLDriverParam *driver_param = dynamic_cast<LLDriverParam*>(param);
+            if(driver_param)
+            {
+                // parameter is a driver parameter, have it update its cross-driven params
+                driver_param->updateCrossDrivenParams(type);
+            }
+        }
+    }
+}
+
+
+bool LLWearableData::getWearableIndex(const LLWearable *wearable, U32& index_found) const
+{
+    if (wearable == NULL)
+    {
+        return false;
+    }
+
+    const LLWearableType::EType type = wearable->getType();
+    wearableentry_map_t::const_iterator wearable_iter = mWearableDatas.find(type);
+    if (wearable_iter == mWearableDatas.end())
+    {
+        LL_WARNS() << "tried to get wearable index with an invalid type!" << LL_ENDL;
+        return false;
+    }
+    const wearableentry_vec_t& wearable_vec = wearable_iter->second;
+    for(U32 index = 0; index < wearable_vec.size(); index++)
+    {
+        if (wearable_vec[index] == wearable)
+        {
+            index_found = index;
+            return true;
+        }
+    }
+
+    return false;
+}
+
+U32 LLWearableData::getClothingLayerCount() const
+{
+    U32 count = 0;
+    LLWearableType *wr_inst = LLWearableType::getInstance();
+    for (S32 i = 0; i < LLWearableType::WT_COUNT; i++)
+    {
+        LLWearableType::EType type = (LLWearableType::EType)i;
+        if (wr_inst->getAssetType(type)==LLAssetType::AT_CLOTHING)
+        {
+            count += getWearableCount(type);
+        }
+    }
+    return count;
+}
+
+bool LLWearableData::canAddWearable(const LLWearableType::EType type) const
+{
+    LLAssetType::EType a_type = LLWearableType::getInstance()->getAssetType(type);
+    if (a_type==LLAssetType::AT_CLOTHING)
+    {
+        return (getClothingLayerCount() < MAX_CLOTHING_LAYERS);
+    }
+    else if (a_type==LLAssetType::AT_BODYPART)
+    {
+        return (getWearableCount(type) < 1);
+    }
+    else
+    {
+        return false;
+    }
+}
+
+bool LLWearableData::isOnTop(LLWearable* wearable) const
+{
+    if (!wearable) return false;
+    const LLWearableType::EType type = wearable->getType();
+    return ( getTopWearable(type) == wearable );
+}
+
+const LLWearable* LLWearableData::getWearable(const LLWearableType::EType type, U32 index) const
+{
+    wearableentry_map_t::const_iterator wearable_iter = mWearableDatas.find(type);
+    if (wearable_iter == mWearableDatas.end())
+    {
+        return NULL;
+    }
+    const wearableentry_vec_t& wearable_vec = wearable_iter->second;
+    if (index>=wearable_vec.size())
+    {
+        return NULL;
+    }
+    else
+    {
+        return wearable_vec[index];
+    }
+}
+
+LLWearable* LLWearableData::getTopWearable(const LLWearableType::EType type)
+{
+    U32 count = getWearableCount(type);
+    if ( count == 0)
+    {
+        return NULL;
+    }
+
+    return getWearable(type, count-1);
+}
+
+const LLWearable* LLWearableData::getTopWearable(const LLWearableType::EType type) const
+{
+    U32 count = getWearableCount(type);
+    if ( count == 0)
+    {
+        return NULL;
+    }
+
+    return getWearable(type, count-1);
+}
+
+LLWearable* LLWearableData::getBottomWearable(const LLWearableType::EType type)
+{
+    if (getWearableCount(type) == 0)
+    {
+        return NULL;
+    }
+
+    return getWearable(type, 0);
+}
+
+const LLWearable* LLWearableData::getBottomWearable(const LLWearableType::EType type) const
+{
+    if (getWearableCount(type) == 0)
+    {
+        return NULL;
+    }
+
+    return getWearable(type, 0);
+}
+
+U32 LLWearableData::getWearableCount(const LLWearableType::EType type) const
+{
+    wearableentry_map_t::const_iterator wearable_iter = mWearableDatas.find(type);
+    if (wearable_iter == mWearableDatas.end())
+    {
+        return 0;
+    }
+    const wearableentry_vec_t& wearable_vec = wearable_iter->second;
+    return wearable_vec.size();
+}
+
+U32 LLWearableData::getWearableCount(const U32 tex_index) const
+{
+    const LLWearableType::EType wearable_type = LLAvatarAppearance::getDictionary()->getTEWearableType((LLAvatarAppearanceDefines::ETextureIndex)tex_index);
+    return getWearableCount(wearable_type);
+}