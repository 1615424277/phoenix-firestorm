/** 
 * @file llwearabletype.cpp
 * @brief LLWearableType class implementation
 *
 * $LicenseInfo:firstyear=2002&license=viewerlgpl$
 * Second Life Viewer Source Code
 * Copyright (C) 2010, Linden Research, Inc.
 * 
 * This library is free software; you can redistribute it and/or
 * modify it under the terms of the GNU Lesser General Public
 * License as published by the Free Software Foundation;
 * version 2.1 of the License only.
 * 
 * This library is distributed in the hope that it will be useful,
 * but WITHOUT ANY WARRANTY; without even the implied warranty of
 * MERCHANTABILITY or FITNESS FOR A PARTICULAR PURPOSE.  See the GNU
 * Lesser General Public License for more details.
 * 
 * You should have received a copy of the GNU Lesser General Public
 * License along with this library; if not, write to the Free Software
 * Foundation, Inc., 51 Franklin Street, Fifth Floor, Boston, MA  02110-1301  USA
 * 
 * Linden Research, Inc., 945 Battery Street, San Francisco, CA  94111  USA
 * $/LicenseInfo$
 */

#include "linden_common.h"
#include "llwearabletype.h"
#include "llinventorytype.h"
#include "llinventorydefines.h"

static LLTranslationBridge* sTrans = NULL;

// static
void LLWearableType::initClass(LLTranslationBridge* trans)
{
	sTrans = trans;
}

void LLWearableType::cleanupClass()
{
	delete sTrans;
}

struct WearableEntry : public LLDictionaryEntry
{
	WearableEntry(const std::string &name,
				  const std::string& default_new_name,
				  LLAssetType::EType assetType,
				  LLInventoryType::EIconName iconName,
				  BOOL disable_camera_switch = FALSE,
				  BOOL allow_multiwear = TRUE) :
		LLDictionaryEntry(name),
		mAssetType(assetType),
		mDefaultNewName(default_new_name),
		mLabel(sTrans->getString(name)),
		mIconName(iconName),
		mDisableCameraSwitch(disable_camera_switch),
		mAllowMultiwear(allow_multiwear)
	{
		
	}
	const LLAssetType::EType mAssetType;
	const std::string mLabel;
	const std::string mDefaultNewName; //keep mLabel for backward compatibility
	LLInventoryType::EIconName mIconName;
	BOOL mDisableCameraSwitch;
	BOOL mAllowMultiwear;
};

class LLWearableDictionary : public LLSingleton<LLWearableDictionary>,
							 public LLDictionary<LLWearableType::EType, WearableEntry>
{
<<<<<<< HEAD
public:
	LLWearableDictionary();

// [RLVa:KB] - Checked: 2010-03-03 (RLVa-1.2.0a) | Added: RLVa-1.2.0a
protected:
	// The default implementation asserts on 'notFound()' and returns -1 which isn't a valid EWearableType
	virtual LLWearableType::EType notFound() const { return LLWearableType::WT_INVALID; }
// [/RLVa:KB]
=======
	LLSINGLETON(LLWearableDictionary);
>>>>>>> 7dd8c1fc
};

LLWearableDictionary::LLWearableDictionary()
{
	addEntry(LLWearableType::WT_SHAPE,        new WearableEntry("shape",       "New Shape",			LLAssetType::AT_BODYPART, 	LLInventoryType::ICONNAME_BODYPART_SHAPE, FALSE, FALSE));
	addEntry(LLWearableType::WT_SKIN,         new WearableEntry("skin",        "New Skin",			LLAssetType::AT_BODYPART, 	LLInventoryType::ICONNAME_BODYPART_SKIN, FALSE, FALSE));
	addEntry(LLWearableType::WT_HAIR,         new WearableEntry("hair",        "New Hair",			LLAssetType::AT_BODYPART, 	LLInventoryType::ICONNAME_BODYPART_HAIR, FALSE, FALSE));
	addEntry(LLWearableType::WT_EYES,         new WearableEntry("eyes",        "New Eyes",			LLAssetType::AT_BODYPART, 	LLInventoryType::ICONNAME_BODYPART_EYES, FALSE, FALSE));
	addEntry(LLWearableType::WT_SHIRT,        new WearableEntry("shirt",       "New Shirt",			LLAssetType::AT_CLOTHING, 	LLInventoryType::ICONNAME_CLOTHING_SHIRT, FALSE, TRUE));
	addEntry(LLWearableType::WT_PANTS,        new WearableEntry("pants",       "New Pants",			LLAssetType::AT_CLOTHING, 	LLInventoryType::ICONNAME_CLOTHING_PANTS, FALSE, TRUE));
	addEntry(LLWearableType::WT_SHOES,        new WearableEntry("shoes",       "New Shoes",			LLAssetType::AT_CLOTHING, 	LLInventoryType::ICONNAME_CLOTHING_SHOES, FALSE, TRUE));
	addEntry(LLWearableType::WT_SOCKS,        new WearableEntry("socks",       "New Socks",			LLAssetType::AT_CLOTHING, 	LLInventoryType::ICONNAME_CLOTHING_SOCKS, FALSE, TRUE));
	addEntry(LLWearableType::WT_JACKET,       new WearableEntry("jacket",      "New Jacket",		LLAssetType::AT_CLOTHING, 	LLInventoryType::ICONNAME_CLOTHING_JACKET, FALSE, TRUE));
	addEntry(LLWearableType::WT_GLOVES,       new WearableEntry("gloves",      "New Gloves",		LLAssetType::AT_CLOTHING, 	LLInventoryType::ICONNAME_CLOTHING_GLOVES, FALSE, TRUE));
	addEntry(LLWearableType::WT_UNDERSHIRT,   new WearableEntry("undershirt",  "New Undershirt",	LLAssetType::AT_CLOTHING, 	LLInventoryType::ICONNAME_CLOTHING_UNDERSHIRT, FALSE, TRUE));
	addEntry(LLWearableType::WT_UNDERPANTS,   new WearableEntry("underpants",  "New Underpants",	LLAssetType::AT_CLOTHING, 	LLInventoryType::ICONNAME_CLOTHING_UNDERPANTS, FALSE, TRUE));
	addEntry(LLWearableType::WT_SKIRT,        new WearableEntry("skirt",       "New Skirt",			LLAssetType::AT_CLOTHING, 	LLInventoryType::ICONNAME_CLOTHING_SKIRT, FALSE, TRUE));
	addEntry(LLWearableType::WT_ALPHA,        new WearableEntry("alpha",       "New Alpha",			LLAssetType::AT_CLOTHING, 	LLInventoryType::ICONNAME_CLOTHING_ALPHA, FALSE, TRUE));
	addEntry(LLWearableType::WT_TATTOO,       new WearableEntry("tattoo",      "New Tattoo",		LLAssetType::AT_CLOTHING, 	LLInventoryType::ICONNAME_CLOTHING_TATTOO, FALSE, TRUE));

// [SL:KB] - Patch: Appearance-Misc | Checked: 2011-05-29 (Catznip-2.6)
	addEntry(LLWearableType::WT_PHYSICS,      new WearableEntry("physics",     "New Physics",		LLAssetType::AT_CLOTHING, 	LLInventoryType::ICONNAME_CLOTHING_PHYSICS, TRUE, FALSE));
// [/SL:KB]
//	addEntry(LLWearableType::WT_PHYSICS,      new WearableEntry("physics",     "New Physics",		LLAssetType::AT_CLOTHING, 	LLInventoryType::ICONNAME_CLOTHING_PHYSICS, TRUE, TRUE));

	addEntry(LLWearableType::WT_INVALID,      new WearableEntry("invalid",     "Invalid Wearable", 	LLAssetType::AT_NONE, 		LLInventoryType::ICONNAME_NONE, FALSE, FALSE));
	addEntry(LLWearableType::WT_NONE,      	  new WearableEntry("none",        "Invalid Wearable", 	LLAssetType::AT_NONE, 		LLInventoryType::ICONNAME_NONE, FALSE, FALSE));
}

// static
LLWearableType::EType LLWearableType::typeNameToType(const std::string& type_name)
{
	const LLWearableDictionary *dict = LLWearableDictionary::getInstance();
	const LLWearableType::EType wearable = dict->lookup(type_name);
	return wearable;
}

// static 
const std::string& LLWearableType::getTypeName(LLWearableType::EType type)
{ 
	const LLWearableDictionary *dict = LLWearableDictionary::getInstance();
	const WearableEntry *entry = dict->lookup(type);
	if (!entry) return getTypeName(WT_INVALID);
	return entry->mName;
}

//static 
const std::string& LLWearableType::getTypeDefaultNewName(LLWearableType::EType type)
{ 
	const LLWearableDictionary *dict = LLWearableDictionary::getInstance();
	const WearableEntry *entry = dict->lookup(type);
	if (!entry) return getTypeDefaultNewName(WT_INVALID);
	return entry->mDefaultNewName;
}

// static 
const std::string& LLWearableType::getTypeLabel(LLWearableType::EType type)
{ 
	const LLWearableDictionary *dict = LLWearableDictionary::getInstance();
	const WearableEntry *entry = dict->lookup(type);
	if (!entry) return getTypeLabel(WT_INVALID);
	return entry->mLabel;
}

// static 
LLAssetType::EType LLWearableType::getAssetType(LLWearableType::EType type)
{
	const LLWearableDictionary *dict = LLWearableDictionary::getInstance();
	const WearableEntry *entry = dict->lookup(type);
	if (!entry) return getAssetType(WT_INVALID);
	return entry->mAssetType;
}

// static 
LLInventoryType::EIconName LLWearableType::getIconName(LLWearableType::EType type)
{
	const LLWearableDictionary *dict = LLWearableDictionary::getInstance();
	const WearableEntry *entry = dict->lookup(type);
	if (!entry) return getIconName(WT_INVALID);
	return entry->mIconName;
} 

// static 
BOOL LLWearableType::getDisableCameraSwitch(LLWearableType::EType type)
{
	const LLWearableDictionary *dict = LLWearableDictionary::getInstance();
	const WearableEntry *entry = dict->lookup(type);
	if (!entry) return FALSE;
	return entry->mDisableCameraSwitch;
}

// static
BOOL LLWearableType::getAllowMultiwear(LLWearableType::EType type)
{
	const LLWearableDictionary *dict = LLWearableDictionary::getInstance();
	const WearableEntry *entry = dict->lookup(type);
	if (!entry) return FALSE;
	return entry->mAllowMultiwear;
}

// static
LLWearableType::EType LLWearableType::inventoryFlagsToWearableType(U32 flags)
{
    return  (LLWearableType::EType)(flags & LLInventoryItemFlags::II_FLAGS_WEARABLES_MASK);
}
<|MERGE_RESOLUTION|>--- conflicted
+++ resolved
@@ -71,18 +71,13 @@
 class LLWearableDictionary : public LLSingleton<LLWearableDictionary>,
 							 public LLDictionary<LLWearableType::EType, WearableEntry>
 {
-<<<<<<< HEAD
-public:
-	LLWearableDictionary();
+	LLSINGLETON(LLWearableDictionary);
 
 // [RLVa:KB] - Checked: 2010-03-03 (RLVa-1.2.0a) | Added: RLVa-1.2.0a
 protected:
 	// The default implementation asserts on 'notFound()' and returns -1 which isn't a valid EWearableType
 	virtual LLWearableType::EType notFound() const { return LLWearableType::WT_INVALID; }
 // [/RLVa:KB]
-=======
-	LLSINGLETON(LLWearableDictionary);
->>>>>>> 7dd8c1fc
 };
 
 LLWearableDictionary::LLWearableDictionary()
