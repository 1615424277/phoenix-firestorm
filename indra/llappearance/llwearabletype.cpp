/** 
 * @file llwearabletype.cpp
 * @brief LLWearableType class implementation
 *
 * $LicenseInfo:firstyear=2002&license=viewerlgpl$
 * Second Life Viewer Source Code
 * Copyright (C) 2010, Linden Research, Inc.
 * 
 * This library is free software; you can redistribute it and/or
 * modify it under the terms of the GNU Lesser General Public
 * License as published by the Free Software Foundation;
 * version 2.1 of the License only.
 * 
 * This library is distributed in the hope that it will be useful,
 * but WITHOUT ANY WARRANTY; without even the implied warranty of
 * MERCHANTABILITY or FITNESS FOR A PARTICULAR PURPOSE.  See the GNU
 * Lesser General Public License for more details.
 * 
 * You should have received a copy of the GNU Lesser General Public
 * License along with this library; if not, write to the Free Software
 * Foundation, Inc., 51 Franklin Street, Fifth Floor, Boston, MA  02110-1301  USA
 * 
 * Linden Research, Inc., 945 Battery Street, San Francisco, CA  94111  USA
 * $/LicenseInfo$
 */

#include "linden_common.h"
#include "llwearabletype.h"
#include "llinventorytype.h"
#include "llinventorydefines.h"


LLWearableType::LLWearableDictionary::LLWearableDictionary(LLTranslationBridge::ptr_t& trans)
{
<<<<<<< HEAD
	addEntry(LLWearableType::WT_SHAPE,        new WearableEntry(trans, "shape",       "New Shape",			LLAssetType::AT_BODYPART, 	LLInventoryType::ICONNAME_BODYPART_SHAPE, FALSE, FALSE));
	addEntry(LLWearableType::WT_SKIN,         new WearableEntry(trans, "skin",        "New Skin",			LLAssetType::AT_BODYPART, 	LLInventoryType::ICONNAME_BODYPART_SKIN, FALSE, FALSE));
	addEntry(LLWearableType::WT_HAIR,         new WearableEntry(trans, "hair",        "New Hair",			LLAssetType::AT_BODYPART, 	LLInventoryType::ICONNAME_BODYPART_HAIR, FALSE, FALSE));
	addEntry(LLWearableType::WT_EYES,         new WearableEntry(trans, "eyes",        "New Eyes",			LLAssetType::AT_BODYPART, 	LLInventoryType::ICONNAME_BODYPART_EYES, FALSE, FALSE));
	addEntry(LLWearableType::WT_SHIRT,        new WearableEntry(trans, "shirt",       "New Shirt",			LLAssetType::AT_CLOTHING, 	LLInventoryType::ICONNAME_CLOTHING_SHIRT, FALSE, TRUE));
	addEntry(LLWearableType::WT_PANTS,        new WearableEntry(trans, "pants",       "New Pants",			LLAssetType::AT_CLOTHING, 	LLInventoryType::ICONNAME_CLOTHING_PANTS, FALSE, TRUE));
	addEntry(LLWearableType::WT_SHOES,        new WearableEntry(trans, "shoes",       "New Shoes",			LLAssetType::AT_CLOTHING, 	LLInventoryType::ICONNAME_CLOTHING_SHOES, FALSE, TRUE));
	addEntry(LLWearableType::WT_SOCKS,        new WearableEntry(trans, "socks",       "New Socks",			LLAssetType::AT_CLOTHING, 	LLInventoryType::ICONNAME_CLOTHING_SOCKS, FALSE, TRUE));
	addEntry(LLWearableType::WT_JACKET,       new WearableEntry(trans, "jacket",      "New Jacket",		LLAssetType::AT_CLOTHING, 	LLInventoryType::ICONNAME_CLOTHING_JACKET, FALSE, TRUE));
	addEntry(LLWearableType::WT_GLOVES,       new WearableEntry(trans, "gloves",      "New Gloves",		LLAssetType::AT_CLOTHING, 	LLInventoryType::ICONNAME_CLOTHING_GLOVES, FALSE, TRUE));
	addEntry(LLWearableType::WT_UNDERSHIRT,   new WearableEntry(trans, "undershirt",  "New Undershirt",	LLAssetType::AT_CLOTHING, 	LLInventoryType::ICONNAME_CLOTHING_UNDERSHIRT, FALSE, TRUE));
	addEntry(LLWearableType::WT_UNDERPANTS,   new WearableEntry(trans, "underpants",  "New Underpants",	LLAssetType::AT_CLOTHING, 	LLInventoryType::ICONNAME_CLOTHING_UNDERPANTS, FALSE, TRUE));
	addEntry(LLWearableType::WT_SKIRT,        new WearableEntry(trans, "skirt",       "New Skirt",			LLAssetType::AT_CLOTHING, 	LLInventoryType::ICONNAME_CLOTHING_SKIRT, FALSE, TRUE));
	addEntry(LLWearableType::WT_ALPHA,        new WearableEntry(trans, "alpha",       "New Alpha",			LLAssetType::AT_CLOTHING, 	LLInventoryType::ICONNAME_CLOTHING_ALPHA, FALSE, TRUE));
	addEntry(LLWearableType::WT_TATTOO,       new WearableEntry(trans, "tattoo",      "New Tattoo",		LLAssetType::AT_CLOTHING, 	LLInventoryType::ICONNAME_CLOTHING_TATTOO, FALSE, TRUE));
	addEntry(LLWearableType::WT_UNIVERSAL,    new WearableEntry(trans, "universal",   "New Universal",     LLAssetType::AT_CLOTHING,   LLInventoryType::ICONNAME_CLOTHING_UNIVERSAL, FALSE, TRUE));

// [SL:KB] - Patch: Appearance-Misc | Checked: 2011-05-29 (Catznip-2.6)
	addEntry(LLWearableType::WT_PHYSICS,      new WearableEntry(trans, "physics",     "New Physics",		LLAssetType::AT_CLOTHING, 	LLInventoryType::ICONNAME_CLOTHING_PHYSICS, TRUE, FALSE));
// [/SL:KB]
//	addEntry(LLWearableType::WT_PHYSICS,      new WearableEntry(trans, "physics",     "New Physics",		LLAssetType::AT_CLOTHING, 	LLInventoryType::ICONNAME_CLOTHING_PHYSICS, TRUE, TRUE));

	addEntry(LLWearableType::WT_INVALID,      new WearableEntry(trans, "invalid",     "Invalid Wearable", 	LLAssetType::AT_NONE, 		LLInventoryType::ICONNAME_UNKNOWN, FALSE, FALSE));
	addEntry(LLWearableType::WT_NONE,      	  new WearableEntry(trans, "none",        "Invalid Wearable", 	LLAssetType::AT_NONE, 		LLInventoryType::ICONNAME_NONE, FALSE, FALSE));
=======
	addEntry(LLWearableType::WT_SHAPE,        new WearableEntry(trans, "shape",       "New Shape",			LLAssetType::AT_BODYPART, 	LLInventoryType::ICONNAME_BODYPART_SHAPE, false, false));
	addEntry(LLWearableType::WT_SKIN,         new WearableEntry(trans, "skin",        "New Skin",			LLAssetType::AT_BODYPART, 	LLInventoryType::ICONNAME_BODYPART_SKIN, false, false));
	addEntry(LLWearableType::WT_HAIR,         new WearableEntry(trans, "hair",        "New Hair",			LLAssetType::AT_BODYPART, 	LLInventoryType::ICONNAME_BODYPART_HAIR, false, false));
	addEntry(LLWearableType::WT_EYES,         new WearableEntry(trans, "eyes",        "New Eyes",			LLAssetType::AT_BODYPART, 	LLInventoryType::ICONNAME_BODYPART_EYES, false, false));
	addEntry(LLWearableType::WT_SHIRT,        new WearableEntry(trans, "shirt",       "New Shirt",			LLAssetType::AT_CLOTHING, 	LLInventoryType::ICONNAME_CLOTHING_SHIRT, false, true));
	addEntry(LLWearableType::WT_PANTS,        new WearableEntry(trans, "pants",       "New Pants",			LLAssetType::AT_CLOTHING, 	LLInventoryType::ICONNAME_CLOTHING_PANTS, false, true));
	addEntry(LLWearableType::WT_SHOES,        new WearableEntry(trans, "shoes",       "New Shoes",			LLAssetType::AT_CLOTHING, 	LLInventoryType::ICONNAME_CLOTHING_SHOES, false, true));
	addEntry(LLWearableType::WT_SOCKS,        new WearableEntry(trans, "socks",       "New Socks",			LLAssetType::AT_CLOTHING, 	LLInventoryType::ICONNAME_CLOTHING_SOCKS, false, true));
	addEntry(LLWearableType::WT_JACKET,       new WearableEntry(trans, "jacket",      "New Jacket",		LLAssetType::AT_CLOTHING, 	LLInventoryType::ICONNAME_CLOTHING_JACKET, false, true));
	addEntry(LLWearableType::WT_GLOVES,       new WearableEntry(trans, "gloves",      "New Gloves",		LLAssetType::AT_CLOTHING, 	LLInventoryType::ICONNAME_CLOTHING_GLOVES, false, true));
	addEntry(LLWearableType::WT_UNDERSHIRT,   new WearableEntry(trans, "undershirt",  "New Undershirt",	LLAssetType::AT_CLOTHING, 	LLInventoryType::ICONNAME_CLOTHING_UNDERSHIRT, false, true));
	addEntry(LLWearableType::WT_UNDERPANTS,   new WearableEntry(trans, "underpants",  "New Underpants",	LLAssetType::AT_CLOTHING, 	LLInventoryType::ICONNAME_CLOTHING_UNDERPANTS, false, true));
	addEntry(LLWearableType::WT_SKIRT,        new WearableEntry(trans, "skirt",       "New Skirt",			LLAssetType::AT_CLOTHING, 	LLInventoryType::ICONNAME_CLOTHING_SKIRT, false, true));
	addEntry(LLWearableType::WT_ALPHA,        new WearableEntry(trans, "alpha",       "New Alpha",			LLAssetType::AT_CLOTHING, 	LLInventoryType::ICONNAME_CLOTHING_ALPHA, false, true));
	addEntry(LLWearableType::WT_TATTOO,       new WearableEntry(trans, "tattoo",      "New Tattoo",		LLAssetType::AT_CLOTHING, 	LLInventoryType::ICONNAME_CLOTHING_TATTOO, false, true));
	addEntry(LLWearableType::WT_UNIVERSAL,    new WearableEntry(trans, "universal",   "New Universal",     LLAssetType::AT_CLOTHING,   LLInventoryType::ICONNAME_CLOTHING_UNIVERSAL, false, true));

	addEntry(LLWearableType::WT_PHYSICS,      new WearableEntry(trans, "physics",     "New Physics",		LLAssetType::AT_CLOTHING, 	LLInventoryType::ICONNAME_CLOTHING_PHYSICS, true, true));

	addEntry(LLWearableType::WT_INVALID,      new WearableEntry(trans, "invalid",     "Invalid Wearable", 	LLAssetType::AT_NONE, 		LLInventoryType::ICONNAME_UNKNOWN, false, false));
	addEntry(LLWearableType::WT_NONE,      	  new WearableEntry(trans, "none",        "Invalid Wearable", 	LLAssetType::AT_NONE, 		LLInventoryType::ICONNAME_NONE, false, false));
>>>>>>> 088f2f4f
}


// class LLWearableType

LLWearableType::LLWearableType(LLTranslationBridge::ptr_t &trans)
:   mDictionary(trans)
{
}

LLWearableType::~LLWearableType()
{
}

void LLWearableType::initSingleton()
{
}

LLWearableType::EType LLWearableType::typeNameToType(const std::string& type_name)
{
	const LLWearableType::EType wearable = mDictionary.lookup(type_name);
	return wearable;
}

const std::string& LLWearableType::getTypeName(LLWearableType::EType type)
{ 
	const WearableEntry *entry = mDictionary.lookup(type);
	if (!entry) return getTypeName(WT_INVALID);
	return entry->mName;
}

const std::string& LLWearableType::getTypeDefaultNewName(LLWearableType::EType type)
{ 
	const WearableEntry *entry = mDictionary.lookup(type);
	if (!entry) return getTypeDefaultNewName(WT_INVALID);
	return entry->mDefaultNewName;
}

const std::string& LLWearableType::getTypeLabel(LLWearableType::EType type)
{ 
	const WearableEntry *entry = mDictionary.lookup(type);
	if (!entry) return getTypeLabel(WT_INVALID);
	return entry->mLabel;
}

LLAssetType::EType LLWearableType::getAssetType(LLWearableType::EType type)
{
	const WearableEntry *entry = mDictionary.lookup(type);
	if (!entry) return getAssetType(WT_INVALID);
	return entry->mAssetType;
}

LLInventoryType::EIconName LLWearableType::getIconName(LLWearableType::EType type)
{
	const WearableEntry *entry = mDictionary.lookup(type);
	if (!entry) return getIconName(WT_INVALID);
	return entry->mIconName;
} 

bool LLWearableType::getDisableCameraSwitch(LLWearableType::EType type)
{
	const WearableEntry *entry = mDictionary.lookup(type);
	if (!entry) return false;
	return entry->mDisableCameraSwitch;
}

bool LLWearableType::getAllowMultiwear(LLWearableType::EType type)
{
	const WearableEntry *entry = mDictionary.lookup(type);
	if (!entry) return false;
	return entry->mAllowMultiwear;
}

// static
LLWearableType::EType LLWearableType::inventoryFlagsToWearableType(U32 flags)
{
    return  (LLWearableType::EType)(flags & LLInventoryItemFlags::II_FLAGS_SUBTYPE_MASK);
}
<|MERGE_RESOLUTION|>--- conflicted
+++ resolved
@@ -32,32 +32,6 @@
 
 LLWearableType::LLWearableDictionary::LLWearableDictionary(LLTranslationBridge::ptr_t& trans)
 {
-<<<<<<< HEAD
-	addEntry(LLWearableType::WT_SHAPE,        new WearableEntry(trans, "shape",       "New Shape",			LLAssetType::AT_BODYPART, 	LLInventoryType::ICONNAME_BODYPART_SHAPE, FALSE, FALSE));
-	addEntry(LLWearableType::WT_SKIN,         new WearableEntry(trans, "skin",        "New Skin",			LLAssetType::AT_BODYPART, 	LLInventoryType::ICONNAME_BODYPART_SKIN, FALSE, FALSE));
-	addEntry(LLWearableType::WT_HAIR,         new WearableEntry(trans, "hair",        "New Hair",			LLAssetType::AT_BODYPART, 	LLInventoryType::ICONNAME_BODYPART_HAIR, FALSE, FALSE));
-	addEntry(LLWearableType::WT_EYES,         new WearableEntry(trans, "eyes",        "New Eyes",			LLAssetType::AT_BODYPART, 	LLInventoryType::ICONNAME_BODYPART_EYES, FALSE, FALSE));
-	addEntry(LLWearableType::WT_SHIRT,        new WearableEntry(trans, "shirt",       "New Shirt",			LLAssetType::AT_CLOTHING, 	LLInventoryType::ICONNAME_CLOTHING_SHIRT, FALSE, TRUE));
-	addEntry(LLWearableType::WT_PANTS,        new WearableEntry(trans, "pants",       "New Pants",			LLAssetType::AT_CLOTHING, 	LLInventoryType::ICONNAME_CLOTHING_PANTS, FALSE, TRUE));
-	addEntry(LLWearableType::WT_SHOES,        new WearableEntry(trans, "shoes",       "New Shoes",			LLAssetType::AT_CLOTHING, 	LLInventoryType::ICONNAME_CLOTHING_SHOES, FALSE, TRUE));
-	addEntry(LLWearableType::WT_SOCKS,        new WearableEntry(trans, "socks",       "New Socks",			LLAssetType::AT_CLOTHING, 	LLInventoryType::ICONNAME_CLOTHING_SOCKS, FALSE, TRUE));
-	addEntry(LLWearableType::WT_JACKET,       new WearableEntry(trans, "jacket",      "New Jacket",		LLAssetType::AT_CLOTHING, 	LLInventoryType::ICONNAME_CLOTHING_JACKET, FALSE, TRUE));
-	addEntry(LLWearableType::WT_GLOVES,       new WearableEntry(trans, "gloves",      "New Gloves",		LLAssetType::AT_CLOTHING, 	LLInventoryType::ICONNAME_CLOTHING_GLOVES, FALSE, TRUE));
-	addEntry(LLWearableType::WT_UNDERSHIRT,   new WearableEntry(trans, "undershirt",  "New Undershirt",	LLAssetType::AT_CLOTHING, 	LLInventoryType::ICONNAME_CLOTHING_UNDERSHIRT, FALSE, TRUE));
-	addEntry(LLWearableType::WT_UNDERPANTS,   new WearableEntry(trans, "underpants",  "New Underpants",	LLAssetType::AT_CLOTHING, 	LLInventoryType::ICONNAME_CLOTHING_UNDERPANTS, FALSE, TRUE));
-	addEntry(LLWearableType::WT_SKIRT,        new WearableEntry(trans, "skirt",       "New Skirt",			LLAssetType::AT_CLOTHING, 	LLInventoryType::ICONNAME_CLOTHING_SKIRT, FALSE, TRUE));
-	addEntry(LLWearableType::WT_ALPHA,        new WearableEntry(trans, "alpha",       "New Alpha",			LLAssetType::AT_CLOTHING, 	LLInventoryType::ICONNAME_CLOTHING_ALPHA, FALSE, TRUE));
-	addEntry(LLWearableType::WT_TATTOO,       new WearableEntry(trans, "tattoo",      "New Tattoo",		LLAssetType::AT_CLOTHING, 	LLInventoryType::ICONNAME_CLOTHING_TATTOO, FALSE, TRUE));
-	addEntry(LLWearableType::WT_UNIVERSAL,    new WearableEntry(trans, "universal",   "New Universal",     LLAssetType::AT_CLOTHING,   LLInventoryType::ICONNAME_CLOTHING_UNIVERSAL, FALSE, TRUE));
-
-// [SL:KB] - Patch: Appearance-Misc | Checked: 2011-05-29 (Catznip-2.6)
-	addEntry(LLWearableType::WT_PHYSICS,      new WearableEntry(trans, "physics",     "New Physics",		LLAssetType::AT_CLOTHING, 	LLInventoryType::ICONNAME_CLOTHING_PHYSICS, TRUE, FALSE));
-// [/SL:KB]
-//	addEntry(LLWearableType::WT_PHYSICS,      new WearableEntry(trans, "physics",     "New Physics",		LLAssetType::AT_CLOTHING, 	LLInventoryType::ICONNAME_CLOTHING_PHYSICS, TRUE, TRUE));
-
-	addEntry(LLWearableType::WT_INVALID,      new WearableEntry(trans, "invalid",     "Invalid Wearable", 	LLAssetType::AT_NONE, 		LLInventoryType::ICONNAME_UNKNOWN, FALSE, FALSE));
-	addEntry(LLWearableType::WT_NONE,      	  new WearableEntry(trans, "none",        "Invalid Wearable", 	LLAssetType::AT_NONE, 		LLInventoryType::ICONNAME_NONE, FALSE, FALSE));
-=======
 	addEntry(LLWearableType::WT_SHAPE,        new WearableEntry(trans, "shape",       "New Shape",			LLAssetType::AT_BODYPART, 	LLInventoryType::ICONNAME_BODYPART_SHAPE, false, false));
 	addEntry(LLWearableType::WT_SKIN,         new WearableEntry(trans, "skin",        "New Skin",			LLAssetType::AT_BODYPART, 	LLInventoryType::ICONNAME_BODYPART_SKIN, false, false));
 	addEntry(LLWearableType::WT_HAIR,         new WearableEntry(trans, "hair",        "New Hair",			LLAssetType::AT_BODYPART, 	LLInventoryType::ICONNAME_BODYPART_HAIR, false, false));
@@ -75,11 +49,13 @@
 	addEntry(LLWearableType::WT_TATTOO,       new WearableEntry(trans, "tattoo",      "New Tattoo",		LLAssetType::AT_CLOTHING, 	LLInventoryType::ICONNAME_CLOTHING_TATTOO, false, true));
 	addEntry(LLWearableType::WT_UNIVERSAL,    new WearableEntry(trans, "universal",   "New Universal",     LLAssetType::AT_CLOTHING,   LLInventoryType::ICONNAME_CLOTHING_UNIVERSAL, false, true));
 
-	addEntry(LLWearableType::WT_PHYSICS,      new WearableEntry(trans, "physics",     "New Physics",		LLAssetType::AT_CLOTHING, 	LLInventoryType::ICONNAME_CLOTHING_PHYSICS, true, true));
+// [SL:KB] - Patch: Appearance-Misc | Checked: 2011-05-29 (Catznip-2.6)
+	addEntry(LLWearableType::WT_PHYSICS,      new WearableEntry(trans, "physics",     "New Physics",		LLAssetType::AT_CLOTHING, 	LLInventoryType::ICONNAME_CLOTHING_PHYSICS, true, false));
+// [/SL:KB]
+//	addEntry(LLWearableType::WT_PHYSICS,      new WearableEntry(trans, "physics",     "New Physics",		LLAssetType::AT_CLOTHING, 	LLInventoryType::ICONNAME_CLOTHING_PHYSICS, true, true));
 
 	addEntry(LLWearableType::WT_INVALID,      new WearableEntry(trans, "invalid",     "Invalid Wearable", 	LLAssetType::AT_NONE, 		LLInventoryType::ICONNAME_UNKNOWN, false, false));
 	addEntry(LLWearableType::WT_NONE,      	  new WearableEntry(trans, "none",        "Invalid Wearable", 	LLAssetType::AT_NONE, 		LLInventoryType::ICONNAME_NONE, false, false));
->>>>>>> 088f2f4f
 }
 
 
