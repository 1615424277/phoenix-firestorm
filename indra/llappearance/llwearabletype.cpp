--- conflicted
+++ resolved
@@ -61,28 +61,16 @@
 							 public LLDictionary<LLWearableType::EType, WearableEntry>
 {
 	LLSINGLETON(LLWearableDictionary, LLWearableType&);
-<<<<<<< HEAD
 
 // [RLVa:KB] - Checked: 2010-03-03 (RLVa-1.2.0a) | Added: RLVa-1.2.0a
 protected:
 	// The default implementation asserts on 'notFound()' and returns -1 which isn't a valid EWearableType
 	virtual LLWearableType::EType notFound() const { return LLWearableType::WT_INVALID; }
 // [/RLVa:KB]
-=======
->>>>>>> 0c520c7a
 };
 
 LLWearableDictionary::LLWearableDictionary(LLWearableType& wtype)
 {
-<<<<<<< HEAD
-    if (!LLWearableType::instanceExists())
-    {
-        // LLWearableType is effectively a wrapper around LLWearableDictionary and is used as storage for LLTranslationBridge
-        // Todo: consider merging LLWearableType and LLWearableDictionary
-        LL_WARNS() << "Initing LLWearableDictionary without LLWearableType" << LL_ENDL;
-    }
-=======
->>>>>>> 0c520c7a
 	addEntry(LLWearableType::WT_SHAPE,        new WearableEntry(wtype, "shape",       "New Shape",			LLAssetType::AT_BODYPART, 	LLInventoryType::ICONNAME_BODYPART_SHAPE, FALSE, FALSE));
 	addEntry(LLWearableType::WT_SKIN,         new WearableEntry(wtype, "skin",        "New Skin",			LLAssetType::AT_BODYPART, 	LLInventoryType::ICONNAME_BODYPART_SKIN, FALSE, FALSE));
 	addEntry(LLWearableType::WT_HAIR,         new WearableEntry(wtype, "hair",        "New Hair",			LLAssetType::AT_BODYPART, 	LLInventoryType::ICONNAME_BODYPART_HAIR, FALSE, FALSE));
@@ -100,14 +88,10 @@
 	addEntry(LLWearableType::WT_TATTOO,       new WearableEntry(wtype, "tattoo",      "New Tattoo",		LLAssetType::AT_CLOTHING, 	LLInventoryType::ICONNAME_CLOTHING_TATTOO, FALSE, TRUE));
 	addEntry(LLWearableType::WT_UNIVERSAL,    new WearableEntry(wtype, "universal",   "New Universal",     LLAssetType::AT_CLOTHING,   LLInventoryType::ICONNAME_CLOTHING_UNIVERSAL, FALSE, TRUE));
 
-<<<<<<< HEAD
 // [SL:KB] - Patch: Appearance-Misc | Checked: 2011-05-29 (Catznip-2.6)
 	addEntry(LLWearableType::WT_PHYSICS,      new WearableEntry(wtype, "physics",     "New Physics",		LLAssetType::AT_CLOTHING, 	LLInventoryType::ICONNAME_CLOTHING_PHYSICS, TRUE, FALSE));
 // [/SL:KB]
 //	addEntry(LLWearableType::WT_PHYSICS,      new WearableEntry(wtype, "physics",     "New Physics",		LLAssetType::AT_CLOTHING, 	LLInventoryType::ICONNAME_CLOTHING_PHYSICS, TRUE, TRUE));
-=======
-	addEntry(LLWearableType::WT_PHYSICS,      new WearableEntry(wtype, "physics",     "New Physics",		LLAssetType::AT_CLOTHING, 	LLInventoryType::ICONNAME_CLOTHING_PHYSICS, TRUE, TRUE));
->>>>>>> 0c520c7a
 
 	addEntry(LLWearableType::WT_INVALID,      new WearableEntry(wtype, "invalid",     "Invalid Wearable", 	LLAssetType::AT_NONE, 		LLInventoryType::ICONNAME_UNKNOWN, FALSE, FALSE));
 	addEntry(LLWearableType::WT_NONE,      	  new WearableEntry(wtype, "none",        "Invalid Wearable", 	LLAssetType::AT_NONE, 		LLInventoryType::ICONNAME_NONE, FALSE, FALSE));
