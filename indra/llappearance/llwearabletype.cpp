--- conflicted
+++ resolved
@@ -98,13 +98,8 @@
 	addEntry(LLWearableType::WT_ALPHA,        new WearableEntry("alpha",       "New Alpha",			LLAssetType::AT_CLOTHING, 	LLInventoryType::ICONNAME_CLOTHING_ALPHA, FALSE, TRUE));
 	addEntry(LLWearableType::WT_TATTOO,       new WearableEntry("tattoo",      "New Tattoo",		LLAssetType::AT_CLOTHING, 	LLInventoryType::ICONNAME_CLOTHING_TATTOO, FALSE, TRUE));
 
-<<<<<<< HEAD
-	addEntry(LLWearableType::WT_PHYSICS,      new WearableEntry("physics",     "New Physics",		LLAssetType::AT_CLOTHING, 	LLInventoryType::ICONNAME_CLOTHING_PHYSICS, TRUE, TRUE));
-// [SL:KB] - Patch: Appearance-Misc | Checked: 2011-05-29 (Catznip-3.2.0a) | Added: Catznip-2.6.0a
-=======
 //	addEntry(LLWearableType::WT_PHYSICS,      new WearableEntry("physics",     "New Physics",		LLAssetType::AT_CLOTHING, 	LLInventoryType::ICONNAME_CLOTHING_PHYSICS, TRUE, TRUE));
 // [SL:KB] - Patch: Appearance-Misc | Checked: 2011-05-29 (Catznip-2.6)
->>>>>>> e1b95522
 	addEntry(LLWearableType::WT_PHYSICS,      new WearableEntry("physics",     "New Physics",		LLAssetType::AT_CLOTHING, 	LLInventoryType::ICONNAME_CLOTHING_PHYSICS, TRUE, FALSE));
 // [/SL:KB]
 
