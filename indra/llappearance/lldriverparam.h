--- conflicted
+++ resolved
@@ -100,26 +100,17 @@
     /*virtual*/ LLViewerVisualParam* cloneParam(LLWearable* wearable) const;
 
     // LLVisualParam Virtual functions
-<<<<<<< HEAD
-    /*virtual*/ void				apply(ESex sex) {} // apply is called separately for each driven param.
+    /*virtual*/ void                apply(ESex sex) {} // apply is called separately for each driven param.
     // <FS:Ansariel> [Legacy Bake]
-    ///*virtual*/ void				setWeight(F32 weight);
-    ///*virtual*/ void				setAnimationTarget(F32 target_value);
-    ///*virtual*/ void				stopAnimating();
-    /*virtual*/ void				setWeight(F32 weight, BOOL upload_bake);
-    /*virtual*/ void				setAnimationTarget(F32 target_value, BOOL upload_bake);
-    /*virtual*/ void				stopAnimating(BOOL upload_bake);
+    ///*virtual*/ void              setWeight(F32 weight);
+    ///*virtual*/ void              setAnimationTarget(F32 target_value);
+    ///*virtual*/ void              stopAnimating();
+    /*virtual*/ void                setWeight(F32 weight, BOOL upload_bake);
+    /*virtual*/ void                setAnimationTarget(F32 target_value, BOOL upload_bake);
+    /*virtual*/ void                stopAnimating(BOOL upload_bake);
     // </FS:Ansariel> [Legacy Bake]
-    /*virtual*/ BOOL				linkDrivenParams(visual_param_mapper mapper, BOOL only_cross_params);
-    /*virtual*/ void				resetDrivenParams();
-=======
-    /*virtual*/ void                apply(ESex sex) {} // apply is called separately for each driven param.
-    /*virtual*/ void                setWeight(F32 weight);
-    /*virtual*/ void                setAnimationTarget(F32 target_value);
-    /*virtual*/ void                stopAnimating();
     /*virtual*/ BOOL                linkDrivenParams(visual_param_mapper mapper, BOOL only_cross_params);
     /*virtual*/ void                resetDrivenParams();
->>>>>>> 38c2a5bd
 
     // LLViewerVisualParam Virtual functions
     /*virtual*/ F32                 getTotalDistortion();
