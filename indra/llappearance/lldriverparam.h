/** 
 * @file lldriverparam.h
 * @brief A visual parameter that drives (controls) other visual parameters.
 *
 * $LicenseInfo:firstyear=2002&license=viewerlgpl$
 * Second Life Viewer Source Code
 * Copyright (C) 2010, Linden Research, Inc.
 * 
 * This library is free software; you can redistribute it and/or
 * modify it under the terms of the GNU Lesser General Public
 * License as published by the Free Software Foundation;
 * version 2.1 of the License only.
 * 
 * This library is distributed in the hope that it will be useful,
 * but WITHOUT ANY WARRANTY; without even the implied warranty of
 * MERCHANTABILITY or FITNESS FOR A PARTICULAR PURPOSE.  See the GNU
 * Lesser General Public License for more details.
 * 
 * You should have received a copy of the GNU Lesser General Public
 * License along with this library; if not, write to the Free Software
 * Foundation, Inc., 51 Franklin Street, Fifth Floor, Boston, MA  02110-1301  USA
 * 
 * Linden Research, Inc., 945 Battery Street, San Francisco, CA  94111  USA
 * $/LicenseInfo$
 */

#ifndef LL_LLDRIVERPARAM_H
#define LL_LLDRIVERPARAM_H

#include "llviewervisualparam.h"
#include "llwearabletype.h"
#include <deque>

class LLAvatarAppearance;
class LLDriverParam;
class LLWearable;

//-----------------------------------------------------------------------------

struct LLDrivenEntryInfo
{
	LLDrivenEntryInfo( S32 id, F32 min1, F32 max1, F32 max2, F32 min2 )
		: mDrivenID( id ), mMin1( min1 ), mMax1( max1 ), mMax2( max2 ), mMin2( min2 ) {}
	S32					mDrivenID;
	F32					mMin1;
	F32					mMax1;
	F32					mMax2;
	F32					mMin2;
};

struct LLDrivenEntry
{
	LLDrivenEntry( LLViewerVisualParam* param, LLDrivenEntryInfo *info )
		: mParam( param ), mInfo( info ) {}
	LLViewerVisualParam* mParam;
	LLDrivenEntryInfo*	 mInfo;
};

//-----------------------------------------------------------------------------

class LLDriverParamInfo : public LLViewerVisualParamInfo
{
	friend class LLDriverParam;
public:
	LLDriverParamInfo();
	/*virtual*/ ~LLDriverParamInfo() {};
	
	/*virtual*/ BOOL parseXml(LLXmlTreeNode* node);

	/*virtual*/ void toStream(std::ostream &out);	

protected:
	typedef std::deque<LLDrivenEntryInfo> entry_info_list_t;
	entry_info_list_t mDrivenInfoList;
	LLDriverParam* mDriverParam; // backpointer
};

//-----------------------------------------------------------------------------

class alignas(16) LLDriverParam : public LLViewerVisualParam
{
    LL_ALIGN_NEW
private:
    // Hide the default constructor.  Force construction with LLAvatarAppearance.
    LLDriverParam() {}
public:
<<<<<<< HEAD
	LLDriverParam(LLAvatarAppearance *appearance, LLWearable* wearable = NULL);
	~LLDriverParam();

	void* operator new(size_t size)
	{
		return ll_aligned_malloc_16(size);
	}

	void operator delete(void* ptr)
	{
		ll_aligned_free_16(ptr);
	}

	// Special: These functions are overridden by child classes
	LLDriverParamInfo*		getInfo() const { return (LLDriverParamInfo*)mInfo; }
	//   This sets mInfo and calls initialization functions
	BOOL					setInfo(LLDriverParamInfo *info);

	LLAvatarAppearance* getAvatarAppearance() { return mAvatarAppearance; }
	const LLAvatarAppearance* getAvatarAppearance() const { return mAvatarAppearance; }

	void					updateCrossDrivenParams(LLWearableType::EType driven_type);

	/*virtual*/ LLViewerVisualParam* cloneParam(LLWearable* wearable) const;

	// LLVisualParam Virtual functions
	/*virtual*/ void				apply( ESex sex ) {} // apply is called separately for each driven param.
	// <FS:Ansariel> [Legacy Bake]
	///*virtual*/ void				setWeight(F32 weight);
	///*virtual*/ void				setAnimationTarget( F32 target_value);
	///*virtual*/ void				stopAnimating();
	/*virtual*/ void				setWeight(F32 weight, BOOL upload_bake);
	/*virtual*/ void				setAnimationTarget( F32 target_value, BOOL upload_bake);
	/*virtual*/ void				stopAnimating(BOOL upload_bake);
	// </FS:Ansariel> [Legacy Bake]
	/*virtual*/ BOOL				linkDrivenParams(visual_param_mapper mapper, BOOL only_cross_params);
	/*virtual*/ void				resetDrivenParams();
	
	// LLViewerVisualParam Virtual functions
	/*virtual*/ F32					getTotalDistortion();
	/*virtual*/ const LLVector4a&	getAvgDistortion();
	/*virtual*/ F32					getMaxDistortion();
	/*virtual*/ LLVector4a			getVertexDistortion(S32 index, LLPolyMesh *poly_mesh);
	/*virtual*/ const LLVector4a*	getFirstDistortion(U32 *index, LLPolyMesh **poly_mesh);
	/*virtual*/ const LLVector4a*	getNextDistortion(U32 *index, LLPolyMesh **poly_mesh);

	S32								getDrivenParamsCount() const;
	const LLViewerVisualParam*		getDrivenParam(S32 index) const;

	typedef std::vector<LLDrivenEntry> entry_list_t;
    entry_list_t&                   getDrivenList() { return mDriven; }
    void                            setDrivenList(entry_list_t& driven_list) { mDriven = driven_list; }

protected:
	LLDriverParam(const LLDriverParam& pOther);
	F32 getDrivenWeight(const LLDrivenEntry* driven, F32 input_weight);
	// <FS:Ansariel> [Legacy Bake]
	//void setDrivenWeight(LLDrivenEntry *driven, F32 driven_weight);
	void setDrivenWeight(LLDrivenEntry *driven, F32 driven_weight, bool upload_bake);
	// </FS:Ansariel> [Legacy Bake]


	LL_ALIGN_16(LLVector4a	mDefaultVec); // temp holder
	entry_list_t mDriven;
	LLViewerVisualParam* mCurrentDistortionParam;
	// Backlink only; don't make this an LLPointer.
	LLAvatarAppearance* mAvatarAppearance;
	LLWearable* mWearablep;
} LL_ALIGN_POSTFIX(16);
=======
    LLDriverParam(LLAvatarAppearance* appearance, LLWearable* wearable = NULL);
    ~LLDriverParam();

    // Special: These functions are overridden by child classes
    LLDriverParamInfo* getInfo() const { return (LLDriverParamInfo*)mInfo; }
    //   This sets mInfo and calls initialization functions
    BOOL					setInfo(LLDriverParamInfo* info);

    LLAvatarAppearance* getAvatarAppearance() { return mAvatarAppearance; }
    const LLAvatarAppearance* getAvatarAppearance() const { return mAvatarAppearance; }

    void					updateCrossDrivenParams(LLWearableType::EType driven_type);

    /*virtual*/ LLViewerVisualParam* cloneParam(LLWearable* wearable) const;

    // LLVisualParam Virtual functions
    /*virtual*/ void				apply(ESex sex) {} // apply is called separately for each driven param.
    /*virtual*/ void				setWeight(F32 weight);
    /*virtual*/ void				setAnimationTarget(F32 target_value);
    /*virtual*/ void				stopAnimating();
    /*virtual*/ BOOL				linkDrivenParams(visual_param_mapper mapper, BOOL only_cross_params);
    /*virtual*/ void				resetDrivenParams();

    // LLViewerVisualParam Virtual functions
    /*virtual*/ F32					getTotalDistortion();
    /*virtual*/ const LLVector4a& getAvgDistortion();
    /*virtual*/ F32					getMaxDistortion();
    /*virtual*/ LLVector4a			getVertexDistortion(S32 index, LLPolyMesh* poly_mesh);
    /*virtual*/ const LLVector4a* getFirstDistortion(U32* index, LLPolyMesh** poly_mesh);
    /*virtual*/ const LLVector4a* getNextDistortion(U32* index, LLPolyMesh** poly_mesh);

    S32								getDrivenParamsCount() const;
    const LLViewerVisualParam* getDrivenParam(S32 index) const;

    typedef std::vector<LLDrivenEntry> entry_list_t;
    entry_list_t& getDrivenList() { return mDriven; }
    void                            setDrivenList(entry_list_t& driven_list) { mDriven = driven_list; }

protected:
    LLDriverParam(const LLDriverParam& pOther);
    F32 getDrivenWeight(const LLDrivenEntry* driven, F32 input_weight);
    void setDrivenWeight(LLDrivenEntry* driven, F32 driven_weight);


    LL_ALIGN_16(LLVector4a	mDefaultVec); // temp holder
    entry_list_t mDriven;
    LLViewerVisualParam* mCurrentDistortionParam;
    // Backlink only; don't make this an LLPointer.
    LLAvatarAppearance* mAvatarAppearance;
    LLWearable* mWearablep;
};
>>>>>>> 28cefb3a

#endif  // LL_LLDRIVERPARAM_H<|MERGE_RESOLUTION|>--- conflicted
+++ resolved
@@ -84,77 +84,6 @@
     // Hide the default constructor.  Force construction with LLAvatarAppearance.
     LLDriverParam() {}
 public:
-<<<<<<< HEAD
-	LLDriverParam(LLAvatarAppearance *appearance, LLWearable* wearable = NULL);
-	~LLDriverParam();
-
-	void* operator new(size_t size)
-	{
-		return ll_aligned_malloc_16(size);
-	}
-
-	void operator delete(void* ptr)
-	{
-		ll_aligned_free_16(ptr);
-	}
-
-	// Special: These functions are overridden by child classes
-	LLDriverParamInfo*		getInfo() const { return (LLDriverParamInfo*)mInfo; }
-	//   This sets mInfo and calls initialization functions
-	BOOL					setInfo(LLDriverParamInfo *info);
-
-	LLAvatarAppearance* getAvatarAppearance() { return mAvatarAppearance; }
-	const LLAvatarAppearance* getAvatarAppearance() const { return mAvatarAppearance; }
-
-	void					updateCrossDrivenParams(LLWearableType::EType driven_type);
-
-	/*virtual*/ LLViewerVisualParam* cloneParam(LLWearable* wearable) const;
-
-	// LLVisualParam Virtual functions
-	/*virtual*/ void				apply( ESex sex ) {} // apply is called separately for each driven param.
-	// <FS:Ansariel> [Legacy Bake]
-	///*virtual*/ void				setWeight(F32 weight);
-	///*virtual*/ void				setAnimationTarget( F32 target_value);
-	///*virtual*/ void				stopAnimating();
-	/*virtual*/ void				setWeight(F32 weight, BOOL upload_bake);
-	/*virtual*/ void				setAnimationTarget( F32 target_value, BOOL upload_bake);
-	/*virtual*/ void				stopAnimating(BOOL upload_bake);
-	// </FS:Ansariel> [Legacy Bake]
-	/*virtual*/ BOOL				linkDrivenParams(visual_param_mapper mapper, BOOL only_cross_params);
-	/*virtual*/ void				resetDrivenParams();
-	
-	// LLViewerVisualParam Virtual functions
-	/*virtual*/ F32					getTotalDistortion();
-	/*virtual*/ const LLVector4a&	getAvgDistortion();
-	/*virtual*/ F32					getMaxDistortion();
-	/*virtual*/ LLVector4a			getVertexDistortion(S32 index, LLPolyMesh *poly_mesh);
-	/*virtual*/ const LLVector4a*	getFirstDistortion(U32 *index, LLPolyMesh **poly_mesh);
-	/*virtual*/ const LLVector4a*	getNextDistortion(U32 *index, LLPolyMesh **poly_mesh);
-
-	S32								getDrivenParamsCount() const;
-	const LLViewerVisualParam*		getDrivenParam(S32 index) const;
-
-	typedef std::vector<LLDrivenEntry> entry_list_t;
-    entry_list_t&                   getDrivenList() { return mDriven; }
-    void                            setDrivenList(entry_list_t& driven_list) { mDriven = driven_list; }
-
-protected:
-	LLDriverParam(const LLDriverParam& pOther);
-	F32 getDrivenWeight(const LLDrivenEntry* driven, F32 input_weight);
-	// <FS:Ansariel> [Legacy Bake]
-	//void setDrivenWeight(LLDrivenEntry *driven, F32 driven_weight);
-	void setDrivenWeight(LLDrivenEntry *driven, F32 driven_weight, bool upload_bake);
-	// </FS:Ansariel> [Legacy Bake]
-
-
-	LL_ALIGN_16(LLVector4a	mDefaultVec); // temp holder
-	entry_list_t mDriven;
-	LLViewerVisualParam* mCurrentDistortionParam;
-	// Backlink only; don't make this an LLPointer.
-	LLAvatarAppearance* mAvatarAppearance;
-	LLWearable* mWearablep;
-} LL_ALIGN_POSTFIX(16);
-=======
     LLDriverParam(LLAvatarAppearance* appearance, LLWearable* wearable = NULL);
     ~LLDriverParam();
 
@@ -172,9 +101,14 @@
 
     // LLVisualParam Virtual functions
     /*virtual*/ void				apply(ESex sex) {} // apply is called separately for each driven param.
-    /*virtual*/ void				setWeight(F32 weight);
-    /*virtual*/ void				setAnimationTarget(F32 target_value);
-    /*virtual*/ void				stopAnimating();
+    // <FS:Ansariel> [Legacy Bake]
+    ///*virtual*/ void				setWeight(F32 weight);
+    ///*virtual*/ void				setAnimationTarget(F32 target_value);
+    ///*virtual*/ void				stopAnimating();
+    /*virtual*/ void				setWeight(F32 weight, BOOL upload_bake);
+    /*virtual*/ void				setAnimationTarget(F32 target_value, BOOL upload_bake);
+    /*virtual*/ void				stopAnimating(BOOL upload_bake);
+    // </FS:Ansariel> [Legacy Bake]
     /*virtual*/ BOOL				linkDrivenParams(visual_param_mapper mapper, BOOL only_cross_params);
     /*virtual*/ void				resetDrivenParams();
 
@@ -196,7 +130,10 @@
 protected:
     LLDriverParam(const LLDriverParam& pOther);
     F32 getDrivenWeight(const LLDrivenEntry* driven, F32 input_weight);
-    void setDrivenWeight(LLDrivenEntry* driven, F32 driven_weight);
+    // <FS:Ansariel> [Legacy Bake]
+    //void setDrivenWeight(LLDrivenEntry* driven, F32 driven_weight);
+    void setDrivenWeight(LLDrivenEntry* driven, F32 driven_weight, bool upload_bake);
+    // </FS:Ansariel> [Legacy Bake]
 
 
     LL_ALIGN_16(LLVector4a	mDefaultVec); // temp holder
@@ -206,6 +143,5 @@
     LLAvatarAppearance* mAvatarAppearance;
     LLWearable* mWearablep;
 };
->>>>>>> 28cefb3a
 
 #endif  // LL_LLDRIVERPARAM_H