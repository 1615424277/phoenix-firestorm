/**
 * @file llpolyskeletaldistortion.cpp
 * @brief Implementation of LLPolySkeletalDistortion classes
 *
 * $LicenseInfo:firstyear=2001&license=viewerlgpl$
 * Second Life Viewer Source Code
 * Copyright (C) 2010, Linden Research, Inc.
 *
 * This library is free software; you can redistribute it and/or
 * modify it under the terms of the GNU Lesser General Public
 * License as published by the Free Software Foundation;
 * version 2.1 of the License only.
 *
 * This library is distributed in the hope that it will be useful,
 * but WITHOUT ANY WARRANTY; without even the implied warranty of
 * MERCHANTABILITY or FITNESS FOR A PARTICULAR PURPOSE.  See the GNU
 * Lesser General Public License for more details.
 *
 * You should have received a copy of the GNU Lesser General Public
 * License along with this library; if not, write to the Free Software
 * Foundation, Inc., 51 Franklin Street, Fifth Floor, Boston, MA  02110-1301  USA
 *
 * Linden Research, Inc., 945 Battery Street, San Francisco, CA  94111  USA
 * $/LicenseInfo$
 */

//-----------------------------------------------------------------------------
// Header Files
//-----------------------------------------------------------------------------
#include "llpreprocessor.h"
#include "llerror.h"
#include "llavatarappearance.h"
#include "llavatarjoint.h"
#include "llpolymorph.h"
#include "llwearable.h"
#include "llfasttimer.h"
#include "llcallstack.h"

#include "llpolyskeletaldistortion.h"

//-----------------------------------------------------------------------------
// LLPolySkeletalDistortionInfo()
//-----------------------------------------------------------------------------
LLPolySkeletalDistortionInfo::LLPolySkeletalDistortionInfo()
{
}

bool LLPolySkeletalDistortionInfo::parseXml(LLXmlTreeNode* node)
{
        llassert( node->hasName( "param" ) && node->getChildByName( "param_skeleton" ) );

        if (!LLViewerVisualParamInfo::parseXml(node))
                return false;

        LLXmlTreeNode* skeletalParam = node->getChildByName("param_skeleton");

        if (NULL == skeletalParam)
        {
                LL_WARNS() << "Failed to getChildByName(\"param_skeleton\")"
                        << LL_ENDL;
                return false;
        }

        for( LLXmlTreeNode* bone = skeletalParam->getFirstChild(); bone; bone = skeletalParam->getNextChild() )
        {
                if (bone->hasName("bone"))
                {
                        std::string name;
                        LLVector3 scale;
                        LLVector3 pos;
                        bool haspos = false;

                        static LLStdStringHandle name_string = LLXmlTree::addAttributeString("name");
                        if (!bone->getFastAttributeString(name_string, name))
                        {
                                LL_WARNS() << "No bone name specified for skeletal param." << LL_ENDL;
                                continue;
                        }

                        static LLStdStringHandle scale_string = LLXmlTree::addAttributeString("scale");
                        if (!bone->getFastAttributeVector3(scale_string, scale))
                        {
                                LL_WARNS() << "No scale specified for bone " << name << "." << LL_ENDL;
                                continue;
                        }

                        // optional offset deformation (translation)
                        static LLStdStringHandle offset_string = LLXmlTree::addAttributeString("offset");
                        if (bone->getFastAttributeVector3(offset_string, pos))
                        {
                                haspos = true;
                        }
                        mBoneInfoList.push_back(LLPolySkeletalBoneInfo(name, scale, pos, haspos));
                }
                else
                {
                        LL_WARNS() << "Unrecognized element " << bone->getName() << " in skeletal distortion" << LL_ENDL;
                        continue;
                }
        }
        return true;
}

//-----------------------------------------------------------------------------
// LLPolySkeletalDistortion()
//-----------------------------------------------------------------------------
LLPolySkeletalDistortion::LLPolySkeletalDistortion(LLAvatarAppearance *avatarp)
    : LLViewerVisualParam(),
    mDefaultVec(),
    mJointScales(),
    mJointOffsets(),
    mAvatar(avatarp)
{
    mDefaultVec.splat(0.001f);
}

//-----------------------------------------------------------------------------
// LLPolySkeletalDistortion()
//-----------------------------------------------------------------------------
LLPolySkeletalDistortion::LLPolySkeletalDistortion(const LLPolySkeletalDistortion &pOther)
    : LLViewerVisualParam(pOther),
    mDefaultVec(pOther.mDefaultVec),
    mJointScales(pOther.mJointScales),
    mJointOffsets(pOther.mJointOffsets),
    mAvatar(pOther.mAvatar)
{
}

//-----------------------------------------------------------------------------
// ~LLPolySkeletalDistortion()
//-----------------------------------------------------------------------------
LLPolySkeletalDistortion::~LLPolySkeletalDistortion()
{
}

bool LLPolySkeletalDistortion::setInfo(LLPolySkeletalDistortionInfo *info)
{
    if (info->mID < 0)
    {
        return false;
    }
    mInfo = info;
    mID = info->mID;
    // <FS:Ansariel> [Legacy Bake]
    //setWeight(getDefaultWeight());
<<<<<<< HEAD
    setWeight(getDefaultWeight(), FALSE);
=======
    setWeight(getDefaultWeight(), false);
>>>>>>> 050d2fef

    for (LLPolySkeletalBoneInfo& bone_info : getInfo()->mBoneInfoList)
    {
        LLJoint* joint = mAvatar->getJoint(bone_info.mBoneName);
        if (!joint)
        {
            // There's no point continuing after this error - means
            // that either the skeleton or lad file is broken.
            LL_WARNS() << "Joint " << bone_info.mBoneName << " not found." << LL_ENDL;
            return false;
        }

        // store it
        mJointScales[joint] = bone_info.mScaleDeformation;

        // apply to children that need to inherit it
        for (LLJoint* joint : joint->mChildren)
        {
            LLAvatarJoint* child_joint = (LLAvatarJoint*)joint;
            if (child_joint->inheritScale())
            {
                LLVector3 childDeformation = LLVector3(child_joint->getScale());
                childDeformation.scaleVec(bone_info.mScaleDeformation);
                mJointScales[child_joint] = childDeformation;
            }
        }

        if (bone_info.mHasPositionDeformation)
        {
            mJointOffsets[joint] = bone_info.mPositionDeformation;
        }
    }
    return true;
}

/*virtual*/ LLViewerVisualParam* LLPolySkeletalDistortion::cloneParam(LLWearable* wearable) const
{
    return new LLPolySkeletalDistortion(*this);
}

//-----------------------------------------------------------------------------
// apply()
//-----------------------------------------------------------------------------
void LLPolySkeletalDistortion::apply( ESex avatar_sex )
{
    LL_PROFILE_ZONE_SCOPED;

    F32 effective_weight = ( getSex() & avatar_sex ) ? mCurWeight : getDefaultWeight();

    LLJoint* joint;

    for (joint_vec_map_t::value_type& scale_pair : mJointScales)
    {
        joint = scale_pair.first;
        LLVector3 newScale = joint->getScale();
        LLVector3 scaleDelta = scale_pair.second;
        LLVector3 offset = (effective_weight - mLastWeight) * scaleDelta;
        newScale = newScale + offset;
        //An aspect of attached mesh objects (which contain joint offsets) that need to be cleaned up when detached
        // needed?
        // joint->storeScaleForReset( newScale );

        // BENTO for detailed stack tracing of params.
        std::stringstream ostr;
        ostr << "LLPolySkeletalDistortion::apply, id " << getID() << " " << getName() << " effective wt " << effective_weight << " last wt " << mLastWeight << " scaleDelta " << scaleDelta << " offset " << offset;
        LLScopedContextString str(ostr.str());

        joint->setScale(newScale, true);
    }

    for (joint_vec_map_t::value_type& offset_pair : mJointOffsets)
    {
        joint = offset_pair.first;
        LLVector3 newPosition = joint->getPosition();
        LLVector3 positionDelta = offset_pair.second;
        newPosition = newPosition + (effective_weight * positionDelta) - (mLastWeight * positionDelta);
        // SL-315
        bool allow_attachment_pos_overrides = true;
        joint->setPosition(newPosition, allow_attachment_pos_overrides);
    }

    if (mLastWeight != effective_weight && !mIsAnimating)
    {
        mAvatar->setSkeletonSerialNum(mAvatar->getSkeletonSerialNum() + 1);
    }
    mLastWeight = effective_weight;
}


LLPolyMorphData *clone_morph_param_duplicate(const LLPolyMorphData *src_data,
                         const std::string &name)
{
        LLPolyMorphData* cloned_morph_data = new LLPolyMorphData(*src_data);
        cloned_morph_data->mName = name;
        for (U32 v=0; v < cloned_morph_data->mNumIndices; v++)
        {
                cloned_morph_data->mCoords[v] = src_data->mCoords[v];
                cloned_morph_data->mNormals[v] = src_data->mNormals[v];
                cloned_morph_data->mBinormals[v] = src_data->mBinormals[v];
        }
        return cloned_morph_data;
}

LLPolyMorphData *clone_morph_param_direction(const LLPolyMorphData *src_data,
                         const LLVector3 &direction,
                         const std::string &name)
{
        LLPolyMorphData* cloned_morph_data = new LLPolyMorphData(*src_data);
        cloned_morph_data->mName = name;
        LLVector4a dir;
        dir.load3(direction.mV);

        for (U32 v=0; v < cloned_morph_data->mNumIndices; v++)
        {
                cloned_morph_data->mCoords[v] = dir;
                cloned_morph_data->mNormals[v].clear();
                cloned_morph_data->mBinormals[v].clear();
        }
        return cloned_morph_data;
}

LLPolyMorphData *clone_morph_param_cleavage(const LLPolyMorphData *src_data,
                                            F32 scale,
                                            const std::string &name)
{
        LLPolyMorphData* cloned_morph_data = new LLPolyMorphData(*src_data);
        cloned_morph_data->mName = name;

        LLVector4a sc;
        sc.splat(scale);

        LLVector4a nsc;
        nsc.set(scale, -scale, scale, scale);

        for (U32 v=0; v < cloned_morph_data->mNumIndices; v++)
        {
            if (cloned_morph_data->mCoords[v][1] < 0)
            {
                cloned_morph_data->mCoords[v].setMul(src_data->mCoords[v],nsc);
                cloned_morph_data->mNormals[v].setMul(src_data->mNormals[v],nsc);
                cloned_morph_data->mBinormals[v].setMul(src_data->mBinormals[v],nsc);
            }
            else
            {
                cloned_morph_data->mCoords[v].setMul(src_data->mCoords[v],sc);
                cloned_morph_data->mNormals[v].setMul(src_data->mNormals[v], sc);
                cloned_morph_data->mBinormals[v].setMul(src_data->mBinormals[v],sc);
            }
        }
        return cloned_morph_data;
}

// End<|MERGE_RESOLUTION|>--- conflicted
+++ resolved
@@ -143,11 +143,7 @@
     mID = info->mID;
     // <FS:Ansariel> [Legacy Bake]
     //setWeight(getDefaultWeight());
-<<<<<<< HEAD
-    setWeight(getDefaultWeight(), FALSE);
-=======
     setWeight(getDefaultWeight(), false);
->>>>>>> 050d2fef
 
     for (LLPolySkeletalBoneInfo& bone_info : getInfo()->mBoneInfoList)
     {
