--- conflicted
+++ resolved
@@ -118,14 +118,10 @@
 
 	// Update the baked texture hash.
 	virtual void		addToBakedTextureHash(LLMD5& hash) const = 0;
-<<<<<<< HEAD
-	
-=======
 
 	typedef std::map<S32, LLVisualParam *>    visual_param_index_map_t;
 	visual_param_index_map_t mVisualParamIndexMap;
 
->>>>>>> fde08682
 protected:
 	typedef std::map<S32, LLLocalTextureObject*> te_map_t;
 	void				syncImages(te_map_t &src, te_map_t &dst);
