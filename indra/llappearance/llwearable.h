/**
 * @file llwearable.h
 * @brief LLWearable class header file
 *
 * $LicenseInfo:firstyear=2002&license=viewerlgpl$
 * Second Life Viewer Source Code
 * Copyright (C) 2010, Linden Research, Inc.
 *
 * This library is free software; you can redistribute it and/or
 * modify it under the terms of the GNU Lesser General Public
 * License as published by the Free Software Foundation;
 * version 2.1 of the License only.
 *
 * This library is distributed in the hope that it will be useful,
 * but WITHOUT ANY WARRANTY; without even the implied warranty of
 * MERCHANTABILITY or FITNESS FOR A PARTICULAR PURPOSE.  See the GNU
 * Lesser General Public License for more details.
 *
 * You should have received a copy of the GNU Lesser General Public
 * License along with this library; if not, write to the Free Software
 * Foundation, Inc., 51 Franklin Street, Fifth Floor, Boston, MA  02110-1301  USA
 *
 * Linden Research, Inc., 945 Battery Street, San Francisco, CA  94111  USA
 * $/LicenseInfo$
 */

#ifndef LL_LLWEARABLE_H
#define LL_LLWEARABLE_H

#include "llavatarappearancedefines.h"
#include "llpermissions.h"
#include "llsaleinfo.h"
#include "llwearabletype.h"

class LLMD5; // <FS:Ansariel> [Legacy Bake]
class LLVisualParam;
class LLTexGlobalColorInfo;
class LLTexGlobalColor;
class LLLocalTextureObject;
class LLAvatarAppearance;

// Abstract class.
class LLWearable
{
    // <FS:ND> Try to see if this fixes the crash in LLPanelEditWearable::isDirty, that is the wearable dets destroyed before the panel
public:
    class LLWearableObserver
    {
    public:
        virtual void onDestroyed(LLWearable const * ) = 0;
    };

public:
    void registerObserver(LLWearableObserver *aObserver){ mObservers.insert(aObserver); }
    void unregisterObserver(LLWearableObserver *aObserver){ mObservers.erase(aObserver); }
private:
    std::set< LLWearableObserver* > mObservers;
    // </FS:ND>

    //--------------------------------------------------------------------
    // Constructors and destructors
    //--------------------------------------------------------------------
public:
    LLWearable();
    virtual ~LLWearable();

    //--------------------------------------------------------------------
    // Accessors
    //--------------------------------------------------------------------
public:
    LLWearableType::EType       getType() const { return mType; }
    void                        setType(LLWearableType::EType type, LLAvatarAppearance *avatarp);
    const std::string&          getName() const { return mName; }
    void                        setName(const std::string& name) { mName = name; }
    const std::string&          getDescription() const { return mDescription; }
    void                        setDescription(const std::string& desc) { mDescription = desc; }
    const LLPermissions&        getPermissions() const { return mPermissions; }
    void                        setPermissions(const LLPermissions& p) { mPermissions = p; }
    const LLSaleInfo&           getSaleInfo() const { return mSaleInfo; }
    void                        setSaleInfo(const LLSaleInfo& info) { mSaleInfo = info; }
    const std::string&          getTypeLabel() const;
    const std::string&          getTypeName() const;
    LLAssetType::EType          getAssetType() const;
    S32                         getDefinitionVersion() const { return mDefinitionVersion; }
    void                        setDefinitionVersion( S32 new_version ) { mDefinitionVersion = new_version; }
    static S32                  getCurrentDefinitionVersion() { return LLWearable::sCurrentDefinitionVersion; }

public:
<<<<<<< HEAD
	typedef std::vector<LLVisualParam*> visual_param_vec_t;

	virtual void	writeToAvatar(LLAvatarAppearance* avatarp);

	enum EImportResult
	{
		FAILURE = 0,
		SUCCESS,
		BAD_HEADER
	};
	bool				exportFile(const std::string& filename) const;
	EImportResult		importFile(const std::string& filename, LLAvatarAppearance* avatarp );
	virtual bool				exportStream( std::ostream& output_stream ) const;
	virtual EImportResult		importStream( std::istream& input_stream, LLAvatarAppearance* avatarp );

	static void			setCurrentDefinitionVersion( S32 version ) { LLWearable::sCurrentDefinitionVersion = version; }
	virtual LLUUID		getDefaultTextureImageID(LLAvatarAppearanceDefines::ETextureIndex index) const = 0;

	LLLocalTextureObject* getLocalTextureObject(S32 index);
	const LLLocalTextureObject* getLocalTextureObject(S32 index) const;
	std::vector<LLLocalTextureObject*> getLocalTextureListSeq();

	void				setLocalTextureObject(S32 index, LLLocalTextureObject &lto);
	void				addVisualParam(LLVisualParam *param);
	// <FS:Ansariel> [Legacy Bake]
	//void 				setVisualParamWeight(S32 index, F32 value);
	void 				setVisualParamWeight(S32 index, F32 value, bool upload_bake);
	F32					getVisualParamWeight(S32 index) const;
	LLVisualParam*		getVisualParam(S32 index) const;
	void				getVisualParams(visual_param_vec_t &list);
	// <FS:Ansariel> [Legacy Bake]
	//void				animateParams(F32 delta);
	void				animateParams(F32 delta, bool upload_bake);

	LLColor4			getClothesColor(S32 te) const;
	// <FS:Ansariel> [Legacy Bake]
	//void 				setClothesColor( S32 te, const LLColor4& new_color);
	void 				setClothesColor( S32 te, const LLColor4& new_color, bool upload_bake);

	virtual void		revertValues();
	virtual void		saveValues();

	// Something happened that requires the wearable to be updated (e.g. worn/unworn).
	virtual void		setUpdated() const = 0;

	// <FS:Ansariel> [Legacy Bake]
	// Update the baked texture hash.
	virtual void		addToBakedTextureHash(LLMD5& hash) const = 0;

	typedef std::map<S32, LLVisualParam *>    visual_param_index_map_t;
	visual_param_index_map_t mVisualParamIndexMap;

protected:
	typedef std::map<S32, LLLocalTextureObject*> te_map_t;
	void				syncImages(te_map_t &src, te_map_t &dst);
	void				destroyTextures();
	void			 	createVisualParams(LLAvatarAppearance *avatarp);
	void 				createLayers(S32 te, LLAvatarAppearance *avatarp);
	bool				getNextPopulatedLine(std::istream& input_stream, char* buffer, U32 buffer_size);

	static S32			sCurrentDefinitionVersion;	// Depends on the current state of the avatar_lad.xml.
	S32					mDefinitionVersion;			// Depends on the state of the avatar_lad.xml when this asset was created.
	std::string			mName;
	std::string			mDescription;
	LLPermissions		mPermissions;
	LLSaleInfo			mSaleInfo;
	LLWearableType::EType		mType;

	typedef std::map<S32, F32> param_map_t;
	param_map_t mSavedVisualParamMap; // last saved version of visual params

	te_map_t mTEMap;				// maps TE to LocalTextureObject
	te_map_t mSavedTEMap;			// last saved version of TEMap
=======
    typedef std::vector<LLVisualParam*> visual_param_vec_t;

    virtual void    writeToAvatar(LLAvatarAppearance* avatarp);

    enum EImportResult
    {
        FAILURE = 0,
        SUCCESS,
        BAD_HEADER
    };
    BOOL                exportFile(const std::string& filename) const;
    EImportResult       importFile(const std::string& filename, LLAvatarAppearance* avatarp );
    virtual BOOL                exportStream( std::ostream& output_stream ) const;
    virtual EImportResult       importStream( std::istream& input_stream, LLAvatarAppearance* avatarp );

    static void         setCurrentDefinitionVersion( S32 version ) { LLWearable::sCurrentDefinitionVersion = version; }
    virtual LLUUID      getDefaultTextureImageID(LLAvatarAppearanceDefines::ETextureIndex index) const = 0;

    LLLocalTextureObject* getLocalTextureObject(S32 index);
    const LLLocalTextureObject* getLocalTextureObject(S32 index) const;
    std::vector<LLLocalTextureObject*> getLocalTextureListSeq();

    void                setLocalTextureObject(S32 index, LLLocalTextureObject &lto);
    void                addVisualParam(LLVisualParam *param);
    // <FS:Ansariel> [Legacy Bake]
    //void              setVisualParamWeight(S32 index, F32 value);
    void                setVisualParamWeight(S32 index, F32 value, BOOL upload_bake);
    F32                 getVisualParamWeight(S32 index) const;
    LLVisualParam*      getVisualParam(S32 index) const;
    void                getVisualParams(visual_param_vec_t &list);
    // <FS:Ansariel> [Legacy Bake]
    //void              animateParams(F32 delta);
    void                animateParams(F32 delta, BOOL upload_bake);

    LLColor4            getClothesColor(S32 te) const;
    // <FS:Ansariel> [Legacy Bake]
    //void              setClothesColor( S32 te, const LLColor4& new_color);
    void                setClothesColor( S32 te, const LLColor4& new_color, BOOL upload_bake);

    virtual void        revertValues();
    virtual void        saveValues();

    // Something happened that requires the wearable to be updated (e.g. worn/unworn).
    virtual void        setUpdated() const = 0;

    // <FS:Ansariel> [Legacy Bake]
    // Update the baked texture hash.
    virtual void        addToBakedTextureHash(LLMD5& hash) const = 0;

    typedef std::map<S32, LLVisualParam *>    visual_param_index_map_t;
    visual_param_index_map_t mVisualParamIndexMap;

protected:
    typedef std::map<S32, LLLocalTextureObject*> te_map_t;
    void                syncImages(te_map_t &src, te_map_t &dst);
    void                destroyTextures();
    void                createVisualParams(LLAvatarAppearance *avatarp);
    void                createLayers(S32 te, LLAvatarAppearance *avatarp);
    BOOL                getNextPopulatedLine(std::istream& input_stream, char* buffer, U32 buffer_size);

    static S32          sCurrentDefinitionVersion;  // Depends on the current state of the avatar_lad.xml.
    S32                 mDefinitionVersion;         // Depends on the state of the avatar_lad.xml when this asset was created.
    std::string         mName;
    std::string         mDescription;
    LLPermissions       mPermissions;
    LLSaleInfo          mSaleInfo;
    LLWearableType::EType       mType;

    typedef std::map<S32, F32> param_map_t;
    param_map_t mSavedVisualParamMap; // last saved version of visual params

    te_map_t mTEMap;                // maps TE to LocalTextureObject
    te_map_t mSavedTEMap;           // last saved version of TEMap
>>>>>>> c06fb4e0
};

#endif  // LL_LLWEARABLE_H<|MERGE_RESOLUTION|>--- conflicted
+++ resolved
@@ -86,81 +86,6 @@
     static S32                  getCurrentDefinitionVersion() { return LLWearable::sCurrentDefinitionVersion; }
 
 public:
-<<<<<<< HEAD
-	typedef std::vector<LLVisualParam*> visual_param_vec_t;
-
-	virtual void	writeToAvatar(LLAvatarAppearance* avatarp);
-
-	enum EImportResult
-	{
-		FAILURE = 0,
-		SUCCESS,
-		BAD_HEADER
-	};
-	bool				exportFile(const std::string& filename) const;
-	EImportResult		importFile(const std::string& filename, LLAvatarAppearance* avatarp );
-	virtual bool				exportStream( std::ostream& output_stream ) const;
-	virtual EImportResult		importStream( std::istream& input_stream, LLAvatarAppearance* avatarp );
-
-	static void			setCurrentDefinitionVersion( S32 version ) { LLWearable::sCurrentDefinitionVersion = version; }
-	virtual LLUUID		getDefaultTextureImageID(LLAvatarAppearanceDefines::ETextureIndex index) const = 0;
-
-	LLLocalTextureObject* getLocalTextureObject(S32 index);
-	const LLLocalTextureObject* getLocalTextureObject(S32 index) const;
-	std::vector<LLLocalTextureObject*> getLocalTextureListSeq();
-
-	void				setLocalTextureObject(S32 index, LLLocalTextureObject &lto);
-	void				addVisualParam(LLVisualParam *param);
-	// <FS:Ansariel> [Legacy Bake]
-	//void 				setVisualParamWeight(S32 index, F32 value);
-	void 				setVisualParamWeight(S32 index, F32 value, bool upload_bake);
-	F32					getVisualParamWeight(S32 index) const;
-	LLVisualParam*		getVisualParam(S32 index) const;
-	void				getVisualParams(visual_param_vec_t &list);
-	// <FS:Ansariel> [Legacy Bake]
-	//void				animateParams(F32 delta);
-	void				animateParams(F32 delta, bool upload_bake);
-
-	LLColor4			getClothesColor(S32 te) const;
-	// <FS:Ansariel> [Legacy Bake]
-	//void 				setClothesColor( S32 te, const LLColor4& new_color);
-	void 				setClothesColor( S32 te, const LLColor4& new_color, bool upload_bake);
-
-	virtual void		revertValues();
-	virtual void		saveValues();
-
-	// Something happened that requires the wearable to be updated (e.g. worn/unworn).
-	virtual void		setUpdated() const = 0;
-
-	// <FS:Ansariel> [Legacy Bake]
-	// Update the baked texture hash.
-	virtual void		addToBakedTextureHash(LLMD5& hash) const = 0;
-
-	typedef std::map<S32, LLVisualParam *>    visual_param_index_map_t;
-	visual_param_index_map_t mVisualParamIndexMap;
-
-protected:
-	typedef std::map<S32, LLLocalTextureObject*> te_map_t;
-	void				syncImages(te_map_t &src, te_map_t &dst);
-	void				destroyTextures();
-	void			 	createVisualParams(LLAvatarAppearance *avatarp);
-	void 				createLayers(S32 te, LLAvatarAppearance *avatarp);
-	bool				getNextPopulatedLine(std::istream& input_stream, char* buffer, U32 buffer_size);
-
-	static S32			sCurrentDefinitionVersion;	// Depends on the current state of the avatar_lad.xml.
-	S32					mDefinitionVersion;			// Depends on the state of the avatar_lad.xml when this asset was created.
-	std::string			mName;
-	std::string			mDescription;
-	LLPermissions		mPermissions;
-	LLSaleInfo			mSaleInfo;
-	LLWearableType::EType		mType;
-
-	typedef std::map<S32, F32> param_map_t;
-	param_map_t mSavedVisualParamMap; // last saved version of visual params
-
-	te_map_t mTEMap;				// maps TE to LocalTextureObject
-	te_map_t mSavedTEMap;			// last saved version of TEMap
-=======
     typedef std::vector<LLVisualParam*> visual_param_vec_t;
 
     virtual void    writeToAvatar(LLAvatarAppearance* avatarp);
@@ -171,9 +96,9 @@
         SUCCESS,
         BAD_HEADER
     };
-    BOOL                exportFile(const std::string& filename) const;
+    bool                exportFile(const std::string& filename) const;
     EImportResult       importFile(const std::string& filename, LLAvatarAppearance* avatarp );
-    virtual BOOL                exportStream( std::ostream& output_stream ) const;
+    virtual bool                exportStream( std::ostream& output_stream ) const;
     virtual EImportResult       importStream( std::istream& input_stream, LLAvatarAppearance* avatarp );
 
     static void         setCurrentDefinitionVersion( S32 version ) { LLWearable::sCurrentDefinitionVersion = version; }
@@ -187,18 +112,18 @@
     void                addVisualParam(LLVisualParam *param);
     // <FS:Ansariel> [Legacy Bake]
     //void              setVisualParamWeight(S32 index, F32 value);
-    void                setVisualParamWeight(S32 index, F32 value, BOOL upload_bake);
+    void                setVisualParamWeight(S32 index, F32 value, bool upload_bake);
     F32                 getVisualParamWeight(S32 index) const;
     LLVisualParam*      getVisualParam(S32 index) const;
     void                getVisualParams(visual_param_vec_t &list);
     // <FS:Ansariel> [Legacy Bake]
     //void              animateParams(F32 delta);
-    void                animateParams(F32 delta, BOOL upload_bake);
+    void                animateParams(F32 delta, bool upload_bake);
 
     LLColor4            getClothesColor(S32 te) const;
     // <FS:Ansariel> [Legacy Bake]
     //void              setClothesColor( S32 te, const LLColor4& new_color);
-    void                setClothesColor( S32 te, const LLColor4& new_color, BOOL upload_bake);
+    void                setClothesColor( S32 te, const LLColor4& new_color, bool upload_bake);
 
     virtual void        revertValues();
     virtual void        saveValues();
@@ -219,7 +144,7 @@
     void                destroyTextures();
     void                createVisualParams(LLAvatarAppearance *avatarp);
     void                createLayers(S32 te, LLAvatarAppearance *avatarp);
-    BOOL                getNextPopulatedLine(std::istream& input_stream, char* buffer, U32 buffer_size);
+    bool                getNextPopulatedLine(std::istream& input_stream, char* buffer, U32 buffer_size);
 
     static S32          sCurrentDefinitionVersion;  // Depends on the current state of the avatar_lad.xml.
     S32                 mDefinitionVersion;         // Depends on the state of the avatar_lad.xml when this asset was created.
@@ -234,7 +159,6 @@
 
     te_map_t mTEMap;                // maps TE to LocalTextureObject
     te_map_t mSavedTEMap;           // last saved version of TEMap
->>>>>>> c06fb4e0
 };
 
 #endif  // LL_LLWEARABLE_H