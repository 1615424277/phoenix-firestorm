/**
 * @file llwearable.h
 * @brief LLWearable class header file
 *
 * $LicenseInfo:firstyear=2002&license=viewerlgpl$
 * Second Life Viewer Source Code
 * Copyright (C) 2010, Linden Research, Inc.
 *
 * This library is free software; you can redistribute it and/or
 * modify it under the terms of the GNU Lesser General Public
 * License as published by the Free Software Foundation;
 * version 2.1 of the License only.
 *
 * This library is distributed in the hope that it will be useful,
 * but WITHOUT ANY WARRANTY; without even the implied warranty of
 * MERCHANTABILITY or FITNESS FOR A PARTICULAR PURPOSE.  See the GNU
 * Lesser General Public License for more details.
 *
 * You should have received a copy of the GNU Lesser General Public
 * License along with this library; if not, write to the Free Software
 * Foundation, Inc., 51 Franklin Street, Fifth Floor, Boston, MA  02110-1301  USA
 *
 * Linden Research, Inc., 945 Battery Street, San Francisco, CA  94111  USA
 * $/LicenseInfo$
 */

#ifndef LL_LLWEARABLE_H
#define LL_LLWEARABLE_H

#include "llavatarappearancedefines.h"
#include "llpermissions.h"
#include "llsaleinfo.h"
#include "llwearabletype.h"

class LLMD5; // <FS:Ansariel> [Legacy Bake]
class LLVisualParam;
class LLTexGlobalColorInfo;
class LLTexGlobalColor;
class LLLocalTextureObject;
class LLAvatarAppearance;

// Abstract class.
class LLWearable
{
<<<<<<< HEAD
	// <FS:ND> Try to see if this fixes the crash in LLPanelEditWearable::isDirty, that is the wearable dets destroyed before the panel
public:
	class LLWearableObserver
	{
	public:
		virtual void onDestroyed(LLWearable const * ) = 0;
	};

public:
	void registerObserver(LLWearableObserver *aObserver){ mObservers.insert(aObserver); }
	void unregisterObserver(LLWearableObserver *aObserver){ mObservers.erase(aObserver); }
private:
	std::set< LLWearableObserver* > mObservers;
	// </FS:ND>

	//--------------------------------------------------------------------
	// Constructors and destructors
	//--------------------------------------------------------------------
=======
    //--------------------------------------------------------------------
    // Constructors and destructors
    //--------------------------------------------------------------------
>>>>>>> 38c2a5bd
public:
    LLWearable();
    virtual ~LLWearable();

    //--------------------------------------------------------------------
    // Accessors
    //--------------------------------------------------------------------
public:
    LLWearableType::EType       getType() const { return mType; }
    void                        setType(LLWearableType::EType type, LLAvatarAppearance *avatarp);
    const std::string&          getName() const { return mName; }
    void                        setName(const std::string& name) { mName = name; }
    const std::string&          getDescription() const { return mDescription; }
    void                        setDescription(const std::string& desc) { mDescription = desc; }
    const LLPermissions&        getPermissions() const { return mPermissions; }
    void                        setPermissions(const LLPermissions& p) { mPermissions = p; }
    const LLSaleInfo&           getSaleInfo() const { return mSaleInfo; }
    void                        setSaleInfo(const LLSaleInfo& info) { mSaleInfo = info; }
    const std::string&          getTypeLabel() const;
    const std::string&          getTypeName() const;
    LLAssetType::EType          getAssetType() const;
    S32                         getDefinitionVersion() const { return mDefinitionVersion; }
    void                        setDefinitionVersion( S32 new_version ) { mDefinitionVersion = new_version; }
    static S32                  getCurrentDefinitionVersion() { return LLWearable::sCurrentDefinitionVersion; }

public:
    typedef std::vector<LLVisualParam*> visual_param_vec_t;

    virtual void    writeToAvatar(LLAvatarAppearance* avatarp);

    enum EImportResult
    {
        FAILURE = 0,
        SUCCESS,
        BAD_HEADER
    };
    BOOL                exportFile(const std::string& filename) const;
    EImportResult       importFile(const std::string& filename, LLAvatarAppearance* avatarp );
    virtual BOOL                exportStream( std::ostream& output_stream ) const;
    virtual EImportResult       importStream( std::istream& input_stream, LLAvatarAppearance* avatarp );

    static void         setCurrentDefinitionVersion( S32 version ) { LLWearable::sCurrentDefinitionVersion = version; }
    virtual LLUUID      getDefaultTextureImageID(LLAvatarAppearanceDefines::ETextureIndex index) const = 0;

    LLLocalTextureObject* getLocalTextureObject(S32 index);
    const LLLocalTextureObject* getLocalTextureObject(S32 index) const;
    std::vector<LLLocalTextureObject*> getLocalTextureListSeq();

<<<<<<< HEAD
	void				setLocalTextureObject(S32 index, LLLocalTextureObject &lto);
	void				addVisualParam(LLVisualParam *param);
	// <FS:Ansariel> [Legacy Bake]
	//void 				setVisualParamWeight(S32 index, F32 value);
	void 				setVisualParamWeight(S32 index, F32 value, BOOL upload_bake);
	F32					getVisualParamWeight(S32 index) const;
	LLVisualParam*		getVisualParam(S32 index) const;
	void				getVisualParams(visual_param_vec_t &list);
	// <FS:Ansariel> [Legacy Bake]
	//void				animateParams(F32 delta);
	void				animateParams(F32 delta, BOOL upload_bake);

	LLColor4			getClothesColor(S32 te) const;
	// <FS:Ansariel> [Legacy Bake]
	//void 				setClothesColor( S32 te, const LLColor4& new_color);
	void 				setClothesColor( S32 te, const LLColor4& new_color, BOOL upload_bake);
=======
    void                setLocalTextureObject(S32 index, LLLocalTextureObject &lto);
    void                addVisualParam(LLVisualParam *param);
    void                setVisualParamWeight(S32 index, F32 value);
    F32                 getVisualParamWeight(S32 index) const;
    LLVisualParam*      getVisualParam(S32 index) const;
    void                getVisualParams(visual_param_vec_t &list);
    void                animateParams(F32 delta);

    LLColor4            getClothesColor(S32 te) const;
    void                setClothesColor( S32 te, const LLColor4& new_color);
>>>>>>> 38c2a5bd

    virtual void        revertValues();
    virtual void        saveValues();

    // Something happened that requires the wearable to be updated (e.g. worn/unworn).
    virtual void        setUpdated() const = 0;

<<<<<<< HEAD
	// <FS:Ansariel> [Legacy Bake]
	// Update the baked texture hash.
	virtual void		addToBakedTextureHash(LLMD5& hash) const = 0;

	typedef std::map<S32, LLVisualParam *>    visual_param_index_map_t;
	visual_param_index_map_t mVisualParamIndexMap;
=======
    typedef std::map<S32, LLVisualParam *>    visual_param_index_map_t;
    visual_param_index_map_t mVisualParamIndexMap;
>>>>>>> 38c2a5bd

protected:
    typedef std::map<S32, LLLocalTextureObject*> te_map_t;
    void                syncImages(te_map_t &src, te_map_t &dst);
    void                destroyTextures();
    void                createVisualParams(LLAvatarAppearance *avatarp);
    void                createLayers(S32 te, LLAvatarAppearance *avatarp);
    BOOL                getNextPopulatedLine(std::istream& input_stream, char* buffer, U32 buffer_size);

    static S32          sCurrentDefinitionVersion;  // Depends on the current state of the avatar_lad.xml.
    S32                 mDefinitionVersion;         // Depends on the state of the avatar_lad.xml when this asset was created.
    std::string         mName;
    std::string         mDescription;
    LLPermissions       mPermissions;
    LLSaleInfo          mSaleInfo;
    LLWearableType::EType       mType;

    typedef std::map<S32, F32> param_map_t;
    param_map_t mSavedVisualParamMap; // last saved version of visual params

    te_map_t mTEMap;                // maps TE to LocalTextureObject
    te_map_t mSavedTEMap;           // last saved version of TEMap
};

#endif  // LL_LLWEARABLE_H<|MERGE_RESOLUTION|>--- conflicted
+++ resolved
@@ -42,30 +42,24 @@
 // Abstract class.
 class LLWearable
 {
-<<<<<<< HEAD
-	// <FS:ND> Try to see if this fixes the crash in LLPanelEditWearable::isDirty, that is the wearable dets destroyed before the panel
+    // <FS:ND> Try to see if this fixes the crash in LLPanelEditWearable::isDirty, that is the wearable dets destroyed before the panel
 public:
-	class LLWearableObserver
-	{
-	public:
-		virtual void onDestroyed(LLWearable const * ) = 0;
-	};
+    class LLWearableObserver
+    {
+    public:
+        virtual void onDestroyed(LLWearable const * ) = 0;
+    };
 
 public:
-	void registerObserver(LLWearableObserver *aObserver){ mObservers.insert(aObserver); }
-	void unregisterObserver(LLWearableObserver *aObserver){ mObservers.erase(aObserver); }
+    void registerObserver(LLWearableObserver *aObserver){ mObservers.insert(aObserver); }
+    void unregisterObserver(LLWearableObserver *aObserver){ mObservers.erase(aObserver); }
 private:
-	std::set< LLWearableObserver* > mObservers;
-	// </FS:ND>
+    std::set< LLWearableObserver* > mObservers;
+    // </FS:ND>
 
-	//--------------------------------------------------------------------
-	// Constructors and destructors
-	//--------------------------------------------------------------------
-=======
     //--------------------------------------------------------------------
     // Constructors and destructors
     //--------------------------------------------------------------------
->>>>>>> 38c2a5bd
 public:
     LLWearable();
     virtual ~LLWearable();
@@ -114,35 +108,22 @@
     const LLLocalTextureObject* getLocalTextureObject(S32 index) const;
     std::vector<LLLocalTextureObject*> getLocalTextureListSeq();
 
-<<<<<<< HEAD
-	void				setLocalTextureObject(S32 index, LLLocalTextureObject &lto);
-	void				addVisualParam(LLVisualParam *param);
-	// <FS:Ansariel> [Legacy Bake]
-	//void 				setVisualParamWeight(S32 index, F32 value);
-	void 				setVisualParamWeight(S32 index, F32 value, BOOL upload_bake);
-	F32					getVisualParamWeight(S32 index) const;
-	LLVisualParam*		getVisualParam(S32 index) const;
-	void				getVisualParams(visual_param_vec_t &list);
-	// <FS:Ansariel> [Legacy Bake]
-	//void				animateParams(F32 delta);
-	void				animateParams(F32 delta, BOOL upload_bake);
-
-	LLColor4			getClothesColor(S32 te) const;
-	// <FS:Ansariel> [Legacy Bake]
-	//void 				setClothesColor( S32 te, const LLColor4& new_color);
-	void 				setClothesColor( S32 te, const LLColor4& new_color, BOOL upload_bake);
-=======
     void                setLocalTextureObject(S32 index, LLLocalTextureObject &lto);
     void                addVisualParam(LLVisualParam *param);
-    void                setVisualParamWeight(S32 index, F32 value);
+    // <FS:Ansariel> [Legacy Bake]
+    //void              setVisualParamWeight(S32 index, F32 value);
+    void                setVisualParamWeight(S32 index, F32 value, BOOL upload_bake);
     F32                 getVisualParamWeight(S32 index) const;
     LLVisualParam*      getVisualParam(S32 index) const;
     void                getVisualParams(visual_param_vec_t &list);
-    void                animateParams(F32 delta);
+    // <FS:Ansariel> [Legacy Bake]
+    //void              animateParams(F32 delta);
+    void                animateParams(F32 delta, BOOL upload_bake);
 
     LLColor4            getClothesColor(S32 te) const;
-    void                setClothesColor( S32 te, const LLColor4& new_color);
->>>>>>> 38c2a5bd
+    // <FS:Ansariel> [Legacy Bake]
+    //void              setClothesColor( S32 te, const LLColor4& new_color);
+    void                setClothesColor( S32 te, const LLColor4& new_color, BOOL upload_bake);
 
     virtual void        revertValues();
     virtual void        saveValues();
@@ -150,17 +131,12 @@
     // Something happened that requires the wearable to be updated (e.g. worn/unworn).
     virtual void        setUpdated() const = 0;
 
-<<<<<<< HEAD
-	// <FS:Ansariel> [Legacy Bake]
-	// Update the baked texture hash.
-	virtual void		addToBakedTextureHash(LLMD5& hash) const = 0;
+    // <FS:Ansariel> [Legacy Bake]
+    // Update the baked texture hash.
+    virtual void        addToBakedTextureHash(LLMD5& hash) const = 0;
 
-	typedef std::map<S32, LLVisualParam *>    visual_param_index_map_t;
-	visual_param_index_map_t mVisualParamIndexMap;
-=======
     typedef std::map<S32, LLVisualParam *>    visual_param_index_map_t;
     visual_param_index_map_t mVisualParamIndexMap;
->>>>>>> 38c2a5bd
 
 protected:
     typedef std::map<S32, LLLocalTextureObject*> te_map_t;
