--- conflicted
+++ resolved
@@ -72,17 +72,6 @@
     // Setters
     //--------------------------------------------------------------------
 protected:
-<<<<<<< HEAD
-	// Low-level data structure setter - public access is via setWearableItem, etc.
-	void 			setWearable(const LLWearableType::EType type, U32 index, LLWearable *wearable);
-	void 			pushWearable(const LLWearableType::EType type, LLWearable *wearable, 
-								 bool trigger_updated = true);
-	virtual void	wearableUpdated(LLWearable *wearable, BOOL removed);
-	void 			eraseWearable(LLWearable *wearable);
-	void			eraseWearable(const LLWearableType::EType type, U32 index);
-//	void			clearWearableType(const LLWearableType::EType type);
-	bool			swapWearables(const LLWearableType::EType type, U32 index_a, U32 index_b);
-=======
     // Low-level data structure setter - public access is via setWearableItem, etc.
     void            setWearable(const LLWearableType::EType type, U32 index, LLWearable *wearable);
     void            pushWearable(const LLWearableType::EType type, LLWearable *wearable,
@@ -90,33 +79,26 @@
     virtual void    wearableUpdated(LLWearable *wearable, BOOL removed);
     void            eraseWearable(LLWearable *wearable);
     void            eraseWearable(const LLWearableType::EType type, U32 index);
-    void            clearWearableType(const LLWearableType::EType type);
+//  void            clearWearableType(const LLWearableType::EType type);
     bool            swapWearables(const LLWearableType::EType type, U32 index_a, U32 index_b);
->>>>>>> 38c2a5bd
 
 private:
     void            pullCrossWearableValues(const LLWearableType::EType type);
 
-<<<<<<< HEAD
 // <FS:Ansariel> [Legacy Bake]
-	//--------------------------------------------------------------------
-	// Server Communication
-	//--------------------------------------------------------------------
+    //--------------------------------------------------------------------
+    // Server Communication
+    //--------------------------------------------------------------------
 public:
-	LLUUID			computeBakedTextureHash(LLAvatarAppearanceDefines::EBakedTextureIndex baked_index,
-											BOOL generate_valid_hash = TRUE);
+    LLUUID          computeBakedTextureHash(LLAvatarAppearanceDefines::EBakedTextureIndex baked_index,
+                                            BOOL generate_valid_hash = TRUE);
 protected:
-	virtual void	invalidateBakedTextureHash(LLMD5& hash) const {}
+    virtual void    invalidateBakedTextureHash(LLMD5& hash) const {}
 // </FS:Ansariel> [Legacy Bake]
 
-	//--------------------------------------------------------------------
-	// Member variables
-	//--------------------------------------------------------------------
-=======
     //--------------------------------------------------------------------
     // Member variables
     //--------------------------------------------------------------------
->>>>>>> 38c2a5bd
 protected:
     LLAvatarAppearance* mAvatarAppearance;
     typedef std::vector<LLWearable*> wearableentry_vec_t; // all wearables of a certain type (EG all shirts)
