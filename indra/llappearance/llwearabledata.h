--- conflicted
+++ resolved
@@ -91,11 +91,7 @@
     //--------------------------------------------------------------------
 public:
     LLUUID          computeBakedTextureHash(LLAvatarAppearanceDefines::EBakedTextureIndex baked_index,
-<<<<<<< HEAD
-                                            BOOL generate_valid_hash = TRUE);
-=======
                                             bool generate_valid_hash = true);
->>>>>>> 050d2fef
 protected:
     virtual void    invalidateBakedTextureHash(LLMD5& hash) const {}
 // </FS:Ansariel> [Legacy Bake]
