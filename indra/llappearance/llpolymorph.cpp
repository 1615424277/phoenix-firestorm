/**
 * @file llpolymorph.cpp
 * @brief Implementation of LLPolyMesh class
 *
 * $LicenseInfo:firstyear=2001&license=viewerlgpl$
 * Second Life Viewer Source Code
 * Copyright (C) 2010, Linden Research, Inc.
 *
 * This library is free software; you can redistribute it and/or
 * modify it under the terms of the GNU Lesser General Public
 * License as published by the Free Software Foundation;
 * version 2.1 of the License only.
 *
 * This library is distributed in the hope that it will be useful,
 * but WITHOUT ANY WARRANTY; without even the implied warranty of
 * MERCHANTABILITY or FITNESS FOR A PARTICULAR PURPOSE.  See the GNU
 * Lesser General Public License for more details.
 *
 * You should have received a copy of the GNU Lesser General Public
 * License along with this library; if not, write to the Free Software
 * Foundation, Inc., 51 Franklin Street, Fifth Floor, Boston, MA  02110-1301  USA
 *
 * Linden Research, Inc., 945 Battery Street, San Francisco, CA  94111  USA
 * $/LicenseInfo$
 */

//-----------------------------------------------------------------------------
// Header Files
//-----------------------------------------------------------------------------

#include "llpolymorph.h"
#include "llavatarappearance.h"
#include "llavatarjoint.h"
#include "llwearable.h"
#include "llxmltree.h"
#include "llendianswizzle.h"
#include "llpolymesh.h"
#include "llfasttimer.h"

//#include "../tools/imdebug/imdebug.h"

const F32 NORMAL_SOFTEN_FACTOR = 0.65f;

//-----------------------------------------------------------------------------
// LLPolyMorphData()
//-----------------------------------------------------------------------------
LLPolyMorphData::LLPolyMorphData(const std::string& morph_name)
    : mName(morph_name)
{
    mNumIndices = 0;
    mCurrentIndex = 0;
    mTotalDistortion = 0.f;
    mAvgDistortion.clear();
    mMaxDistortion = 0.f;
    mVertexIndices = NULL;
    mCoords = NULL;
    mNormals = NULL;
    mBinormals = NULL;
    mTexCoords = NULL;

    mMesh = NULL;
}

LLPolyMorphData::LLPolyMorphData(const LLPolyMorphData &rhs) :
    mName(rhs.mName),
    mNumIndices(rhs.mNumIndices),
    mTotalDistortion(rhs.mTotalDistortion),
    mAvgDistortion(rhs.mAvgDistortion),
    mMaxDistortion(rhs.mMaxDistortion),
    mVertexIndices(NULL),
    mCoords(NULL),
    mNormals(NULL),
    mBinormals(NULL),
    mTexCoords(NULL)
{
    const S32 numVertices = mNumIndices;

    U32 size = sizeof(LLVector4a)*numVertices;

    mCoords = static_cast<LLVector4a*>( ll_aligned_malloc_16(size) );
    mNormals = static_cast<LLVector4a*>( ll_aligned_malloc_16(size) );
    mBinormals = static_cast<LLVector4a*>( ll_aligned_malloc_16(size) );
    mTexCoords = new LLVector2[numVertices];
    mVertexIndices = new U32[numVertices];

    for (S32 v=0; v < numVertices; v++)
    {
        mCoords[v] = rhs.mCoords[v];
        mNormals[v] = rhs.mNormals[v];
        mBinormals[v] = rhs.mBinormals[v];
        mTexCoords[v] = rhs.mTexCoords[v];
        mVertexIndices[v] = rhs.mVertexIndices[v];
    }
}

//-----------------------------------------------------------------------------
// ~LLPolyMorphData()
//-----------------------------------------------------------------------------
LLPolyMorphData::~LLPolyMorphData()
{
    freeData();
}

//-----------------------------------------------------------------------------
// loadBinary()
//-----------------------------------------------------------------------------
BOOL LLPolyMorphData::loadBinary(LLFILE *fp, LLPolyMeshSharedData *mesh)
{
    S32 numVertices;
    S32 numRead;

    numRead = fread(&numVertices, sizeof(S32), 1, fp);
    llendianswizzle(&numVertices, sizeof(S32), 1);
    if (numRead != 1)
    {
        LL_WARNS() << "Can't read number of morph target vertices" << LL_ENDL;
        return FALSE;
    }

    //-------------------------------------------------------------------------
    // free any existing data
    //-------------------------------------------------------------------------
    freeData();

    //-------------------------------------------------------------------------
    // allocate vertices
    //-------------------------------------------------------------------------

    U32 size = sizeof(LLVector4a)*numVertices;

    mCoords = static_cast<LLVector4a*>(ll_aligned_malloc_16(size));
    mNormals = static_cast<LLVector4a*>(ll_aligned_malloc_16(size));
    mBinormals = static_cast<LLVector4a*>(ll_aligned_malloc_16(size));

    mTexCoords = new LLVector2[numVertices];
    // Actually, we are allocating more space than we need for the skiplist
    mVertexIndices = new U32[numVertices];
    mNumIndices = 0;
    mTotalDistortion = 0.f;
    mMaxDistortion = 0.f;
    mAvgDistortion.clear();
    mMesh = mesh;

    //-------------------------------------------------------------------------
    // read vertices
    //-------------------------------------------------------------------------
    for(S32 v = 0; v < numVertices; v++)
    {
        numRead = fread(&mVertexIndices[v], sizeof(U32), 1, fp);
        llendianswizzle(&mVertexIndices[v], sizeof(U32), 1);
        if (numRead != 1)
        {
            LL_WARNS() << "Can't read morph target vertex number" << LL_ENDL;
            return FALSE;
        }

        if (mVertexIndices[v] > 10000)
        {
            // Bad install? These are usually .llm files from 'character' fodler
            LL_WARNS() << "Bad morph index " << v << ": " << mVertexIndices[v] << LL_ENDL;
            return FALSE;
        }


        numRead = fread(&mCoords[v], sizeof(F32), 3, fp);
        llendianswizzle(&mCoords[v], sizeof(F32), 3);
        if (numRead != 3)
        {
            LL_WARNS() << "Can't read morph target vertex coordinates" << LL_ENDL;
            return FALSE;
        }

        F32 magnitude = mCoords[v].getLength3().getF32();

        mTotalDistortion += magnitude;
        LLVector4a t;
        t.setAbs(mCoords[v]);
        mAvgDistortion.add(t);

        if (magnitude > mMaxDistortion)
        {
            mMaxDistortion = magnitude;
        }

        numRead = fread(&mNormals[v], sizeof(F32), 3, fp);
        llendianswizzle(&mNormals[v], sizeof(F32), 3);
        if (numRead != 3)
        {
            LL_WARNS() << "Can't read morph target normal" << LL_ENDL;
            return FALSE;
        }

        numRead = fread(&mBinormals[v], sizeof(F32), 3, fp);
        llendianswizzle(&mBinormals[v], sizeof(F32), 3);
        if (numRead != 3)
        {
            LL_WARNS() << "Can't read morph target binormal" << LL_ENDL;
            return FALSE;
        }


        numRead = fread(&mTexCoords[v].mV, sizeof(F32), 2, fp);
        llendianswizzle(&mTexCoords[v].mV, sizeof(F32), 2);
        if (numRead != 2)
        {
            LL_WARNS() << "Can't read morph target uv" << LL_ENDL;
            return FALSE;
        }

        mNumIndices++;
    }

    mAvgDistortion.mul(1.f/(F32)mNumIndices);
    mAvgDistortion.normalize3fast();

    return TRUE;
}

//-----------------------------------------------------------------------------
// freeData()
//-----------------------------------------------------------------------------
void LLPolyMorphData::freeData()
{
    if (mCoords != NULL)
    {
        ll_aligned_free_16(mCoords);
        mCoords = NULL;
    }

    if (mNormals != NULL)
    {
        ll_aligned_free_16(mNormals);
        mNormals = NULL;
    }

    if (mBinormals != NULL)
    {
        ll_aligned_free_16(mBinormals);
        mBinormals = NULL;
    }

    if (mTexCoords != NULL)
    {
        delete [] mTexCoords;
        mTexCoords = NULL;
    }

    if (mVertexIndices != NULL)
    {
        delete [] mVertexIndices;
        mVertexIndices = NULL;
    }
}

//-----------------------------------------------------------------------------
// LLPolyMorphTargetInfo()
//-----------------------------------------------------------------------------
LLPolyMorphTargetInfo::LLPolyMorphTargetInfo()
    : mIsClothingMorph(FALSE)
{
}

BOOL LLPolyMorphTargetInfo::parseXml(LLXmlTreeNode* node)
{
    llassert( node->hasName( "param" ) && node->getChildByName( "param_morph" ) );

    if (!LLViewerVisualParamInfo::parseXml(node))
        return FALSE;

    // Get mixed-case name
    static LLStdStringHandle name_string = LLXmlTree::addAttributeString("name");
    if( !node->getFastAttributeString( name_string, mMorphName ) )
    {
        LL_WARNS() << "Avatar file: <param> is missing name attribute" << LL_ENDL;
        return FALSE;  // Continue, ignoring this tag
    }

    static LLStdStringHandle clothing_morph_string = LLXmlTree::addAttributeString("clothing_morph");
    node->getFastAttributeBOOL(clothing_morph_string, mIsClothingMorph);

    LLXmlTreeNode *paramNode = node->getChildByName("param_morph");

        if (NULL == paramNode)
        {
                LL_WARNS() << "Failed to getChildByName(\"param_morph\")"
                        << LL_ENDL;
                return FALSE;
        }

    for (LLXmlTreeNode* child_node = paramNode->getFirstChild();
         child_node;
         child_node = paramNode->getNextChild())
    {
        static LLStdStringHandle name_string = LLXmlTree::addAttributeString("name");
        if (child_node->hasName("volume_morph"))
        {
            std::string volume_name;
            if (child_node->getFastAttributeString(name_string, volume_name))
            {
                LLVector3 scale;
                static LLStdStringHandle scale_string = LLXmlTree::addAttributeString("scale");
                child_node->getFastAttributeVector3(scale_string, scale);

                LLVector3 pos;
                static LLStdStringHandle pos_string = LLXmlTree::addAttributeString("pos");
                child_node->getFastAttributeVector3(pos_string, pos);

                mVolumeInfoList.push_back(LLPolyVolumeMorphInfo(volume_name,scale,pos));
            }
        }
    }

    return TRUE;
}

//-----------------------------------------------------------------------------
// LLPolyMorphTarget()
//-----------------------------------------------------------------------------
LLPolyMorphTarget::LLPolyMorphTarget(LLPolyMesh *poly_mesh)
    : LLViewerVisualParam(),
    mMorphData(NULL),
    mMesh(poly_mesh),
    mVertMask(NULL),
    mLastSex(SEX_FEMALE),
    mNumMorphMasksPending(0),
    mVolumeMorphs()
{
}

//-----------------------------------------------------------------------------
// LLPolyMorphTarget()
//-----------------------------------------------------------------------------
LLPolyMorphTarget::LLPolyMorphTarget(const LLPolyMorphTarget& pOther)
    : LLViewerVisualParam(pOther),
    mMorphData(pOther.mMorphData),
    mMesh(pOther.mMesh),
    mVertMask(pOther.mVertMask == NULL ? NULL : new LLPolyVertexMask(*pOther.mVertMask)),
    mLastSex(pOther.mLastSex),
    mNumMorphMasksPending(pOther.mNumMorphMasksPending),
    mVolumeMorphs(pOther.mVolumeMorphs)
{
}

//-----------------------------------------------------------------------------
// ~LLPolyMorphTarget()
//-----------------------------------------------------------------------------
LLPolyMorphTarget::~LLPolyMorphTarget()
{
    delete mVertMask;
    mVertMask = NULL;
}

//-----------------------------------------------------------------------------
// setInfo()
//-----------------------------------------------------------------------------
BOOL LLPolyMorphTarget::setInfo(LLPolyMorphTargetInfo* info)
{
<<<<<<< HEAD
	llassert(mInfo == NULL);
	if (info->mID < 0)
		return FALSE;
	mInfo = info;
	mID = info->mID;
	// <FS:Ansariel> [Legacy Bake]
	//setWeight(getDefaultWeight());
	setWeight(getDefaultWeight(), FALSE);

	LLAvatarAppearance* avatarp = mMesh->getAvatar();
	for (LLPolyVolumeMorphInfo& volume_info : getInfo()->mVolumeInfoList)
	{
		for (S32 i = 0; i < avatarp->mNumCollisionVolumes; i++)
		{
			if (avatarp->mCollisionVolumes[i].getName() == volume_info.mName)
			{
				mVolumeMorphs.push_back(
					LLPolyVolumeMorph(&avatarp->mCollisionVolumes[i],
														  volume_info.mScale,
														  volume_info.mPos));
				break;
			}
		}
	}

	std::string morph_param_name = getInfo()->mMorphName;
	
	mMorphData = mMesh->getMorphData(morph_param_name);
	if (!mMorphData)
	{
		const std::string driven_tag = "_Driven";
		U32 pos = morph_param_name.find(driven_tag);
		if (pos > 0)
		{
			morph_param_name = morph_param_name.substr(0,pos);
			mMorphData = mMesh->getMorphData(morph_param_name);
		}
	}
	if (!mMorphData)
	{
		LL_WARNS() << "No morph target named " << morph_param_name << " found in mesh." << LL_ENDL;
		return FALSE;  // Continue, ignoring this tag
	}
	return TRUE;
=======
    llassert(mInfo == NULL);
    if (info->mID < 0)
        return FALSE;
    mInfo = info;
    mID = info->mID;
    setWeight(getDefaultWeight());

    LLAvatarAppearance* avatarp = mMesh->getAvatar();
    for (LLPolyVolumeMorphInfo& volume_info : getInfo()->mVolumeInfoList)
    {
        for (S32 i = 0; i < avatarp->mNumCollisionVolumes; i++)
        {
            if (avatarp->mCollisionVolumes[i].getName() == volume_info.mName)
            {
                mVolumeMorphs.push_back(
                    LLPolyVolumeMorph(&avatarp->mCollisionVolumes[i],
                                                          volume_info.mScale,
                                                          volume_info.mPos));
                break;
            }
        }
    }

    std::string morph_param_name = getInfo()->mMorphName;

    mMorphData = mMesh->getMorphData(morph_param_name);
    if (!mMorphData)
    {
        const std::string driven_tag = "_Driven";
        U32 pos = morph_param_name.find(driven_tag);
        if (pos > 0)
        {
            morph_param_name = morph_param_name.substr(0,pos);
            mMorphData = mMesh->getMorphData(morph_param_name);
        }
    }
    if (!mMorphData)
    {
        LL_WARNS() << "No morph target named " << morph_param_name << " found in mesh." << LL_ENDL;
        return FALSE;  // Continue, ignoring this tag
    }
    return TRUE;
>>>>>>> 38c2a5bd
}

/*virtual*/ LLViewerVisualParam* LLPolyMorphTarget::cloneParam(LLWearable* wearable) const
{
    return new LLPolyMorphTarget(*this);
}

#if 0 // obsolete
//-----------------------------------------------------------------------------
// parseData()
//-----------------------------------------------------------------------------
BOOL LLPolyMorphTarget::parseData(LLXmlTreeNode* node)
{
    LLPolyMorphTargetInfo* info = new LLPolyMorphTargetInfo;

    info->parseXml(node);
    if (!setInfo(info))
    {
        delete info;
        return FALSE;
    }
    return TRUE;
}
#endif

//-----------------------------------------------------------------------------
// getVertexDistortion()
//-----------------------------------------------------------------------------
LLVector4a LLPolyMorphTarget::getVertexDistortion(S32 requested_index, LLPolyMesh *mesh)
{
    if (!mMorphData || mMesh != mesh) return LLVector4a::getZero();

    for(U32 index = 0; index < mMorphData->mNumIndices; index++)
    {
        if (mMorphData->mVertexIndices[index] == (U32)requested_index)
        {
            return mMorphData->mCoords[index];
        }
    }

    return LLVector4a::getZero();
}

//-----------------------------------------------------------------------------
// getFirstDistortion()
//-----------------------------------------------------------------------------
const LLVector4a *LLPolyMorphTarget::getFirstDistortion(U32 *index, LLPolyMesh **poly_mesh)
{
    if (!mMorphData) return &LLVector4a::getZero();

    LLVector4a* resultVec;
    mMorphData->mCurrentIndex = 0;
    if (mMorphData->mNumIndices)
    {
        resultVec = &mMorphData->mCoords[mMorphData->mCurrentIndex];
        if (index != NULL)
        {
            *index = mMorphData->mVertexIndices[mMorphData->mCurrentIndex];
        }
        if (poly_mesh != NULL)
        {
            *poly_mesh = mMesh;
        }

        return resultVec;
    }
    return NULL;
}

//-----------------------------------------------------------------------------
// getNextDistortion()
//-----------------------------------------------------------------------------
const LLVector4a *LLPolyMorphTarget::getNextDistortion(U32 *index, LLPolyMesh **poly_mesh)
{
    if (!mMorphData) return &LLVector4a::getZero();

    LLVector4a* resultVec;
    mMorphData->mCurrentIndex++;
    if (mMorphData->mCurrentIndex < mMorphData->mNumIndices)
    {
        resultVec = &mMorphData->mCoords[mMorphData->mCurrentIndex];
        if (index != NULL)
        {
            *index = mMorphData->mVertexIndices[mMorphData->mCurrentIndex];
        }
        if (poly_mesh != NULL)
        {
            *poly_mesh = mMesh;
        }
        return resultVec;
    }
    return NULL;
}

//-----------------------------------------------------------------------------
// getTotalDistortion()
//-----------------------------------------------------------------------------
F32 LLPolyMorphTarget::getTotalDistortion()
{
    if (mMorphData)
    {
        return mMorphData->mTotalDistortion;
    }
    else
    {
        return 0.f;
    }
}

//-----------------------------------------------------------------------------
// getAvgDistortion()
//-----------------------------------------------------------------------------
const LLVector4a& LLPolyMorphTarget::getAvgDistortion()
{
    if (mMorphData)
    {
        return mMorphData->mAvgDistortion;
    }
    else
    {
        return LLVector4a::getZero();
    }
}

//-----------------------------------------------------------------------------
// getMaxDistortion()
//-----------------------------------------------------------------------------
F32 LLPolyMorphTarget::getMaxDistortion()
{
    if (mMorphData)
    {
        return mMorphData->mMaxDistortion;
    }
    else
    {
        return 0.f;
    }
}

//-----------------------------------------------------------------------------
// apply()
//-----------------------------------------------------------------------------
void LLPolyMorphTarget::apply( ESex avatar_sex )
{
    if (!mMorphData || mNumMorphMasksPending > 0)
    {
        return;
    }

    LL_PROFILE_ZONE_SCOPED;

    mLastSex = avatar_sex;

    // Check for NaN condition (NaN is detected if a variable doesn't equal itself.
    if (mCurWeight != mCurWeight)
    {
        mCurWeight = 0.0;
    }
    if (mLastWeight != mLastWeight)
    {
        mLastWeight = mCurWeight+.001;
    }

    // perform differential update of morph
    F32 delta_weight = ( getSex() & avatar_sex ) ? (mCurWeight - mLastWeight) : (getDefaultWeight() - mLastWeight);
    // store last weight
    mLastWeight += delta_weight;

    if (delta_weight != 0.f)
    {
        llassert(!mMesh->isLOD());
        LLVector4a *coords = mMesh->getWritableCoords();

        LLVector4a *scaled_normals = mMesh->getScaledNormals();
        LLVector4a *normals = mMesh->getWritableNormals();

        LLVector4a *scaled_binormals = mMesh->getScaledBinormals();
        LLVector4a *binormals = mMesh->getWritableBinormals();

        LLVector4a *clothing_weights = mMesh->getWritableClothingWeights();
        LLVector2 *tex_coords = mMesh->getWritableTexCoords();

        F32 *maskWeightArray = (mVertMask) ? mVertMask->getMorphMaskWeights() : NULL;

        for(U32 vert_index_morph = 0; vert_index_morph < mMorphData->mNumIndices; vert_index_morph++)
        {
            S32 vert_index_mesh = mMorphData->mVertexIndices[vert_index_morph];

            F32 maskWeight = 1.f;
            if (maskWeightArray)
            {
                maskWeight = maskWeightArray[vert_index_morph];
            }


            LLVector4a pos = mMorphData->mCoords[vert_index_morph];
            pos.mul(delta_weight*maskWeight);
            coords[vert_index_mesh].add(pos);

            if (getInfo()->mIsClothingMorph && clothing_weights)
            {
                LLVector4a clothing_offset = mMorphData->mCoords[vert_index_morph];
                clothing_offset.mul(delta_weight * maskWeight);
                LLVector4a* clothing_weight = &clothing_weights[vert_index_mesh];
                clothing_weight->add(clothing_offset);
                clothing_weight->getF32ptr()[VW] = maskWeight;
            }

            // calculate new normals based on half angles
            LLVector4a norm = mMorphData->mNormals[vert_index_morph];
            norm.mul(delta_weight*maskWeight*NORMAL_SOFTEN_FACTOR);
            scaled_normals[vert_index_mesh].add(norm);
            norm = scaled_normals[vert_index_mesh];

            // guard against degenerate input data before we create NaNs below!
            //
            norm.normalize3fast();
            normals[vert_index_mesh] = norm;

            // calculate new binormals
            LLVector4a binorm = mMorphData->mBinormals[vert_index_morph];

            // guard against degenerate input data before we create NaNs below!
            //
            if (!binorm.isFinite3() || (binorm.dot3(binorm).getF32() <= F_APPROXIMATELY_ZERO))
            {
                binorm.set(1,0,0,1);
            }

            binorm.mul(delta_weight*maskWeight*NORMAL_SOFTEN_FACTOR);
            scaled_binormals[vert_index_mesh].add(binorm);
            LLVector4a tangent;
            tangent.setCross3(scaled_binormals[vert_index_mesh], norm);
            LLVector4a& normalized_binormal = binormals[vert_index_mesh];

            normalized_binormal.setCross3(norm, tangent);
            normalized_binormal.normalize3fast();

            tex_coords[vert_index_mesh] += mMorphData->mTexCoords[vert_index_morph] * delta_weight * maskWeight;
        }

        // now apply volume changes
        for(LLPolyVolumeMorph& volume_morph : mVolumeMorphs)
        {
            LLVector3 scale_delta = volume_morph.mScale * delta_weight;
            LLVector3 pos_delta = volume_morph.mPos * delta_weight;

            volume_morph.mVolume->setScale(volume_morph.mVolume->getScale() + scale_delta);
            // SL-315
            volume_morph.mVolume->setPosition(volume_morph.mVolume->getPosition() + pos_delta);
        }
    }

    if (mNext)
    {
        mNext->apply(avatar_sex);
    }
}

//-----------------------------------------------------------------------------
// applyMask()
//-----------------------------------------------------------------------------
void    LLPolyMorphTarget::applyMask(U8 *maskTextureData, S32 width, S32 height, S32 num_components, BOOL invert)
{
    LLVector4a *clothing_weights = getInfo()->mIsClothingMorph ? mMesh->getWritableClothingWeights() : NULL;

    if (!mVertMask)
    {
        mVertMask = new LLPolyVertexMask(mMorphData);
        mNumMorphMasksPending--;
    }
    else
    {
        // remove effect of previous mask
        F32 *maskWeights = (mVertMask) ? mVertMask->getMorphMaskWeights() : NULL;

        if (maskWeights)
        {
            LLVector4a *coords = mMesh->getWritableCoords();
            LLVector4a *scaled_normals = mMesh->getScaledNormals();
            LLVector4a *scaled_binormals = mMesh->getScaledBinormals();
            LLVector2 *tex_coords = mMesh->getWritableTexCoords();

            LLVector4Logical clothing_mask;
            clothing_mask.clear();
            clothing_mask.setElement<0>();
            clothing_mask.setElement<1>();
            clothing_mask.setElement<2>();


            for(U32 vert = 0; vert < mMorphData->mNumIndices; vert++)
            {
                F32 lastMaskWeight = mLastWeight * maskWeights[vert];
                S32 out_vert = mMorphData->mVertexIndices[vert];

                // remove effect of existing masked morph
                LLVector4a t;
                t = mMorphData->mCoords[vert];
                t.mul(lastMaskWeight);
                coords[out_vert].sub(t);

                t = mMorphData->mNormals[vert];
                t.mul(lastMaskWeight*NORMAL_SOFTEN_FACTOR);
                scaled_normals[out_vert].sub(t);

                t = mMorphData->mBinormals[vert];
                t.mul(lastMaskWeight*NORMAL_SOFTEN_FACTOR);
                scaled_binormals[out_vert].sub(t);

                tex_coords[out_vert] -= mMorphData->mTexCoords[vert] * lastMaskWeight;

                if (clothing_weights)
                {
                    LLVector4a clothing_offset = mMorphData->mCoords[vert];
                    clothing_offset.mul(lastMaskWeight);
                    LLVector4a* clothing_weight = &clothing_weights[out_vert];
                    LLVector4a t;
                    t.setSub(*clothing_weight, clothing_offset);
                    clothing_weight->setSelectWithMask(clothing_mask, t, *clothing_weight);
                }
            }
        }
    }

    // set last weight to 0, since we've removed the effect of this morph
    mLastWeight = 0.f;

    mVertMask->generateMask(maskTextureData, width, height, num_components, invert, clothing_weights);

    apply(mLastSex);
}

void LLPolyMorphTarget::applyVolumeChanges(F32 delta_weight)
{
    // now apply volume changes
    for(LLPolyVolumeMorph& volume_morph : mVolumeMorphs)
    {
        LLVector3 scale_delta = volume_morph.mScale * delta_weight;
        LLVector3 pos_delta = volume_morph.mPos * delta_weight;

        volume_morph.mVolume->setScale(volume_morph.mVolume->getScale() + scale_delta);
        // SL-315
        volume_morph.mVolume->setPosition(volume_morph.mVolume->getPosition() + pos_delta);
    }
}

//-----------------------------------------------------------------------------
// LLPolyVertexMask()
//-----------------------------------------------------------------------------
LLPolyVertexMask::LLPolyVertexMask(LLPolyMorphData* morph_data)
    : mWeights(new F32[morph_data->mNumIndices]),
    mMorphData(morph_data),
    mWeightsGenerated(FALSE)
{
    llassert(mMorphData != NULL);
    llassert(mMorphData->mNumIndices > 0);
}

//-----------------------------------------------------------------------------
// LLPolyVertexMask()
//-----------------------------------------------------------------------------
LLPolyVertexMask::LLPolyVertexMask(const LLPolyVertexMask& pOther)
    : mWeights(new F32[pOther.mMorphData->mNumIndices]),
    mMorphData(pOther.mMorphData),
    mWeightsGenerated(pOther.mWeightsGenerated)
{
    llassert(mMorphData != NULL);
    llassert(mMorphData->mNumIndices > 0);
    memcpy(mWeights, pOther.mWeights, sizeof(F32) * mMorphData->mNumIndices);
}

//-----------------------------------------------------------------------------
// ~LLPolyVertexMask()
//-----------------------------------------------------------------------------
LLPolyVertexMask::~LLPolyVertexMask()
{
    delete [] mWeights;
    mWeights = NULL;
}

//-----------------------------------------------------------------------------
// generateMask()
//-----------------------------------------------------------------------------
void LLPolyVertexMask::generateMask(U8 *maskTextureData, S32 width, S32 height, S32 num_components, BOOL invert, LLVector4a *clothing_weights)
{
// RN debug output that uses Image Debugger (http://www.cs.unc.edu/~baxter/projects/imdebug/)
//  BOOL debugImg = FALSE;
//  if (debugImg)
//  {
//      if (invert)
//      {
//          imdebug("lum rbga=rgba b=8 w=%d h=%d *-1 %p", width, height, maskTextureData);
//      }
//      else
//      {
//          imdebug("lum rbga=rgba b=8 w=%d h=%d %p", width, height, maskTextureData);
//      }
//  }
    for (U32 index = 0; index < mMorphData->mNumIndices; index++)
    {
        S32 vertIndex = mMorphData->mVertexIndices[index];
        const S32 *sharedVertIndex = mMorphData->mMesh->getSharedVert(vertIndex);
        LLVector2 uvCoords;

        if (sharedVertIndex)
        {
            uvCoords = mMorphData->mMesh->getUVs(*sharedVertIndex);
        }
        else
        {
            uvCoords = mMorphData->mMesh->getUVs(vertIndex);
        }
        U32 s = llclamp((U32)(uvCoords.mV[VX] * (F32)(width - 1)), (U32)0, (U32)width - 1);
        U32 t = llclamp((U32)(uvCoords.mV[VY] * (F32)(height - 1)), (U32)0, (U32)height - 1);

        mWeights[index] = maskTextureData ? ((F32) maskTextureData[((t * width + s) * num_components) + (num_components - 1)]) / 255.f : 0.0f;

        if (invert)
        {
            mWeights[index] = 1.f - mWeights[index];
        }

        // now apply step function
        // mWeights[index] = mWeights[index] > 0.95f ? 1.f : 0.f;

        if (clothing_weights)
        {
            clothing_weights[vertIndex].getF32ptr()[VW] = mWeights[index];
        }
    }
    mWeightsGenerated = TRUE;
}

//-----------------------------------------------------------------------------
// getMaskForMorphIndex()
//-----------------------------------------------------------------------------
F32* LLPolyVertexMask::getMorphMaskWeights()
{
    if (!mWeightsGenerated)
    {
        return NULL;
    }

    return mWeights;
}<|MERGE_RESOLUTION|>--- conflicted
+++ resolved
@@ -355,58 +355,14 @@
 //-----------------------------------------------------------------------------
 BOOL LLPolyMorphTarget::setInfo(LLPolyMorphTargetInfo* info)
 {
-<<<<<<< HEAD
-	llassert(mInfo == NULL);
-	if (info->mID < 0)
-		return FALSE;
-	mInfo = info;
-	mID = info->mID;
-	// <FS:Ansariel> [Legacy Bake]
-	//setWeight(getDefaultWeight());
-	setWeight(getDefaultWeight(), FALSE);
-
-	LLAvatarAppearance* avatarp = mMesh->getAvatar();
-	for (LLPolyVolumeMorphInfo& volume_info : getInfo()->mVolumeInfoList)
-	{
-		for (S32 i = 0; i < avatarp->mNumCollisionVolumes; i++)
-		{
-			if (avatarp->mCollisionVolumes[i].getName() == volume_info.mName)
-			{
-				mVolumeMorphs.push_back(
-					LLPolyVolumeMorph(&avatarp->mCollisionVolumes[i],
-														  volume_info.mScale,
-														  volume_info.mPos));
-				break;
-			}
-		}
-	}
-
-	std::string morph_param_name = getInfo()->mMorphName;
-	
-	mMorphData = mMesh->getMorphData(morph_param_name);
-	if (!mMorphData)
-	{
-		const std::string driven_tag = "_Driven";
-		U32 pos = morph_param_name.find(driven_tag);
-		if (pos > 0)
-		{
-			morph_param_name = morph_param_name.substr(0,pos);
-			mMorphData = mMesh->getMorphData(morph_param_name);
-		}
-	}
-	if (!mMorphData)
-	{
-		LL_WARNS() << "No morph target named " << morph_param_name << " found in mesh." << LL_ENDL;
-		return FALSE;  // Continue, ignoring this tag
-	}
-	return TRUE;
-=======
     llassert(mInfo == NULL);
     if (info->mID < 0)
         return FALSE;
     mInfo = info;
     mID = info->mID;
-    setWeight(getDefaultWeight());
+    // <FS:Ansariel> [Legacy Bake]
+    //setWeight(getDefaultWeight());
+    setWeight(getDefaultWeight(), FALSE);
 
     LLAvatarAppearance* avatarp = mMesh->getAvatar();
     for (LLPolyVolumeMorphInfo& volume_info : getInfo()->mVolumeInfoList)
@@ -443,7 +399,6 @@
         return FALSE;  // Continue, ignoring this tag
     }
     return TRUE;
->>>>>>> 38c2a5bd
 }
 
 /*virtual*/ LLViewerVisualParam* LLPolyMorphTarget::cloneParam(LLWearable* wearable) const
