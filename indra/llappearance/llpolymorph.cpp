/**
 * @file llpolymorph.cpp
 * @brief Implementation of LLPolyMesh class
 *
 * $LicenseInfo:firstyear=2001&license=viewerlgpl$
 * Second Life Viewer Source Code
 * Copyright (C) 2010, Linden Research, Inc.
 *
 * This library is free software; you can redistribute it and/or
 * modify it under the terms of the GNU Lesser General Public
 * License as published by the Free Software Foundation;
 * version 2.1 of the License only.
 *
 * This library is distributed in the hope that it will be useful,
 * but WITHOUT ANY WARRANTY; without even the implied warranty of
 * MERCHANTABILITY or FITNESS FOR A PARTICULAR PURPOSE.  See the GNU
 * Lesser General Public License for more details.
 *
 * You should have received a copy of the GNU Lesser General Public
 * License along with this library; if not, write to the Free Software
 * Foundation, Inc., 51 Franklin Street, Fifth Floor, Boston, MA  02110-1301  USA
 *
 * Linden Research, Inc., 945 Battery Street, San Francisco, CA  94111  USA
 * $/LicenseInfo$
 */

//-----------------------------------------------------------------------------
// Header Files
//-----------------------------------------------------------------------------

#include "llpolymorph.h"
#include "llavatarappearance.h"
#include "llavatarjoint.h"
#include "llwearable.h"
#include "llxmltree.h"
#include "llendianswizzle.h"
#include "llpolymesh.h"
#include "llfasttimer.h"

//#include "../tools/imdebug/imdebug.h"

const F32 NORMAL_SOFTEN_FACTOR = 0.65f;

//-----------------------------------------------------------------------------
// LLPolyMorphData()
//-----------------------------------------------------------------------------
LLPolyMorphData::LLPolyMorphData(const std::string& morph_name)
    : mName(morph_name)
{
    mNumIndices = 0;
    mCurrentIndex = 0;
    mTotalDistortion = 0.f;
    mAvgDistortion.clear();
    mMaxDistortion = 0.f;
    mVertexIndices = NULL;
    mCoords = NULL;
    mNormals = NULL;
    mBinormals = NULL;
    mTexCoords = NULL;

    mMesh = NULL;
}

LLPolyMorphData::LLPolyMorphData(const LLPolyMorphData &rhs) :
    mName(rhs.mName),
    mNumIndices(rhs.mNumIndices),
    mTotalDistortion(rhs.mTotalDistortion),
    mAvgDistortion(rhs.mAvgDistortion),
    mMaxDistortion(rhs.mMaxDistortion),
    mVertexIndices(NULL),
    mCoords(NULL),
    mNormals(NULL),
    mBinormals(NULL),
    mTexCoords(NULL)
{
    const S32 numVertices = mNumIndices;

    U32 size = sizeof(LLVector4a)*numVertices;

    mCoords = static_cast<LLVector4a*>( ll_aligned_malloc_16(size) );
    mNormals = static_cast<LLVector4a*>( ll_aligned_malloc_16(size) );
    mBinormals = static_cast<LLVector4a*>( ll_aligned_malloc_16(size) );
    mTexCoords = new LLVector2[numVertices];
    mVertexIndices = new U32[numVertices];

    for (S32 v=0; v < numVertices; v++)
    {
        mCoords[v] = rhs.mCoords[v];
        mNormals[v] = rhs.mNormals[v];
        mBinormals[v] = rhs.mBinormals[v];
        mTexCoords[v] = rhs.mTexCoords[v];
        mVertexIndices[v] = rhs.mVertexIndices[v];
    }
}

//-----------------------------------------------------------------------------
// ~LLPolyMorphData()
//-----------------------------------------------------------------------------
LLPolyMorphData::~LLPolyMorphData()
{
    freeData();
}

//-----------------------------------------------------------------------------
// loadBinary()
//-----------------------------------------------------------------------------
bool LLPolyMorphData::loadBinary(LLFILE *fp, LLPolyMeshSharedData *mesh)
{
<<<<<<< HEAD
	S32 numVertices;
	S32 numRead;

	numRead = fread(&numVertices, sizeof(S32), 1, fp);
	llendianswizzle(&numVertices, sizeof(S32), 1);
	if (numRead != 1)
	{
		LL_WARNS() << "Can't read number of morph target vertices" << LL_ENDL;
		return false;
	}

	//-------------------------------------------------------------------------
	// free any existing data
	//-------------------------------------------------------------------------
	freeData();

	//-------------------------------------------------------------------------
	// allocate vertices
	//-------------------------------------------------------------------------
	
	U32 size = sizeof(LLVector4a)*numVertices;
	
	mCoords = static_cast<LLVector4a*>(ll_aligned_malloc_16(size));
	mNormals = static_cast<LLVector4a*>(ll_aligned_malloc_16(size));
	mBinormals = static_cast<LLVector4a*>(ll_aligned_malloc_16(size));
	
	mTexCoords = new LLVector2[numVertices];
	// Actually, we are allocating more space than we need for the skiplist
	mVertexIndices = new U32[numVertices];
	mNumIndices = 0;
	mTotalDistortion = 0.f;
	mMaxDistortion = 0.f;
	mAvgDistortion.clear();
	mMesh = mesh;

	//-------------------------------------------------------------------------
	// read vertices
	//-------------------------------------------------------------------------
	for(S32 v = 0; v < numVertices; v++)
	{
		numRead = fread(&mVertexIndices[v], sizeof(U32), 1, fp);
		llendianswizzle(&mVertexIndices[v], sizeof(U32), 1);
		if (numRead != 1)
		{
			LL_WARNS() << "Can't read morph target vertex number" << LL_ENDL;
			return false;
		}

		if (mVertexIndices[v] > 10000)
		{
            // Bad install? These are usually .llm files from 'character' fodler
			LL_WARNS() << "Bad morph index " << v << ": " << mVertexIndices[v] << LL_ENDL;
            return false;
		}


		numRead = fread(&mCoords[v], sizeof(F32), 3, fp);
		llendianswizzle(&mCoords[v], sizeof(F32), 3);
		if (numRead != 3)
		{
			LL_WARNS() << "Can't read morph target vertex coordinates" << LL_ENDL;
			return false;
		}

		F32 magnitude = mCoords[v].getLength3().getF32();
		
		mTotalDistortion += magnitude;
		LLVector4a t;
		t.setAbs(mCoords[v]);
		mAvgDistortion.add(t);
		
		if (magnitude > mMaxDistortion)
		{
			mMaxDistortion = magnitude;
		}

		numRead = fread(&mNormals[v], sizeof(F32), 3, fp);
		llendianswizzle(&mNormals[v], sizeof(F32), 3);
		if (numRead != 3)
		{
			LL_WARNS() << "Can't read morph target normal" << LL_ENDL;
			return false;
		}

		numRead = fread(&mBinormals[v], sizeof(F32), 3, fp);
		llendianswizzle(&mBinormals[v], sizeof(F32), 3);
		if (numRead != 3)
		{
			LL_WARNS() << "Can't read morph target binormal" << LL_ENDL;
			return false;
		}


		numRead = fread(&mTexCoords[v].mV, sizeof(F32), 2, fp);
		llendianswizzle(&mTexCoords[v].mV, sizeof(F32), 2);
		if (numRead != 2)
		{
			LL_WARNS() << "Can't read morph target uv" << LL_ENDL;
			return false;
		}

		mNumIndices++;
	}

	mAvgDistortion.mul(1.f/(F32)mNumIndices);
	mAvgDistortion.normalize3fast();

	return true;
=======
    S32 numVertices;
    S32 numRead;

    numRead = fread(&numVertices, sizeof(S32), 1, fp);
    llendianswizzle(&numVertices, sizeof(S32), 1);
    if (numRead != 1)
    {
        LL_WARNS() << "Can't read number of morph target vertices" << LL_ENDL;
        return FALSE;
    }

    //-------------------------------------------------------------------------
    // free any existing data
    //-------------------------------------------------------------------------
    freeData();

    //-------------------------------------------------------------------------
    // allocate vertices
    //-------------------------------------------------------------------------

    U32 size = sizeof(LLVector4a)*numVertices;

    mCoords = static_cast<LLVector4a*>(ll_aligned_malloc_16(size));
    mNormals = static_cast<LLVector4a*>(ll_aligned_malloc_16(size));
    mBinormals = static_cast<LLVector4a*>(ll_aligned_malloc_16(size));

    mTexCoords = new LLVector2[numVertices];
    // Actually, we are allocating more space than we need for the skiplist
    mVertexIndices = new U32[numVertices];
    mNumIndices = 0;
    mTotalDistortion = 0.f;
    mMaxDistortion = 0.f;
    mAvgDistortion.clear();
    mMesh = mesh;

    //-------------------------------------------------------------------------
    // read vertices
    //-------------------------------------------------------------------------
    for(S32 v = 0; v < numVertices; v++)
    {
        numRead = fread(&mVertexIndices[v], sizeof(U32), 1, fp);
        llendianswizzle(&mVertexIndices[v], sizeof(U32), 1);
        if (numRead != 1)
        {
            LL_WARNS() << "Can't read morph target vertex number" << LL_ENDL;
            return FALSE;
        }

        if (mVertexIndices[v] > 10000)
        {
            // Bad install? These are usually .llm files from 'character' fodler
            LL_WARNS() << "Bad morph index " << v << ": " << mVertexIndices[v] << LL_ENDL;
            return FALSE;
        }


        numRead = fread(&mCoords[v], sizeof(F32), 3, fp);
        llendianswizzle(&mCoords[v], sizeof(F32), 3);
        if (numRead != 3)
        {
            LL_WARNS() << "Can't read morph target vertex coordinates" << LL_ENDL;
            return FALSE;
        }

        F32 magnitude = mCoords[v].getLength3().getF32();

        mTotalDistortion += magnitude;
        LLVector4a t;
        t.setAbs(mCoords[v]);
        mAvgDistortion.add(t);

        if (magnitude > mMaxDistortion)
        {
            mMaxDistortion = magnitude;
        }

        numRead = fread(&mNormals[v], sizeof(F32), 3, fp);
        llendianswizzle(&mNormals[v], sizeof(F32), 3);
        if (numRead != 3)
        {
            LL_WARNS() << "Can't read morph target normal" << LL_ENDL;
            return FALSE;
        }

        numRead = fread(&mBinormals[v], sizeof(F32), 3, fp);
        llendianswizzle(&mBinormals[v], sizeof(F32), 3);
        if (numRead != 3)
        {
            LL_WARNS() << "Can't read morph target binormal" << LL_ENDL;
            return FALSE;
        }


        numRead = fread(&mTexCoords[v].mV, sizeof(F32), 2, fp);
        llendianswizzle(&mTexCoords[v].mV, sizeof(F32), 2);
        if (numRead != 2)
        {
            LL_WARNS() << "Can't read morph target uv" << LL_ENDL;
            return FALSE;
        }

        mNumIndices++;
    }

    mAvgDistortion.mul(1.f/(F32)mNumIndices);
    mAvgDistortion.normalize3fast();

    return TRUE;
>>>>>>> c06fb4e0
}

//-----------------------------------------------------------------------------
// freeData()
//-----------------------------------------------------------------------------
void LLPolyMorphData::freeData()
{
    if (mCoords != NULL)
    {
        ll_aligned_free_16(mCoords);
        mCoords = NULL;
    }

    if (mNormals != NULL)
    {
        ll_aligned_free_16(mNormals);
        mNormals = NULL;
    }

    if (mBinormals != NULL)
    {
        ll_aligned_free_16(mBinormals);
        mBinormals = NULL;
    }

    if (mTexCoords != NULL)
    {
        delete [] mTexCoords;
        mTexCoords = NULL;
    }

    if (mVertexIndices != NULL)
    {
        delete [] mVertexIndices;
        mVertexIndices = NULL;
    }
}

//-----------------------------------------------------------------------------
// LLPolyMorphTargetInfo()
//-----------------------------------------------------------------------------
LLPolyMorphTargetInfo::LLPolyMorphTargetInfo()
<<<<<<< HEAD
	: mIsClothingMorph(false)
=======
    : mIsClothingMorph(FALSE)
>>>>>>> c06fb4e0
{
}

bool LLPolyMorphTargetInfo::parseXml(LLXmlTreeNode* node)
{
    llassert( node->hasName( "param" ) && node->getChildByName( "param_morph" ) );

<<<<<<< HEAD
	if (!LLViewerVisualParamInfo::parseXml(node))
		return false;

	// Get mixed-case name
	static LLStdStringHandle name_string = LLXmlTree::addAttributeString("name");
	if( !node->getFastAttributeString( name_string, mMorphName ) )
	{
		LL_WARNS() << "Avatar file: <param> is missing name attribute" << LL_ENDL;
		return false;  // Continue, ignoring this tag
	}
=======
    if (!LLViewerVisualParamInfo::parseXml(node))
        return FALSE;

    // Get mixed-case name
    static LLStdStringHandle name_string = LLXmlTree::addAttributeString("name");
    if( !node->getFastAttributeString( name_string, mMorphName ) )
    {
        LL_WARNS() << "Avatar file: <param> is missing name attribute" << LL_ENDL;
        return FALSE;  // Continue, ignoring this tag
    }
>>>>>>> c06fb4e0

    static LLStdStringHandle clothing_morph_string = LLXmlTree::addAttributeString("clothing_morph");
    node->getFastAttributeBOOL(clothing_morph_string, mIsClothingMorph);

    LLXmlTreeNode *paramNode = node->getChildByName("param_morph");

        if (NULL == paramNode)
        {
                LL_WARNS() << "Failed to getChildByName(\"param_morph\")"
                        << LL_ENDL;
                return false;
        }

<<<<<<< HEAD
	for (LLXmlTreeNode* child_node = paramNode->getFirstChild();
		 child_node;
		 child_node = paramNode->getNextChild())
	{
		static LLStdStringHandle name_string = LLXmlTree::addAttributeString("name");
		if (child_node->hasName("volume_morph"))
		{
			std::string volume_name;
			if (child_node->getFastAttributeString(name_string, volume_name))
			{
				LLVector3 scale;
				static LLStdStringHandle scale_string = LLXmlTree::addAttributeString("scale");
				child_node->getFastAttributeVector3(scale_string, scale);
				
				LLVector3 pos;
				static LLStdStringHandle pos_string = LLXmlTree::addAttributeString("pos");
				child_node->getFastAttributeVector3(pos_string, pos);

				mVolumeInfoList.push_back(LLPolyVolumeMorphInfo(volume_name,scale,pos));
			}
		}
	}
	
	return true;
=======
    for (LLXmlTreeNode* child_node = paramNode->getFirstChild();
         child_node;
         child_node = paramNode->getNextChild())
    {
        static LLStdStringHandle name_string = LLXmlTree::addAttributeString("name");
        if (child_node->hasName("volume_morph"))
        {
            std::string volume_name;
            if (child_node->getFastAttributeString(name_string, volume_name))
            {
                LLVector3 scale;
                static LLStdStringHandle scale_string = LLXmlTree::addAttributeString("scale");
                child_node->getFastAttributeVector3(scale_string, scale);

                LLVector3 pos;
                static LLStdStringHandle pos_string = LLXmlTree::addAttributeString("pos");
                child_node->getFastAttributeVector3(pos_string, pos);

                mVolumeInfoList.push_back(LLPolyVolumeMorphInfo(volume_name,scale,pos));
            }
        }
    }

    return TRUE;
>>>>>>> c06fb4e0
}

//-----------------------------------------------------------------------------
// LLPolyMorphTarget()
//-----------------------------------------------------------------------------
LLPolyMorphTarget::LLPolyMorphTarget(LLPolyMesh *poly_mesh)
    : LLViewerVisualParam(),
    mMorphData(NULL),
    mMesh(poly_mesh),
    mVertMask(NULL),
    mLastSex(SEX_FEMALE),
    mNumMorphMasksPending(0),
    mVolumeMorphs()
{
}

//-----------------------------------------------------------------------------
// LLPolyMorphTarget()
//-----------------------------------------------------------------------------
LLPolyMorphTarget::LLPolyMorphTarget(const LLPolyMorphTarget& pOther)
    : LLViewerVisualParam(pOther),
    mMorphData(pOther.mMorphData),
    mMesh(pOther.mMesh),
    mVertMask(pOther.mVertMask == NULL ? NULL : new LLPolyVertexMask(*pOther.mVertMask)),
    mLastSex(pOther.mLastSex),
    mNumMorphMasksPending(pOther.mNumMorphMasksPending),
    mVolumeMorphs(pOther.mVolumeMorphs)
{
}

//-----------------------------------------------------------------------------
// ~LLPolyMorphTarget()
//-----------------------------------------------------------------------------
LLPolyMorphTarget::~LLPolyMorphTarget()
{
    delete mVertMask;
    mVertMask = NULL;
}

//-----------------------------------------------------------------------------
// setInfo()
//-----------------------------------------------------------------------------
bool LLPolyMorphTarget::setInfo(LLPolyMorphTargetInfo* info)
{
<<<<<<< HEAD
	llassert(mInfo == NULL);
	if (info->mID < 0)
		return false;
	mInfo = info;
	mID = info->mID;
	// <FS:Ansariel> [Legacy Bake]
	//setWeight(getDefaultWeight());
	setWeight(getDefaultWeight(), false);

	LLAvatarAppearance* avatarp = mMesh->getAvatar();
	for (LLPolyVolumeMorphInfo& volume_info : getInfo()->mVolumeInfoList)
	{
		for (S32 i = 0; i < avatarp->mNumCollisionVolumes; i++)
		{
			if (avatarp->mCollisionVolumes[i].getName() == volume_info.mName)
			{
				mVolumeMorphs.push_back(
					LLPolyVolumeMorph(&avatarp->mCollisionVolumes[i],
														  volume_info.mScale,
														  volume_info.mPos));
				break;
			}
		}
	}

	std::string morph_param_name = getInfo()->mMorphName;
	
	mMorphData = mMesh->getMorphData(morph_param_name);
	if (!mMorphData)
	{
		const std::string driven_tag = "_Driven";
		U32 pos = morph_param_name.find(driven_tag);
		if (pos > 0)
		{
			morph_param_name = morph_param_name.substr(0,pos);
			mMorphData = mMesh->getMorphData(morph_param_name);
		}
	}
	if (!mMorphData)
	{
		LL_WARNS() << "No morph target named " << morph_param_name << " found in mesh." << LL_ENDL;
		return false;  // Continue, ignoring this tag
	}
	return true;
=======
    llassert(mInfo == NULL);
    if (info->mID < 0)
        return FALSE;
    mInfo = info;
    mID = info->mID;
    // <FS:Ansariel> [Legacy Bake]
    //setWeight(getDefaultWeight());
    setWeight(getDefaultWeight(), FALSE);

    LLAvatarAppearance* avatarp = mMesh->getAvatar();
    for (LLPolyVolumeMorphInfo& volume_info : getInfo()->mVolumeInfoList)
    {
        for (S32 i = 0; i < avatarp->mNumCollisionVolumes; i++)
        {
            if (avatarp->mCollisionVolumes[i].getName() == volume_info.mName)
            {
                mVolumeMorphs.push_back(
                    LLPolyVolumeMorph(&avatarp->mCollisionVolumes[i],
                                                          volume_info.mScale,
                                                          volume_info.mPos));
                break;
            }
        }
    }

    std::string morph_param_name = getInfo()->mMorphName;

    mMorphData = mMesh->getMorphData(morph_param_name);
    if (!mMorphData)
    {
        const std::string driven_tag = "_Driven";
        U32 pos = morph_param_name.find(driven_tag);
        if (pos > 0)
        {
            morph_param_name = morph_param_name.substr(0,pos);
            mMorphData = mMesh->getMorphData(morph_param_name);
        }
    }
    if (!mMorphData)
    {
        LL_WARNS() << "No morph target named " << morph_param_name << " found in mesh." << LL_ENDL;
        return FALSE;  // Continue, ignoring this tag
    }
    return TRUE;
>>>>>>> c06fb4e0
}

/*virtual*/ LLViewerVisualParam* LLPolyMorphTarget::cloneParam(LLWearable* wearable) const
{
    return new LLPolyMorphTarget(*this);
}

#if 0 // obsolete
//-----------------------------------------------------------------------------
// parseData()
//-----------------------------------------------------------------------------
bool LLPolyMorphTarget::parseData(LLXmlTreeNode* node)
{
<<<<<<< HEAD
	LLPolyMorphTargetInfo* info = new LLPolyMorphTargetInfo;

	info->parseXml(node);
	if (!setInfo(info))
	{
		delete info;
		return false;
	}
	return true;
=======
    LLPolyMorphTargetInfo* info = new LLPolyMorphTargetInfo;

    info->parseXml(node);
    if (!setInfo(info))
    {
        delete info;
        return FALSE;
    }
    return TRUE;
>>>>>>> c06fb4e0
}
#endif

//-----------------------------------------------------------------------------
// getVertexDistortion()
//-----------------------------------------------------------------------------
LLVector4a LLPolyMorphTarget::getVertexDistortion(S32 requested_index, LLPolyMesh *mesh)
{
    if (!mMorphData || mMesh != mesh) return LLVector4a::getZero();

    for(U32 index = 0; index < mMorphData->mNumIndices; index++)
    {
        if (mMorphData->mVertexIndices[index] == (U32)requested_index)
        {
            return mMorphData->mCoords[index];
        }
    }

    return LLVector4a::getZero();
}

//-----------------------------------------------------------------------------
// getFirstDistortion()
//-----------------------------------------------------------------------------
const LLVector4a *LLPolyMorphTarget::getFirstDistortion(U32 *index, LLPolyMesh **poly_mesh)
{
    if (!mMorphData) return &LLVector4a::getZero();

    LLVector4a* resultVec;
    mMorphData->mCurrentIndex = 0;
    if (mMorphData->mNumIndices)
    {
        resultVec = &mMorphData->mCoords[mMorphData->mCurrentIndex];
        if (index != NULL)
        {
            *index = mMorphData->mVertexIndices[mMorphData->mCurrentIndex];
        }
        if (poly_mesh != NULL)
        {
            *poly_mesh = mMesh;
        }

        return resultVec;
    }
    return NULL;
}

//-----------------------------------------------------------------------------
// getNextDistortion()
//-----------------------------------------------------------------------------
const LLVector4a *LLPolyMorphTarget::getNextDistortion(U32 *index, LLPolyMesh **poly_mesh)
{
    if (!mMorphData) return &LLVector4a::getZero();

    LLVector4a* resultVec;
    mMorphData->mCurrentIndex++;
    if (mMorphData->mCurrentIndex < mMorphData->mNumIndices)
    {
        resultVec = &mMorphData->mCoords[mMorphData->mCurrentIndex];
        if (index != NULL)
        {
            *index = mMorphData->mVertexIndices[mMorphData->mCurrentIndex];
        }
        if (poly_mesh != NULL)
        {
            *poly_mesh = mMesh;
        }
        return resultVec;
    }
    return NULL;
}

//-----------------------------------------------------------------------------
// getTotalDistortion()
//-----------------------------------------------------------------------------
F32 LLPolyMorphTarget::getTotalDistortion()
{
    if (mMorphData)
    {
        return mMorphData->mTotalDistortion;
    }
    else
    {
        return 0.f;
    }
}

//-----------------------------------------------------------------------------
// getAvgDistortion()
//-----------------------------------------------------------------------------
const LLVector4a& LLPolyMorphTarget::getAvgDistortion()
{
    if (mMorphData)
    {
        return mMorphData->mAvgDistortion;
    }
    else
    {
        return LLVector4a::getZero();
    }
}

//-----------------------------------------------------------------------------
// getMaxDistortion()
//-----------------------------------------------------------------------------
F32 LLPolyMorphTarget::getMaxDistortion()
{
    if (mMorphData)
    {
        return mMorphData->mMaxDistortion;
    }
    else
    {
        return 0.f;
    }
}

//-----------------------------------------------------------------------------
// apply()
//-----------------------------------------------------------------------------
void LLPolyMorphTarget::apply( ESex avatar_sex )
{
    if (!mMorphData || mNumMorphMasksPending > 0)
    {
        return;
    }

    LL_PROFILE_ZONE_SCOPED;

    mLastSex = avatar_sex;

    // Check for NaN condition (NaN is detected if a variable doesn't equal itself.
    if (mCurWeight != mCurWeight)
    {
        mCurWeight = 0.0;
    }
    if (mLastWeight != mLastWeight)
    {
        mLastWeight = mCurWeight+.001;
    }

    // perform differential update of morph
    F32 delta_weight = ( getSex() & avatar_sex ) ? (mCurWeight - mLastWeight) : (getDefaultWeight() - mLastWeight);
    // store last weight
    mLastWeight += delta_weight;

    if (delta_weight != 0.f)
    {
        llassert(!mMesh->isLOD());
        LLVector4a *coords = mMesh->getWritableCoords();

        LLVector4a *scaled_normals = mMesh->getScaledNormals();
        LLVector4a *normals = mMesh->getWritableNormals();

        LLVector4a *scaled_binormals = mMesh->getScaledBinormals();
        LLVector4a *binormals = mMesh->getWritableBinormals();

        LLVector4a *clothing_weights = mMesh->getWritableClothingWeights();
        LLVector2 *tex_coords = mMesh->getWritableTexCoords();

        F32 *maskWeightArray = (mVertMask) ? mVertMask->getMorphMaskWeights() : NULL;

        for(U32 vert_index_morph = 0; vert_index_morph < mMorphData->mNumIndices; vert_index_morph++)
        {
            S32 vert_index_mesh = mMorphData->mVertexIndices[vert_index_morph];

            F32 maskWeight = 1.f;
            if (maskWeightArray)
            {
                maskWeight = maskWeightArray[vert_index_morph];
            }


            LLVector4a pos = mMorphData->mCoords[vert_index_morph];
            pos.mul(delta_weight*maskWeight);
            coords[vert_index_mesh].add(pos);

            if (getInfo()->mIsClothingMorph && clothing_weights)
            {
                LLVector4a clothing_offset = mMorphData->mCoords[vert_index_morph];
                clothing_offset.mul(delta_weight * maskWeight);
                LLVector4a* clothing_weight = &clothing_weights[vert_index_mesh];
                clothing_weight->add(clothing_offset);
                clothing_weight->getF32ptr()[VW] = maskWeight;
            }

            // calculate new normals based on half angles
            LLVector4a norm = mMorphData->mNormals[vert_index_morph];
            norm.mul(delta_weight*maskWeight*NORMAL_SOFTEN_FACTOR);
            scaled_normals[vert_index_mesh].add(norm);
            norm = scaled_normals[vert_index_mesh];

            // guard against degenerate input data before we create NaNs below!
            //
            norm.normalize3fast();
            normals[vert_index_mesh] = norm;

            // calculate new binormals
            LLVector4a binorm = mMorphData->mBinormals[vert_index_morph];

            // guard against degenerate input data before we create NaNs below!
            //
            if (!binorm.isFinite3() || (binorm.dot3(binorm).getF32() <= F_APPROXIMATELY_ZERO))
            {
                binorm.set(1,0,0,1);
            }

            binorm.mul(delta_weight*maskWeight*NORMAL_SOFTEN_FACTOR);
            scaled_binormals[vert_index_mesh].add(binorm);
            LLVector4a tangent;
            tangent.setCross3(scaled_binormals[vert_index_mesh], norm);
            LLVector4a& normalized_binormal = binormals[vert_index_mesh];

            normalized_binormal.setCross3(norm, tangent);
            normalized_binormal.normalize3fast();

            tex_coords[vert_index_mesh] += mMorphData->mTexCoords[vert_index_morph] * delta_weight * maskWeight;
        }

        // now apply volume changes
        for(LLPolyVolumeMorph& volume_morph : mVolumeMorphs)
        {
            LLVector3 scale_delta = volume_morph.mScale * delta_weight;
            LLVector3 pos_delta = volume_morph.mPos * delta_weight;

            volume_morph.mVolume->setScale(volume_morph.mVolume->getScale() + scale_delta);
            // SL-315
            volume_morph.mVolume->setPosition(volume_morph.mVolume->getPosition() + pos_delta);
        }
    }

    if (mNext)
    {
        mNext->apply(avatar_sex);
    }
}

//-----------------------------------------------------------------------------
// applyMask()
//-----------------------------------------------------------------------------
<<<<<<< HEAD
void	LLPolyMorphTarget::applyMask(const U8 *maskTextureData, S32 width, S32 height, S32 num_components, bool invert)
=======
void    LLPolyMorphTarget::applyMask(U8 *maskTextureData, S32 width, S32 height, S32 num_components, BOOL invert)
>>>>>>> c06fb4e0
{
    LLVector4a *clothing_weights = getInfo()->mIsClothingMorph ? mMesh->getWritableClothingWeights() : NULL;

    if (!mVertMask)
    {
        mVertMask = new LLPolyVertexMask(mMorphData);
        mNumMorphMasksPending--;
    }
    else
    {
        // remove effect of previous mask
        F32 *maskWeights = (mVertMask) ? mVertMask->getMorphMaskWeights() : NULL;

        if (maskWeights)
        {
            LLVector4a *coords = mMesh->getWritableCoords();
            LLVector4a *scaled_normals = mMesh->getScaledNormals();
            LLVector4a *scaled_binormals = mMesh->getScaledBinormals();
            LLVector2 *tex_coords = mMesh->getWritableTexCoords();

            LLVector4Logical clothing_mask;
            clothing_mask.clear();
            clothing_mask.setElement<0>();
            clothing_mask.setElement<1>();
            clothing_mask.setElement<2>();


            for(U32 vert = 0; vert < mMorphData->mNumIndices; vert++)
            {
                F32 lastMaskWeight = mLastWeight * maskWeights[vert];
                S32 out_vert = mMorphData->mVertexIndices[vert];

                // remove effect of existing masked morph
                LLVector4a t;
                t = mMorphData->mCoords[vert];
                t.mul(lastMaskWeight);
                coords[out_vert].sub(t);

                t = mMorphData->mNormals[vert];
                t.mul(lastMaskWeight*NORMAL_SOFTEN_FACTOR);
                scaled_normals[out_vert].sub(t);

                t = mMorphData->mBinormals[vert];
                t.mul(lastMaskWeight*NORMAL_SOFTEN_FACTOR);
                scaled_binormals[out_vert].sub(t);

                tex_coords[out_vert] -= mMorphData->mTexCoords[vert] * lastMaskWeight;

                if (clothing_weights)
                {
                    LLVector4a clothing_offset = mMorphData->mCoords[vert];
                    clothing_offset.mul(lastMaskWeight);
                    LLVector4a* clothing_weight = &clothing_weights[out_vert];
                    LLVector4a t;
                    t.setSub(*clothing_weight, clothing_offset);
                    clothing_weight->setSelectWithMask(clothing_mask, t, *clothing_weight);
                }
            }
        }
    }

    // set last weight to 0, since we've removed the effect of this morph
    mLastWeight = 0.f;

    mVertMask->generateMask(maskTextureData, width, height, num_components, invert, clothing_weights);

    apply(mLastSex);
}

void LLPolyMorphTarget::applyVolumeChanges(F32 delta_weight)
{
    // now apply volume changes
    for(LLPolyVolumeMorph& volume_morph : mVolumeMorphs)
    {
        LLVector3 scale_delta = volume_morph.mScale * delta_weight;
        LLVector3 pos_delta = volume_morph.mPos * delta_weight;

        volume_morph.mVolume->setScale(volume_morph.mVolume->getScale() + scale_delta);
        // SL-315
        volume_morph.mVolume->setPosition(volume_morph.mVolume->getPosition() + pos_delta);
    }
}

//-----------------------------------------------------------------------------
// LLPolyVertexMask()
//-----------------------------------------------------------------------------
LLPolyVertexMask::LLPolyVertexMask(LLPolyMorphData* morph_data)
<<<<<<< HEAD
	: mWeights(new F32[morph_data->mNumIndices]),
	mMorphData(morph_data),
	mWeightsGenerated(false)
=======
    : mWeights(new F32[morph_data->mNumIndices]),
    mMorphData(morph_data),
    mWeightsGenerated(FALSE)
>>>>>>> c06fb4e0
{
    llassert(mMorphData != NULL);
    llassert(mMorphData->mNumIndices > 0);
}

//-----------------------------------------------------------------------------
// LLPolyVertexMask()
//-----------------------------------------------------------------------------
LLPolyVertexMask::LLPolyVertexMask(const LLPolyVertexMask& pOther)
    : mWeights(new F32[pOther.mMorphData->mNumIndices]),
    mMorphData(pOther.mMorphData),
    mWeightsGenerated(pOther.mWeightsGenerated)
{
    llassert(mMorphData != NULL);
    llassert(mMorphData->mNumIndices > 0);
    memcpy(mWeights, pOther.mWeights, sizeof(F32) * mMorphData->mNumIndices);
}

//-----------------------------------------------------------------------------
// ~LLPolyVertexMask()
//-----------------------------------------------------------------------------
LLPolyVertexMask::~LLPolyVertexMask()
{
    delete [] mWeights;
    mWeights = NULL;
}

//-----------------------------------------------------------------------------
// generateMask()
//-----------------------------------------------------------------------------
void LLPolyVertexMask::generateMask(const U8 *maskTextureData, S32 width, S32 height, S32 num_components, bool invert, LLVector4a *clothing_weights)
{
// RN debug output that uses Image Debugger (http://www.cs.unc.edu/~baxter/projects/imdebug/)
<<<<<<< HEAD
//	bool debugImg = false;
//	if (debugImg)
//	{
//		if (invert)
//		{
//			imdebug("lum rbga=rgba b=8 w=%d h=%d *-1 %p", width, height, maskTextureData);
//		}
//		else
//		{
//			imdebug("lum rbga=rgba b=8 w=%d h=%d %p", width, height, maskTextureData);
//		}
//	}
	for (U32 index = 0; index < mMorphData->mNumIndices; index++)
	{
		S32 vertIndex = mMorphData->mVertexIndices[index];
		const S32 *sharedVertIndex = mMorphData->mMesh->getSharedVert(vertIndex);
		LLVector2 uvCoords;

		if (sharedVertIndex)
		{
			uvCoords = mMorphData->mMesh->getUVs(*sharedVertIndex);
		}
		else
		{
			uvCoords = mMorphData->mMesh->getUVs(vertIndex);
		}
		U32 s = llclamp((U32)(uvCoords.mV[VX] * (F32)(width - 1)), (U32)0, (U32)width - 1);
		U32 t = llclamp((U32)(uvCoords.mV[VY] * (F32)(height - 1)), (U32)0, (U32)height - 1);
		
		mWeights[index] = maskTextureData ? ((F32) maskTextureData[((t * width + s) * num_components) + (num_components - 1)]) / 255.f : 0.0f;

		if (invert) 
		{
			mWeights[index] = 1.f - mWeights[index];
		}

		// now apply step function
		// mWeights[index] = mWeights[index] > 0.95f ? 1.f : 0.f;

		if (clothing_weights)
		{
			clothing_weights[vertIndex].getF32ptr()[VW] = mWeights[index];
		}
	}
	mWeightsGenerated = true;
=======
//  BOOL debugImg = FALSE;
//  if (debugImg)
//  {
//      if (invert)
//      {
//          imdebug("lum rbga=rgba b=8 w=%d h=%d *-1 %p", width, height, maskTextureData);
//      }
//      else
//      {
//          imdebug("lum rbga=rgba b=8 w=%d h=%d %p", width, height, maskTextureData);
//      }
//  }
    for (U32 index = 0; index < mMorphData->mNumIndices; index++)
    {
        S32 vertIndex = mMorphData->mVertexIndices[index];
        const S32 *sharedVertIndex = mMorphData->mMesh->getSharedVert(vertIndex);
        LLVector2 uvCoords;

        if (sharedVertIndex)
        {
            uvCoords = mMorphData->mMesh->getUVs(*sharedVertIndex);
        }
        else
        {
            uvCoords = mMorphData->mMesh->getUVs(vertIndex);
        }
        U32 s = llclamp((U32)(uvCoords.mV[VX] * (F32)(width - 1)), (U32)0, (U32)width - 1);
        U32 t = llclamp((U32)(uvCoords.mV[VY] * (F32)(height - 1)), (U32)0, (U32)height - 1);

        mWeights[index] = maskTextureData ? ((F32) maskTextureData[((t * width + s) * num_components) + (num_components - 1)]) / 255.f : 0.0f;

        if (invert)
        {
            mWeights[index] = 1.f - mWeights[index];
        }

        // now apply step function
        // mWeights[index] = mWeights[index] > 0.95f ? 1.f : 0.f;

        if (clothing_weights)
        {
            clothing_weights[vertIndex].getF32ptr()[VW] = mWeights[index];
        }
    }
    mWeightsGenerated = TRUE;
>>>>>>> c06fb4e0
}

//-----------------------------------------------------------------------------
// getMaskForMorphIndex()
//-----------------------------------------------------------------------------
F32* LLPolyVertexMask::getMorphMaskWeights()
{
    if (!mWeightsGenerated)
    {
        return NULL;
    }

    return mWeights;
}<|MERGE_RESOLUTION|>--- conflicted
+++ resolved
@@ -106,116 +106,6 @@
 //-----------------------------------------------------------------------------
 bool LLPolyMorphData::loadBinary(LLFILE *fp, LLPolyMeshSharedData *mesh)
 {
-<<<<<<< HEAD
-	S32 numVertices;
-	S32 numRead;
-
-	numRead = fread(&numVertices, sizeof(S32), 1, fp);
-	llendianswizzle(&numVertices, sizeof(S32), 1);
-	if (numRead != 1)
-	{
-		LL_WARNS() << "Can't read number of morph target vertices" << LL_ENDL;
-		return false;
-	}
-
-	//-------------------------------------------------------------------------
-	// free any existing data
-	//-------------------------------------------------------------------------
-	freeData();
-
-	//-------------------------------------------------------------------------
-	// allocate vertices
-	//-------------------------------------------------------------------------
-	
-	U32 size = sizeof(LLVector4a)*numVertices;
-	
-	mCoords = static_cast<LLVector4a*>(ll_aligned_malloc_16(size));
-	mNormals = static_cast<LLVector4a*>(ll_aligned_malloc_16(size));
-	mBinormals = static_cast<LLVector4a*>(ll_aligned_malloc_16(size));
-	
-	mTexCoords = new LLVector2[numVertices];
-	// Actually, we are allocating more space than we need for the skiplist
-	mVertexIndices = new U32[numVertices];
-	mNumIndices = 0;
-	mTotalDistortion = 0.f;
-	mMaxDistortion = 0.f;
-	mAvgDistortion.clear();
-	mMesh = mesh;
-
-	//-------------------------------------------------------------------------
-	// read vertices
-	//-------------------------------------------------------------------------
-	for(S32 v = 0; v < numVertices; v++)
-	{
-		numRead = fread(&mVertexIndices[v], sizeof(U32), 1, fp);
-		llendianswizzle(&mVertexIndices[v], sizeof(U32), 1);
-		if (numRead != 1)
-		{
-			LL_WARNS() << "Can't read morph target vertex number" << LL_ENDL;
-			return false;
-		}
-
-		if (mVertexIndices[v] > 10000)
-		{
-            // Bad install? These are usually .llm files from 'character' fodler
-			LL_WARNS() << "Bad morph index " << v << ": " << mVertexIndices[v] << LL_ENDL;
-            return false;
-		}
-
-
-		numRead = fread(&mCoords[v], sizeof(F32), 3, fp);
-		llendianswizzle(&mCoords[v], sizeof(F32), 3);
-		if (numRead != 3)
-		{
-			LL_WARNS() << "Can't read morph target vertex coordinates" << LL_ENDL;
-			return false;
-		}
-
-		F32 magnitude = mCoords[v].getLength3().getF32();
-		
-		mTotalDistortion += magnitude;
-		LLVector4a t;
-		t.setAbs(mCoords[v]);
-		mAvgDistortion.add(t);
-		
-		if (magnitude > mMaxDistortion)
-		{
-			mMaxDistortion = magnitude;
-		}
-
-		numRead = fread(&mNormals[v], sizeof(F32), 3, fp);
-		llendianswizzle(&mNormals[v], sizeof(F32), 3);
-		if (numRead != 3)
-		{
-			LL_WARNS() << "Can't read morph target normal" << LL_ENDL;
-			return false;
-		}
-
-		numRead = fread(&mBinormals[v], sizeof(F32), 3, fp);
-		llendianswizzle(&mBinormals[v], sizeof(F32), 3);
-		if (numRead != 3)
-		{
-			LL_WARNS() << "Can't read morph target binormal" << LL_ENDL;
-			return false;
-		}
-
-
-		numRead = fread(&mTexCoords[v].mV, sizeof(F32), 2, fp);
-		llendianswizzle(&mTexCoords[v].mV, sizeof(F32), 2);
-		if (numRead != 2)
-		{
-			LL_WARNS() << "Can't read morph target uv" << LL_ENDL;
-			return false;
-		}
-
-		mNumIndices++;
-	}
-
-	mAvgDistortion.mul(1.f/(F32)mNumIndices);
-	mAvgDistortion.normalize3fast();
-
-	return true;
-=======
     S32 numVertices;
     S32 numRead;
 
@@ -224,7 +114,7 @@
     if (numRead != 1)
     {
         LL_WARNS() << "Can't read number of morph target vertices" << LL_ENDL;
-        return FALSE;
+        return false;
     }
 
     //-------------------------------------------------------------------------
@@ -261,14 +151,14 @@
         if (numRead != 1)
         {
             LL_WARNS() << "Can't read morph target vertex number" << LL_ENDL;
-            return FALSE;
+            return false;
         }
 
         if (mVertexIndices[v] > 10000)
         {
             // Bad install? These are usually .llm files from 'character' fodler
             LL_WARNS() << "Bad morph index " << v << ": " << mVertexIndices[v] << LL_ENDL;
-            return FALSE;
+            return false;
         }
 
 
@@ -277,7 +167,7 @@
         if (numRead != 3)
         {
             LL_WARNS() << "Can't read morph target vertex coordinates" << LL_ENDL;
-            return FALSE;
+            return false;
         }
 
         F32 magnitude = mCoords[v].getLength3().getF32();
@@ -297,7 +187,7 @@
         if (numRead != 3)
         {
             LL_WARNS() << "Can't read morph target normal" << LL_ENDL;
-            return FALSE;
+            return false;
         }
 
         numRead = fread(&mBinormals[v], sizeof(F32), 3, fp);
@@ -305,7 +195,7 @@
         if (numRead != 3)
         {
             LL_WARNS() << "Can't read morph target binormal" << LL_ENDL;
-            return FALSE;
+            return false;
         }
 
 
@@ -314,7 +204,7 @@
         if (numRead != 2)
         {
             LL_WARNS() << "Can't read morph target uv" << LL_ENDL;
-            return FALSE;
+            return false;
         }
 
         mNumIndices++;
@@ -323,8 +213,7 @@
     mAvgDistortion.mul(1.f/(F32)mNumIndices);
     mAvgDistortion.normalize3fast();
 
-    return TRUE;
->>>>>>> c06fb4e0
+    return true;
 }
 
 //-----------------------------------------------------------------------------
@@ -367,11 +256,7 @@
 // LLPolyMorphTargetInfo()
 //-----------------------------------------------------------------------------
 LLPolyMorphTargetInfo::LLPolyMorphTargetInfo()
-<<<<<<< HEAD
-	: mIsClothingMorph(false)
-=======
-    : mIsClothingMorph(FALSE)
->>>>>>> c06fb4e0
+    : mIsClothingMorph(false)
 {
 }
 
@@ -379,29 +264,16 @@
 {
     llassert( node->hasName( "param" ) && node->getChildByName( "param_morph" ) );
 
-<<<<<<< HEAD
-	if (!LLViewerVisualParamInfo::parseXml(node))
-		return false;
-
-	// Get mixed-case name
-	static LLStdStringHandle name_string = LLXmlTree::addAttributeString("name");
-	if( !node->getFastAttributeString( name_string, mMorphName ) )
-	{
-		LL_WARNS() << "Avatar file: <param> is missing name attribute" << LL_ENDL;
-		return false;  // Continue, ignoring this tag
-	}
-=======
     if (!LLViewerVisualParamInfo::parseXml(node))
-        return FALSE;
+        return false;
 
     // Get mixed-case name
     static LLStdStringHandle name_string = LLXmlTree::addAttributeString("name");
     if( !node->getFastAttributeString( name_string, mMorphName ) )
     {
         LL_WARNS() << "Avatar file: <param> is missing name attribute" << LL_ENDL;
-        return FALSE;  // Continue, ignoring this tag
-    }
->>>>>>> c06fb4e0
+        return false;  // Continue, ignoring this tag
+    }
 
     static LLStdStringHandle clothing_morph_string = LLXmlTree::addAttributeString("clothing_morph");
     node->getFastAttributeBOOL(clothing_morph_string, mIsClothingMorph);
@@ -415,32 +287,6 @@
                 return false;
         }
 
-<<<<<<< HEAD
-	for (LLXmlTreeNode* child_node = paramNode->getFirstChild();
-		 child_node;
-		 child_node = paramNode->getNextChild())
-	{
-		static LLStdStringHandle name_string = LLXmlTree::addAttributeString("name");
-		if (child_node->hasName("volume_morph"))
-		{
-			std::string volume_name;
-			if (child_node->getFastAttributeString(name_string, volume_name))
-			{
-				LLVector3 scale;
-				static LLStdStringHandle scale_string = LLXmlTree::addAttributeString("scale");
-				child_node->getFastAttributeVector3(scale_string, scale);
-				
-				LLVector3 pos;
-				static LLStdStringHandle pos_string = LLXmlTree::addAttributeString("pos");
-				child_node->getFastAttributeVector3(pos_string, pos);
-
-				mVolumeInfoList.push_back(LLPolyVolumeMorphInfo(volume_name,scale,pos));
-			}
-		}
-	}
-	
-	return true;
-=======
     for (LLXmlTreeNode* child_node = paramNode->getFirstChild();
          child_node;
          child_node = paramNode->getNextChild())
@@ -464,8 +310,7 @@
         }
     }
 
-    return TRUE;
->>>>>>> c06fb4e0
+    return true;
 }
 
 //-----------------------------------------------------------------------------
@@ -510,60 +355,14 @@
 //-----------------------------------------------------------------------------
 bool LLPolyMorphTarget::setInfo(LLPolyMorphTargetInfo* info)
 {
-<<<<<<< HEAD
-	llassert(mInfo == NULL);
-	if (info->mID < 0)
-		return false;
-	mInfo = info;
-	mID = info->mID;
-	// <FS:Ansariel> [Legacy Bake]
-	//setWeight(getDefaultWeight());
-	setWeight(getDefaultWeight(), false);
-
-	LLAvatarAppearance* avatarp = mMesh->getAvatar();
-	for (LLPolyVolumeMorphInfo& volume_info : getInfo()->mVolumeInfoList)
-	{
-		for (S32 i = 0; i < avatarp->mNumCollisionVolumes; i++)
-		{
-			if (avatarp->mCollisionVolumes[i].getName() == volume_info.mName)
-			{
-				mVolumeMorphs.push_back(
-					LLPolyVolumeMorph(&avatarp->mCollisionVolumes[i],
-														  volume_info.mScale,
-														  volume_info.mPos));
-				break;
-			}
-		}
-	}
-
-	std::string morph_param_name = getInfo()->mMorphName;
-	
-	mMorphData = mMesh->getMorphData(morph_param_name);
-	if (!mMorphData)
-	{
-		const std::string driven_tag = "_Driven";
-		U32 pos = morph_param_name.find(driven_tag);
-		if (pos > 0)
-		{
-			morph_param_name = morph_param_name.substr(0,pos);
-			mMorphData = mMesh->getMorphData(morph_param_name);
-		}
-	}
-	if (!mMorphData)
-	{
-		LL_WARNS() << "No morph target named " << morph_param_name << " found in mesh." << LL_ENDL;
-		return false;  // Continue, ignoring this tag
-	}
-	return true;
-=======
     llassert(mInfo == NULL);
     if (info->mID < 0)
-        return FALSE;
+        return false;
     mInfo = info;
     mID = info->mID;
     // <FS:Ansariel> [Legacy Bake]
     //setWeight(getDefaultWeight());
-    setWeight(getDefaultWeight(), FALSE);
+    setWeight(getDefaultWeight(), false);
 
     LLAvatarAppearance* avatarp = mMesh->getAvatar();
     for (LLPolyVolumeMorphInfo& volume_info : getInfo()->mVolumeInfoList)
@@ -597,10 +396,9 @@
     if (!mMorphData)
     {
         LL_WARNS() << "No morph target named " << morph_param_name << " found in mesh." << LL_ENDL;
-        return FALSE;  // Continue, ignoring this tag
-    }
-    return TRUE;
->>>>>>> c06fb4e0
+        return false;  // Continue, ignoring this tag
+    }
+    return true;
 }
 
 /*virtual*/ LLViewerVisualParam* LLPolyMorphTarget::cloneParam(LLWearable* wearable) const
@@ -614,27 +412,15 @@
 //-----------------------------------------------------------------------------
 bool LLPolyMorphTarget::parseData(LLXmlTreeNode* node)
 {
-<<<<<<< HEAD
-	LLPolyMorphTargetInfo* info = new LLPolyMorphTargetInfo;
-
-	info->parseXml(node);
-	if (!setInfo(info))
-	{
-		delete info;
-		return false;
-	}
-	return true;
-=======
     LLPolyMorphTargetInfo* info = new LLPolyMorphTargetInfo;
 
     info->parseXml(node);
     if (!setInfo(info))
     {
         delete info;
-        return FALSE;
-    }
-    return TRUE;
->>>>>>> c06fb4e0
+        return false;
+    }
+    return true;
 }
 #endif
 
@@ -875,11 +661,7 @@
 //-----------------------------------------------------------------------------
 // applyMask()
 //-----------------------------------------------------------------------------
-<<<<<<< HEAD
-void	LLPolyMorphTarget::applyMask(const U8 *maskTextureData, S32 width, S32 height, S32 num_components, bool invert)
-=======
-void    LLPolyMorphTarget::applyMask(U8 *maskTextureData, S32 width, S32 height, S32 num_components, BOOL invert)
->>>>>>> c06fb4e0
+void    LLPolyMorphTarget::applyMask(const U8 *maskTextureData, S32 width, S32 height, S32 num_components, bool invert)
 {
     LLVector4a *clothing_weights = getInfo()->mIsClothingMorph ? mMesh->getWritableClothingWeights() : NULL;
 
@@ -967,15 +749,9 @@
 // LLPolyVertexMask()
 //-----------------------------------------------------------------------------
 LLPolyVertexMask::LLPolyVertexMask(LLPolyMorphData* morph_data)
-<<<<<<< HEAD
-	: mWeights(new F32[morph_data->mNumIndices]),
-	mMorphData(morph_data),
-	mWeightsGenerated(false)
-=======
     : mWeights(new F32[morph_data->mNumIndices]),
     mMorphData(morph_data),
-    mWeightsGenerated(FALSE)
->>>>>>> c06fb4e0
+    mWeightsGenerated(false)
 {
     llassert(mMorphData != NULL);
     llassert(mMorphData->mNumIndices > 0);
@@ -1009,54 +785,7 @@
 void LLPolyVertexMask::generateMask(const U8 *maskTextureData, S32 width, S32 height, S32 num_components, bool invert, LLVector4a *clothing_weights)
 {
 // RN debug output that uses Image Debugger (http://www.cs.unc.edu/~baxter/projects/imdebug/)
-<<<<<<< HEAD
-//	bool debugImg = false;
-//	if (debugImg)
-//	{
-//		if (invert)
-//		{
-//			imdebug("lum rbga=rgba b=8 w=%d h=%d *-1 %p", width, height, maskTextureData);
-//		}
-//		else
-//		{
-//			imdebug("lum rbga=rgba b=8 w=%d h=%d %p", width, height, maskTextureData);
-//		}
-//	}
-	for (U32 index = 0; index < mMorphData->mNumIndices; index++)
-	{
-		S32 vertIndex = mMorphData->mVertexIndices[index];
-		const S32 *sharedVertIndex = mMorphData->mMesh->getSharedVert(vertIndex);
-		LLVector2 uvCoords;
-
-		if (sharedVertIndex)
-		{
-			uvCoords = mMorphData->mMesh->getUVs(*sharedVertIndex);
-		}
-		else
-		{
-			uvCoords = mMorphData->mMesh->getUVs(vertIndex);
-		}
-		U32 s = llclamp((U32)(uvCoords.mV[VX] * (F32)(width - 1)), (U32)0, (U32)width - 1);
-		U32 t = llclamp((U32)(uvCoords.mV[VY] * (F32)(height - 1)), (U32)0, (U32)height - 1);
-		
-		mWeights[index] = maskTextureData ? ((F32) maskTextureData[((t * width + s) * num_components) + (num_components - 1)]) / 255.f : 0.0f;
-
-		if (invert) 
-		{
-			mWeights[index] = 1.f - mWeights[index];
-		}
-
-		// now apply step function
-		// mWeights[index] = mWeights[index] > 0.95f ? 1.f : 0.f;
-
-		if (clothing_weights)
-		{
-			clothing_weights[vertIndex].getF32ptr()[VW] = mWeights[index];
-		}
-	}
-	mWeightsGenerated = true;
-=======
-//  BOOL debugImg = FALSE;
+//  bool debugImg = false;
 //  if (debugImg)
 //  {
 //      if (invert)
@@ -1100,8 +829,7 @@
             clothing_weights[vertIndex].getF32ptr()[VW] = mWeights[index];
         }
     }
-    mWeightsGenerated = TRUE;
->>>>>>> c06fb4e0
+    mWeightsGenerated = true;
 }
 
 //-----------------------------------------------------------------------------
