/** 
 * @file lldriverparam.cpp
 * @brief A visual parameter that drives (controls) other visual parameters.
 *
 * $LicenseInfo:firstyear=2002&license=viewerlgpl$
 * Second Life Viewer Source Code
 * Copyright (C) 2010, Linden Research, Inc.
 * 
 * This library is free software; you can redistribute it and/or
 * modify it under the terms of the GNU Lesser General Public
 * License as published by the Free Software Foundation;
 * version 2.1 of the License only.
 * 
 * This library is distributed in the hope that it will be useful,
 * but WITHOUT ANY WARRANTY; without even the implied warranty of
 * MERCHANTABILITY or FITNESS FOR A PARTICULAR PURPOSE.  See the GNU
 * Lesser General Public License for more details.
 * 
 * You should have received a copy of the GNU Lesser General Public
 * License along with this library; if not, write to the Free Software
 * Foundation, Inc., 51 Franklin Street, Fifth Floor, Boston, MA  02110-1301  USA
 * 
 * Linden Research, Inc., 945 Battery Street, San Francisco, CA  94111  USA
 * $/LicenseInfo$
 */

#include "linden_common.h"

#include "lldriverparam.h"

#include "llavatarappearance.h"
#include "llwearable.h"
#include "llwearabledata.h"

//-----------------------------------------------------------------------------
// LLDriverParamInfo
//-----------------------------------------------------------------------------

LLDriverParamInfo::LLDriverParamInfo() :
	mDriverParam(NULL)
{
}

BOOL LLDriverParamInfo::parseXml(LLXmlTreeNode* node)
{
	llassert( node->hasName( "param" ) && node->getChildByName( "param_driver" ) );

	if( !LLViewerVisualParamInfo::parseXml( node ))
		return FALSE;

	LLXmlTreeNode* param_driver_node = node->getChildByName( "param_driver" );
	if( !param_driver_node )
		return FALSE;

	for (LLXmlTreeNode* child = param_driver_node->getChildByName( "driven" );
		 child;
		 child = param_driver_node->getNextNamedChild())
	{
		S32 driven_id;
		static LLStdStringHandle id_string = LLXmlTree::addAttributeString("id");
		if( child->getFastAttributeS32( id_string, driven_id ) )
		{
			F32 min1 = mMinWeight;
			F32 max1 = mMaxWeight;
			F32 max2 = max1;
			F32 min2 = max1;

			//	driven    ________							//
			//	^        /|       |\						//
			//	|       / |       | \						//
			//	|      /  |       |  \						//
			//	|     /   |       |   \						//
			//	|    /    |       |    \					//
			//-------|----|-------|----|-------> driver		//
			//  | min1   max1    max2  min2

			static LLStdStringHandle min1_string = LLXmlTree::addAttributeString("min1");
			child->getFastAttributeF32( min1_string, min1 ); // optional
			static LLStdStringHandle max1_string = LLXmlTree::addAttributeString("max1");
			child->getFastAttributeF32( max1_string, max1 ); // optional
			static LLStdStringHandle max2_string = LLXmlTree::addAttributeString("max2");
			child->getFastAttributeF32( max2_string, max2 ); // optional
			static LLStdStringHandle min2_string = LLXmlTree::addAttributeString("min2");
			child->getFastAttributeF32( min2_string, min2 ); // optional

			// Push these on the front of the deque, so that we can construct
			// them in order later (faster)
			mDrivenInfoList.push_front( LLDrivenEntryInfo( driven_id, min1, max1, max2, min2 ) );
		}
		else
		{
			LL_ERRS() << "<driven> Unable to resolve driven parameter: " << driven_id << LL_ENDL;
			return FALSE;
		}
	}
	return TRUE;
}

//virtual 
void LLDriverParamInfo::toStream(std::ostream &out)
{
	LLViewerVisualParamInfo::toStream(out);
	out << "driver" << "\t";
	out << mDrivenInfoList.size() << "\t";
	for (LLDrivenEntryInfo& driven : mDrivenInfoList)
	{
		out << driven.mDrivenID << "\t";
	}

	out << std::endl;

	// FIXME - this mDriverParam backlink makes no sense, because the
	// LLDriverParamInfos are static objects - there's only one copy
	// for each param type, so the backlink will just reference the
	// corresponding param in the most recently created
	// avatar. Apparently these toStream() methods are not currently
	// used anywhere, so it's not an urgent problem.
    LL_WARNS_ONCE() << "Invalid usage of mDriverParam." << LL_ENDL;
    
	if(mDriverParam && mDriverParam->getAvatarAppearance()->isSelf() &&
		mDriverParam->getAvatarAppearance()->isValid())
	{
		for (LLDrivenEntryInfo& driven : mDrivenInfoList)
		{
			LLViewerVisualParam *param = 
				(LLViewerVisualParam*)mDriverParam->getAvatarAppearance()->getVisualParam(driven.mDrivenID);
			if (param)
			{
				param->getInfo()->toStream(out);
				if (param->getWearableType() != mWearableType)
				{
					if(param->getCrossWearable())
					{
						out << "cross-wearable" << "\t";
					}
					else
					{
						out << "ERROR!" << "\t";
					}
				}
				else
				{
					out << "valid" << "\t";
				}
			}
			else
			{
				LL_WARNS() << "could not get parameter " << driven.mDrivenID << " from avatar " 
						<< mDriverParam->getAvatarAppearance() 
						<< " for driver parameter " << getID() << LL_ENDL;
			}
			out << std::endl;
		}
	}
}

//-----------------------------------------------------------------------------
// LLDriverParam
//-----------------------------------------------------------------------------

LLDriverParam::LLDriverParam(LLAvatarAppearance *appearance, LLWearable* wearable /* = NULL */)
	: LLViewerVisualParam(),
	mDefaultVec(),
	mDriven(),
	mCurrentDistortionParam( NULL ), 
	mAvatarAppearance(appearance), 
	mWearablep(wearable)
{
	llassert(mAvatarAppearance);
	llassert((mWearablep == NULL) || mAvatarAppearance->isSelf());
	mDefaultVec.clear();
}

LLDriverParam::LLDriverParam(const LLDriverParam& pOther)
	: LLViewerVisualParam(pOther),
	mDefaultVec(pOther.mDefaultVec),
	mDriven(pOther.mDriven),
	mCurrentDistortionParam(pOther.mCurrentDistortionParam),
	mAvatarAppearance(pOther.mAvatarAppearance),
	mWearablep(pOther.mWearablep)
{
	llassert(mAvatarAppearance);
	llassert((mWearablep == NULL) || mAvatarAppearance->isSelf());
}

LLDriverParam::~LLDriverParam()
{
}

BOOL LLDriverParam::setInfo(LLDriverParamInfo *info)
{
	llassert(mInfo == NULL);
	if (info->mID < 0)
		return FALSE;
	mInfo = info;
	mID = info->mID;
	info->mDriverParam = this;

	// <FS:Ansariel> [Legacy Bake]
	//setWeight(getDefaultWeight());
	setWeight(getDefaultWeight(), FALSE );

	return TRUE;
}

/*virtual*/ LLViewerVisualParam* LLDriverParam::cloneParam(LLWearable* wearable) const
{
	llassert(wearable);
	return new LLDriverParam(*this);
}

// <FS:Ansariel> [Legacy Bake]
//void LLDriverParam::setWeight(F32 weight)
void LLDriverParam::setWeight(F32 weight, BOOL upload_bake)
// </FS:Ansariel> [Legacy Bake]
{
	F32 min_weight = getMinWeight();
	F32 max_weight = getMaxWeight();
	if (mIsAnimating)
	{
		// allow overshoot when animating
		mCurWeight = weight;
	}
	else
	{
		mCurWeight = llclamp(weight, min_weight, max_weight);
	}

	//	driven    ________
	//	^        /|       |\       ^
	//	|       / |       | \      |
	//	|      /  |       |  \     |
	//	|     /   |       |   \    |
	//	|    /    |       |    \   |
	//-------|----|-------|----|-------> driver
	//  | min1   max1    max2  min2

	for(LLDrivenEntry& driven : mDriven)
	{
		LLDrivenEntry* drivenp = &driven;
		LLDrivenEntryInfo* info = drivenp->mInfo;
		
		F32 driven_weight = 0.f;
		F32 driven_min = drivenp->mParam->getMinWeight();
		F32 driven_max = drivenp->mParam->getMaxWeight();

		if (mIsAnimating)
		{
			// driven param doesn't interpolate (textures, for example)
			if (!drivenp->mParam->getAnimating())
			{
				continue;
			}
			if( mCurWeight < info->mMin1 )
			{
				if (info->mMin1 == min_weight)
				{
					if (info->mMin1 == info->mMax1)
					{
						driven_weight = driven_max;
					}
					else
					{
						//up slope extrapolation
						F32 t = (mCurWeight - info->mMin1) / (info->mMax1 - info->mMin1 );
						driven_weight = driven_min + t * (driven_max - driven_min);
					}
				}
				else
				{
					driven_weight = driven_min;
				}
				
				// <FS:Ansariel> [Legacy Bake]
<<<<<<< HEAD
				//setDrivenWeight(driven,driven_weight);
				setDrivenWeight(driven,driven_weight,upload_bake);
=======
				//setDrivenWeight(drivenp,driven_weight);
				setDrivenWeight(drivenp,driven_weight,upload_bake);
>>>>>>> b5f40c06
				// </FS:Ansariel> [Legacy Bake]
				continue;
			}
			else 
			if ( mCurWeight > info->mMin2 )
			{
				if (info->mMin2 == max_weight)
				{
					if (info->mMin2 == info->mMax2)
					{
						driven_weight = driven_max;
					}
					else
					{
						//down slope extrapolation					
						F32 t = (mCurWeight - info->mMax2) / (info->mMin2 - info->mMax2 );
						driven_weight = driven_max + t * (driven_min - driven_max);
					}
				}
				else
				{
					driven_weight = driven_min;
				}

				// <FS:Ansariel> [Legacy Bake]
<<<<<<< HEAD
				//setDrivenWeight(driven,driven_weight);
				setDrivenWeight(driven,driven_weight,upload_bake);
=======
				//setDrivenWeight(drivenp,driven_weight);
				setDrivenWeight(drivenp,driven_weight,upload_bake);
>>>>>>> b5f40c06
				// </FS:Ansariel> [Legacy Bake]
				continue;
			}
		}

<<<<<<< HEAD
		driven_weight = getDrivenWeight(driven, mCurWeight);
		// <FS:Ansariel> [Legacy Bake]
		//setDrivenWeight(driven,driven_weight);
		setDrivenWeight(driven,driven_weight, upload_bake);
=======
		driven_weight = getDrivenWeight(drivenp, mCurWeight);
		// <FS:Ansariel> [Legacy Bake]
		//setDrivenWeight(drivenp,driven_weight);
		setDrivenWeight(drivenp,driven_weight, upload_bake);
>>>>>>> b5f40c06
	}
}

F32	LLDriverParam::getTotalDistortion()
{
	F32 sum = 0.f;
	for(LLDrivenEntry& driven : mDriven)
	{
		sum += driven.mParam->getTotalDistortion();
	}

	return sum; 
}

const LLVector4a	&LLDriverParam::getAvgDistortion()	
{
	// It's not actually correct to take the average of averages, but it good enough here.
	LLVector4a sum;
	sum.clear();
	S32 count = 0;
	for(LLDrivenEntry& driven : mDriven)
	{
		sum.add(driven.mParam->getAvgDistortion());
		count++;
	}
	sum.mul( 1.f/(F32)count);

	mDefaultVec = sum;
	return mDefaultVec; 
}

F32	LLDriverParam::getMaxDistortion() 
{
	F32 max = 0.f;
	for(LLDrivenEntry& driven : mDriven)
	{
		F32 param_max = driven.mParam->getMaxDistortion();
		if( param_max > max )
		{
			max = param_max;
		}
	}

	return max; 
}


LLVector4a	LLDriverParam::getVertexDistortion(S32 index, LLPolyMesh *poly_mesh)
{
	LLVector4a sum;
	sum.clear();
	for(LLDrivenEntry& driven : mDriven)
	{
		sum.add(driven.mParam->getVertexDistortion(index, poly_mesh));
	}
	return sum;
}

const LLVector4a*	LLDriverParam::getFirstDistortion(U32 *index, LLPolyMesh **poly_mesh)
{
	mCurrentDistortionParam = NULL;
	const LLVector4a* v = NULL;
	for(LLDrivenEntry& driven : mDriven)
	{
		v = driven.mParam->getFirstDistortion(index, poly_mesh);
		if( v )
		{
			mCurrentDistortionParam = driven.mParam;
			break;
		}
	}

	return v;
};

const LLVector4a*	LLDriverParam::getNextDistortion(U32 *index, LLPolyMesh **poly_mesh)
{
	llassert( mCurrentDistortionParam );
	if( !mCurrentDistortionParam )
	{
		return NULL;
	}

	LLDrivenEntry* driven = NULL;
	entry_list_t::iterator iter;
	
	// Set mDriven iteration to the right point
	for( iter = mDriven.begin(); iter != mDriven.end(); iter++ )
	{
		driven = &(*iter);
		if( driven->mParam == mCurrentDistortionParam )
		{
			break;
		}
	}

	llassert(driven);
	if (!driven)
	{
		return NULL; // shouldn't happen, but...
	}

	// We're already in the middle of a param's distortions, so get the next one.
	const LLVector4a* v = driven->mParam->getNextDistortion( index, poly_mesh );
	if( (!v) && (iter != mDriven.end()) )
	{
		// This param is finished, so start the next param.  It might not have any
		// distortions, though, so we have to loop to find the next param that does.
		for( iter++; iter != mDriven.end(); iter++ )
		{
			driven = &(*iter);
			v = driven->mParam->getFirstDistortion(index, poly_mesh);
			if( v )
			{
				mCurrentDistortionParam = driven->mParam;
				break;
			}
		}
	}

	return v;
};

S32 LLDriverParam::getDrivenParamsCount() const
{
	return mDriven.size();
}

const LLViewerVisualParam* LLDriverParam::getDrivenParam(S32 index) const
{
	if (0 > index || index >= mDriven.size())
	{
		return NULL;
	}
	return mDriven[index].mParam;
}

//-----------------------------------------------------------------------------
// setAnimationTarget()
//-----------------------------------------------------------------------------
// <FS:Ansariel> [Legacy Bake]
//void LLDriverParam::setAnimationTarget( F32 target_value)
//{
//	LLVisualParam::setAnimationTarget(target_value);
void LLDriverParam::setAnimationTarget( F32 target_value, BOOL upload_bake )
{
	LLVisualParam::setAnimationTarget(target_value, upload_bake);
// </FS:Ansariel> [Legacy Bake]

	for(LLDrivenEntry& driven : mDriven)
	{
		LLDrivenEntry* drivenp = &driven;
		F32 driven_weight = getDrivenWeight(drivenp, mTargetWeight);

		// this isn't normally necessary, as driver params handle interpolation of their driven params
		// but texture params need to know to assume their final value at beginning of interpolation
		// <FS:Ansariel> [Legacy Bake]
<<<<<<< HEAD
		//driven->mParam->setAnimationTarget(driven_weight);
		driven->mParam->setAnimationTarget(driven_weight, upload_bake);
=======
		//drivenp->mParam->setAnimationTarget(driven_weight);
		drivenp->mParam->setAnimationTarget(driven_weight, upload_bake);
>>>>>>> b5f40c06
		// </FS:Ansariel> [Legacy Bake]
	}
}

//-----------------------------------------------------------------------------
// stopAnimating()
//-----------------------------------------------------------------------------
// <FS:Ansariel> [Legacy Bake]
//void LLDriverParam::stopAnimating()
//{
//	LLVisualParam::stopAnimating();
void LLDriverParam::stopAnimating(BOOL upload_bake)
{
	LLVisualParam::stopAnimating(upload_bake);
// </FS:Ansariel> [Legacy Bake]

	for(LLDrivenEntry& driven : mDriven)
	{
		driven.mParam->setAnimating(FALSE);
	}
}

/*virtual*/ 
BOOL LLDriverParam::linkDrivenParams(visual_param_mapper mapper, BOOL only_cross_params)
{
	BOOL success = TRUE;
	for (LLDrivenEntryInfo& driven_info : getInfo()->mDrivenInfoList)
	{
		S32 driven_id = driven_info.mDrivenID;

		// check for already existing links. Do not overwrite.
		BOOL found = FALSE;
		for (auto& driven : mDriven)
		{
			if (driven.mInfo->mDrivenID == driven_id)
			{
				found = TRUE;
			}
		}

		if (!found)
		{
			LLViewerVisualParam* param = (LLViewerVisualParam*)mapper(driven_id);
			if (param) param->setParamLocation(this->getParamLocation());
			bool push = param && (!only_cross_params || param->getCrossWearable());
			if (push)
			{
				mDriven.push_back(LLDrivenEntry( param, &driven_info ));
			}
			else
			{
				success = FALSE;
			}
		}
	}
	
	return success;	
}

void LLDriverParam::resetDrivenParams()
{
	mDriven.clear();
	mDriven.reserve(getInfo()->mDrivenInfoList.size());
}

void LLDriverParam::updateCrossDrivenParams(LLWearableType::EType driven_type)
{
	bool needs_update = (getWearableType()==driven_type);

	// if the driver has a driven entry for the passed-in wearable type, we need to refresh the value
	for(LLDrivenEntry& driven : mDriven)
	{
		if (driven.mParam && driven.mParam->getCrossWearable() && driven.mParam->getWearableType() == driven_type)
		{
			needs_update = true;
		}
	}


	if (needs_update)
	{
		LLWearableType::EType driver_type = (LLWearableType::EType)getWearableType();
		
		// If we've gotten here, we've added a new wearable of type "type"
		// Thus this wearable needs to get updates from the driver wearable.
		// The call to setVisualParamWeight seems redundant, but is necessary
		// as the number of driven wearables has changed since the last update. -Nyx
		LLWearable *wearable = mAvatarAppearance->getWearableData()->getTopWearable(driver_type);
		if (wearable)
		{
			// <FS:Ansariel> [Legacy Bake]
			//wearable->setVisualParamWeight(mID, wearable->getVisualParamWeight(mID));
			wearable->setVisualParamWeight(mID, wearable->getVisualParamWeight(mID), false);
		}
	}
}


//-----------------------------------------------------------------------------
// getDrivenWeight()
//-----------------------------------------------------------------------------
F32 LLDriverParam::getDrivenWeight(const LLDrivenEntry* driven, F32 input_weight)
{
	F32 min_weight = getMinWeight();
	F32 max_weight = getMaxWeight();
	const LLDrivenEntryInfo* info = driven->mInfo;

	F32 driven_weight = 0.f;
	F32 driven_min = driven->mParam->getMinWeight();
	F32 driven_max = driven->mParam->getMaxWeight();

	if( input_weight <= info->mMin1 )
	{
		if( info->mMin1 == info->mMax1 && 
			info->mMin1 <= min_weight)
		{
			driven_weight = driven_max;
		}
		else
		{
			driven_weight = driven_min;
		}
	}
	else
	if( input_weight <= info->mMax1 )
	{
		F32 t = (input_weight - info->mMin1) / (info->mMax1 - info->mMin1 );
		driven_weight = driven_min + t * (driven_max - driven_min);
	}
	else
	if( input_weight <= info->mMax2 )
	{
		driven_weight = driven_max;
	}
	else
	if( input_weight <= info->mMin2 )
	{
		F32 t = (input_weight - info->mMax2) / (info->mMin2 - info->mMax2 );
		driven_weight = driven_max + t * (driven_min - driven_max);
	}
	else
	{
		if (info->mMax2 >= max_weight)
		{
			driven_weight = driven_max;
		}
		else
		{
			driven_weight = driven_min;
		}
	}

	return driven_weight;
}

// <FS:Ansariel> [Legacy Bake]
//void LLDriverParam::setDrivenWeight(LLDrivenEntry *driven, F32 driven_weight)
void LLDriverParam::setDrivenWeight(LLDrivenEntry *driven, F32 driven_weight, bool upload_bake)
// </FS:Ansariel> [Legacy Bake]
{
	bool use_self = false;
	if(mWearablep &&
		mAvatarAppearance->isValid() &&
		driven->mParam->getCrossWearable())
	{
		LLWearable* wearable = mWearablep;
		if (mAvatarAppearance->getWearableData()->isOnTop(wearable))
		{
			use_self = true;
		}
	}

	if (use_self)
	{
		// call setWeight through LLVOAvatarSelf so other wearables can be updated with the correct values
		// <FS:Ansariel> [Legacy Bake]
		//mAvatarAppearance->setVisualParamWeight( (LLVisualParam*)driven->mParam, driven_weight);
		mAvatarAppearance->setVisualParamWeight( (LLVisualParam*)driven->mParam, driven_weight, upload_bake);
	}
	else
	{
		// <FS:Ansariel> [Legacy Bake]
		//driven->mParam->setWeight( driven_weight);
		driven->mParam->setWeight( driven_weight, upload_bake);
	}
}<|MERGE_RESOLUTION|>--- conflicted
+++ resolved
@@ -272,13 +272,8 @@
 				}
 				
 				// <FS:Ansariel> [Legacy Bake]
-<<<<<<< HEAD
-				//setDrivenWeight(driven,driven_weight);
-				setDrivenWeight(driven,driven_weight,upload_bake);
-=======
 				//setDrivenWeight(drivenp,driven_weight);
 				setDrivenWeight(drivenp,driven_weight,upload_bake);
->>>>>>> b5f40c06
 				// </FS:Ansariel> [Legacy Bake]
 				continue;
 			}
@@ -304,29 +299,17 @@
 				}
 
 				// <FS:Ansariel> [Legacy Bake]
-<<<<<<< HEAD
-				//setDrivenWeight(driven,driven_weight);
-				setDrivenWeight(driven,driven_weight,upload_bake);
-=======
 				//setDrivenWeight(drivenp,driven_weight);
 				setDrivenWeight(drivenp,driven_weight,upload_bake);
->>>>>>> b5f40c06
 				// </FS:Ansariel> [Legacy Bake]
 				continue;
 			}
 		}
 
-<<<<<<< HEAD
-		driven_weight = getDrivenWeight(driven, mCurWeight);
-		// <FS:Ansariel> [Legacy Bake]
-		//setDrivenWeight(driven,driven_weight);
-		setDrivenWeight(driven,driven_weight, upload_bake);
-=======
 		driven_weight = getDrivenWeight(drivenp, mCurWeight);
 		// <FS:Ansariel> [Legacy Bake]
 		//setDrivenWeight(drivenp,driven_weight);
 		setDrivenWeight(drivenp,driven_weight, upload_bake);
->>>>>>> b5f40c06
 	}
 }
 
@@ -484,13 +467,8 @@
 		// this isn't normally necessary, as driver params handle interpolation of their driven params
 		// but texture params need to know to assume their final value at beginning of interpolation
 		// <FS:Ansariel> [Legacy Bake]
-<<<<<<< HEAD
-		//driven->mParam->setAnimationTarget(driven_weight);
-		driven->mParam->setAnimationTarget(driven_weight, upload_bake);
-=======
 		//drivenp->mParam->setAnimationTarget(driven_weight);
 		drivenp->mParam->setAnimationTarget(driven_weight, upload_bake);
->>>>>>> b5f40c06
 		// </FS:Ansariel> [Legacy Bake]
 	}
 }
