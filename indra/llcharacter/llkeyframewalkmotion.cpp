--- conflicted
+++ resolved
@@ -176,24 +176,6 @@
 //-----------------------------------------------------------------------------
 bool LLWalkAdjustMotion::onActivate()
 {
-<<<<<<< HEAD
-	mAnimSpeed = 0.f;
-	mAdjustedSpeed = 0.f;
-	mRelativeDir = 1.f;
-	mPelvisState->setPosition(LLVector3::zero);
-	// store ankle positions for next frame
-	mLastLeftFootGlobalPos = mCharacter->getPosGlobalFromAgent(mLeftAnkleJoint->getWorldPosition());
-	mLastLeftFootGlobalPos.mdV[VZ] = 0.0;
-
-	mLastRightFootGlobalPos = mCharacter->getPosGlobalFromAgent(mRightAnkleJoint->getWorldPosition());
-	mLastRightFootGlobalPos.mdV[VZ] = 0.0;
-
-	F32 leftAnkleOffset = (mLeftAnkleJoint->getWorldPosition() - mCharacter->getCharacterPosition()).magVec();
-	F32 rightAnkleOffset = (mRightAnkleJoint->getWorldPosition() - mCharacter->getCharacterPosition()).magVec();
-	mAnkleOffset = llmax(leftAnkleOffset, rightAnkleOffset);
-
-	return true;
-=======
     mAnimSpeed = 0.f;
     mAdjustedSpeed = 0.f;
     mRelativeDir = 1.f;
@@ -209,8 +191,7 @@
     F32 rightAnkleOffset = (mRightAnkleJoint->getWorldPosition() - mCharacter->getCharacterPosition()).magVec();
     mAnkleOffset = llmax(leftAnkleOffset, rightAnkleOffset);
 
-    return TRUE;
->>>>>>> c06fb4e0
+    return true;
 }
 
 //-----------------------------------------------------------------------------
@@ -337,11 +318,7 @@
     // need to update *some* joint to keep this animation active
     mPelvisState->setPosition(mPelvisOffset);
 
-<<<<<<< HEAD
-	return true;
-=======
-    return TRUE;
->>>>>>> c06fb4e0
+    return true;
 }
 
 //-----------------------------------------------------------------------------
@@ -390,17 +367,10 @@
 //-----------------------------------------------------------------------------
 bool LLFlyAdjustMotion::onActivate()
 {
-<<<<<<< HEAD
-	mPelvisState->setPosition(LLVector3::zero);
-	mPelvisState->setRotation(LLQuaternion::DEFAULT);
-	mRoll = 0.f;
-	return true;
-=======
     mPelvisState->setPosition(LLVector3::zero);
     mPelvisState->setRotation(LLQuaternion::DEFAULT);
     mRoll = 0.f;
-    return TRUE;
->>>>>>> c06fb4e0
+    return true;
 }
 
 //-----------------------------------------------------------------------------
@@ -421,9 +391,5 @@
     LLQuaternion roll(mRoll, LLVector3(0.f, 0.f, 1.f));
     mPelvisState->setRotation(roll);
 
-<<<<<<< HEAD
-	return true;
-=======
-    return TRUE;
->>>>>>> c06fb4e0
-}
+    return true;
+}
