--- conflicted
+++ resolved
@@ -157,13 +157,8 @@
     LLVector3       mDefaultScale;
 
 public:
-<<<<<<< HEAD
-	U32				mDirtyFlags;
-	bool			mUpdateXform;
-=======
     U32             mDirtyFlags;
-    BOOL            mUpdateXform;
->>>>>>> c06fb4e0
+    bool            mUpdateXform;
 
     // describes the skin binding pose
     LLVector3       mSkinOffset;
@@ -310,11 +305,7 @@
 
     void clampRotation(LLQuaternion old_rot, LLQuaternion new_rot);
 
-<<<<<<< HEAD
-	virtual bool isAnimatable() const { return true; }
-=======
-    virtual BOOL isAnimatable() const { return TRUE; }
->>>>>>> c06fb4e0
+    virtual bool isAnimatable() const { return true; }
 
     void addAttachmentPosOverride( const LLVector3& pos, const LLUUID& mesh_id, const std::string& av_info, bool& active_override_changed );
     void removeAttachmentPosOverride( const LLUUID& mesh_id, const std::string& av_info, bool& active_override_changed );
