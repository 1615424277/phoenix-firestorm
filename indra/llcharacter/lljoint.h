/** 
 * @file lljoint.h
 * @brief Implementation of LLJoint class.
 *
 * $LicenseInfo:firstyear=2001&license=viewerlgpl$
 * Second Life Viewer Source Code
 * Copyright (C) 2010, Linden Research, Inc.
 * 
 * This library is free software; you can redistribute it and/or
 * modify it under the terms of the GNU Lesser General Public
 * License as published by the Free Software Foundation;
 * version 2.1 of the License only.
 * 
 * This library is distributed in the hope that it will be useful,
 * but WITHOUT ANY WARRANTY; without even the implied warranty of
 * MERCHANTABILITY or FITNESS FOR A PARTICULAR PURPOSE.  See the GNU
 * Lesser General Public License for more details.
 * 
 * You should have received a copy of the GNU Lesser General Public
 * License along with this library; if not, write to the Free Software
 * Foundation, Inc., 51 Franklin Street, Fifth Floor, Boston, MA  02110-1301  USA
 * 
 * Linden Research, Inc., 945 Battery Street, San Francisco, CA  94111  USA
 * $/LicenseInfo$
 */

#ifndef LL_LLJOINT_H
#define LL_LLJOINT_H

//-----------------------------------------------------------------------------
// Header Files
//-----------------------------------------------------------------------------
#include <string>
#include <list>

#include "v3math.h"
#include "v4math.h"
#include "m4math.h"
#include "llquaternion.h"
#include "xform.h"
#include "llmatrix4a.h"

<<<<<<< HEAD
//<FS:ND> Query by JointKey rather than just a string, the key can be a U32 index for faster lookup
struct JointKey
{
	std::string mName;
	U32 mKey;

	static JointKey construct(const std::string& aName);
};

inline bool operator==(JointKey const &aLHS, JointKey const &aRHS)
{
	return aLHS.mName == aRHS.mName;
}

inline bool operator!=(JointKey const &aLHS, JointKey const &aRHS)
{
	return ! (aLHS == aRHS);
}

inline std::ostream& operator<<(std::ostream &aLHS, JointKey const &aRHS)
{
	return aLHS << aRHS.mName << " (" << aRHS.mKey << ")";
}
// </FS:ND>

const S32 LL_CHARACTER_MAX_JOINTS_PER_MESH = 15;
=======
constexpr S32 LL_CHARACTER_MAX_JOINTS_PER_MESH = 15;
>>>>>>> 088f2f4f
// Need to set this to count of animate-able joints,
// currently = #bones + #collision_volumes + #attachments + 2,
// rounded to next multiple of 4.
constexpr U32 LL_CHARACTER_MAX_ANIMATED_JOINTS = 216; // must be divisible by 4!
constexpr U32 LL_MAX_JOINTS_PER_MESH_OBJECT = 110;

// These should be higher than the joint_num of any
// other joint, to avoid conflicts in updateMotionsByType()
constexpr U32 LL_HAND_JOINT_NUM = (LL_CHARACTER_MAX_ANIMATED_JOINTS-1);
constexpr U32 LL_FACE_JOINT_NUM = (LL_CHARACTER_MAX_ANIMATED_JOINTS-2);
constexpr S32 LL_CHARACTER_MAX_PRIORITY = 7;
constexpr F32 LL_MAX_PELVIS_OFFSET = 5.f;

constexpr F32 LL_JOINT_TRESHOLD_POS_OFFSET = 0.0001f; //0.1 mm

class LLVector3OverrideMap
{
public:
	LLVector3OverrideMap() {}
	bool findActiveOverride(LLUUID& mesh_id, LLVector3& pos) const;
	void showJointVector3Overrides(std::ostringstream& os) const;
	U32 count() const;
	void add(const LLUUID& mesh_id, const LLVector3& pos);
	bool remove(const LLUUID& mesh_id);
	void clear();

	typedef std::map<LLUUID,LLVector3> map_type;
    const map_type& getMap() const { return m_map; }
private:
	map_type m_map;
};

inline bool operator==(const LLVector3OverrideMap& a, const LLVector3OverrideMap& b)
{
    return a.getMap() == b.getMap();
}

inline bool operator!=(const LLVector3OverrideMap& a, const LLVector3OverrideMap& b)
{
    return !(a == b);
}

//-----------------------------------------------------------------------------
// class LLJoint
//-----------------------------------------------------------------------------
LL_ALIGN_PREFIX(16)
class LLJoint
{
    LL_ALIGN_NEW
public:
	// priority levels, from highest to lowest
	enum JointPriority
	{
		USE_MOTION_PRIORITY = -1,
		LOW_PRIORITY = 0,
		MEDIUM_PRIORITY,
		HIGH_PRIORITY,
		HIGHER_PRIORITY,
		HIGHEST_PRIORITY,
		ADDITIVE_PRIORITY = LL_CHARACTER_MAX_PRIORITY
	};

	enum DirtyFlags
	{
		MATRIX_DIRTY = 0x1 << 0,
		ROTATION_DIRTY = 0x1 << 1,
		POSITION_DIRTY = 0x1 << 2,
		ALL_DIRTY = 0x7
	};
public:
    enum SupportCategory
    {
        SUPPORT_BASE,
        SUPPORT_EXTENDED
    };
protected:
    // explicit transformation members
    LL_ALIGN_16(LLMatrix4a          mWorldMatrix);
    LLXformMatrix       mXform;
	
    std::string	mName;

	SupportCategory mSupport;

	// parent joint
	LLJoint	*mParent;

    LLVector3       mDefaultPosition;
    LLVector3       mDefaultScale;
    
public:
	U32				mDirtyFlags;
	bool			mUpdateXform;

	// describes the skin binding pose
	LLVector3		mSkinOffset;

    // Endpoint of the bone, if applicable. This is only relevant for
    // external programs like Blender, and for diagnostic display.
    LLVector3		mEnd;

	S32				mJointNum;

	// child joints
	typedef std::vector<LLJoint*> joints_t;
	joints_t mChildren;

	// debug statics
	static S32		sNumTouches;
	static S32		sNumUpdates;
    typedef std::set<std::string> debug_joint_name_t;
    static debug_joint_name_t s_debugJointNames;
    static void setDebugJointNames(const debug_joint_name_t& names);
    static void setDebugJointNames(const std::string& names_string);

    // Position overrides
	LLVector3OverrideMap m_attachmentPosOverrides;
	LLVector3 m_posBeforeOverrides;

    // Scale overrides
	LLVector3OverrideMap m_attachmentScaleOverrides;
	LLVector3 m_scaleBeforeOverrides;

	void updatePos(const std::string& av_info);
	void updateScale(const std::string& av_info);

public:
	LLJoint();

    // Note: these joint_num constructors are a bad idea because there
    // are only a couple of places in the code where it is useful to
    // have a joint num for a joint (for joints that are used in
    // animations), and including them as part of the constructor then
    // forces us to maintain an alternate path through the entire
    // large-ish class hierarchy of joint types. The only reason they
    // are still here now is to avoid breaking the baking service
    // (appearanceutility) builds; these constructors are not used in
    // the viewer.  Once the appearance utility is updated to remove
    // these joint num references, which it shouldn't ever need, from
    // its own classes, we can also remove all the joint_num
    // constructors from LLJoint, LLViewerJoint, LLAvatarJoint, and
    // createAvatarJoint.
    LLJoint(S32 joint_num);
    
	// *TODO: Only used for LLVOAvatarSelf::mScreenp.  *DOES NOT INITIALIZE mResetAfterRestoreOldXform*
	LLJoint( const std::string &name, LLJoint *parent=NULL );
	virtual ~LLJoint();

private:
	void init();

public:
	// set name and parent
	void setup( const std::string &name, LLJoint *parent=NULL );

	void touch(U32 flags = ALL_DIRTY);

	// get/set name
	const std::string& getName() const { return mName; }
	void setName( const std::string &name ) { mName = name; }

    // joint num
	S32 getJointNum() const { return mJointNum; }
	void setJointNum(S32 joint_num);

    // get/set support
    SupportCategory getSupport() const { return mSupport; }
    void setSupport( const SupportCategory& support) { mSupport = support; }
    void setSupport( const std::string& support_string);

    // get/set end point
    void setEnd( const LLVector3& end) { mEnd = end; }
    const LLVector3& getEnd() const { return mEnd; }
    
	// getParent
	LLJoint *getParent() { return mParent; }

	// getRoot
	LLJoint *getRoot();

	// search for child joints by name
	LLJoint *findJoint( const std::string &name );

	// add/remove children
	void addChild( LLJoint *joint );
	void removeChild( LLJoint *joint );
	void removeAllChildren();

	// get/set local position
	const LLVector3& getPosition();
	void setPosition( const LLVector3& pos, bool apply_attachment_overrides = false );

    // Tracks the default position defined by the skeleton
	void setDefaultPosition( const LLVector3& pos );
	const LLVector3& getDefaultPosition() const;

    // Tracks the default scale defined by the skeleton
	void setDefaultScale( const LLVector3& scale );
	const LLVector3& getDefaultScale() const;

	// get/set world position
	LLVector3 getWorldPosition();
	LLVector3 getLastWorldPosition();
	void setWorldPosition( const LLVector3& pos );

	// get/set local rotation
	const LLQuaternion& getRotation();
	void setRotation( const LLQuaternion& rot );

	// get/set world rotation
	LLQuaternion getWorldRotation();
	LLQuaternion getLastWorldRotation();
	void setWorldRotation( const LLQuaternion& rot );

	// get/set local scale
	const LLVector3& getScale();
	void setScale( const LLVector3& scale, bool apply_attachment_overrides = false );

	// get/set world matrix
	const LLMatrix4 &getWorldMatrix();
	void setWorldMatrix( const LLMatrix4& mat );

    const LLMatrix4a& getWorldMatrix4a();

	void updateWorldMatrixChildren();
	void updateWorldMatrixParent();

	void updateWorldPRSParent();

	void updateWorldMatrix();

	// get/set skin offset
	const LLVector3 &getSkinOffset();
	void setSkinOffset( const LLVector3 &offset);

	LLXformMatrix	*getXform() { return &mXform; }

	void clampRotation(LLQuaternion old_rot, LLQuaternion new_rot);

	virtual bool isAnimatable() const { return true; }

	void addAttachmentPosOverride( const LLVector3& pos, const LLUUID& mesh_id, const std::string& av_info, bool& active_override_changed );
	void removeAttachmentPosOverride( const LLUUID& mesh_id, const std::string& av_info, bool& active_override_changed );
	bool hasAttachmentPosOverride( LLVector3& pos, LLUUID& mesh_id ) const;
	void clearAttachmentPosOverrides();
    void showAttachmentPosOverrides(const std::string& av_info) const;

	void addAttachmentScaleOverride( const LLVector3& scale, const LLUUID& mesh_id, const std::string& av_info );
	void removeAttachmentScaleOverride( const LLUUID& mesh_id, const std::string& av_info );
	bool hasAttachmentScaleOverride( LLVector3& scale, LLUUID& mesh_id ) const;
	void clearAttachmentScaleOverrides();
    void showAttachmentScaleOverrides(const std::string& av_info) const;

    void getAllAttachmentPosOverrides(S32& num_pos_overrides,
                                      std::set<LLVector3>& distinct_pos_overrides) const;
    void getAllAttachmentScaleOverrides(S32& num_scale_overrides,
                                        std::set<LLVector3>& distinct_scale_overrides) const;
    
    // These are used in checks of whether a pos/scale override is considered significant.
    bool aboveJointPosThreshold(const LLVector3& pos) const;
    bool aboveJointScaleThreshold(const LLVector3& scale) const;
} LL_ALIGN_POSTFIX(16);
#endif // LL_LLJOINT_H
<|MERGE_RESOLUTION|>--- conflicted
+++ resolved
@@ -40,7 +40,6 @@
 #include "xform.h"
 #include "llmatrix4a.h"
 
-<<<<<<< HEAD
 //<FS:ND> Query by JointKey rather than just a string, the key can be a U32 index for faster lookup
 struct JointKey
 {
@@ -66,10 +65,7 @@
 }
 // </FS:ND>
 
-const S32 LL_CHARACTER_MAX_JOINTS_PER_MESH = 15;
-=======
 constexpr S32 LL_CHARACTER_MAX_JOINTS_PER_MESH = 15;
->>>>>>> 088f2f4f
 // Need to set this to count of animate-able joints,
 // currently = #bones + #collision_volumes + #attachments + 2,
 // rounded to next multiple of 4.
