/**
 * @file llvisualparam.cpp
 * @brief Implementation of LLPolyMesh class.
 *
 * $LicenseInfo:firstyear=2001&license=viewerlgpl$
 * Second Life Viewer Source Code
 * Copyright (C) 2010, Linden Research, Inc.
 *
 * This library is free software; you can redistribute it and/or
 * modify it under the terms of the GNU Lesser General Public
 * License as published by the Free Software Foundation;
 * version 2.1 of the License only.
 *
 * This library is distributed in the hope that it will be useful,
 * but WITHOUT ANY WARRANTY; without even the implied warranty of
 * MERCHANTABILITY or FITNESS FOR A PARTICULAR PURPOSE.  See the GNU
 * Lesser General Public License for more details.
 *
 * You should have received a copy of the GNU Lesser General Public
 * License along with this library; if not, write to the Free Software
 * Foundation, Inc., 51 Franklin Street, Fifth Floor, Boston, MA  02110-1301  USA
 *
 * Linden Research, Inc., 945 Battery Street, San Francisco, CA  94111  USA
 * $/LicenseInfo$
 */

//-----------------------------------------------------------------------------
// Header Files
//-----------------------------------------------------------------------------
#include "linden_common.h"

#include "llvisualparam.h"

//-----------------------------------------------------------------------------
// LLVisualParamInfo()
//-----------------------------------------------------------------------------
LLVisualParamInfo::LLVisualParamInfo()
    :
    mID( -1 ),
    mGroup( VISUAL_PARAM_GROUP_TWEAKABLE ),
    mMinWeight( 0.f ),
    mMaxWeight( 1.f ),
    mDefaultWeight( 0.f ),
    mSex( SEX_BOTH )
{
}

//-----------------------------------------------------------------------------
// parseXml()
//-----------------------------------------------------------------------------
BOOL LLVisualParamInfo::parseXml(LLXmlTreeNode *node)
{
    // attribute: id
    static LLStdStringHandle id_string = LLXmlTree::addAttributeString("id");
    node->getFastAttributeS32( id_string, mID );

    // attribute: group
    U32 group = 0;
    static LLStdStringHandle group_string = LLXmlTree::addAttributeString("group");
    if( node->getFastAttributeU32( group_string, group ) )
    {
        if( group < NUM_VISUAL_PARAM_GROUPS )
        {
            mGroup = (EVisualParamGroup)group;
        }
    }

    // attribute: value_min, value_max
    static LLStdStringHandle value_min_string = LLXmlTree::addAttributeString("value_min");
    static LLStdStringHandle value_max_string = LLXmlTree::addAttributeString("value_max");
    node->getFastAttributeF32( value_min_string, mMinWeight );
    node->getFastAttributeF32( value_max_string, mMaxWeight );

    // attribute: value_default
    F32 default_weight = 0;
    static LLStdStringHandle value_default_string = LLXmlTree::addAttributeString("value_default");
    if( node->getFastAttributeF32( value_default_string, default_weight ) )
    {
        mDefaultWeight = llclamp( default_weight, mMinWeight, mMaxWeight );
        if( default_weight != mDefaultWeight )
        {
            LL_WARNS() << "value_default attribute is out of range in node " << mName << " " << default_weight << LL_ENDL;
        }
    }

    // attribute: sex
    std::string sex = "both";
    static LLStdStringHandle sex_string = LLXmlTree::addAttributeString("sex");
    node->getFastAttributeString( sex_string, sex ); // optional
    if( sex == "both" )
    {
        mSex = SEX_BOTH;
    }
    else if( sex == "male" )
    {
        mSex = SEX_MALE;
    }
    else if( sex == "female" )
    {
        mSex = SEX_FEMALE;
    }
    else
    {
        LL_WARNS() << "Avatar file: <param> has invalid sex attribute: " << sex << LL_ENDL;
        return FALSE;
    }

    // attribute: name
    static LLStdStringHandle name_string = LLXmlTree::addAttributeString("name");
    if( !node->getFastAttributeString( name_string, mName ) )
    {
        LL_WARNS() << "Avatar file: <param> is missing name attribute" << LL_ENDL;
        return FALSE;
    }

    // attribute: label
    static LLStdStringHandle label_string = LLXmlTree::addAttributeString("label");
    if( !node->getFastAttributeString( label_string, mDisplayName ) )
    {
        mDisplayName = mName;
    }

    // JC - make sure the display name includes the capitalization in the XML file,
    // not the lowercased version.
    LLStringUtil::toLower(mName);

    // attribute: label_min
    static LLStdStringHandle label_min_string = LLXmlTree::addAttributeString("label_min");
    if( !node->getFastAttributeString( label_min_string, mMinName ) )
    {
        mMinName = "Less";
    }

    // attribute: label_max
    static LLStdStringHandle label_max_string = LLXmlTree::addAttributeString("label_max");
    if( !node->getFastAttributeString( label_max_string, mMaxName ) )
    {
        mMaxName = "More";
    }

    return TRUE;
}

//virtual
void LLVisualParamInfo::toStream(std::ostream &out)
{
    out <<  mID << "\t";
    out << mName << "\t";
    out <<  mDisplayName << "\t";
    out <<  mMinName << "\t";
    out <<  mMaxName << "\t";
    out <<  mGroup << "\t";
    out <<  mMinWeight << "\t";
    out <<  mMaxWeight << "\t";
    out <<  mDefaultWeight << "\t";
    out <<  mSex << "\t";
}

//-----------------------------------------------------------------------------
// LLVisualParam()
//-----------------------------------------------------------------------------
LLVisualParam::LLVisualParam()
    : mCurWeight( 0.f ),
    mLastWeight( 0.f ),
    mNext( NULL ),
    mTargetWeight( 0.f ),
    mIsAnimating( FALSE ),
    mIsDummy(FALSE),
    mID( -1 ),
    mInfo( 0 ),
    mParamLocation(LOC_UNKNOWN)
{
}

//-----------------------------------------------------------------------------
// LLVisualParam()
//-----------------------------------------------------------------------------
LLVisualParam::LLVisualParam(const LLVisualParam& pOther)
    : mCurWeight(pOther.mCurWeight),
    mLastWeight(pOther.mLastWeight),
    mNext(pOther.mNext),
    mTargetWeight(pOther.mTargetWeight),
    mIsAnimating(pOther.mIsAnimating),
    mIsDummy(pOther.mIsDummy),
    mID(pOther.mID),
    mInfo(pOther.mInfo),
    mParamLocation(pOther.mParamLocation)
{
}

//-----------------------------------------------------------------------------
// ~LLVisualParam()
//-----------------------------------------------------------------------------
LLVisualParam::~LLVisualParam()
{
    delete mNext;
    mNext = NULL;
}

/*
//=============================================================================
// These virtual functions should always be overridden,
// but are included here for use as templates
//=============================================================================

//-----------------------------------------------------------------------------
// setInfo()
//-----------------------------------------------------------------------------

BOOL LLVisualParam::setInfo(LLVisualParamInfo *info)
{
    llassert(mInfo == NULL);
    if (info->mID < 0)
        return FALSE;
    mInfo = info;
    mID = info->mID;
    setWeight(getDefaultWeight(), FALSE );
    return TRUE;
}

//-----------------------------------------------------------------------------
// parseData()
//-----------------------------------------------------------------------------
BOOL LLVisualParam::parseData(LLXmlTreeNode *node)
{
    LLVisualParamInfo *info = new LLVisualParamInfo;

    info->parseXml(node);
    if (!setInfo(info))
        return FALSE;

    return TRUE;
}
*/

//-----------------------------------------------------------------------------
// setWeight()
//-----------------------------------------------------------------------------
// <FS:Ansariel> [Legacy Bake]
//void LLVisualParam::setWeight(F32 weight)
void LLVisualParam::setWeight(F32 weight, BOOL upload_bake)
{
<<<<<<< HEAD
	if (mIsAnimating)
	{
		//RN: allow overshoot
		mCurWeight = weight;
	}
	else if (mInfo)
	{
		mCurWeight = llclamp(weight, mInfo->mMinWeight, mInfo->mMaxWeight);
	}
	else
	{
		mCurWeight = weight;
	}
	
	if (mNext)
	{
		// <FS:Ansariel> [Legacy Bake]
		//mNext->setWeight(weight);
		mNext->setWeight(weight, upload_bake);
	}
=======
    if (mIsAnimating)
    {
        //RN: allow overshoot
        mCurWeight = weight;
    }
    else if (mInfo)
    {
        mCurWeight = llclamp(weight, mInfo->mMinWeight, mInfo->mMaxWeight);
    }
    else
    {
        mCurWeight = weight;
    }

    if (mNext)
    {
        mNext->setWeight(weight);
    }
>>>>>>> 38c2a5bd
}

//-----------------------------------------------------------------------------
// setAnimationTarget()
//-----------------------------------------------------------------------------
// <FS:Ansariel> [Legacy Bake]
//void LLVisualParam::setAnimationTarget(F32 target_value)
void LLVisualParam::setAnimationTarget(F32 target_value, BOOL upload_bake)
{
<<<<<<< HEAD
	// don't animate dummy parameters
	if (mIsDummy)
	{
		// <FS:Ansariel> [Legacy Bake]
		//setWeight(target_value);
		setWeight(target_value, upload_bake);
		mTargetWeight = mCurWeight;
		return;
	}

	if (mInfo)
	{
		if (isTweakable())
		{
			mTargetWeight = llclamp(target_value, mInfo->mMinWeight, mInfo->mMaxWeight);
		}
	}
	else
	{
		mTargetWeight = target_value;
	}
	mIsAnimating = TRUE;

	if (mNext)
	{
		// <FS:Ansariel> [Legacy Bake]
		//mNext->setAnimationTarget(target_value);
		mNext->setAnimationTarget(target_value, upload_bake);
	}
=======
    // don't animate dummy parameters
    if (mIsDummy)
    {
        setWeight(target_value);
        mTargetWeight = mCurWeight;
        return;
    }

    if (mInfo)
    {
        if (isTweakable())
        {
            mTargetWeight = llclamp(target_value, mInfo->mMinWeight, mInfo->mMaxWeight);
        }
    }
    else
    {
        mTargetWeight = target_value;
    }
    mIsAnimating = TRUE;

    if (mNext)
    {
        mNext->setAnimationTarget(target_value);
    }
>>>>>>> 38c2a5bd
}

//-----------------------------------------------------------------------------
// setNextParam()
//-----------------------------------------------------------------------------
void LLVisualParam::setNextParam( LLVisualParam *next )
{
    llassert(!mNext);
    llassert(getWeight() == getDefaultWeight()); // need to establish mNext before we start changing values on this, else initial value won't get mirrored (we can fix that, but better to forbid this pattern)
    mNext = next;
}

//-----------------------------------------------------------------------------
// clearNextParam()
//-----------------------------------------------------------------------------
void LLVisualParam::clearNextParam()
{
    mNext = NULL;
}

//-----------------------------------------------------------------------------
// animate()
//-----------------------------------------------------------------------------
// <FS:Ansariel> [Legacy Bake]
//void LLVisualParam::animate( F32 delta)
void LLVisualParam::animate( F32 delta, BOOL upload_bake)
{
<<<<<<< HEAD
	if (mIsAnimating)
	{
		F32 new_weight = ((mTargetWeight - mCurWeight) * delta) + mCurWeight;
		// <FS:Ansariel> [Legacy Bake]
		//setWeight(new_weight);
		setWeight(new_weight, upload_bake);
	}
=======
    if (mIsAnimating)
    {
        F32 new_weight = ((mTargetWeight - mCurWeight) * delta) + mCurWeight;
        setWeight(new_weight);
    }
>>>>>>> 38c2a5bd
}

//-----------------------------------------------------------------------------
// stopAnimating()
//-----------------------------------------------------------------------------
<<<<<<< HEAD
// <FS:Ansariel> [Legacy Bake]
//void LLVisualParam::stopAnimating()
void LLVisualParam::stopAnimating(BOOL upload_bake)
{ 
	if (mIsAnimating && isTweakable())
	{
		mIsAnimating = FALSE; 
		// <FS:Ansariel> [Legacy Bake]
		//setWeight(mTargetWeight);
		setWeight(mTargetWeight, upload_bake);
	}
=======
void LLVisualParam::stopAnimating()
{
    if (mIsAnimating && isTweakable())
    {
        mIsAnimating = FALSE;
        setWeight(mTargetWeight);
    }
>>>>>>> 38c2a5bd
}

//virtual
BOOL LLVisualParam::linkDrivenParams(visual_param_mapper mapper, BOOL only_cross_params)
{
    // nothing to do for non-driver parameters
    return TRUE;
}

//virtual
void LLVisualParam::resetDrivenParams()
{
    // nothing to do for non-driver parameters
    return;
}

const std::string param_location_name(const EParamLocation& loc)
{
    switch (loc)
    {
        case LOC_UNKNOWN: return "unknown";
        case LOC_AV_SELF: return "self";
        case LOC_AV_OTHER: return "other";
        case LOC_WEARABLE: return "wearable";
        default: return "error";
    }
}

void LLVisualParam::setParamLocation(EParamLocation loc)
{
    if (mParamLocation == LOC_UNKNOWN || loc == LOC_UNKNOWN)
    {
        mParamLocation = loc;
    }
    else if (mParamLocation == loc)
    {
        // no action
    }
    else
    {
        LL_DEBUGS() << "param location is already " << mParamLocation << ", not slamming to " << loc << LL_ENDL;
    }
}
<|MERGE_RESOLUTION|>--- conflicted
+++ resolved
@@ -240,28 +240,6 @@
 //void LLVisualParam::setWeight(F32 weight)
 void LLVisualParam::setWeight(F32 weight, BOOL upload_bake)
 {
-<<<<<<< HEAD
-	if (mIsAnimating)
-	{
-		//RN: allow overshoot
-		mCurWeight = weight;
-	}
-	else if (mInfo)
-	{
-		mCurWeight = llclamp(weight, mInfo->mMinWeight, mInfo->mMaxWeight);
-	}
-	else
-	{
-		mCurWeight = weight;
-	}
-	
-	if (mNext)
-	{
-		// <FS:Ansariel> [Legacy Bake]
-		//mNext->setWeight(weight);
-		mNext->setWeight(weight, upload_bake);
-	}
-=======
     if (mIsAnimating)
     {
         //RN: allow overshoot
@@ -278,9 +256,10 @@
 
     if (mNext)
     {
-        mNext->setWeight(weight);
-    }
->>>>>>> 38c2a5bd
+        // <FS:Ansariel> [Legacy Bake]
+        //mNext->setWeight(weight);
+        mNext->setWeight(weight, upload_bake);
+    }
 }
 
 //-----------------------------------------------------------------------------
@@ -290,41 +269,12 @@
 //void LLVisualParam::setAnimationTarget(F32 target_value)
 void LLVisualParam::setAnimationTarget(F32 target_value, BOOL upload_bake)
 {
-<<<<<<< HEAD
-	// don't animate dummy parameters
-	if (mIsDummy)
-	{
-		// <FS:Ansariel> [Legacy Bake]
-		//setWeight(target_value);
-		setWeight(target_value, upload_bake);
-		mTargetWeight = mCurWeight;
-		return;
-	}
-
-	if (mInfo)
-	{
-		if (isTweakable())
-		{
-			mTargetWeight = llclamp(target_value, mInfo->mMinWeight, mInfo->mMaxWeight);
-		}
-	}
-	else
-	{
-		mTargetWeight = target_value;
-	}
-	mIsAnimating = TRUE;
-
-	if (mNext)
-	{
-		// <FS:Ansariel> [Legacy Bake]
-		//mNext->setAnimationTarget(target_value);
-		mNext->setAnimationTarget(target_value, upload_bake);
-	}
-=======
     // don't animate dummy parameters
     if (mIsDummy)
     {
-        setWeight(target_value);
+        // <FS:Ansariel> [Legacy Bake]
+        //setWeight(target_value);
+        setWeight(target_value, upload_bake);
         mTargetWeight = mCurWeight;
         return;
     }
@@ -344,9 +294,10 @@
 
     if (mNext)
     {
-        mNext->setAnimationTarget(target_value);
-    }
->>>>>>> 38c2a5bd
+        // <FS:Ansariel> [Legacy Bake]
+        //mNext->setAnimationTarget(target_value);
+        mNext->setAnimationTarget(target_value, upload_bake);
+    }
 }
 
 //-----------------------------------------------------------------------------
@@ -374,47 +325,29 @@
 //void LLVisualParam::animate( F32 delta)
 void LLVisualParam::animate( F32 delta, BOOL upload_bake)
 {
-<<<<<<< HEAD
-	if (mIsAnimating)
-	{
-		F32 new_weight = ((mTargetWeight - mCurWeight) * delta) + mCurWeight;
-		// <FS:Ansariel> [Legacy Bake]
-		//setWeight(new_weight);
-		setWeight(new_weight, upload_bake);
-	}
-=======
     if (mIsAnimating)
     {
         F32 new_weight = ((mTargetWeight - mCurWeight) * delta) + mCurWeight;
-        setWeight(new_weight);
-    }
->>>>>>> 38c2a5bd
+        // <FS:Ansariel> [Legacy Bake]
+        //setWeight(new_weight);
+        setWeight(new_weight, upload_bake);
+    }
 }
 
 //-----------------------------------------------------------------------------
 // stopAnimating()
 //-----------------------------------------------------------------------------
-<<<<<<< HEAD
 // <FS:Ansariel> [Legacy Bake]
 //void LLVisualParam::stopAnimating()
 void LLVisualParam::stopAnimating(BOOL upload_bake)
-{ 
-	if (mIsAnimating && isTweakable())
-	{
-		mIsAnimating = FALSE; 
-		// <FS:Ansariel> [Legacy Bake]
-		//setWeight(mTargetWeight);
-		setWeight(mTargetWeight, upload_bake);
-	}
-=======
-void LLVisualParam::stopAnimating()
 {
     if (mIsAnimating && isTweakable())
     {
         mIsAnimating = FALSE;
-        setWeight(mTargetWeight);
-    }
->>>>>>> 38c2a5bd
+        // <FS:Ansariel> [Legacy Bake]
+        //setWeight(mTargetWeight);
+        setWeight(mTargetWeight, upload_bake);
+    }
 }
 
 //virtual
