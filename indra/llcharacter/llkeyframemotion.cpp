--- conflicted
+++ resolved
@@ -1,3872 +1,2584 @@
-/**
- * @file llkeyframemotion.cpp
- * @brief Implementation of LLKeyframeMotion class.
- *
- * $LicenseInfo:firstyear=2001&license=viewerlgpl$
- * Second Life Viewer Source Code
- * Copyright (C) 2010, Linden Research, Inc.
- *
- * This library is free software; you can redistribute it and/or
- * modify it under the terms of the GNU Lesser General Public
- * License as published by the Free Software Foundation;
- * version 2.1 of the License only.
- *
- * This library is distributed in the hope that it will be useful,
- * but WITHOUT ANY WARRANTY; without even the implied warranty of
- * MERCHANTABILITY or FITNESS FOR A PARTICULAR PURPOSE.  See the GNU
- * Lesser General Public License for more details.
- *
- * You should have received a copy of the GNU Lesser General Public
- * License along with this library; if not, write to the Free Software
- * Foundation, Inc., 51 Franklin Street, Fifth Floor, Boston, MA  02110-1301  USA
- *
- * Linden Research, Inc., 945 Battery Street, San Francisco, CA  94111  USA
- * $/LicenseInfo$
- */
-
-//-----------------------------------------------------------------------------
-// Header Files
-//-----------------------------------------------------------------------------
-#include "linden_common.h"
-
-#include "llmath.h"
-#include "llanimationstates.h"
-#include "llassetstorage.h"
-#include "lldatapacker.h"
-#include "llcharacter.h"
-#include "llcriticaldamp.h"
-#include "lldir.h"
-#include "llendianswizzle.h"
-#include "llkeyframemotion.h"
-#include "llquantize.h"
-#include "m3math.h"
-#include "message.h"
-#include "llfilesystem.h"
-
-//-----------------------------------------------------------------------------
-// Static Definitions
-//-----------------------------------------------------------------------------
-LLKeyframeDataCache::keyframe_data_map_t    LLKeyframeDataCache::sKeyframeDataMap;
-
-//-----------------------------------------------------------------------------
-// Globals
-//-----------------------------------------------------------------------------
-static F32 JOINT_LENGTH_K = 0.7f;
-static S32 MAX_ITERATIONS = 20;
-static S32 MIN_ITERATIONS = 1;
-static S32 MIN_ITERATION_COUNT = 2;
-static F32 MAX_PIXEL_AREA_CONSTRAINTS = 80000.f;
-static F32 MIN_PIXEL_AREA_CONSTRAINTS = 1000.f;
-static F32 MIN_ACCELERATION_SQUARED = 0.0005f * 0.0005f;
-
-static F32 MAX_CONSTRAINTS = 10;
-
-//-----------------------------------------------------------------------------
-// JointMotionList
-//-----------------------------------------------------------------------------
-LLKeyframeMotion::JointMotionList::JointMotionList()
-<<<<<<< HEAD
-	: mDuration(0.f),
-	  mLoop(false),
-	  mLoopInPoint(0.f),
-	  mLoopOutPoint(0.f),
-	  mEaseInDuration(0.f),
-	  mEaseOutDuration(0.f),
-	  mBasePriority(LLJoint::LOW_PRIORITY),
-	  mHandPose(LLHandMotion::HAND_POSE_SPREAD),
-	  mMaxPriority(LLJoint::LOW_PRIORITY)
-=======
-    : mDuration(0.f),
-      mLoop(FALSE),
-      mLoopInPoint(0.f),
-      mLoopOutPoint(0.f),
-      mEaseInDuration(0.f),
-      mEaseOutDuration(0.f),
-      mBasePriority(LLJoint::LOW_PRIORITY),
-      mHandPose(LLHandMotion::HAND_POSE_SPREAD),
-      mMaxPriority(LLJoint::LOW_PRIORITY)
->>>>>>> e1623bb2
-{
-}
-
-LLKeyframeMotion::JointMotionList::~JointMotionList()
-{
-    for_each(mConstraints.begin(), mConstraints.end(), DeletePointer());
-    mConstraints.clear();
-    for_each(mJointMotionArray.begin(), mJointMotionArray.end(), DeletePointer());
-    mJointMotionArray.clear();
-}
-
-U32 LLKeyframeMotion::JointMotionList::dumpDiagInfo()
-{
-    S32 total_size = sizeof(JointMotionList);
-
-    for (U32 i = 0; i < getNumJointMotions(); i++)
-    {
-        LLKeyframeMotion::JointMotion* joint_motion_p = mJointMotionArray[i];
-
-        LL_INFOS() << "\tJoint " << joint_motion_p->mJointName << LL_ENDL;
-        if (joint_motion_p->mUsage & LLJointState::SCALE)
-        {
-            LL_INFOS() << "\t" << joint_motion_p->mScaleCurve.mNumKeys << " scale keys at "
-            << joint_motion_p->mScaleCurve.mNumKeys * sizeof(ScaleKey) << " bytes" << LL_ENDL;
-
-            total_size += joint_motion_p->mScaleCurve.mNumKeys * sizeof(ScaleKey);
-        }
-        if (joint_motion_p->mUsage & LLJointState::ROT)
-        {
-            LL_INFOS() << "\t" << joint_motion_p->mRotationCurve.mNumKeys << " rotation keys at "
-            << joint_motion_p->mRotationCurve.mNumKeys * sizeof(RotationKey) << " bytes" << LL_ENDL;
-
-            total_size += joint_motion_p->mRotationCurve.mNumKeys * sizeof(RotationKey);
-        }
-        if (joint_motion_p->mUsage & LLJointState::POS)
-        {
-            LL_INFOS() << "\t" << joint_motion_p->mPositionCurve.mNumKeys << " position keys at "
-            << joint_motion_p->mPositionCurve.mNumKeys * sizeof(PositionKey) << " bytes" << LL_ENDL;
-
-            total_size += joint_motion_p->mPositionCurve.mNumKeys * sizeof(PositionKey);
-        }
-    }
-    LL_INFOS() << "Size: " << total_size << " bytes" << LL_ENDL;
-
-    return total_size;
-}
-
-//-----------------------------------------------------------------------------
-//-----------------------------------------------------------------------------
-// ****Curve classes
-//-----------------------------------------------------------------------------
-//-----------------------------------------------------------------------------
-
-
-//-----------------------------------------------------------------------------
-// ScaleCurve::ScaleCurve()
-//-----------------------------------------------------------------------------
-LLKeyframeMotion::ScaleCurve::ScaleCurve()
-{
-    mInterpolationType = LLKeyframeMotion::IT_LINEAR;
-    mNumKeys = 0;
-}
-
-//-----------------------------------------------------------------------------
-// ScaleCurve::~ScaleCurve()
-//-----------------------------------------------------------------------------
-LLKeyframeMotion::ScaleCurve::~ScaleCurve()
-{
-    mKeys.clear();
-    mNumKeys = 0;
-}
-
-//-----------------------------------------------------------------------------
-// getValue()
-//-----------------------------------------------------------------------------
-LLVector3 LLKeyframeMotion::ScaleCurve::getValue(F32 time, F32 duration)
-{
-    LLVector3 value;
-
-    if (mKeys.empty())
-    {
-        value.clearVec();
-        return value;
-    }
-
-    key_map_t::iterator right = mKeys.lower_bound(time);
-    if (right == mKeys.end())
-    {
-        // Past last key
-        --right;
-        value = right->second.mScale;
-    }
-    else if (right == mKeys.begin() || right->first == time)
-    {
-        // Before first key or exactly on a key
-        value = right->second.mScale;
-    }
-    else
-    {
-        // Between two keys
-        key_map_t::iterator left = right; --left;
-        F32 index_before = left->first;
-        F32 index_after = right->first;
-        ScaleKey& scale_before = left->second;
-        ScaleKey& scale_after = right->second;
-        if (right == mKeys.end())
-        {
-            scale_after = mLoopInKey;
-            index_after = duration;
-        }
-
-        F32 u = (time - index_before) / (index_after - index_before);
-        value = interp(u, scale_before, scale_after);
-    }
-    return value;
-}
-
-//-----------------------------------------------------------------------------
-// interp()
-//-----------------------------------------------------------------------------
-LLVector3 LLKeyframeMotion::ScaleCurve::interp(F32 u, ScaleKey& before, ScaleKey& after)
-{
-    switch (mInterpolationType)
-    {
-    case IT_STEP:
-        return before.mScale;
-
-    default:
-    case IT_LINEAR:
-    case IT_SPLINE:
-        return lerp(before.mScale, after.mScale, u);
-    }
-}
-
-//-----------------------------------------------------------------------------
-// RotationCurve::RotationCurve()
-//-----------------------------------------------------------------------------
-LLKeyframeMotion::RotationCurve::RotationCurve()
-{
-    mInterpolationType = LLKeyframeMotion::IT_LINEAR;
-    mNumKeys = 0;
-}
-
-//-----------------------------------------------------------------------------
-// RotationCurve::~RotationCurve()
-//-----------------------------------------------------------------------------
-LLKeyframeMotion::RotationCurve::~RotationCurve()
-{
-    mKeys.clear();
-    mNumKeys = 0;
-}
-
-//-----------------------------------------------------------------------------
-// RotationCurve::getValue()
-//-----------------------------------------------------------------------------
-LLQuaternion LLKeyframeMotion::RotationCurve::getValue(F32 time, F32 duration)
-{
-    LLQuaternion value;
-
-    if (mKeys.empty())
-    {
-        value = LLQuaternion::DEFAULT;
-        return value;
-    }
-
-    key_map_t::iterator right = mKeys.lower_bound(time);
-    if (right == mKeys.end())
-    {
-        // Past last key
-        --right;
-        value = right->second.mRotation;
-    }
-    else if (right == mKeys.begin() || right->first == time)
-    {
-        // Before first key or exactly on a key
-        value = right->second.mRotation;
-    }
-    else
-    {
-        // Between two keys
-        key_map_t::iterator left = right; --left;
-        F32 index_before = left->first;
-        F32 index_after = right->first;
-        RotationKey& rot_before = left->second;
-        RotationKey& rot_after = right->second;
-        if (right == mKeys.end())
-        {
-            rot_after = mLoopInKey;
-            index_after = duration;
-        }
-
-        F32 u = (time - index_before) / (index_after - index_before);
-        value = interp(u, rot_before, rot_after);
-    }
-    return value;
-}
-
-//-----------------------------------------------------------------------------
-// interp()
-//-----------------------------------------------------------------------------
-LLQuaternion LLKeyframeMotion::RotationCurve::interp(F32 u, RotationKey& before, RotationKey& after)
-{
-    switch (mInterpolationType)
-    {
-    case IT_STEP:
-        return before.mRotation;
-
-    default:
-    case IT_LINEAR:
-    case IT_SPLINE:
-        return nlerp(u, before.mRotation, after.mRotation);
-    }
-}
-
-
-//-----------------------------------------------------------------------------
-// PositionCurve::PositionCurve()
-//-----------------------------------------------------------------------------
-LLKeyframeMotion::PositionCurve::PositionCurve()
-{
-    mInterpolationType = LLKeyframeMotion::IT_LINEAR;
-    mNumKeys = 0;
-}
-
-//-----------------------------------------------------------------------------
-// PositionCurve::~PositionCurve()
-//-----------------------------------------------------------------------------
-LLKeyframeMotion::PositionCurve::~PositionCurve()
-{
-    mKeys.clear();
-    mNumKeys = 0;
-}
-
-//-----------------------------------------------------------------------------
-// PositionCurve::getValue()
-//-----------------------------------------------------------------------------
-LLVector3 LLKeyframeMotion::PositionCurve::getValue(F32 time, F32 duration)
-{
-    LLVector3 value;
-
-    if (mKeys.empty())
-    {
-        value.clearVec();
-        return value;
-    }
-
-    key_map_t::iterator right = mKeys.lower_bound(time);
-    if (right == mKeys.end())
-    {
-        // Past last key
-        --right;
-        value = right->second.mPosition;
-    }
-    else if (right == mKeys.begin() || right->first == time)
-    {
-        // Before first key or exactly on a key
-        value = right->second.mPosition;
-    }
-    else
-    {
-        // Between two keys
-        key_map_t::iterator left = right; --left;
-        F32 index_before = left->first;
-        F32 index_after = right->first;
-        PositionKey& pos_before = left->second;
-        PositionKey& pos_after = right->second;
-        if (right == mKeys.end())
-        {
-            pos_after = mLoopInKey;
-            index_after = duration;
-        }
-
-        F32 u = (time - index_before) / (index_after - index_before);
-        value = interp(u, pos_before, pos_after);
-    }
-
-    llassert(value.isFinite());
-
-    return value;
-}
-
-//-----------------------------------------------------------------------------
-// interp()
-//-----------------------------------------------------------------------------
-LLVector3 LLKeyframeMotion::PositionCurve::interp(F32 u, PositionKey& before, PositionKey& after)
-{
-    switch (mInterpolationType)
-    {
-    case IT_STEP:
-        return before.mPosition;
-    default:
-    case IT_LINEAR:
-    case IT_SPLINE:
-        return lerp(before.mPosition, after.mPosition, u);
-    }
-}
-
-
-//-----------------------------------------------------------------------------
-//-----------------------------------------------------------------------------
-// JointMotion class
-//-----------------------------------------------------------------------------
-//-----------------------------------------------------------------------------
-
-//-----------------------------------------------------------------------------
-// JointMotion::update()
-//-----------------------------------------------------------------------------
-void LLKeyframeMotion::JointMotion::update(LLJointState* joint_state, F32 time, F32 duration)
-{
-    // this value being 0 is the cause of https://jira.lindenlab.com/browse/SL-22678 but I haven't
-    // managed to get a stack to see how it got here. Testing for 0 here will stop the crash.
-    if ( joint_state == NULL )
-    {
-        return;
-    }
-
-    U32 usage = joint_state->getUsage();
-
-    //-------------------------------------------------------------------------
-    // update scale component of joint state
-    //-------------------------------------------------------------------------
-    if ((usage & LLJointState::SCALE) && mScaleCurve.mNumKeys)
-    {
-        joint_state->setScale( mScaleCurve.getValue( time, duration ) );
-    }
-
-    //-------------------------------------------------------------------------
-    // update rotation component of joint state
-    //-------------------------------------------------------------------------
-    if ((usage & LLJointState::ROT) && mRotationCurve.mNumKeys)
-    {
-        joint_state->setRotation( mRotationCurve.getValue( time, duration ) );
-    }
-
-    //-------------------------------------------------------------------------
-    // update position component of joint state
-    //-------------------------------------------------------------------------
-    if ((usage & LLJointState::POS) && mPositionCurve.mNumKeys)
-    {
-        joint_state->setPosition( mPositionCurve.getValue( time, duration ) );
-    }
-}
-
-
-//-----------------------------------------------------------------------------
-//-----------------------------------------------------------------------------
-// LLKeyframeMotion class
-//-----------------------------------------------------------------------------
-//-----------------------------------------------------------------------------
-
-//-----------------------------------------------------------------------------
-// LLKeyframeMotion()
-// Class Constructor
-//-----------------------------------------------------------------------------
-LLKeyframeMotion::LLKeyframeMotion(const LLUUID &id)
-    : LLMotion(id),
-        mJointMotionList(NULL),
-        mPelvisp(NULL),
-        mLastSkeletonSerialNum(0),
-        mLastUpdateTime(0.f),
-        mLastLoopedTime(0.f),
-        mAssetStatus(ASSET_UNDEFINED)
-{
-
-}
-
-
-//-----------------------------------------------------------------------------
-// ~LLKeyframeMotion()
-// Class Destructor
-//-----------------------------------------------------------------------------
-LLKeyframeMotion::~LLKeyframeMotion()
-{
-    for_each(mConstraints.begin(), mConstraints.end(), DeletePointer());
-    mConstraints.clear();
-}
-
-//-----------------------------------------------------------------------------
-// create()
-//-----------------------------------------------------------------------------
-LLMotion *LLKeyframeMotion::create(const LLUUID &id)
-{
-    return new LLKeyframeMotion(id);
-}
-
-//-----------------------------------------------------------------------------
-// getJointState()
-//-----------------------------------------------------------------------------
-LLPointer<LLJointState>& LLKeyframeMotion::getJointState(U32 index)
-{
-    llassert_always (index < mJointStates.size());
-    return mJointStates[index];
-}
-
-//-----------------------------------------------------------------------------
-// getJoint()
-//-----------------------------------------------------------------------------
-LLJoint* LLKeyframeMotion::getJoint(U32 index)
-{
-    llassert_always (index < mJointStates.size());
-    LLJoint* joint = mJointStates[index]->getJoint();
-
-    //Commented out 06-28-11 by Aura.
-    //llassert_always (joint);
-    return joint;
-}
-
-//-----------------------------------------------------------------------------
-// LLKeyframeMotion::onInitialize(LLCharacter *character)
-//-----------------------------------------------------------------------------
-LLMotion::LLMotionInitStatus LLKeyframeMotion::onInitialize(LLCharacter *character)
-{
-    mCharacter = character;
-
-    LLUUID* character_id;
-
-    // asset already loaded?
-    switch(mAssetStatus)
-    {
-    case ASSET_NEEDS_FETCH:
-        // request asset
-        mAssetStatus = ASSET_FETCHED;
-
-        if (mID.notNull())
-        {
-            LL_DEBUGS("Animation") << "Requesting data fetch for: " << mID << LL_ENDL;
-            character_id = new LLUUID(mCharacter->getID());
-            gAssetStorage->getAssetData(mID,
-                                        LLAssetType::AT_ANIMATION,
-                                        onLoadComplete,
-                                        (void*)character_id,
-                                        false);
-        }
-        else
-        {
-            LL_INFOS("Animation") << "Attempted to fetch animation '" << mName << "' with null id"
-                << " for character " << mCharacter->getID() << LL_ENDL;
-        }
-
-<<<<<<< HEAD
-		return STATUS_HOLD;
-	case ASSET_FETCHED:
-		return STATUS_HOLD;
-	case ASSET_FETCH_FAILED:
-		return STATUS_FAILURE;
-	case ASSET_LOADED:
-		return STATUS_SUCCESS;
-	default:
-		// we don't know what state the asset is in yet, so keep going
-		// check keyframe cache first then file cache then asset request
-		break;
-	}
-
-	LLKeyframeMotion::JointMotionList* joint_motion_list = LLKeyframeDataCache::getKeyframeData(getID());
-
-	if(joint_motion_list)
-	{
-		// motion already existed in cache, so grab it
-		mJointMotionList = joint_motion_list;
-
-		mJointStates.reserve(mJointMotionList->getNumJointMotions());
-		
-		// don't forget to allocate joint states
-		// set up joint states to point to character joints
-		for(U32 i = 0; i < mJointMotionList->getNumJointMotions(); i++)
-		{
-			JointMotion* joint_motion = mJointMotionList->getJointMotion(i);
-			if (LLJoint *joint = mCharacter->getJoint(joint_motion->mJointName))
-			{
-				LLPointer<LLJointState> joint_state = new LLJointState;
-				mJointStates.push_back(joint_state);
-				joint_state->setJoint(joint);
-				joint_state->setUsage(joint_motion->mUsage);
-				joint_state->setPriority(joint_motion->mPriority);
-			}
-			else
-			{
-				// add dummy joint state with no associated joint
-				mJointStates.push_back(new LLJointState);
-			}
-		}
-		mAssetStatus = ASSET_LOADED;
-		setupPose();
-		return STATUS_SUCCESS;
-	}
-
-	//-------------------------------------------------------------------------
-	// Load named file by concatenating the character prefix with the motion name.
-	// Load data into a buffer to be parsed.
-	//-------------------------------------------------------------------------
-	U8 *anim_data;
-	S32 anim_file_size;
-
-	bool success = false;
-	LLFileSystem* anim_file = new LLFileSystem(mID, LLAssetType::AT_ANIMATION);
-	if (!anim_file || !anim_file->getSize())
-	{
-		delete anim_file;
-		anim_file = NULL;
-		
-		// request asset over network on next call to load
-		mAssetStatus = ASSET_NEEDS_FETCH;
-
-		return STATUS_HOLD;
-	}
-	else
-	{
-		anim_file_size = anim_file->getSize();
-		anim_data = new(std::nothrow) U8[anim_file_size];
-		if (anim_data)
-		{
-			success = anim_file->read(anim_data, anim_file_size);	/*Flawfinder: ignore*/
-		}
-		else
-		{
-			LL_WARNS() << "Failed to allocate buffer: " << anim_file_size << mID << LL_ENDL;
-		}
-		delete anim_file;
-		anim_file = NULL;
-	}
-
-	if (!success)
-	{
-		LL_WARNS() << "Can't open animation file " << mID << LL_ENDL;
-		mAssetStatus = ASSET_FETCH_FAILED;
-		return STATUS_FAILURE;
-	}
-
-	LL_DEBUGS() << "Loading keyframe data for: " << getName() << ":" << getID() << " (" << anim_file_size << " bytes)" << LL_ENDL;
-
-	LLDataPackerBinaryBuffer dp(anim_data, anim_file_size);
-
-	if (!deserialize(dp, getID()))
-	{
-		LL_WARNS() << "Failed to decode asset for animation " << getName() << ":" << getID() << LL_ENDL;
-		mAssetStatus = ASSET_FETCH_FAILED;
-		return STATUS_FAILURE;
-	}
-
-	delete []anim_data;
-
-	mAssetStatus = ASSET_LOADED;
-	return STATUS_SUCCESS;
-=======
-        return STATUS_HOLD;
-    case ASSET_FETCHED:
-        return STATUS_HOLD;
-    case ASSET_FETCH_FAILED:
-        return STATUS_FAILURE;
-    case ASSET_LOADED:
-        return STATUS_SUCCESS;
-    default:
-        // we don't know what state the asset is in yet, so keep going
-        // check keyframe cache first then file cache then asset request
-        break;
-    }
-
-    LLKeyframeMotion::JointMotionList* joint_motion_list = LLKeyframeDataCache::getKeyframeData(getID());
-
-    if(joint_motion_list)
-    {
-        // motion already existed in cache, so grab it
-        mJointMotionList = joint_motion_list;
-
-        mJointStates.reserve(mJointMotionList->getNumJointMotions());
-
-        // don't forget to allocate joint states
-        // set up joint states to point to character joints
-        for(U32 i = 0; i < mJointMotionList->getNumJointMotions(); i++)
-        {
-            JointMotion* joint_motion = mJointMotionList->getJointMotion(i);
-            if (LLJoint *joint = mCharacter->getJoint(joint_motion->mJointName))
-            {
-                LLPointer<LLJointState> joint_state = new LLJointState;
-                mJointStates.push_back(joint_state);
-                joint_state->setJoint(joint);
-                joint_state->setUsage(joint_motion->mUsage);
-                joint_state->setPriority(joint_motion->mPriority);
-            }
-            else
-            {
-                // add dummy joint state with no associated joint
-                mJointStates.push_back(new LLJointState);
-            }
-        }
-        mAssetStatus = ASSET_LOADED;
-        setupPose();
-        return STATUS_SUCCESS;
-    }
-
-    //-------------------------------------------------------------------------
-    // Load named file by concatenating the character prefix with the motion name.
-    // Load data into a buffer to be parsed.
-    //-------------------------------------------------------------------------
-    U8 *anim_data;
-    S32 anim_file_size;
-
-    BOOL success = FALSE;
-    LLFileSystem* anim_file = new LLFileSystem(mID, LLAssetType::AT_ANIMATION);
-    if (!anim_file || !anim_file->getSize())
-    {
-        delete anim_file;
-        anim_file = NULL;
-
-        // request asset over network on next call to load
-        mAssetStatus = ASSET_NEEDS_FETCH;
-
-        return STATUS_HOLD;
-    }
-    else
-    {
-        anim_file_size = anim_file->getSize();
-        anim_data = new(std::nothrow) U8[anim_file_size];
-        if (anim_data)
-        {
-            success = anim_file->read(anim_data, anim_file_size);   /*Flawfinder: ignore*/
-        }
-        else
-        {
-            LL_WARNS() << "Failed to allocate buffer: " << anim_file_size << mID << LL_ENDL;
-        }
-        delete anim_file;
-        anim_file = NULL;
-    }
-
-    if (!success)
-    {
-        LL_WARNS() << "Can't open animation file " << mID << LL_ENDL;
-        mAssetStatus = ASSET_FETCH_FAILED;
-        return STATUS_FAILURE;
-    }
-
-    LL_DEBUGS() << "Loading keyframe data for: " << getName() << ":" << getID() << " (" << anim_file_size << " bytes)" << LL_ENDL;
-
-    LLDataPackerBinaryBuffer dp(anim_data, anim_file_size);
-
-    if (!deserialize(dp, getID()))
-    {
-        LL_WARNS() << "Failed to decode asset for animation " << getName() << ":" << getID() << LL_ENDL;
-        mAssetStatus = ASSET_FETCH_FAILED;
-        return STATUS_FAILURE;
-    }
-
-    delete []anim_data;
-
-    mAssetStatus = ASSET_LOADED;
-    return STATUS_SUCCESS;
->>>>>>> e1623bb2
-}
-
-//-----------------------------------------------------------------------------
-// setupPose()
-//-----------------------------------------------------------------------------
-bool LLKeyframeMotion::setupPose()
-{
-<<<<<<< HEAD
-	// add all valid joint states to the pose
-	for (U32 jm=0; jm<mJointMotionList->getNumJointMotions(); jm++)
-	{
-		LLPointer<LLJointState> joint_state = getJointState(jm);
-		if ( joint_state->getJoint() )
-		{
-			addJointState( joint_state );
-		}
-	}
-
-	// initialize joint constraints
-	for (JointConstraintSharedData* shared_constraintp : mJointMotionList->mConstraints)
-	{
-		JointConstraint* constraintp = new JointConstraint(shared_constraintp);
-		initializeConstraint(constraintp);
-		mConstraints.push_front(constraintp);
-	}
-
-	if (mJointMotionList->mConstraints.size())
-	{
-		mPelvisp = mCharacter->getJoint("mPelvis");
-		if (!mPelvisp)
-		{
-			return false;
-		}
-	}
-
-	// setup loop keys
-	setLoopIn(mJointMotionList->mLoopInPoint);
-	setLoopOut(mJointMotionList->mLoopOutPoint);
-
-	return true;
-=======
-    // add all valid joint states to the pose
-    for (U32 jm=0; jm<mJointMotionList->getNumJointMotions(); jm++)
-    {
-        LLPointer<LLJointState> joint_state = getJointState(jm);
-        if ( joint_state->getJoint() )
-        {
-            addJointState( joint_state );
-        }
-    }
-
-    // initialize joint constraints
-    for (JointConstraintSharedData* shared_constraintp : mJointMotionList->mConstraints)
-    {
-        JointConstraint* constraintp = new JointConstraint(shared_constraintp);
-        initializeConstraint(constraintp);
-        mConstraints.push_front(constraintp);
-    }
-
-    if (mJointMotionList->mConstraints.size())
-    {
-        mPelvisp = mCharacter->getJoint("mPelvis");
-        if (!mPelvisp)
-        {
-            return FALSE;
-        }
-    }
-
-    // setup loop keys
-    setLoopIn(mJointMotionList->mLoopInPoint);
-    setLoopOut(mJointMotionList->mLoopOutPoint);
-
-    return TRUE;
->>>>>>> e1623bb2
-}
-
-//-----------------------------------------------------------------------------
-// LLKeyframeMotion::onActivate()
-//-----------------------------------------------------------------------------
-bool LLKeyframeMotion::onActivate()
-{
-<<<<<<< HEAD
-	// If the keyframe anim has an associated emote, trigger it.
-	if (mJointMotionList->mEmoteID.notNull())
-	{
-		// don't start emote if already active to avoid recursion
-		if (!mCharacter->isMotionActive(mJointMotionList->mEmoteID))
-		{
-			mCharacter->startMotion(mJointMotionList->mEmoteID);
-		}
-	}
-
-	mLastLoopedTime = 0.f;
-
-	return true;
-=======
-    // If the keyframe anim has an associated emote, trigger it.
-    if( mJointMotionList->mEmoteName.length() > 0 )
-    {
-        LLUUID emote_anim_id = gAnimLibrary.stringToAnimState(mJointMotionList->mEmoteName);
-        // don't start emote if already active to avoid recursion
-        if (!mCharacter->isMotionActive(emote_anim_id))
-        {
-            mCharacter->startMotion( emote_anim_id );
-        }
-    }
-
-    mLastLoopedTime = 0.f;
-
-    return TRUE;
->>>>>>> e1623bb2
-}
-
-//-----------------------------------------------------------------------------
-// LLKeyframeMotion::onUpdate()
-//-----------------------------------------------------------------------------
-bool LLKeyframeMotion::onUpdate(F32 time, U8* joint_mask)
-{
-    LL_PROFILE_ZONE_SCOPED_CATEGORY_AVATAR;
-    // llassert(time >= 0.f);       // This will fire
-    time = llmax(0.f, time);
-
-    if (mJointMotionList->mLoop)
-    {
-        if (mJointMotionList->mDuration == 0.0f)
-        {
-            time = 0.f;
-            mLastLoopedTime = 0.0f;
-        }
-        else if (mStopped)
-        {
-            mLastLoopedTime = llmin(mJointMotionList->mDuration, mLastLoopedTime + time - mLastUpdateTime);
-        }
-        else if (time > mJointMotionList->mLoopOutPoint)
-        {
-            if ((mJointMotionList->mLoopOutPoint - mJointMotionList->mLoopInPoint) == 0.f)
-            {
-                mLastLoopedTime = mJointMotionList->mLoopOutPoint;
-            }
-            else
-            {
-                mLastLoopedTime = mJointMotionList->mLoopInPoint +
-                    fmod(time - mJointMotionList->mLoopOutPoint,
-                    mJointMotionList->mLoopOutPoint - mJointMotionList->mLoopInPoint);
-            }
-        }
-        else
-        {
-            mLastLoopedTime = time;
-        }
-    }
-    else
-    {
-        mLastLoopedTime = time;
-    }
-
-    applyKeyframes(mLastLoopedTime);
-
-    applyConstraints(mLastLoopedTime, joint_mask);
-
-    mLastUpdateTime = time;
-
-    return mLastLoopedTime <= mJointMotionList->mDuration;
-}
-
-//-----------------------------------------------------------------------------
-// applyKeyframes()
-//-----------------------------------------------------------------------------
-void LLKeyframeMotion::applyKeyframes(F32 time)
-{
-    llassert_always (mJointMotionList->getNumJointMotions() <= mJointStates.size());
-    for (U32 i=0; i<mJointMotionList->getNumJointMotions(); i++)
-    {
-        mJointMotionList->getJointMotion(i)->update(mJointStates[i],
-                                                      time,
-                                                      mJointMotionList->mDuration );
-    }
-
-    LLJoint::JointPriority* pose_priority = (LLJoint::JointPriority* )mCharacter->getAnimationData("Hand Pose Priority");
-    if (pose_priority)
-    {
-        if (mJointMotionList->mMaxPriority >= *pose_priority)
-        {
-            mCharacter->setAnimationData("Hand Pose", &mJointMotionList->mHandPose);
-            mCharacter->setAnimationData("Hand Pose Priority", &mJointMotionList->mMaxPriority);
-        }
-    }
-    else
-    {
-        mCharacter->setAnimationData("Hand Pose", &mJointMotionList->mHandPose);
-        mCharacter->setAnimationData("Hand Pose Priority", &mJointMotionList->mMaxPriority);
-    }
-}
-
-//-----------------------------------------------------------------------------
-// applyConstraints()
-//-----------------------------------------------------------------------------
-void LLKeyframeMotion::applyConstraints(F32 time, U8* joint_mask)
-{
-    //TODO: investigate replacing spring simulation with critically damped motion
-
-    // re-init constraints if skeleton has changed
-    if (mCharacter->getSkeletonSerialNum() != mLastSkeletonSerialNum)
-    {
-        mLastSkeletonSerialNum = mCharacter->getSkeletonSerialNum();
-        for (JointConstraint* constraintp : mConstraints)
-        {
-            initializeConstraint(constraintp);
-        }
-    }
-
-    // apply constraints
-    for (JointConstraint* constraintp : mConstraints)
-    {
-        applyConstraint(constraintp, time, joint_mask);
-    }
-}
-
-//-----------------------------------------------------------------------------
-// LLKeyframeMotion::onDeactivate()
-//-----------------------------------------------------------------------------
-void LLKeyframeMotion::onDeactivate()
-{
-    for (JointConstraint* constraintp : mConstraints)
-    {
-        deactivateConstraint(constraintp);
-    }
-}
-
-//-----------------------------------------------------------------------------
-// setStopTime()
-//-----------------------------------------------------------------------------
-// time is in seconds since character creation
-void LLKeyframeMotion::setStopTime(F32 time)
-{
-    LLMotion::setStopTime(time);
-
-    if (mJointMotionList->mLoop && mJointMotionList->mLoopOutPoint != mJointMotionList->mDuration)
-    {
-        F32 start_loop_time = mActivationTimestamp + mJointMotionList->mLoopInPoint;
-        F32 loop_fraction_time;
-        if (mJointMotionList->mLoopOutPoint == mJointMotionList->mLoopInPoint)
-        {
-            loop_fraction_time = 0.f;
-        }
-        else
-        {
-            loop_fraction_time = fmod(time - start_loop_time,
-                mJointMotionList->mLoopOutPoint - mJointMotionList->mLoopInPoint);
-        }
-        mStopTimestamp = llmax(time,
-            (time - loop_fraction_time) + (mJointMotionList->mDuration - mJointMotionList->mLoopInPoint) - getEaseOutDuration());
-    }
-}
-
-//-----------------------------------------------------------------------------
-// initializeConstraint()
-//-----------------------------------------------------------------------------
-void LLKeyframeMotion::initializeConstraint(JointConstraint* constraint)
-{
-    JointConstraintSharedData *shared_data = constraint->mSharedData;
-
-    S32 joint_num;
-    LLVector3 source_pos = mCharacter->getVolumePos(shared_data->mSourceConstraintVolume, shared_data->mSourceConstraintOffset);
-    LLJoint* cur_joint = getJoint(shared_data->mJointStateIndices[0]);
-    if ( !cur_joint )
-    {
-        return;
-    }
-
-    F32 source_pos_offset = dist_vec(source_pos, cur_joint->getWorldPosition());
-
-    constraint->mTotalLength = constraint->mJointLengths[0] = dist_vec(cur_joint->getParent()->getWorldPosition(), source_pos);
-
-    // grab joint lengths
-    for (joint_num = 1; joint_num < shared_data->mChainLength; joint_num++)
-    {
-        cur_joint = getJointState(shared_data->mJointStateIndices[joint_num])->getJoint();
-        if (!cur_joint)
-        {
-            return;
-        }
-        constraint->mJointLengths[joint_num] = dist_vec(cur_joint->getWorldPosition(), cur_joint->getParent()->getWorldPosition());
-        constraint->mTotalLength += constraint->mJointLengths[joint_num];
-    }
-
-    // store fraction of total chain length so we know how to shear the entire chain towards the goal position
-    for (joint_num = 1; joint_num < shared_data->mChainLength; joint_num++)
-    {
-        constraint->mJointLengthFractions[joint_num] = constraint->mJointLengths[joint_num] / constraint->mTotalLength;
-    }
-
-    // add last step in chain, from final joint to constraint position
-    constraint->mTotalLength += source_pos_offset;
-
-    constraint->mSourceVolume = mCharacter->findCollisionVolume(shared_data->mSourceConstraintVolume);
-    constraint->mTargetVolume = mCharacter->findCollisionVolume(shared_data->mTargetConstraintVolume);
-}
-
-//-----------------------------------------------------------------------------
-// activateConstraint()
-//-----------------------------------------------------------------------------
-void LLKeyframeMotion::activateConstraint(JointConstraint* constraint)
-{
-<<<<<<< HEAD
-	JointConstraintSharedData *shared_data = constraint->mSharedData;
-	constraint->mActive = true;
-	S32 joint_num;
-
-	// grab ground position if we need to
-	if (shared_data->mConstraintTargetType == CONSTRAINT_TARGET_TYPE_GROUND)
-	{
-		LLVector3 source_pos = mCharacter->getVolumePos(shared_data->mSourceConstraintVolume, shared_data->mSourceConstraintOffset);
-		LLVector3 ground_pos_agent;
-		mCharacter->getGround(source_pos, ground_pos_agent, constraint->mGroundNorm);
-		constraint->mGroundPos = mCharacter->getPosGlobalFromAgent(ground_pos_agent + shared_data->mTargetConstraintOffset);
-	}
-
-	for (joint_num = 1; joint_num < shared_data->mChainLength; joint_num++)
-	{
-		LLJoint* cur_joint = getJoint(shared_data->mJointStateIndices[joint_num]);
-		if ( !cur_joint )
-		{
-			return;
-		}
-		constraint->mPositions[joint_num] = (cur_joint->getWorldPosition() - mPelvisp->getWorldPosition()) * ~mPelvisp->getWorldRotation();
-	}
-
-	constraint->mWeight = 1.f;
-=======
-    JointConstraintSharedData *shared_data = constraint->mSharedData;
-    constraint->mActive = TRUE;
-    S32 joint_num;
-
-    // grab ground position if we need to
-    if (shared_data->mConstraintTargetType == CONSTRAINT_TARGET_TYPE_GROUND)
-    {
-        LLVector3 source_pos = mCharacter->getVolumePos(shared_data->mSourceConstraintVolume, shared_data->mSourceConstraintOffset);
-        LLVector3 ground_pos_agent;
-        mCharacter->getGround(source_pos, ground_pos_agent, constraint->mGroundNorm);
-        constraint->mGroundPos = mCharacter->getPosGlobalFromAgent(ground_pos_agent + shared_data->mTargetConstraintOffset);
-    }
-
-    for (joint_num = 1; joint_num < shared_data->mChainLength; joint_num++)
-    {
-        LLJoint* cur_joint = getJoint(shared_data->mJointStateIndices[joint_num]);
-        if ( !cur_joint )
-        {
-            return;
-        }
-        constraint->mPositions[joint_num] = (cur_joint->getWorldPosition() - mPelvisp->getWorldPosition()) * ~mPelvisp->getWorldRotation();
-    }
-
-    constraint->mWeight = 1.f;
->>>>>>> e1623bb2
-}
-
-//-----------------------------------------------------------------------------
-// deactivateConstraint()
-//-----------------------------------------------------------------------------
-void LLKeyframeMotion::deactivateConstraint(JointConstraint *constraintp)
-{
-<<<<<<< HEAD
-	if (constraintp->mSourceVolume)
-	{
-		constraintp->mSourceVolume->mUpdateXform = false;
-	}
-
-	if (constraintp->mSharedData->mConstraintTargetType != CONSTRAINT_TARGET_TYPE_GROUND)
-	{
-		if (constraintp->mTargetVolume)
-		{
-			constraintp->mTargetVolume->mUpdateXform = false;
-		}
-	}
-	constraintp->mActive = false;
-=======
-    if (constraintp->mSourceVolume)
-    {
-        constraintp->mSourceVolume->mUpdateXform = FALSE;
-    }
-
-    if (constraintp->mSharedData->mConstraintTargetType != CONSTRAINT_TARGET_TYPE_GROUND)
-    {
-        if (constraintp->mTargetVolume)
-        {
-            constraintp->mTargetVolume->mUpdateXform = FALSE;
-        }
-    }
-    constraintp->mActive = FALSE;
->>>>>>> e1623bb2
-}
-
-//-----------------------------------------------------------------------------
-// applyConstraint()
-//-----------------------------------------------------------------------------
-void LLKeyframeMotion::applyConstraint(JointConstraint* constraint, F32 time, U8* joint_mask)
-{
-<<<<<<< HEAD
-	JointConstraintSharedData *shared_data = constraint->mSharedData;
-	if (!shared_data) return;
-
-	LLVector3		positions[MAX_CHAIN_LENGTH];
-	const F32*		joint_lengths = constraint->mJointLengths;
-	LLVector3		velocities[MAX_CHAIN_LENGTH - 1];
-	LLQuaternion	old_rots[MAX_CHAIN_LENGTH];
-	S32				joint_num;
-
-	if (time < shared_data->mEaseInStartTime)
-	{
-		return;
-	}
-
-	if (time > shared_data->mEaseOutStopTime)
-	{
-		if (constraint->mActive)
-		{
-			deactivateConstraint(constraint);
-		}
-		return;
-	}
-
-	if (!constraint->mActive || time < shared_data->mEaseInStopTime)
-	{
-		activateConstraint(constraint);
-	}
-
-	LLJoint* root_joint = getJoint(shared_data->mJointStateIndices[shared_data->mChainLength]);
-	if (! root_joint) 
-	{
-		return;
-	}
-	
-	LLVector3 root_pos = root_joint->getWorldPosition();
-//	LLQuaternion root_rot = 
-	root_joint->getParent()->getWorldRotation();
-//	LLQuaternion inv_root_rot = ~root_rot;
-
-//	LLVector3 current_source_pos = mCharacter->getVolumePos(shared_data->mSourceConstraintVolume, shared_data->mSourceConstraintOffset);
-
-	//apply underlying keyframe animation to get nominal "kinematic" joint positions
-	for (joint_num = 0; joint_num <= shared_data->mChainLength; joint_num++)
-	{
-		LLJoint* cur_joint = getJoint(shared_data->mJointStateIndices[joint_num]);
-		if (!cur_joint)
-		{
-			return;
-		}
-		
-		if (joint_mask[cur_joint->getJointNum()] >= (0xff >> (7 - getPriority())))
-		{
-			// skip constraint
-			return;
-		}
-		old_rots[joint_num] = cur_joint->getRotation();
-		cur_joint->setRotation(getJointState(shared_data->mJointStateIndices[joint_num])->getRotation());
-	}
-
-
-	LLVector3 keyframe_source_pos = mCharacter->getVolumePos(shared_data->mSourceConstraintVolume, shared_data->mSourceConstraintOffset);
-	LLVector3 target_pos;
-
-	switch(shared_data->mConstraintTargetType)
-	{
-	case CONSTRAINT_TARGET_TYPE_GROUND:
-		target_pos = mCharacter->getPosAgentFromGlobal(constraint->mGroundPos);
-//		LL_INFOS() << "Target Pos " << constraint->mGroundPos << " on " << mCharacter->findCollisionVolume(shared_data->mSourceConstraintVolume)->getName() << LL_ENDL;
-		break;
-	case CONSTRAINT_TARGET_TYPE_BODY:
-		target_pos = mCharacter->getVolumePos(shared_data->mTargetConstraintVolume, shared_data->mTargetConstraintOffset);
-		break;
-	default:
-		break;
-	}
-	
-	LLVector3 norm;
-	LLJoint *source_jointp = NULL;
-	LLJoint *target_jointp = NULL;
-
-	if (shared_data->mConstraintType == CONSTRAINT_TYPE_PLANE)
-	{
-		switch(shared_data->mConstraintTargetType)
-		{
-		case CONSTRAINT_TARGET_TYPE_GROUND:
-			norm = constraint->mGroundNorm;
-			break;
-		case CONSTRAINT_TARGET_TYPE_BODY:
-			target_jointp = mCharacter->findCollisionVolume(shared_data->mTargetConstraintVolume);
-			if (target_jointp)
-			{
-				// *FIX: do proper normal calculation for stretched
-				// spheres (inverse transpose)
-				norm = target_pos - target_jointp->getWorldPosition();
-			}
-
-			if (norm.isExactlyZero())
-			{
-				source_jointp = mCharacter->findCollisionVolume(shared_data->mSourceConstraintVolume);
-				norm = -1.f * shared_data->mSourceConstraintOffset;
-				if (source_jointp)	
-				{
-					norm = norm * source_jointp->getWorldRotation();
-				}
-			}
-			norm.normVec();
-			break;
-		default:
-			norm.clearVec();
-			break;
-		}
-		
-		target_pos = keyframe_source_pos + (norm * ((target_pos - keyframe_source_pos) * norm));
-	}
-
-	if (constraint->mSharedData->mChainLength != 0 &&
-		dist_vec_squared(root_pos, target_pos) * 0.95f > constraint->mTotalLength * constraint->mTotalLength)
-	{
-		constraint->mWeight = LLSmoothInterpolation::lerp(constraint->mWeight, 0.f, 0.1f);
-	}
-	else
-	{
-		constraint->mWeight = LLSmoothInterpolation::lerp(constraint->mWeight, 1.f, 0.3f);
-	}
-
-	F32 weight = constraint->mWeight * ((shared_data->mEaseOutStopTime == 0.f) ? 1.f : 
-		llmin(clamp_rescale(time, shared_data->mEaseInStartTime, shared_data->mEaseInStopTime, 0.f, 1.f), 
-		clamp_rescale(time, shared_data->mEaseOutStartTime, shared_data->mEaseOutStopTime, 1.f, 0.f)));
-
-	LLVector3 source_to_target = target_pos - keyframe_source_pos;
-	
-	S32 max_iteration_count = ll_round(clamp_rescale(
-										  mCharacter->getPixelArea(),
-										  MAX_PIXEL_AREA_CONSTRAINTS,
-										  MIN_PIXEL_AREA_CONSTRAINTS,
-										  (F32)MAX_ITERATIONS,
-										  (F32)MIN_ITERATIONS));
-
-	if (shared_data->mChainLength)
-	{
-		LLJoint* end_joint = getJoint(shared_data->mJointStateIndices[0]);
-		
-		if (!end_joint)
-		{
-			return;
-		}
-		
-		LLQuaternion end_rot = end_joint->getWorldRotation();
-
-		// slam start and end of chain to the proper positions (rest of chain stays put)
-		positions[0] = lerp(keyframe_source_pos, target_pos, weight);
-		positions[shared_data->mChainLength] = root_pos;
-
-		// grab keyframe-specified positions of joints	
-		for (joint_num = 1; joint_num < shared_data->mChainLength; joint_num++)
-		{
-			LLJoint* cur_joint = getJoint(shared_data->mJointStateIndices[joint_num]);
-			
-			if (!cur_joint)
-			{
-				return;
-			}
-			
-			LLVector3 kinematic_position = cur_joint->getWorldPosition() + 
-				(source_to_target * constraint->mJointLengthFractions[joint_num]);
-
-			// convert intermediate joint positions to world coordinates
-			positions[joint_num] = ( constraint->mPositions[joint_num] * mPelvisp->getWorldRotation()) + mPelvisp->getWorldPosition();
-			F32 time_constant = 1.f / clamp_rescale(constraint->mFixupDistanceRMS, 0.f, 0.5f, 0.2f, 8.f);
-//			LL_INFOS() << "Interpolant " << LLSmoothInterpolation::getInterpolant(time_constant, false) << " and fixup distance " << constraint->mFixupDistanceRMS << " on " << mCharacter->findCollisionVolume(shared_data->mSourceConstraintVolume)->getName() << LL_ENDL;
-			positions[joint_num] = lerp(positions[joint_num], kinematic_position,
-				LLSmoothInterpolation::getInterpolant(time_constant, false));
-		}
-
-		S32 iteration_count;
-		for (iteration_count = 0; iteration_count < max_iteration_count; iteration_count++)
-		{
-			S32 num_joints_finished = 0;
-			for (joint_num = 1; joint_num < shared_data->mChainLength; joint_num++)
-			{
-				// constraint to child
-				LLVector3 acceleration = (positions[joint_num - 1] - positions[joint_num]) * 
-					(dist_vec(positions[joint_num], positions[joint_num - 1]) - joint_lengths[joint_num - 1]) * JOINT_LENGTH_K;
-				// constraint to parent
-				acceleration  += (positions[joint_num + 1] - positions[joint_num]) * 
-					(dist_vec(positions[joint_num + 1], positions[joint_num]) - joint_lengths[joint_num]) * JOINT_LENGTH_K;
-
-				if (acceleration.magVecSquared() < MIN_ACCELERATION_SQUARED)
-				{
-					num_joints_finished++;
-				}
-
-				velocities[joint_num - 1] = velocities[joint_num - 1] * 0.7f;
-				positions[joint_num] += velocities[joint_num - 1] + (acceleration * 0.5f);
-				velocities[joint_num - 1] += acceleration;
-			}
-
-			if ((iteration_count >= MIN_ITERATION_COUNT) && 
-				(num_joints_finished == shared_data->mChainLength - 1))
-			{
-//				LL_INFOS() << iteration_count << " iterations on " << 
-//					mCharacter->findCollisionVolume(shared_data->mSourceConstraintVolume)->getName() << LL_ENDL;
-				break;
-			}
-		}
-
-		for (joint_num = shared_data->mChainLength; joint_num > 0; joint_num--)
-		{
-			LLJoint* cur_joint = getJoint(shared_data->mJointStateIndices[joint_num]);
-			
-			if (!cur_joint)
-			{
-				return;
-			}
-			LLJoint* child_joint = getJoint(shared_data->mJointStateIndices[joint_num - 1]);
-			if (!child_joint)
-			{
-				return;
-			}
-			
-			LLQuaternion parent_rot = cur_joint->getParent()->getWorldRotation();
-
-			LLQuaternion cur_rot = cur_joint->getWorldRotation();
-			LLQuaternion fixup_rot;
-			
-			LLVector3 target_at = positions[joint_num - 1] - positions[joint_num];
-			LLVector3 current_at;
-
-			// at bottom of chain, use point on collision volume, not joint position
-			if (joint_num == 1)
-			{
-				current_at = mCharacter->getVolumePos(shared_data->mSourceConstraintVolume, shared_data->mSourceConstraintOffset) -
-					cur_joint->getWorldPosition();
-			}
-			else
-			{
-				current_at = child_joint->getPosition() * cur_rot;
-			}
-			fixup_rot.shortestArc(current_at, target_at);
-
-			LLQuaternion target_rot = cur_rot * fixup_rot;
-			target_rot = target_rot * ~parent_rot;
-
-			if (weight != 1.f)
-			{
-				LLQuaternion cur_rot = getJointState(shared_data->mJointStateIndices[joint_num])->getRotation();
-				target_rot = nlerp(weight, cur_rot, target_rot);
-			}
-
-			getJointState(shared_data->mJointStateIndices[joint_num])->setRotation(target_rot);
-			cur_joint->setRotation(target_rot);
-		}
-
-		LLQuaternion end_local_rot = end_rot * ~end_joint->getParent()->getWorldRotation();
-
-		if (weight == 1.f)
-		{
-			getJointState(shared_data->mJointStateIndices[0])->setRotation(end_local_rot);
-		}
-		else
-		{
-			LLQuaternion cur_rot = getJointState(shared_data->mJointStateIndices[0])->getRotation();
-			getJointState(shared_data->mJointStateIndices[0])->setRotation(nlerp(weight, cur_rot, end_local_rot));
-		}
-
-		// save simulated positions in pelvis-space and calculate total fixup distance
-		constraint->mFixupDistanceRMS = 0.f;
-		F32 delta_time = llmax(0.02f, llabs(time - mLastUpdateTime));
-		for (joint_num = 1; joint_num < shared_data->mChainLength; joint_num++)
-		{
-			LLVector3 new_pos = (positions[joint_num] - mPelvisp->getWorldPosition()) * ~mPelvisp->getWorldRotation();
-			constraint->mFixupDistanceRMS += dist_vec_squared(new_pos, constraint->mPositions[joint_num]) / delta_time;
-			constraint->mPositions[joint_num] = new_pos;
-		}
-		constraint->mFixupDistanceRMS *= 1.f / (constraint->mTotalLength * (F32)(shared_data->mChainLength - 1));
-		constraint->mFixupDistanceRMS = (F32) sqrt(constraint->mFixupDistanceRMS);
-
-		//reset old joint rots
-		for (joint_num = 0; joint_num <= shared_data->mChainLength; joint_num++)
-		{
-			LLJoint* cur_joint = getJoint(shared_data->mJointStateIndices[joint_num]);
-			if (!cur_joint)
-			{
-				return;
-			}
-
-			cur_joint->setRotation(old_rots[joint_num]);
-		}
-	}
-	// simple positional constraint (pelvis only)
-	else if (getJointState(shared_data->mJointStateIndices[0])->getUsage() & LLJointState::POS)
-	{
-		LLVector3 delta = source_to_target * weight;
-		LLPointer<LLJointState> current_joint_state = getJointState(shared_data->mJointStateIndices[0]);
-		LLQuaternion parent_rot = current_joint_state->getJoint()->getParent()->getWorldRotation();
-		delta = delta * ~parent_rot;
-		current_joint_state->setPosition(current_joint_state->getJoint()->getPosition() + delta);
-	}
-}
-
-//-----------------------------------------------------------------------------
-// deserialize()
-//
-// allow_invalid_joints should be true when handling existing content, to avoid breakage.
-// During upload, we should be more restrictive and reject such animations.
-//-----------------------------------------------------------------------------
-bool LLKeyframeMotion::deserialize(LLDataPacker& dp, const LLUUID& asset_id, bool allow_invalid_joints)
-{
-	bool old_version = false;
-	std::unique_ptr<LLKeyframeMotion::JointMotionList> joint_motion_list(new LLKeyframeMotion::JointMotionList);
-
-	//-------------------------------------------------------------------------
-	// get base priority
-	//-------------------------------------------------------------------------
-	S32 temp_priority;
-	U16 version;
-	U16 sub_version;
-
-    // Amimation identifier for log messages
-    auto asset = [&]() -> std::string
-        {
-            return asset_id.asString() + ", char " + mCharacter->getID().asString();
-        };
-
-	if (!dp.unpackU16(version, "version"))
-	{
-		LL_WARNS() << "can't read version number"
-                   << " for animation " << asset() << LL_ENDL;
-		return false;
-	}
-
-	if (!dp.unpackU16(sub_version, "sub_version"))
-	{
-		LL_WARNS() << "can't read sub version number"
-                   << " for animation " << asset() << LL_ENDL;
-		return false;
-	}
-
-	if (version == 0 && sub_version == 1)
-	{
-		old_version = true;
-	}
-	else if (version != KEYFRAME_MOTION_VERSION || sub_version != KEYFRAME_MOTION_SUBVERSION)
-	{
-#if LL_RELEASE
-		LL_WARNS() << "Bad animation version " << version << "." << sub_version 
-                   << " for animation " << asset() << LL_ENDL;
-		return false;
-#else
-		LL_ERRS() << "Bad animation version " << version << "." << sub_version
-                  << " for animation " << asset() << LL_ENDL;
-#endif
-	}
-
-	if (!dp.unpackS32(temp_priority, "base_priority"))
-	{
-		LL_WARNS() << "can't read animation base_priority"
-                   << " for animation " << asset() << LL_ENDL;
-		return false;
-	}
-	joint_motion_list->mBasePriority = (LLJoint::JointPriority) temp_priority;
-
-	if (joint_motion_list->mBasePriority >= LLJoint::ADDITIVE_PRIORITY)
-	{
-		joint_motion_list->mBasePriority = (LLJoint::JointPriority)((S32)LLJoint::ADDITIVE_PRIORITY-1);
-		joint_motion_list->mMaxPriority = joint_motion_list->mBasePriority;
-	}
-	else if (joint_motion_list->mBasePriority < LLJoint::USE_MOTION_PRIORITY)
-	{
-		LL_WARNS() << "bad animation base_priority " << joint_motion_list->mBasePriority
-                   << " for animation " << asset() << LL_ENDL;
-		return false;
-	}
-
-	//-------------------------------------------------------------------------
-	// get duration
-	//-------------------------------------------------------------------------
-	if (!dp.unpackF32(joint_motion_list->mDuration, "duration"))
-	{
-		LL_WARNS() << "can't read duration"
-                   << " for animation " << asset() << LL_ENDL;
-		return false;
-	}
-	
-	if (joint_motion_list->mDuration > MAX_ANIM_DURATION ||
-	    !llfinite(joint_motion_list->mDuration))
-	{
-		LL_WARNS() << "invalid animation duration"
-                   << " for animation " << asset() << LL_ENDL;
-		return false;
-	}
-
-	//-------------------------------------------------------------------------
-	// get emote (optional)
-	//-------------------------------------------------------------------------
-	if (!dp.unpackString(joint_motion_list->mEmoteName, "emote_name"))
-	{
-		LL_WARNS() << "can't read emote_name"
-                   << " for animation " << asset() << LL_ENDL;
-		return false;
-	}
-
-	if (!joint_motion_list->mEmoteName.empty())
-	{
-		if (joint_motion_list->mEmoteName == mID.asString())
-		{
-			LL_WARNS() << "Malformed animation mEmoteName==mID"
-                       << " for animation " << asset() << LL_ENDL;
-			return false;
-		}
-		// "Closed_Mouth" is a very popular emote name we should ignore
-		if (joint_motion_list->mEmoteName == "Closed_Mouth")
-		{
-			joint_motion_list->mEmoteName.clear();
-		}
-		else
-		{
-			joint_motion_list->mEmoteID = gAnimLibrary.stringToAnimState(joint_motion_list->mEmoteName);
-			if (joint_motion_list->mEmoteID.isNull())
-			{
-				LL_WARNS() << "unknown emote_name '" << joint_motion_list->mEmoteName << "'"
-						   << " for animation " << asset() << LL_ENDL;
-				joint_motion_list->mEmoteName.clear();
-			}
-		}
-	}
-
-	//-------------------------------------------------------------------------
-	// get loop
-	//-------------------------------------------------------------------------
-	if (!dp.unpackF32(joint_motion_list->mLoopInPoint, "loop_in_point") ||
-	    !llfinite(joint_motion_list->mLoopInPoint))
-	{
-		LL_WARNS() << "can't read loop point"
-                   << " for animation " << asset() << LL_ENDL;
-		return false;
-	}
-
-	if (!dp.unpackF32(joint_motion_list->mLoopOutPoint, "loop_out_point") ||
-	    !llfinite(joint_motion_list->mLoopOutPoint))
-	{
-		LL_WARNS() << "can't read loop point"
-                   << " for animation " << asset() << LL_ENDL;
-		return false;
-	}
-
-	S32 loop{ 0 };
-	if (!dp.unpackS32(loop, "loop"))
-	{
-		LL_WARNS() << "can't read loop"
-                   << " for animation " << asset() << LL_ENDL;
-		return false;
-	}
-	joint_motion_list->mLoop = static_cast<bool>(loop);
-
-	//SL-17206 hack to alter Female_land loop setting, while current behavior won't be changed serverside
-	LLUUID const female_land_anim("ca1baf4d-0a18-5a1f-0330-e4bd1e71f09e");
-	LLUUID const formal_female_land_anim("6a9a173b-61fa-3ad5-01fa-a851cfc5f66a");
-	if (female_land_anim == asset_id || formal_female_land_anim == asset_id)
-	{
-		LL_WARNS() << "Animation " << asset() << " won't be looped." << LL_ENDL;
-		joint_motion_list->mLoop = false;
-	}
-
-	//-------------------------------------------------------------------------
-	// get easeIn and easeOut
-	//-------------------------------------------------------------------------
-	if (!dp.unpackF32(joint_motion_list->mEaseInDuration, "ease_in_duration") ||
-	    !llfinite(joint_motion_list->mEaseInDuration))
-	{
-		LL_WARNS() << "can't read easeIn"
-                   << " for animation " << asset() << LL_ENDL;
-		return false;
-	}
-
-	if (!dp.unpackF32(joint_motion_list->mEaseOutDuration, "ease_out_duration") ||
-	    !llfinite(joint_motion_list->mEaseOutDuration))
-	{
-		LL_WARNS() << "can't read easeOut"
-                   << " for animation " << asset() << LL_ENDL;
-		return false;
-	}
-
-	//-------------------------------------------------------------------------
-	// get hand pose
-	//-------------------------------------------------------------------------
-	U32 word;
-	if (!dp.unpackU32(word, "hand_pose"))
-	{
-		LL_WARNS() << "can't read hand pose"
-                   << " for animation " << asset() << LL_ENDL;
-		return false;
-	}
-	
-	if (word > LLHandMotion::NUM_HAND_POSES)
-	{
-		LL_WARNS() << "invalid LLHandMotion::eHandPose index: " << word
-                   << " for animation " << asset() << LL_ENDL;
-		return false;
-	}
-	
-	joint_motion_list->mHandPose = (LLHandMotion::eHandPose)word;
-
-	//-------------------------------------------------------------------------
-	// get number of joint motions
-	//-------------------------------------------------------------------------
-	U32 num_motions = 0;
-    S32 rotation_duplicates = 0;
-    S32 position_duplicates = 0;
-	if (!dp.unpackU32(num_motions, "num_joints"))
-	{
-		LL_WARNS() << "can't read number of joints"
-                   << " for animation " << asset() << LL_ENDL;
-		return false;
-	}
-
-	if (num_motions == 0)
-	{
-		LL_WARNS() << "no joints"
-                   << " for animation " << asset() << LL_ENDL;
-		return false;
-	}
-	else if (num_motions > LL_CHARACTER_MAX_ANIMATED_JOINTS)
-	{
-		LL_WARNS() << "too many joints"
-                   << " for animation " << asset() << LL_ENDL;
-		return false;
-	}
-
-	joint_motion_list->mJointMotionArray.clear();
-	joint_motion_list->mJointMotionArray.reserve(num_motions);
-	mJointStates.clear();
-	mJointStates.reserve(num_motions);
-
-	//-------------------------------------------------------------------------
-	// initialize joint motions
-	//-------------------------------------------------------------------------
-
-	for (U32 i = 0; i < num_motions; ++i)
-	{
-		JointMotion* joint_motion = new JointMotion;		
-		joint_motion_list->mJointMotionArray.push_back(joint_motion);
-		
-		std::string joint_name;
-		if (!dp.unpackString(joint_name, "joint_name"))
-		{
-			LL_WARNS() << "can't read joint name"
-                       << " for animation " << asset() << LL_ENDL;
-			return false;
-		}
-
-		if (joint_name == "mScreen" || joint_name == "mRoot")
-		{
-			LL_WARNS() << "attempted to animate special " << joint_name << " joint"
-                       << " for animation " << asset() << LL_ENDL;
-			return false;
-		}
-				
-		//---------------------------------------------------------------------
-		// find the corresponding joint
-		//---------------------------------------------------------------------
-		LLJoint *joint = mCharacter->getJoint( joint_name );
-		if (joint)
-		{
-=======
-    JointConstraintSharedData *shared_data = constraint->mSharedData;
-    if (!shared_data) return;
-
-    LLVector3       positions[MAX_CHAIN_LENGTH];
-    const F32*      joint_lengths = constraint->mJointLengths;
-    LLVector3       velocities[MAX_CHAIN_LENGTH - 1];
-    LLQuaternion    old_rots[MAX_CHAIN_LENGTH];
-    S32             joint_num;
-
-    if (time < shared_data->mEaseInStartTime)
-    {
-        return;
-    }
-
-    if (time > shared_data->mEaseOutStopTime)
-    {
-        if (constraint->mActive)
-        {
-            deactivateConstraint(constraint);
-        }
-        return;
-    }
-
-    if (!constraint->mActive || time < shared_data->mEaseInStopTime)
-    {
-        activateConstraint(constraint);
-    }
-
-    LLJoint* root_joint = getJoint(shared_data->mJointStateIndices[shared_data->mChainLength]);
-    if (! root_joint)
-    {
-        return;
-    }
-
-    LLVector3 root_pos = root_joint->getWorldPosition();
-//  LLQuaternion root_rot =
-    root_joint->getParent()->getWorldRotation();
-//  LLQuaternion inv_root_rot = ~root_rot;
-
-//  LLVector3 current_source_pos = mCharacter->getVolumePos(shared_data->mSourceConstraintVolume, shared_data->mSourceConstraintOffset);
-
-    //apply underlying keyframe animation to get nominal "kinematic" joint positions
-    for (joint_num = 0; joint_num <= shared_data->mChainLength; joint_num++)
-    {
-        LLJoint* cur_joint = getJoint(shared_data->mJointStateIndices[joint_num]);
-        if (!cur_joint)
-        {
-            return;
-        }
-
-        if (joint_mask[cur_joint->getJointNum()] >= (0xff >> (7 - getPriority())))
-        {
-            // skip constraint
-            return;
-        }
-        old_rots[joint_num] = cur_joint->getRotation();
-        cur_joint->setRotation(getJointState(shared_data->mJointStateIndices[joint_num])->getRotation());
-    }
-
-
-    LLVector3 keyframe_source_pos = mCharacter->getVolumePos(shared_data->mSourceConstraintVolume, shared_data->mSourceConstraintOffset);
-    LLVector3 target_pos;
-
-    switch(shared_data->mConstraintTargetType)
-    {
-    case CONSTRAINT_TARGET_TYPE_GROUND:
-        target_pos = mCharacter->getPosAgentFromGlobal(constraint->mGroundPos);
-//      LL_INFOS() << "Target Pos " << constraint->mGroundPos << " on " << mCharacter->findCollisionVolume(shared_data->mSourceConstraintVolume)->getName() << LL_ENDL;
-        break;
-    case CONSTRAINT_TARGET_TYPE_BODY:
-        target_pos = mCharacter->getVolumePos(shared_data->mTargetConstraintVolume, shared_data->mTargetConstraintOffset);
-        break;
-    default:
-        break;
-    }
-
-    LLVector3 norm;
-    LLJoint *source_jointp = NULL;
-    LLJoint *target_jointp = NULL;
-
-    if (shared_data->mConstraintType == CONSTRAINT_TYPE_PLANE)
-    {
-        switch(shared_data->mConstraintTargetType)
-        {
-        case CONSTRAINT_TARGET_TYPE_GROUND:
-            norm = constraint->mGroundNorm;
-            break;
-        case CONSTRAINT_TARGET_TYPE_BODY:
-            target_jointp = mCharacter->findCollisionVolume(shared_data->mTargetConstraintVolume);
-            if (target_jointp)
-            {
-                // *FIX: do proper normal calculation for stretched
-                // spheres (inverse transpose)
-                norm = target_pos - target_jointp->getWorldPosition();
-            }
-
-            if (norm.isExactlyZero())
-            {
-                source_jointp = mCharacter->findCollisionVolume(shared_data->mSourceConstraintVolume);
-                norm = -1.f * shared_data->mSourceConstraintOffset;
-                if (source_jointp)
-                {
-                    norm = norm * source_jointp->getWorldRotation();
-                }
-            }
-            norm.normVec();
-            break;
-        default:
-            norm.clearVec();
-            break;
-        }
-
-        target_pos = keyframe_source_pos + (norm * ((target_pos - keyframe_source_pos) * norm));
-    }
-
-    if (constraint->mSharedData->mChainLength != 0 &&
-        dist_vec_squared(root_pos, target_pos) * 0.95f > constraint->mTotalLength * constraint->mTotalLength)
-    {
-        constraint->mWeight = LLSmoothInterpolation::lerp(constraint->mWeight, 0.f, 0.1f);
-    }
-    else
-    {
-        constraint->mWeight = LLSmoothInterpolation::lerp(constraint->mWeight, 1.f, 0.3f);
-    }
-
-    F32 weight = constraint->mWeight * ((shared_data->mEaseOutStopTime == 0.f) ? 1.f :
-        llmin(clamp_rescale(time, shared_data->mEaseInStartTime, shared_data->mEaseInStopTime, 0.f, 1.f),
-        clamp_rescale(time, shared_data->mEaseOutStartTime, shared_data->mEaseOutStopTime, 1.f, 0.f)));
-
-    LLVector3 source_to_target = target_pos - keyframe_source_pos;
-
-    S32 max_iteration_count = ll_round(clamp_rescale(
-                                          mCharacter->getPixelArea(),
-                                          MAX_PIXEL_AREA_CONSTRAINTS,
-                                          MIN_PIXEL_AREA_CONSTRAINTS,
-                                          (F32)MAX_ITERATIONS,
-                                          (F32)MIN_ITERATIONS));
-
-    if (shared_data->mChainLength)
-    {
-        LLJoint* end_joint = getJoint(shared_data->mJointStateIndices[0]);
-
-        if (!end_joint)
-        {
-            return;
-        }
-
-        LLQuaternion end_rot = end_joint->getWorldRotation();
-
-        // slam start and end of chain to the proper positions (rest of chain stays put)
-        positions[0] = lerp(keyframe_source_pos, target_pos, weight);
-        positions[shared_data->mChainLength] = root_pos;
-
-        // grab keyframe-specified positions of joints
-        for (joint_num = 1; joint_num < shared_data->mChainLength; joint_num++)
-        {
-            LLJoint* cur_joint = getJoint(shared_data->mJointStateIndices[joint_num]);
-
-            if (!cur_joint)
-            {
-                return;
-            }
-
-            LLVector3 kinematic_position = cur_joint->getWorldPosition() +
-                (source_to_target * constraint->mJointLengthFractions[joint_num]);
-
-            // convert intermediate joint positions to world coordinates
-            positions[joint_num] = ( constraint->mPositions[joint_num] * mPelvisp->getWorldRotation()) + mPelvisp->getWorldPosition();
-            F32 time_constant = 1.f / clamp_rescale(constraint->mFixupDistanceRMS, 0.f, 0.5f, 0.2f, 8.f);
-//          LL_INFOS() << "Interpolant " << LLSmoothInterpolation::getInterpolant(time_constant, FALSE) << " and fixup distance " << constraint->mFixupDistanceRMS << " on " << mCharacter->findCollisionVolume(shared_data->mSourceConstraintVolume)->getName() << LL_ENDL;
-            positions[joint_num] = lerp(positions[joint_num], kinematic_position,
-                LLSmoothInterpolation::getInterpolant(time_constant, FALSE));
-        }
-
-        S32 iteration_count;
-        for (iteration_count = 0; iteration_count < max_iteration_count; iteration_count++)
-        {
-            S32 num_joints_finished = 0;
-            for (joint_num = 1; joint_num < shared_data->mChainLength; joint_num++)
-            {
-                // constraint to child
-                LLVector3 acceleration = (positions[joint_num - 1] - positions[joint_num]) *
-                    (dist_vec(positions[joint_num], positions[joint_num - 1]) - joint_lengths[joint_num - 1]) * JOINT_LENGTH_K;
-                // constraint to parent
-                acceleration  += (positions[joint_num + 1] - positions[joint_num]) *
-                    (dist_vec(positions[joint_num + 1], positions[joint_num]) - joint_lengths[joint_num]) * JOINT_LENGTH_K;
-
-                if (acceleration.magVecSquared() < MIN_ACCELERATION_SQUARED)
-                {
-                    num_joints_finished++;
-                }
-
-                velocities[joint_num - 1] = velocities[joint_num - 1] * 0.7f;
-                positions[joint_num] += velocities[joint_num - 1] + (acceleration * 0.5f);
-                velocities[joint_num - 1] += acceleration;
-            }
-
-            if ((iteration_count >= MIN_ITERATION_COUNT) &&
-                (num_joints_finished == shared_data->mChainLength - 1))
-            {
-//              LL_INFOS() << iteration_count << " iterations on " <<
-//                  mCharacter->findCollisionVolume(shared_data->mSourceConstraintVolume)->getName() << LL_ENDL;
-                break;
-            }
-        }
-
-        for (joint_num = shared_data->mChainLength; joint_num > 0; joint_num--)
-        {
-            LLJoint* cur_joint = getJoint(shared_data->mJointStateIndices[joint_num]);
-
-            if (!cur_joint)
-            {
-                return;
-            }
-            LLJoint* child_joint = getJoint(shared_data->mJointStateIndices[joint_num - 1]);
-            if (!child_joint)
-            {
-                return;
-            }
-
-            LLQuaternion parent_rot = cur_joint->getParent()->getWorldRotation();
-
-            LLQuaternion cur_rot = cur_joint->getWorldRotation();
-            LLQuaternion fixup_rot;
-
-            LLVector3 target_at = positions[joint_num - 1] - positions[joint_num];
-            LLVector3 current_at;
-
-            // at bottom of chain, use point on collision volume, not joint position
-            if (joint_num == 1)
-            {
-                current_at = mCharacter->getVolumePos(shared_data->mSourceConstraintVolume, shared_data->mSourceConstraintOffset) -
-                    cur_joint->getWorldPosition();
-            }
-            else
-            {
-                current_at = child_joint->getPosition() * cur_rot;
-            }
-            fixup_rot.shortestArc(current_at, target_at);
-
-            LLQuaternion target_rot = cur_rot * fixup_rot;
-            target_rot = target_rot * ~parent_rot;
-
-            if (weight != 1.f)
-            {
-                LLQuaternion cur_rot = getJointState(shared_data->mJointStateIndices[joint_num])->getRotation();
-                target_rot = nlerp(weight, cur_rot, target_rot);
-            }
-
-            getJointState(shared_data->mJointStateIndices[joint_num])->setRotation(target_rot);
-            cur_joint->setRotation(target_rot);
-        }
-
-        LLQuaternion end_local_rot = end_rot * ~end_joint->getParent()->getWorldRotation();
-
-        if (weight == 1.f)
-        {
-            getJointState(shared_data->mJointStateIndices[0])->setRotation(end_local_rot);
-        }
-        else
-        {
-            LLQuaternion cur_rot = getJointState(shared_data->mJointStateIndices[0])->getRotation();
-            getJointState(shared_data->mJointStateIndices[0])->setRotation(nlerp(weight, cur_rot, end_local_rot));
-        }
-
-        // save simulated positions in pelvis-space and calculate total fixup distance
-        constraint->mFixupDistanceRMS = 0.f;
-        F32 delta_time = llmax(0.02f, llabs(time - mLastUpdateTime));
-        for (joint_num = 1; joint_num < shared_data->mChainLength; joint_num++)
-        {
-            LLVector3 new_pos = (positions[joint_num] - mPelvisp->getWorldPosition()) * ~mPelvisp->getWorldRotation();
-            constraint->mFixupDistanceRMS += dist_vec_squared(new_pos, constraint->mPositions[joint_num]) / delta_time;
-            constraint->mPositions[joint_num] = new_pos;
-        }
-        constraint->mFixupDistanceRMS *= 1.f / (constraint->mTotalLength * (F32)(shared_data->mChainLength - 1));
-        constraint->mFixupDistanceRMS = (F32) sqrt(constraint->mFixupDistanceRMS);
-
-        //reset old joint rots
-        for (joint_num = 0; joint_num <= shared_data->mChainLength; joint_num++)
-        {
-            LLJoint* cur_joint = getJoint(shared_data->mJointStateIndices[joint_num]);
-            if (!cur_joint)
-            {
-                return;
-            }
-
-            cur_joint->setRotation(old_rots[joint_num]);
-        }
-    }
-    // simple positional constraint (pelvis only)
-    else if (getJointState(shared_data->mJointStateIndices[0])->getUsage() & LLJointState::POS)
-    {
-        LLVector3 delta = source_to_target * weight;
-        LLPointer<LLJointState> current_joint_state = getJointState(shared_data->mJointStateIndices[0]);
-        LLQuaternion parent_rot = current_joint_state->getJoint()->getParent()->getWorldRotation();
-        delta = delta * ~parent_rot;
-        current_joint_state->setPosition(current_joint_state->getJoint()->getPosition() + delta);
-    }
-}
-
-//-----------------------------------------------------------------------------
-// deserialize()
-//
-// allow_invalid_joints should be true when handling existing content, to avoid breakage.
-// During upload, we should be more restrictive and reject such animations.
-//-----------------------------------------------------------------------------
-BOOL LLKeyframeMotion::deserialize(LLDataPacker& dp, const LLUUID& asset_id, bool allow_invalid_joints)
-{
-    BOOL old_version = FALSE;
-    std::unique_ptr<LLKeyframeMotion::JointMotionList> joint_motion_list(new LLKeyframeMotion::JointMotionList);
-
-    //-------------------------------------------------------------------------
-    // get base priority
-    //-------------------------------------------------------------------------
-    S32 temp_priority;
-    U16 version;
-    U16 sub_version;
-
-    if (!dp.unpackU16(version, "version"))
-    {
-        LL_WARNS() << "can't read version number for animation " << asset_id << LL_ENDL;
-        return FALSE;
-    }
-
-    if (!dp.unpackU16(sub_version, "sub_version"))
-    {
-        LL_WARNS() << "can't read sub version number for animation " << asset_id << LL_ENDL;
-        return FALSE;
-    }
-
-    if (version == 0 && sub_version == 1)
-    {
-        old_version = TRUE;
-    }
-    else if (version != KEYFRAME_MOTION_VERSION || sub_version != KEYFRAME_MOTION_SUBVERSION)
-    {
-#if LL_RELEASE
-        LL_WARNS() << "Bad animation version " << version << "." << sub_version
-                   << " for animation " << asset_id << LL_ENDL;
-        return FALSE;
-#else
-        LL_ERRS() << "Bad animation version " << version << "." << sub_version
-                  << " for animation " << asset_id << LL_ENDL;
-#endif
-    }
-
-    if (!dp.unpackS32(temp_priority, "base_priority"))
-    {
-        LL_WARNS() << "can't read animation base_priority"
-                   << " for animation " << asset_id << LL_ENDL;
-        return FALSE;
-    }
-    joint_motion_list->mBasePriority = (LLJoint::JointPriority) temp_priority;
-
-    if (joint_motion_list->mBasePriority >= LLJoint::ADDITIVE_PRIORITY)
-    {
-        joint_motion_list->mBasePriority = (LLJoint::JointPriority)((S32)LLJoint::ADDITIVE_PRIORITY-1);
-        joint_motion_list->mMaxPriority = joint_motion_list->mBasePriority;
-    }
-    else if (joint_motion_list->mBasePriority < LLJoint::USE_MOTION_PRIORITY)
-    {
-        LL_WARNS() << "bad animation base_priority " << joint_motion_list->mBasePriority
-                   << " for animation " << asset_id << LL_ENDL;
-        return FALSE;
-    }
-
-    //-------------------------------------------------------------------------
-    // get duration
-    //-------------------------------------------------------------------------
-    if (!dp.unpackF32(joint_motion_list->mDuration, "duration"))
-    {
-        LL_WARNS() << "can't read duration"
-                   << " for animation " << asset_id << LL_ENDL;
-        return FALSE;
-    }
-
-    if (joint_motion_list->mDuration > MAX_ANIM_DURATION ||
-        !llfinite(joint_motion_list->mDuration))
-    {
-        LL_WARNS() << "invalid animation duration"
-                   << " for animation " << asset_id << LL_ENDL;
-        return FALSE;
-    }
-
-    //-------------------------------------------------------------------------
-    // get emote (optional)
-    //-------------------------------------------------------------------------
-    if (!dp.unpackString(joint_motion_list->mEmoteName, "emote_name"))
-    {
-        LL_WARNS() << "can't read optional_emote_animation"
-                   << " for animation " << asset_id << LL_ENDL;
-        return FALSE;
-    }
-
-    if(joint_motion_list->mEmoteName==mID.asString())
-    {
-        LL_WARNS() << "Malformed animation mEmoteName==mID"
-                   << " for animation " << asset_id << LL_ENDL;
-        return FALSE;
-    }
-
-    //-------------------------------------------------------------------------
-    // get loop
-    //-------------------------------------------------------------------------
-    if (!dp.unpackF32(joint_motion_list->mLoopInPoint, "loop_in_point") ||
-        !llfinite(joint_motion_list->mLoopInPoint))
-    {
-        LL_WARNS() << "can't read loop point"
-                   << " for animation " << asset_id << LL_ENDL;
-        return FALSE;
-    }
-
-    if (!dp.unpackF32(joint_motion_list->mLoopOutPoint, "loop_out_point") ||
-        !llfinite(joint_motion_list->mLoopOutPoint))
-    {
-        LL_WARNS() << "can't read loop point"
-                   << " for animation " << asset_id << LL_ENDL;
-        return FALSE;
-    }
-
-    if (!dp.unpackS32(joint_motion_list->mLoop, "loop"))
-    {
-        LL_WARNS() << "can't read loop"
-                   << " for animation " << asset_id << LL_ENDL;
-        return FALSE;
-    }
-
-    //SL-17206 hack to alter Female_land loop setting, while current behavior won't be changed serverside
-    LLUUID const female_land_anim("ca1baf4d-0a18-5a1f-0330-e4bd1e71f09e");
-    LLUUID const formal_female_land_anim("6a9a173b-61fa-3ad5-01fa-a851cfc5f66a");
-    if (female_land_anim == asset_id || formal_female_land_anim == asset_id)
-    {
-        LL_WARNS() << "Animation(" << asset_id << ") won't be looped." << LL_ENDL;
-        joint_motion_list->mLoop = FALSE;
-    }
-
-    //-------------------------------------------------------------------------
-    // get easeIn and easeOut
-    //-------------------------------------------------------------------------
-    if (!dp.unpackF32(joint_motion_list->mEaseInDuration, "ease_in_duration") ||
-        !llfinite(joint_motion_list->mEaseInDuration))
-    {
-        LL_WARNS() << "can't read easeIn"
-                   << " for animation " << asset_id << LL_ENDL;
-        return FALSE;
-    }
-
-    if (!dp.unpackF32(joint_motion_list->mEaseOutDuration, "ease_out_duration") ||
-        !llfinite(joint_motion_list->mEaseOutDuration))
-    {
-        LL_WARNS() << "can't read easeOut"
-                   << " for animation " << asset_id << LL_ENDL;
-        return FALSE;
-    }
-
-    //-------------------------------------------------------------------------
-    // get hand pose
-    //-------------------------------------------------------------------------
-    U32 word;
-    if (!dp.unpackU32(word, "hand_pose"))
-    {
-        LL_WARNS() << "can't read hand pose"
-                   << " for animation " << asset_id << LL_ENDL;
-        return FALSE;
-    }
-
-    if(word > LLHandMotion::NUM_HAND_POSES)
-    {
-        LL_WARNS() << "invalid LLHandMotion::eHandPose index: " << word
-                   << " for animation " << asset_id << LL_ENDL;
-        return FALSE;
-    }
-
-    joint_motion_list->mHandPose = (LLHandMotion::eHandPose)word;
-
-    //-------------------------------------------------------------------------
-    // get number of joint motions
-    //-------------------------------------------------------------------------
-    U32 num_motions = 0;
-    S32 rotation_dupplicates = 0;
-    S32 position_dupplicates = 0;
-    if (!dp.unpackU32(num_motions, "num_joints"))
-    {
-        LL_WARNS() << "can't read number of joints"
-                   << " for animation " << asset_id << LL_ENDL;
-        return FALSE;
-    }
-
-    if (num_motions == 0)
-    {
-        LL_WARNS() << "no joints"
-                   << " for animation " << asset_id << LL_ENDL;
-        return FALSE;
-    }
-    else if (num_motions > LL_CHARACTER_MAX_ANIMATED_JOINTS)
-    {
-        LL_WARNS() << "too many joints"
-                   << " for animation " << asset_id << LL_ENDL;
-        return FALSE;
-    }
-
-    joint_motion_list->mJointMotionArray.clear();
-    joint_motion_list->mJointMotionArray.reserve(num_motions);
-    mJointStates.clear();
-    mJointStates.reserve(num_motions);
-
-    //-------------------------------------------------------------------------
-    // initialize joint motions
-    //-------------------------------------------------------------------------
-
-    for(U32 i=0; i<num_motions; ++i)
-    {
-        JointMotion* joint_motion = new JointMotion;
-        joint_motion_list->mJointMotionArray.push_back(joint_motion);
-
-        std::string joint_name;
-        if (!dp.unpackString(joint_name, "joint_name"))
-        {
-            LL_WARNS() << "can't read joint name"
-                       << " for animation " << asset_id << LL_ENDL;
-            return FALSE;
-        }
-
-        if (joint_name == "mScreen" || joint_name == "mRoot")
-        {
-            LL_WARNS() << "attempted to animate special " << joint_name << " joint"
-                       << " for animation " << asset_id << LL_ENDL;
-            return FALSE;
-        }
-
-        //---------------------------------------------------------------------
-        // find the corresponding joint
-        //---------------------------------------------------------------------
-        LLJoint *joint = mCharacter->getJoint( joint_name );
-        if (joint)
-        {
->>>>>>> e1623bb2
-            S32 joint_num = joint->getJointNum();
-            joint_name = joint->getName(); // canonical name in case this is an alias.
-//          LL_INFOS() << "  joint: " << joint_name << LL_ENDL;
-            if ((joint_num >= (S32)LL_CHARACTER_MAX_ANIMATED_JOINTS) || (joint_num < 0))
-            {
-                LL_WARNS() << "Joint will be omitted from animation: joint_num " << joint_num
-                           << " is outside of legal range [0-"
-                           << LL_CHARACTER_MAX_ANIMATED_JOINTS << ") for joint " << joint->getName()
-                           << " for animation " << asset() << LL_ENDL;
-                joint = NULL;
-            }
-<<<<<<< HEAD
-		}
-		else
-		{
-			LL_WARNS() << "invalid joint name: " << joint_name
-                       << " for animation " << asset() << LL_ENDL;
-			if (!allow_invalid_joints)
-			{
-				return false;
-			}
-		}
-
-		joint_motion->mJointName = joint_name;
-		
-		LLPointer<LLJointState> joint_state = new LLJointState;
-		mJointStates.push_back(joint_state);
-		joint_state->setJoint( joint ); // note: can accept NULL
-		joint_state->setUsage( 0 );
-
-		//---------------------------------------------------------------------
-		// get joint priority
-		//---------------------------------------------------------------------
-		S32 joint_priority;
-		if (!dp.unpackS32(joint_priority, "joint_priority"))
-		{
-			LL_WARNS() << "can't read joint priority."
-                       << " for animation " << asset() << LL_ENDL;
-			return false;
-		}
-
-		if (joint_priority < LLJoint::USE_MOTION_PRIORITY)
-		{
-			LL_WARNS() << "joint priority unknown - too low."
-                       << " for animation " << asset() << LL_ENDL;
-			return false;
-		}
-		
-		joint_motion->mPriority = (LLJoint::JointPriority)joint_priority;
-		if (joint_priority != LLJoint::USE_MOTION_PRIORITY &&
-		    joint_priority > joint_motion_list->mMaxPriority)
-		{
-			joint_motion_list->mMaxPriority = (LLJoint::JointPriority)joint_priority;
-		}
-
-		joint_state->setPriority((LLJoint::JointPriority)joint_priority);
-
-		//---------------------------------------------------------------------
-		// scan rotation curve header
-		//---------------------------------------------------------------------
-		if (!dp.unpackS32(joint_motion->mRotationCurve.mNumKeys, "num_rot_keys") || joint_motion->mRotationCurve.mNumKeys < 0)
-		{
-			LL_WARNS() << "can't read number of rotation keys"
-                       << " for animation " << asset() << LL_ENDL;
-			return false;
-		}
-
-		joint_motion->mRotationCurve.mInterpolationType = IT_LINEAR;
-		if (joint_motion->mRotationCurve.mNumKeys != 0)
-		{
-			joint_state->setUsage(joint_state->getUsage() | LLJointState::ROT );
-		}
-
-		//---------------------------------------------------------------------
-		// scan rotation curve keys
-		//---------------------------------------------------------------------
-		RotationCurve *rCurve = &joint_motion->mRotationCurve;
-
-		for (S32 k = 0; k < joint_motion->mRotationCurve.mNumKeys; k++)
-		{
-			F32 time;
-			U16 time_short;
-
-			if (old_version)
-			{
-				if (!dp.unpackF32(time, "time") ||
-				    !llfinite(time))
-				{
-					LL_WARNS() << "can't read rotation key (" << k << ")"
-                               << " for animation " << asset() << LL_ENDL;
-					return false;
-				}
-
-			}
-			else
-			{
-				if (!dp.unpackU16(time_short, "time"))
-				{
-					LL_WARNS() << "can't read rotation key (" << k << ")"
-                               << " for animation " << asset() << LL_ENDL;
-					return false;
-				}
-
-				time = U16_to_F32(time_short, 0.f, joint_motion_list->mDuration);
-				
-				if (time < 0 || time > joint_motion_list->mDuration)
-				{
-					LL_WARNS() << "invalid frame time"
-                               << " for animation " << asset() << LL_ENDL;
-					return false;
-				}
-			}
-			
-			RotationKey rot_key;
-			rot_key.mTime = time;
-			LLVector3 rot_angles;
-			U16 x, y, z;
-
-			if (old_version)
-			{
-				if (!dp.unpackVector3(rot_angles, "rot_angles"))
-				{
-					LL_WARNS() << "can't read rot_angles in rotation key (" << k << ")"
-						<< " for animation " << asset() << LL_ENDL;
-					return false;
-				}
-				if (!rot_angles.isFinite())
-				{
-					LL_WARNS() << "non-finite angle in rotation key (" << k << ")"
-						<< " for animation " << asset() << LL_ENDL;
-					return false;
-				}
-
-				LLQuaternion::Order ro = StringToOrder("ZYX");
-				rot_key.mRotation = mayaQ(rot_angles.mV[VX], rot_angles.mV[VY], rot_angles.mV[VZ], ro);
-			}
-			else
-			{
-				if (!dp.unpackU16(x, "rot_angle_x"))
-				{
-					LL_WARNS() << "can't read rot_angle_x in rotation key (" << k << ")"
-						<< " for animation " << asset() << LL_ENDL;
-					return false;
-				}
-				if (!dp.unpackU16(y, "rot_angle_y"))
-				{
-					LL_WARNS() << "can't read rot_angle_y in rotation key (" << k << ")"
-						<< " for animation " << asset() << LL_ENDL;
-					return false;
-				}
-				if (!dp.unpackU16(z, "rot_angle_z"))
-				{
-					LL_WARNS() << "can't read rot_angle_z in rotation key (" << k << ")"
-						<< " for animation " << asset() << LL_ENDL;
-					return false;
-				}
-
-				LLVector3 rot_vec;
-				rot_vec.mV[VX] = U16_to_F32(x, -1.f, 1.f);
-				rot_vec.mV[VY] = U16_to_F32(y, -1.f, 1.f);
-				rot_vec.mV[VZ] = U16_to_F32(z, -1.f, 1.f);
-
-				if (!rot_vec.isFinite())
-				{
-					LL_WARNS() << "non-finite angle in rotation key (" << k << ")"
-						<< " for animation " << asset() << LL_ENDL;
-					return false;
-				}				
-				rot_key.mRotation.unpackFromVector3(rot_vec);
-			}
-
-			if (!rot_key.mRotation.isFinite())
-			{
-				LL_WARNS() << "non-finite angle in rotation key (" << k << ")"
-                           << " for animation " << asset() << LL_ENDL;
-				return false;
-			}
-=======
-        }
-        else
-        {
-            LL_WARNS() << "invalid joint name: " << joint_name
-                       << " for animation " << asset_id << LL_ENDL;
-            if (!allow_invalid_joints)
-            {
-                return FALSE;
-            }
-        }
-
-        joint_motion->mJointName = joint_name;
-
-        LLPointer<LLJointState> joint_state = new LLJointState;
-        mJointStates.push_back(joint_state);
-        joint_state->setJoint( joint ); // note: can accept NULL
-        joint_state->setUsage( 0 );
-
-        //---------------------------------------------------------------------
-        // get joint priority
-        //---------------------------------------------------------------------
-        S32 joint_priority;
-        if (!dp.unpackS32(joint_priority, "joint_priority"))
-        {
-            LL_WARNS() << "can't read joint priority."
-                       << " for animation " << asset_id << LL_ENDL;
-            return FALSE;
-        }
-
-        if (joint_priority < LLJoint::USE_MOTION_PRIORITY)
-        {
-            LL_WARNS() << "joint priority unknown - too low."
-                       << " for animation " << asset_id << LL_ENDL;
-            return FALSE;
-        }
-
-        joint_motion->mPriority = (LLJoint::JointPriority)joint_priority;
-        if (joint_priority != LLJoint::USE_MOTION_PRIORITY &&
-            joint_priority > joint_motion_list->mMaxPriority)
-        {
-            joint_motion_list->mMaxPriority = (LLJoint::JointPriority)joint_priority;
-        }
-
-        joint_state->setPriority((LLJoint::JointPriority)joint_priority);
-
-        //---------------------------------------------------------------------
-        // scan rotation curve header
-        //---------------------------------------------------------------------
-        if (!dp.unpackS32(joint_motion->mRotationCurve.mNumKeys, "num_rot_keys") || joint_motion->mRotationCurve.mNumKeys < 0)
-        {
-            LL_WARNS() << "can't read number of rotation keys"
-                       << " for animation " << asset_id << LL_ENDL;
-            return FALSE;
-        }
-
-        joint_motion->mRotationCurve.mInterpolationType = IT_LINEAR;
-        if (joint_motion->mRotationCurve.mNumKeys != 0)
-        {
-            joint_state->setUsage(joint_state->getUsage() | LLJointState::ROT );
-        }
-
-        //---------------------------------------------------------------------
-        // scan rotation curve keys
-        //---------------------------------------------------------------------
-        RotationCurve *rCurve = &joint_motion->mRotationCurve;
-
-        for (S32 k = 0; k < joint_motion->mRotationCurve.mNumKeys; k++)
-        {
-            F32 time;
-            U16 time_short;
-
-            if (old_version)
-            {
-                if (!dp.unpackF32(time, "time") ||
-                    !llfinite(time))
-                {
-                    LL_WARNS() << "can't read rotation key (" << k << ")"
-                               << " for animation " << asset_id << LL_ENDL;
-                    return FALSE;
-                }
-
-            }
-            else
-            {
-                if (!dp.unpackU16(time_short, "time"))
-                {
-                    LL_WARNS() << "can't read rotation key (" << k << ")"
-                               << " for animation " << asset_id << LL_ENDL;
-                    return FALSE;
-                }
-
-                time = U16_to_F32(time_short, 0.f, joint_motion_list->mDuration);
-
-                if (time < 0 || time > joint_motion_list->mDuration)
-                {
-                    LL_WARNS() << "invalid frame time"
-                               << " for animation " << asset_id << LL_ENDL;
-                    return FALSE;
-                }
-            }
-
-            RotationKey rot_key;
-            rot_key.mTime = time;
-            LLVector3 rot_angles;
-            U16 x, y, z;
-
-            if (old_version)
-            {
-                if (!dp.unpackVector3(rot_angles, "rot_angles"))
-                {
-                    LL_WARNS() << "can't read rot_angles in rotation key (" << k << ")" << LL_ENDL;
-                    return FALSE;
-                }
-                if (!rot_angles.isFinite())
-                {
-                    LL_WARNS() << "non-finite angle in rotation key (" << k << ")" << LL_ENDL;
-                    return FALSE;
-                }
-
-                LLQuaternion::Order ro = StringToOrder("ZYX");
-                rot_key.mRotation = mayaQ(rot_angles.mV[VX], rot_angles.mV[VY], rot_angles.mV[VZ], ro);
-            }
-            else
-            {
-                if (!dp.unpackU16(x, "rot_angle_x"))
-                {
-                    LL_WARNS() << "can't read rot_angle_x in rotation key (" << k << ")" << LL_ENDL;
-                    return FALSE;
-                }
-                if (!dp.unpackU16(y, "rot_angle_y"))
-                {
-                    LL_WARNS() << "can't read rot_angle_y in rotation key (" << k << ")" << LL_ENDL;
-                    return FALSE;
-                }
-                if (!dp.unpackU16(z, "rot_angle_z"))
-                {
-                    LL_WARNS() << "can't read rot_angle_z in rotation key (" << k << ")" << LL_ENDL;
-                    return FALSE;
-                }
-
-                LLVector3 rot_vec;
-                rot_vec.mV[VX] = U16_to_F32(x, -1.f, 1.f);
-                rot_vec.mV[VY] = U16_to_F32(y, -1.f, 1.f);
-                rot_vec.mV[VZ] = U16_to_F32(z, -1.f, 1.f);
-
-                if(!rot_vec.isFinite())
-                {
-                    LL_WARNS() << "non-finite angle in rotation key (" << k << ")"
-                        << " for animation " << asset_id << LL_ENDL;
-                    return FALSE;
-                }
-                rot_key.mRotation.unpackFromVector3(rot_vec);
-            }
-
-            if(!rot_key.mRotation.isFinite())
-            {
-                LL_WARNS() << "non-finite angle in rotation key (" << k << ")"
-                           << " for animation " << asset_id << LL_ENDL;
-                return FALSE;
-            }
->>>>>>> e1623bb2
-
-            rCurve->mKeys[time] = rot_key;
-        }
-
-        if (joint_motion->mRotationCurve.mNumKeys > joint_motion->mRotationCurve.mKeys.size())
-        {
-            rotation_duplicates++;
-            LL_INFOS() << "Motion " << asset() << " had duplicated rotation keys that were removed: "
-                << joint_motion->mRotationCurve.mNumKeys << " > " << joint_motion->mRotationCurve.mKeys.size()
-                << " (" << rotation_duplicates << ")" << LL_ENDL;
-        }
-
-<<<<<<< HEAD
-		//---------------------------------------------------------------------
-		// scan position curve header
-		//---------------------------------------------------------------------
-		if (!dp.unpackS32(joint_motion->mPositionCurve.mNumKeys, "num_pos_keys") || joint_motion->mPositionCurve.mNumKeys < 0)
-		{
-			LL_WARNS() << "can't read number of position keys"
-                       << " for animation " << asset() << LL_ENDL;
-			return false;
-		}
-
-		joint_motion->mPositionCurve.mInterpolationType = IT_LINEAR;
-		if (joint_motion->mPositionCurve.mNumKeys != 0)
-		{
-			joint_state->setUsage(joint_state->getUsage() | LLJointState::POS );
-		}
-
-		//---------------------------------------------------------------------
-		// scan position curve keys
-		//---------------------------------------------------------------------
-		PositionCurve *pCurve = &joint_motion->mPositionCurve;
-		bool is_pelvis = joint_motion->mJointName == "mPelvis";
-		for (S32 k = 0; k < joint_motion->mPositionCurve.mNumKeys; k++)
-		{
-			U16 time_short;
-			PositionKey pos_key;
-
-			if (old_version)
-			{
-				if (!dp.unpackF32(pos_key.mTime, "time") ||
-				    !llfinite(pos_key.mTime))
-				{
-					LL_WARNS() << "can't read position key (" << k << ")"
-                               << " for animation " << asset() << LL_ENDL;
-					return false;
-				}
-			}
-			else
-			{
-				if (!dp.unpackU16(time_short, "time"))
-				{
-					LL_WARNS() << "can't read position key (" << k << ")"
-                               << " for animation " << asset() << LL_ENDL;
-					return false;
-				}
-
-				pos_key.mTime = U16_to_F32(time_short, 0.f, joint_motion_list->mDuration);
-			}
-
-			if (old_version)
-			{
-				if (!dp.unpackVector3(pos_key.mPosition, "pos"))
-				{
-					LL_WARNS() << "can't read pos in position key (" << k << ")"
-                               << " for animation " << asset() << LL_ENDL;
-					return false;
-				}
-                
-=======
-        //---------------------------------------------------------------------
-        // scan position curve header
-        //---------------------------------------------------------------------
-        if (!dp.unpackS32(joint_motion->mPositionCurve.mNumKeys, "num_pos_keys") || joint_motion->mPositionCurve.mNumKeys < 0)
-        {
-            LL_WARNS() << "can't read number of position keys"
-                       << " for animation " << asset_id << LL_ENDL;
-            return FALSE;
-        }
-
-        joint_motion->mPositionCurve.mInterpolationType = IT_LINEAR;
-        if (joint_motion->mPositionCurve.mNumKeys != 0)
-        {
-            joint_state->setUsage(joint_state->getUsage() | LLJointState::POS );
-        }
-
-        //---------------------------------------------------------------------
-        // scan position curve keys
-        //---------------------------------------------------------------------
-        PositionCurve *pCurve = &joint_motion->mPositionCurve;
-        BOOL is_pelvis = joint_motion->mJointName == "mPelvis";
-        for (S32 k = 0; k < joint_motion->mPositionCurve.mNumKeys; k++)
-        {
-            U16 time_short;
-            PositionKey pos_key;
-
-            if (old_version)
-            {
-                if (!dp.unpackF32(pos_key.mTime, "time") ||
-                    !llfinite(pos_key.mTime))
-                {
-                    LL_WARNS() << "can't read position key (" << k << ")"
-                               << " for animation " << asset_id << LL_ENDL;
-                    return FALSE;
-                }
-            }
-            else
-            {
-                if (!dp.unpackU16(time_short, "time"))
-                {
-                    LL_WARNS() << "can't read position key (" << k << ")"
-                               << " for animation " << asset_id << LL_ENDL;
-                    return FALSE;
-                }
-
-                pos_key.mTime = U16_to_F32(time_short, 0.f, joint_motion_list->mDuration);
-            }
-
-            if (old_version)
-            {
-                if (!dp.unpackVector3(pos_key.mPosition, "pos"))
-                {
-                    LL_WARNS() << "can't read pos in position key (" << k << ")" << LL_ENDL;
-                    return FALSE;
-                }
-
->>>>>>> e1623bb2
-                //MAINT-6162
-                pos_key.mPosition.mV[VX] = llclamp( pos_key.mPosition.mV[VX], -LL_MAX_PELVIS_OFFSET, LL_MAX_PELVIS_OFFSET);
-                pos_key.mPosition.mV[VY] = llclamp( pos_key.mPosition.mV[VY], -LL_MAX_PELVIS_OFFSET, LL_MAX_PELVIS_OFFSET);
-                pos_key.mPosition.mV[VZ] = llclamp( pos_key.mPosition.mV[VZ], -LL_MAX_PELVIS_OFFSET, LL_MAX_PELVIS_OFFSET);
-<<<<<<< HEAD
-                
-			}
-			else
-			{
-				U16 x, y, z;
-
-				if (!dp.unpackU16(x, "pos_x"))
-				{
-					LL_WARNS() << "can't read pos_x in position key (" << k << ")"
-                               << " for animation " << asset() << LL_ENDL;
-					return false;
-				}
-				if (!dp.unpackU16(y, "pos_y"))
-				{
-					LL_WARNS() << "can't read pos_y in position key (" << k << ")"
-                               << " for animation " << asset() << LL_ENDL;
-					return false;
-				}
-				if (!dp.unpackU16(z, "pos_z"))
-				{
-					LL_WARNS() << "can't read pos_z in position key (" << k << ")"
-                               << " for animation " << asset() << LL_ENDL;
-					return false;
-				}
-
-				pos_key.mPosition.mV[VX] = U16_to_F32(x, -LL_MAX_PELVIS_OFFSET, LL_MAX_PELVIS_OFFSET);
-				pos_key.mPosition.mV[VY] = U16_to_F32(y, -LL_MAX_PELVIS_OFFSET, LL_MAX_PELVIS_OFFSET);
-				pos_key.mPosition.mV[VZ] = U16_to_F32(z, -LL_MAX_PELVIS_OFFSET, LL_MAX_PELVIS_OFFSET);
-			}
-			
-			if (!pos_key.mPosition.isFinite())
-			{
-				LL_WARNS() << "non-finite position in key"
-                           << " for animation " << asset() << LL_ENDL;
-				return false;
-			}
-			
-			pCurve->mKeys[pos_key.mTime] = pos_key;
-=======
-
-            }
-            else
-            {
-                U16 x, y, z;
-
-                if (!dp.unpackU16(x, "pos_x"))
-                {
-                    LL_WARNS() << "can't read pos_x in position key (" << k << ")" << LL_ENDL;
-                    return FALSE;
-                }
-                if (!dp.unpackU16(y, "pos_y"))
-                {
-                    LL_WARNS() << "can't read pos_y in position key (" << k << ")" << LL_ENDL;
-                    return FALSE;
-                }
-                if (!dp.unpackU16(z, "pos_z"))
-                {
-                    LL_WARNS() << "can't read pos_z in position key (" << k << ")" << LL_ENDL;
-                    return FALSE;
-                }
-
-                pos_key.mPosition.mV[VX] = U16_to_F32(x, -LL_MAX_PELVIS_OFFSET, LL_MAX_PELVIS_OFFSET);
-                pos_key.mPosition.mV[VY] = U16_to_F32(y, -LL_MAX_PELVIS_OFFSET, LL_MAX_PELVIS_OFFSET);
-                pos_key.mPosition.mV[VZ] = U16_to_F32(z, -LL_MAX_PELVIS_OFFSET, LL_MAX_PELVIS_OFFSET);
-            }
-
-            if(!pos_key.mPosition.isFinite())
-            {
-                LL_WARNS() << "non-finite position in key"
-                           << " for animation " << asset_id << LL_ENDL;
-                return FALSE;
-            }
-
-            pCurve->mKeys[pos_key.mTime] = pos_key;
->>>>>>> e1623bb2
-
-            if (is_pelvis)
-            {
-                joint_motion_list->mPelvisBBox.addPoint(pos_key.mPosition);
-            }
-        }
-
-        if (joint_motion->mPositionCurve.mNumKeys > joint_motion->mPositionCurve.mKeys.size())
-        {
-            position_duplicates++;
-            LL_INFOS() << "Motion " << asset() << " had duplicated position keys that were removed: "
-                << joint_motion->mPositionCurve.mNumKeys << " > " << joint_motion->mPositionCurve.mKeys.size()
-                << " (" << position_duplicates << ")" << LL_ENDL;
-        }
-
-        joint_motion->mUsage = joint_state->getUsage();
-    }
-
-    if (rotation_duplicates > 0)
-    {
-        LL_INFOS() << "Motion " << asset() << " had " << rotation_duplicates
-            << " duplicated rotation keys that were removed" << LL_ENDL;
-    }
-
-    if (position_duplicates > 0)
-    {
-        LL_INFOS() << "Motion " << asset() << " had " << position_duplicates
-            << " duplicated position keys that were removed" << LL_ENDL;
-    }
-
-<<<<<<< HEAD
-	//-------------------------------------------------------------------------
-	// get number of constraints
-	//-------------------------------------------------------------------------
-	S32 num_constraints = 0;
-	if (!dp.unpackS32(num_constraints, "num_constraints"))
-	{
-		LL_WARNS() << "can't read number of constraints"
-                   << " for animation " << asset() << LL_ENDL;
-		return false;
-	}
-
-	if (num_constraints > MAX_CONSTRAINTS || num_constraints < 0)
-	{
-		LL_WARNS() << "Bad number of constraints... ignoring: " << num_constraints
-                   << " for animation " << asset() << LL_ENDL;
-	}
-	else
-	{
-		//-------------------------------------------------------------------------
-		// get constraints
-		//-------------------------------------------------------------------------
-		std::string str;
-		for(S32 i = 0; i < num_constraints; ++i)
-		{
-			// read in constraint data
-			std::unique_ptr<JointConstraintSharedData> constraintp(new JointConstraintSharedData);
-			U8 byte = 0;
-
-			if (!dp.unpackU8(byte, "chain_length"))
-			{
-				LL_WARNS() << "can't read constraint chain length"
-                           << " for animation " << asset() << LL_ENDL;
-				return false;
-			}
-			constraintp->mChainLength = (S32) byte;
-
-			if((U32)constraintp->mChainLength > joint_motion_list->getNumJointMotions())
-			{
-				LL_WARNS() << "invalid constraint chain length"
-                           << " for animation " << asset() << LL_ENDL;
-				return false;
-			}
-
-			if (!dp.unpackU8(byte, "constraint_type"))
-			{
-				LL_WARNS() << "can't read constraint type"
-                           << " for animation " << asset() << LL_ENDL;
-				return false;
-			}
-			
-			if( byte >= NUM_CONSTRAINT_TYPES )
-			{
-				LL_WARNS() << "invalid constraint type"
-                           << " for animation " << asset() << LL_ENDL;
-				return false;
-			}
-			constraintp->mConstraintType = (EConstraintType)byte;
-
-			const S32 BIN_DATA_LENGTH = 16;
-			U8 bin_data[BIN_DATA_LENGTH+1];
-			if (!dp.unpackBinaryDataFixed(bin_data, BIN_DATA_LENGTH, "source_volume"))
-			{
-				LL_WARNS() << "can't read source volume name"
-                           << " for animation " << asset() << LL_ENDL;
-				return false;
-			}
-
-			bin_data[BIN_DATA_LENGTH] = 0; // Ensure null termination
-			str = (char*)bin_data;
-			constraintp->mSourceConstraintVolume = mCharacter->getCollisionVolumeID(str);
-			if (constraintp->mSourceConstraintVolume == -1)
-			{
-				LL_WARNS() << "not a valid source constraint volume " << str
-						   << " for animation " << asset() << LL_ENDL;
-				return false;
-			}
-
-			if (!dp.unpackVector3(constraintp->mSourceConstraintOffset, "source_offset"))
-			{
-				LL_WARNS() << "can't read constraint source offset"
-                           << " for animation " << asset() << LL_ENDL;
-				return false;
-			}
-			
-			if( !(constraintp->mSourceConstraintOffset.isFinite()) )
-			{
-				LL_WARNS() << "non-finite constraint source offset"
-                           << " for animation " << asset() << LL_ENDL;
-				return false;
-			}
-			
-			if (!dp.unpackBinaryDataFixed(bin_data, BIN_DATA_LENGTH, "target_volume"))
-			{
-				LL_WARNS() << "can't read target volume name"
-                           << " for animation " << asset() << LL_ENDL;
-				return false;
-			}
-
-			bin_data[BIN_DATA_LENGTH] = 0; // Ensure null termination
-			str = (char*)bin_data;
-			if (str == "GROUND")
-			{
-				// constrain to ground
-				constraintp->mConstraintTargetType = CONSTRAINT_TARGET_TYPE_GROUND;
-			}
-			else
-			{
-				constraintp->mConstraintTargetType = CONSTRAINT_TARGET_TYPE_BODY;
-				constraintp->mTargetConstraintVolume = mCharacter->getCollisionVolumeID(str);
-				if (constraintp->mTargetConstraintVolume == -1)
-				{
-					LL_WARNS() << "not a valid target constraint volume " << str
-							   << " for animation " << asset() << LL_ENDL;
-					return false;
-				}
-			}
-
-			if (!dp.unpackVector3(constraintp->mTargetConstraintOffset, "target_offset"))
-			{
-				LL_WARNS() << "can't read constraint target offset"
-                           << " for animation " << asset() << LL_ENDL;
-				return false;
-			}
-
-			if( !(constraintp->mTargetConstraintOffset.isFinite()) )
-			{
-				LL_WARNS() << "non-finite constraint target offset"
-                           << " for animation " << asset() << LL_ENDL;
-				return false;
-			}
-			
-			if (!dp.unpackVector3(constraintp->mTargetConstraintDir, "target_dir"))
-			{
-				LL_WARNS() << "can't read constraint target direction"
-                           << " for animation " << asset() << LL_ENDL;
-				return false;
-			}
-
-			if( !(constraintp->mTargetConstraintDir.isFinite()) )
-			{
-				LL_WARNS() << "non-finite constraint target direction"
-                           << " for animation " << asset() << LL_ENDL;
-				return false;
-			}
-
-			if (!constraintp->mTargetConstraintDir.isExactlyZero())
-			{
-				constraintp->mUseTargetOffset = true;
-	//			constraintp->mTargetConstraintDir *= constraintp->mSourceConstraintOffset.magVec();
-			}
-
-			if (!dp.unpackF32(constraintp->mEaseInStartTime, "ease_in_start") || !llfinite(constraintp->mEaseInStartTime))
-			{
-				LL_WARNS() << "can't read constraint ease in start time"
-                           << " for animation " << asset() << LL_ENDL;
-				return false;
-			}
-
-			if (!dp.unpackF32(constraintp->mEaseInStopTime, "ease_in_stop") || !llfinite(constraintp->mEaseInStopTime))
-			{
-				LL_WARNS() << "can't read constraint ease in stop time"
-                           << " for animation " << asset() << LL_ENDL;
-				return false;
-			}
-
-			if (!dp.unpackF32(constraintp->mEaseOutStartTime, "ease_out_start") || !llfinite(constraintp->mEaseOutStartTime))
-			{
-				LL_WARNS() << "can't read constraint ease out start time"
-                           << " for animation " << asset() << LL_ENDL;
-				return false;
-			}
-
-			if (!dp.unpackF32(constraintp->mEaseOutStopTime, "ease_out_stop") || !llfinite(constraintp->mEaseOutStopTime))
-			{
-				LL_WARNS() << "can't read constraint ease out stop time"
-                           << " for animation " << asset() << LL_ENDL;
-				return false;
-			}
-
-			LLJoint* joint = mCharacter->findCollisionVolume(constraintp->mSourceConstraintVolume);
-			// get joint to which this collision volume is attached
-			if (!joint)
-			{
-				return false;
-			}
-
-			constraintp->mJointStateIndices = new S32[constraintp->mChainLength + 1]; // note: mChainLength is size-limited - comes from a byte
-
-			for (S32 i = 0; i < constraintp->mChainLength + 1; i++)
-			{
-				LLJoint* parent = joint->getParent();
-				if (!parent)
-				{
-					LL_WARNS() << "Joint with no parent: " << joint->getName()
-                               << " Emote: " << joint_motion_list->mEmoteName
-                               << " for animation " << asset() << LL_ENDL;
-					return false;
-				}
-				joint = parent;
-				constraintp->mJointStateIndices[i] = -1;
-				for (U32 j = 0; j < joint_motion_list->getNumJointMotions(); j++)
-				{
-					LLJoint* constraint_joint = getJoint(j);
-					
-					if ( !constraint_joint )
-					{
-						LL_WARNS() << "Invalid joint " << j
-                                   << " for animation " << asset() << LL_ENDL;
-						return false;
-					}
-
-					if(constraint_joint == joint)
-					{
-						constraintp->mJointStateIndices[i] = (S32)j;
-						break;
-					}
-				}
-				if (constraintp->mJointStateIndices[i] < 0 )
-				{
-					LL_WARNS() << "No joint index for constraint " << i
-                               << " for animation " << asset() << LL_ENDL;
-					return false;
-				}
-			}
-=======
-    //-------------------------------------------------------------------------
-    // get number of constraints
-    //-------------------------------------------------------------------------
-    S32 num_constraints = 0;
-    if (!dp.unpackS32(num_constraints, "num_constraints"))
-    {
-        LL_WARNS() << "can't read number of constraints"
-                   << " for animation " << asset_id << LL_ENDL;
-        return FALSE;
-    }
-
-    if (num_constraints > MAX_CONSTRAINTS || num_constraints < 0)
-    {
-        LL_WARNS() << "Bad number of constraints... ignoring: " << num_constraints
-                   << " for animation " << asset_id << LL_ENDL;
-    }
-    else
-    {
-        //-------------------------------------------------------------------------
-        // get constraints
-        //-------------------------------------------------------------------------
-        std::string str;
-        for(S32 i = 0; i < num_constraints; ++i)
-        {
-            // read in constraint data
-            std::unique_ptr<JointConstraintSharedData> constraintp(new JointConstraintSharedData);
-            U8 byte = 0;
-
-            if (!dp.unpackU8(byte, "chain_length"))
-            {
-                LL_WARNS() << "can't read constraint chain length"
-                           << " for animation " << asset_id << LL_ENDL;
-                return FALSE;
-            }
-            constraintp->mChainLength = (S32) byte;
-
-            if((U32)constraintp->mChainLength > joint_motion_list->getNumJointMotions())
-            {
-                LL_WARNS() << "invalid constraint chain length"
-                           << " for animation " << asset_id << LL_ENDL;
-                return FALSE;
-            }
-
-            if (!dp.unpackU8(byte, "constraint_type"))
-            {
-                LL_WARNS() << "can't read constraint type"
-                           << " for animation " << asset_id << LL_ENDL;
-                return FALSE;
-            }
-
-            if( byte >= NUM_CONSTRAINT_TYPES )
-            {
-                LL_WARNS() << "invalid constraint type"
-                           << " for animation " << asset_id << LL_ENDL;
-                return FALSE;
-            }
-            constraintp->mConstraintType = (EConstraintType)byte;
-
-            const S32 BIN_DATA_LENGTH = 16;
-            U8 bin_data[BIN_DATA_LENGTH+1];
-            if (!dp.unpackBinaryDataFixed(bin_data, BIN_DATA_LENGTH, "source_volume"))
-            {
-                LL_WARNS() << "can't read source volume name"
-                           << " for animation " << asset_id << LL_ENDL;
-                return FALSE;
-            }
-
-            bin_data[BIN_DATA_LENGTH] = 0; // Ensure null termination
-            str = (char*)bin_data;
-            constraintp->mSourceConstraintVolume = mCharacter->getCollisionVolumeID(str);
-            if (constraintp->mSourceConstraintVolume == -1)
-            {
-                LL_WARNS() << "not a valid source constraint volume " << str
-                           << " for animation " << asset_id << LL_ENDL;
-                return FALSE;
-            }
-
-            if (!dp.unpackVector3(constraintp->mSourceConstraintOffset, "source_offset"))
-            {
-                LL_WARNS() << "can't read constraint source offset"
-                           << " for animation " << asset_id << LL_ENDL;
-                return FALSE;
-            }
-
-            if( !(constraintp->mSourceConstraintOffset.isFinite()) )
-            {
-                LL_WARNS() << "non-finite constraint source offset"
-                           << " for animation " << asset_id << LL_ENDL;
-                return FALSE;
-            }
-
-            if (!dp.unpackBinaryDataFixed(bin_data, BIN_DATA_LENGTH, "target_volume"))
-            {
-                LL_WARNS() << "can't read target volume name"
-                           << " for animation " << asset_id << LL_ENDL;
-                return FALSE;
-            }
-
-            bin_data[BIN_DATA_LENGTH] = 0; // Ensure null termination
-            str = (char*)bin_data;
-            if (str == "GROUND")
-            {
-                // constrain to ground
-                constraintp->mConstraintTargetType = CONSTRAINT_TARGET_TYPE_GROUND;
-            }
-            else
-            {
-                constraintp->mConstraintTargetType = CONSTRAINT_TARGET_TYPE_BODY;
-                constraintp->mTargetConstraintVolume = mCharacter->getCollisionVolumeID(str);
-                if (constraintp->mTargetConstraintVolume == -1)
-                {
-                    LL_WARNS() << "not a valid target constraint volume " << str
-                               << " for animation " << asset_id << LL_ENDL;
-                    return FALSE;
-                }
-            }
-
-            if (!dp.unpackVector3(constraintp->mTargetConstraintOffset, "target_offset"))
-            {
-                LL_WARNS() << "can't read constraint target offset"
-                           << " for animation " << asset_id << LL_ENDL;
-                return FALSE;
-            }
-
-            if( !(constraintp->mTargetConstraintOffset.isFinite()) )
-            {
-                LL_WARNS() << "non-finite constraint target offset"
-                           << " for animation " << asset_id << LL_ENDL;
-                return FALSE;
-            }
-
-            if (!dp.unpackVector3(constraintp->mTargetConstraintDir, "target_dir"))
-            {
-                LL_WARNS() << "can't read constraint target direction"
-                           << " for animation " << asset_id << LL_ENDL;
-                return FALSE;
-            }
-
-            if( !(constraintp->mTargetConstraintDir.isFinite()) )
-            {
-                LL_WARNS() << "non-finite constraint target direction"
-                           << " for animation " << asset_id << LL_ENDL;
-                return FALSE;
-            }
-
-            if (!constraintp->mTargetConstraintDir.isExactlyZero())
-            {
-                constraintp->mUseTargetOffset = TRUE;
-    //          constraintp->mTargetConstraintDir *= constraintp->mSourceConstraintOffset.magVec();
-            }
-
-            if (!dp.unpackF32(constraintp->mEaseInStartTime, "ease_in_start") || !llfinite(constraintp->mEaseInStartTime))
-            {
-                LL_WARNS() << "can't read constraint ease in start time"
-                           << " for animation " << asset_id << LL_ENDL;
-                return FALSE;
-            }
-
-            if (!dp.unpackF32(constraintp->mEaseInStopTime, "ease_in_stop") || !llfinite(constraintp->mEaseInStopTime))
-            {
-                LL_WARNS() << "can't read constraint ease in stop time"
-                           << " for animation " << asset_id << LL_ENDL;
-                return FALSE;
-            }
-
-            if (!dp.unpackF32(constraintp->mEaseOutStartTime, "ease_out_start") || !llfinite(constraintp->mEaseOutStartTime))
-            {
-                LL_WARNS() << "can't read constraint ease out start time"
-                           << " for animation " << asset_id << LL_ENDL;
-                return FALSE;
-            }
-
-            if (!dp.unpackF32(constraintp->mEaseOutStopTime, "ease_out_stop") || !llfinite(constraintp->mEaseOutStopTime))
-            {
-                LL_WARNS() << "can't read constraint ease out stop time"
-                           << " for animation " << asset_id << LL_ENDL;
-                return FALSE;
-            }
-
-            LLJoint* joint = mCharacter->findCollisionVolume(constraintp->mSourceConstraintVolume);
-            // get joint to which this collision volume is attached
-            if (!joint)
-            {
-                return FALSE;
-            }
-
-            constraintp->mJointStateIndices = new S32[constraintp->mChainLength + 1]; // note: mChainLength is size-limited - comes from a byte
-
-            for (S32 i = 0; i < constraintp->mChainLength + 1; i++)
-            {
-                LLJoint* parent = joint->getParent();
-                if (!parent)
-                {
-                    LL_WARNS() << "Joint with no parent: " << joint->getName()
-                               << " Emote: " << joint_motion_list->mEmoteName
-                               << " for animation " << asset_id << LL_ENDL;
-                    return FALSE;
-                }
-                joint = parent;
-                constraintp->mJointStateIndices[i] = -1;
-                for (U32 j = 0; j < joint_motion_list->getNumJointMotions(); j++)
-                {
-                    LLJoint* constraint_joint = getJoint(j);
-
-                    if ( !constraint_joint )
-                    {
-                        LL_WARNS() << "Invalid joint " << j
-                                   << " for animation " << asset_id << LL_ENDL;
-                        return FALSE;
-                    }
-
-                    if(constraint_joint == joint)
-                    {
-                        constraintp->mJointStateIndices[i] = (S32)j;
-                        break;
-                    }
-                }
-                if (constraintp->mJointStateIndices[i] < 0 )
-                {
-                    LL_WARNS() << "No joint index for constraint " << i
-                               << " for animation " << asset_id << LL_ENDL;
-                    return FALSE;
-                }
-            }
->>>>>>> e1623bb2
-
-            joint_motion_list->mConstraints.push_front(constraintp.release());
-        }
-    }
-
-    // *FIX: support cleanup of old keyframe data
-    mJointMotionList = joint_motion_list.release(); // release from unique_ptr to member;
-    LLKeyframeDataCache::addKeyframeData(getID(),  mJointMotionList);
-    mAssetStatus = ASSET_LOADED;
-
-    setupPose();
-
-<<<<<<< HEAD
-	return true;
-=======
-    return TRUE;
->>>>>>> e1623bb2
-}
-
-//-----------------------------------------------------------------------------
-// serialize()
-//-----------------------------------------------------------------------------
-bool LLKeyframeMotion::serialize(LLDataPacker& dp) const
-{
-<<<<<<< HEAD
-	bool success = true;
-
-	LL_DEBUGS("BVH") << "serializing" << LL_ENDL;
-
-	success &= dp.packU16(KEYFRAME_MOTION_VERSION, "version");
-	success &= dp.packU16(KEYFRAME_MOTION_SUBVERSION, "sub_version");
-	success &= dp.packS32(mJointMotionList->mBasePriority, "base_priority");
-	success &= dp.packF32(mJointMotionList->mDuration, "duration");
-	success &= dp.packString(mJointMotionList->mEmoteName, "emote_name");
-	success &= dp.packF32(mJointMotionList->mLoopInPoint, "loop_in_point");
-	success &= dp.packF32(mJointMotionList->mLoopOutPoint, "loop_out_point");
-	success &= dp.packS32(mJointMotionList->mLoop, "loop");
-	success &= dp.packF32(mJointMotionList->mEaseInDuration, "ease_in_duration");
-	success &= dp.packF32(mJointMotionList->mEaseOutDuration, "ease_out_duration");
-	success &= dp.packU32(mJointMotionList->mHandPose, "hand_pose");
-	success &= dp.packU32(mJointMotionList->getNumJointMotions(), "num_joints");
-=======
-    BOOL success = TRUE;
-
-    LL_DEBUGS("BVH") << "serializing" << LL_ENDL;
-
-    success &= dp.packU16(KEYFRAME_MOTION_VERSION, "version");
-    success &= dp.packU16(KEYFRAME_MOTION_SUBVERSION, "sub_version");
-    success &= dp.packS32(mJointMotionList->mBasePriority, "base_priority");
-    success &= dp.packF32(mJointMotionList->mDuration, "duration");
-    success &= dp.packString(mJointMotionList->mEmoteName, "emote_name");
-    success &= dp.packF32(mJointMotionList->mLoopInPoint, "loop_in_point");
-    success &= dp.packF32(mJointMotionList->mLoopOutPoint, "loop_out_point");
-    success &= dp.packS32(mJointMotionList->mLoop, "loop");
-    success &= dp.packF32(mJointMotionList->mEaseInDuration, "ease_in_duration");
-    success &= dp.packF32(mJointMotionList->mEaseOutDuration, "ease_out_duration");
-    success &= dp.packU32(mJointMotionList->mHandPose, "hand_pose");
-    success &= dp.packU32(mJointMotionList->getNumJointMotions(), "num_joints");
->>>>>>> e1623bb2
-
-    LL_DEBUGS("BVH") << "version " << KEYFRAME_MOTION_VERSION << LL_ENDL;
-    LL_DEBUGS("BVH") << "sub_version " << KEYFRAME_MOTION_SUBVERSION << LL_ENDL;
-    LL_DEBUGS("BVH") << "base_priority " << mJointMotionList->mBasePriority << LL_ENDL;
-    LL_DEBUGS("BVH") << "duration " << mJointMotionList->mDuration << LL_ENDL;
-    LL_DEBUGS("BVH") << "emote_name " << mJointMotionList->mEmoteName << LL_ENDL;
-    LL_DEBUGS("BVH") << "loop_in_point " << mJointMotionList->mLoopInPoint << LL_ENDL;
-    LL_DEBUGS("BVH") << "loop_out_point " << mJointMotionList->mLoopOutPoint << LL_ENDL;
-    LL_DEBUGS("BVH") << "loop " << mJointMotionList->mLoop << LL_ENDL;
-    LL_DEBUGS("BVH") << "ease_in_duration " << mJointMotionList->mEaseInDuration << LL_ENDL;
-    LL_DEBUGS("BVH") << "ease_out_duration " << mJointMotionList->mEaseOutDuration << LL_ENDL;
-    LL_DEBUGS("BVH") << "hand_pose " << mJointMotionList->mHandPose << LL_ENDL;
-    LL_DEBUGS("BVH") << "num_joints " << mJointMotionList->getNumJointMotions() << LL_ENDL;
-
-    for (U32 i = 0; i < mJointMotionList->getNumJointMotions(); i++)
-    {
-        JointMotion* joint_motionp = mJointMotionList->getJointMotion(i);
-        success &= dp.packString(joint_motionp->mJointName, "joint_name");
-        success &= dp.packS32(joint_motionp->mPriority, "joint_priority");
-        success &= dp.packS32(joint_motionp->mRotationCurve.mKeys.size(), "num_rot_keys");
-
-        LL_DEBUGS("BVH") << "Joint " << i
-            << " name: " << joint_motionp->mJointName
-            << " Rotation keys: " << joint_motionp->mRotationCurve.mKeys.size()
-            << " Position keys: " << joint_motionp->mPositionCurve.mKeys.size() << LL_ENDL;
-        for (RotationCurve::key_map_t::value_type& rot_pair : joint_motionp->mRotationCurve.mKeys)
-        {
-            RotationKey& rot_key = rot_pair.second;
-            U16 time_short = F32_to_U16(rot_key.mTime, 0.f, mJointMotionList->mDuration);
-            success &= dp.packU16(time_short, "time");
-
-            LLVector3 rot_angles = rot_key.mRotation.packToVector3();
-
-            U16 x, y, z;
-            rot_angles.quantize16(-1.f, 1.f, -1.f, 1.f);
-            x = F32_to_U16(rot_angles.mV[VX], -1.f, 1.f);
-            y = F32_to_U16(rot_angles.mV[VY], -1.f, 1.f);
-            z = F32_to_U16(rot_angles.mV[VZ], -1.f, 1.f);
-            success &= dp.packU16(x, "rot_angle_x");
-            success &= dp.packU16(y, "rot_angle_y");
-            success &= dp.packU16(z, "rot_angle_z");
-
-            LL_DEBUGS("BVH") << "  rot: t " << rot_key.mTime << " angles " << rot_angles.mV[VX] <<","<< rot_angles.mV[VY] <<","<< rot_angles.mV[VZ] << LL_ENDL;
-        }
-
-        success &= dp.packS32(joint_motionp->mPositionCurve.mKeys.size(), "num_pos_keys");
-        for (PositionCurve::key_map_t::value_type& pos_pair : joint_motionp->mPositionCurve.mKeys)
-        {
-            PositionKey& pos_key = pos_pair.second;
-            U16 time_short = F32_to_U16(pos_key.mTime, 0.f, mJointMotionList->mDuration);
-            success &= dp.packU16(time_short, "time");
-
-            U16 x, y, z;
-            pos_key.mPosition.quantize16(-LL_MAX_PELVIS_OFFSET, LL_MAX_PELVIS_OFFSET, -LL_MAX_PELVIS_OFFSET, LL_MAX_PELVIS_OFFSET);
-            x = F32_to_U16(pos_key.mPosition.mV[VX], -LL_MAX_PELVIS_OFFSET, LL_MAX_PELVIS_OFFSET);
-            y = F32_to_U16(pos_key.mPosition.mV[VY], -LL_MAX_PELVIS_OFFSET, LL_MAX_PELVIS_OFFSET);
-            z = F32_to_U16(pos_key.mPosition.mV[VZ], -LL_MAX_PELVIS_OFFSET, LL_MAX_PELVIS_OFFSET);
-            success &= dp.packU16(x, "pos_x");
-            success &= dp.packU16(y, "pos_y");
-            success &= dp.packU16(z, "pos_z");
-
-            LL_DEBUGS("BVH") << "  pos: t " << pos_key.mTime << " pos " << pos_key.mPosition.mV[VX] <<","<< pos_key.mPosition.mV[VY] <<","<< pos_key.mPosition.mV[VZ] << LL_ENDL;
-        }
-    }
-
-    success &= dp.packS32(mJointMotionList->mConstraints.size(), "num_constraints");
-    LL_DEBUGS("BVH") << "num_constraints " << mJointMotionList->mConstraints.size() << LL_ENDL;
-    for (JointConstraintSharedData* shared_constraintp : mJointMotionList->mConstraints)
-    {
-        success &= dp.packU8(shared_constraintp->mChainLength, "chain_length");
-        success &= dp.packU8(shared_constraintp->mConstraintType, "constraint_type");
-        char source_volume[16]; /* Flawfinder: ignore */
-        snprintf(source_volume, sizeof(source_volume), "%s",    /* Flawfinder: ignore */
-                 mCharacter->findCollisionVolume(shared_constraintp->mSourceConstraintVolume)->getName().c_str());
-
-        success &= dp.packBinaryDataFixed((U8*)source_volume, 16, "source_volume");
-        success &= dp.packVector3(shared_constraintp->mSourceConstraintOffset, "source_offset");
-        char target_volume[16]; /* Flawfinder: ignore */
-        if (shared_constraintp->mConstraintTargetType == CONSTRAINT_TARGET_TYPE_GROUND)
-        {
-            snprintf(target_volume,sizeof(target_volume), "%s", "GROUND");  /* Flawfinder: ignore */
-        }
-        else
-        {
-            snprintf(target_volume, sizeof(target_volume),"%s", /* Flawfinder: ignore */
-                     mCharacter->findCollisionVolume(shared_constraintp->mTargetConstraintVolume)->getName().c_str());
-        }
-        success &= dp.packBinaryDataFixed((U8*)target_volume, 16, "target_volume");
-        success &= dp.packVector3(shared_constraintp->mTargetConstraintOffset, "target_offset");
-        success &= dp.packVector3(shared_constraintp->mTargetConstraintDir, "target_dir");
-        success &= dp.packF32(shared_constraintp->mEaseInStartTime, "ease_in_start");
-        success &= dp.packF32(shared_constraintp->mEaseInStopTime, "ease_in_stop");
-        success &= dp.packF32(shared_constraintp->mEaseOutStartTime, "ease_out_start");
-        success &= dp.packF32(shared_constraintp->mEaseOutStopTime, "ease_out_stop");
-
-        LL_DEBUGS("BVH") << "  chain_length " << shared_constraintp->mChainLength << LL_ENDL;
-        LL_DEBUGS("BVH") << "  constraint_type " << (S32)shared_constraintp->mConstraintType << LL_ENDL;
-        LL_DEBUGS("BVH") << "  source_volume " << source_volume << LL_ENDL;
-        LL_DEBUGS("BVH") << "  source_offset " << shared_constraintp->mSourceConstraintOffset << LL_ENDL;
-        LL_DEBUGS("BVH") << "  target_volume " << target_volume << LL_ENDL;
-        LL_DEBUGS("BVH") << "  target_offset " << shared_constraintp->mTargetConstraintOffset << LL_ENDL;
-        LL_DEBUGS("BVH") << "  target_dir " << shared_constraintp->mTargetConstraintDir << LL_ENDL;
-        LL_DEBUGS("BVH") << "  ease_in_start " << shared_constraintp->mEaseInStartTime << LL_ENDL;
-        LL_DEBUGS("BVH") << "  ease_in_stop " << shared_constraintp->mEaseInStopTime << LL_ENDL;
-        LL_DEBUGS("BVH") << "  ease_out_start " << shared_constraintp->mEaseOutStartTime << LL_ENDL;
-        LL_DEBUGS("BVH") << "  ease_out_stop " << shared_constraintp->mEaseOutStopTime << LL_ENDL;
-    }
-
-    return success;
-}
-
-//-----------------------------------------------------------------------------
-// getFileSize()
-//-----------------------------------------------------------------------------
-U32 LLKeyframeMotion::getFileSize()
-{
-    // serialize into a dummy buffer to calculate required size
-    LLDataPackerBinaryBuffer dp;
-    serialize(dp);
-
-    return dp.getCurrentSize();
-}
-
-//-----------------------------------------------------------------------------
-// dumpToFile()
-//-----------------------------------------------------------------------------
-bool LLKeyframeMotion::dumpToFile(const std::string& name)
-{
-    bool succ = false;
-    if (isLoaded())
-    {
-        std::string outfile_base;
-        if (!name.empty())
-        {
-            outfile_base = name;
-        }
-        else if (!getName().empty())
-        {
-            outfile_base = getName();
-        }
-        else
-        {
-            const LLUUID& id = getID();
-            outfile_base = id.asString();
-        }
-
-        if (gDirUtilp->getExtension(outfile_base).empty())
-        {
-            outfile_base += ".anim";
-        }
-        std::string outfilename;
-        if (gDirUtilp->getDirName(outfile_base).empty())
-        {
-            outfilename = gDirUtilp->getExpandedFilename(LL_PATH_LOGS,outfile_base);
-        }
-        else
-        {
-            outfilename = outfile_base;
-        }
-        if (LLFile::isfile(outfilename))
-        {
-            LL_WARNS() << outfilename << " already exists, write failed" << LL_ENDL;
-            return false;
-        }
-
-        S32 file_size = getFileSize();
-        U8* buffer = new U8[file_size];
-
-        LL_DEBUGS("BVH") << "Dumping " << outfilename << LL_ENDL;
-        LLDataPackerBinaryBuffer dp(buffer, file_size);
-        if (serialize(dp))
-        {
-            LLAPRFile outfile;
-            outfile.open(outfilename, LL_APR_WPB);
-            if (outfile.getFileHandle())
-            {
-                S32 wrote_bytes = outfile.write(buffer, file_size);
-                succ = (wrote_bytes == file_size);
-            }
-        }
-        delete [] buffer;
-    }
-    return succ;
-}
-
-//-----------------------------------------------------------------------------
-// getPelvisBBox()
-//-----------------------------------------------------------------------------
-const LLBBoxLocal &LLKeyframeMotion::getPelvisBBox()
-{
-    return mJointMotionList->mPelvisBBox;
-}
-
-//-----------------------------------------------------------------------------
-// setPriority()
-//-----------------------------------------------------------------------------
-void LLKeyframeMotion::setPriority(S32 priority)
-{
-    if (mJointMotionList)
-    {
-        S32 priority_delta = priority - mJointMotionList->mBasePriority;
-        mJointMotionList->mBasePriority = (LLJoint::JointPriority)priority;
-        mJointMotionList->mMaxPriority = mJointMotionList->mBasePriority;
-
-        for (U32 i = 0; i < mJointMotionList->getNumJointMotions(); i++)
-        {
-            JointMotion* joint_motion = mJointMotionList->getJointMotion(i);
-            joint_motion->mPriority = (LLJoint::JointPriority)llclamp(
-                (S32)joint_motion->mPriority + priority_delta,
-                (S32)LLJoint::LOW_PRIORITY,
-                (S32)LLJoint::HIGHEST_PRIORITY);
-            getJointState(i)->setPriority(joint_motion->mPriority);
-        }
-    }
-}
-
-//-----------------------------------------------------------------------------
-// setEmote()
-//-----------------------------------------------------------------------------
-void LLKeyframeMotion::setEmote(const LLUUID& emote_id)
-{
-<<<<<<< HEAD
-	const char* emote_name = gAnimLibrary.animStateToString(emote_id);
-	if (emote_name)
-	{
-		mJointMotionList->mEmoteName = emote_name;
-		mJointMotionList->mEmoteID = emote_id;
-	}
-	else
-	{
-		mJointMotionList->mEmoteName.clear();
-		mJointMotionList->mEmoteID.setNull();
-	}
-=======
-    const char* emote_name = gAnimLibrary.animStateToString(emote_id);
-    if (emote_name)
-    {
-        mJointMotionList->mEmoteName = emote_name;
-    }
-    else
-    {
-        mJointMotionList->mEmoteName = "";
-    }
->>>>>>> e1623bb2
-}
-
-//-----------------------------------------------------------------------------
-// setEaseIn()
-//-----------------------------------------------------------------------------
-void LLKeyframeMotion::setEaseIn(F32 ease_in)
-{
-    if (mJointMotionList)
-    {
-        mJointMotionList->mEaseInDuration = llmax(ease_in, 0.f);
-    }
-}
-
-//-----------------------------------------------------------------------------
-// setEaseOut()
-//-----------------------------------------------------------------------------
-void LLKeyframeMotion::setEaseOut(F32 ease_in)
-{
-    if (mJointMotionList)
-    {
-        mJointMotionList->mEaseOutDuration = llmax(ease_in, 0.f);
-    }
-}
-
-
-//-----------------------------------------------------------------------------
-// flushKeyframeCache()
-//-----------------------------------------------------------------------------
-void LLKeyframeMotion::flushKeyframeCache()
-{
-    // TODO: Make this safe to do
-//  LLKeyframeDataCache::clear();
-}
-
-//-----------------------------------------------------------------------------
-// setLoop()
-//-----------------------------------------------------------------------------
-void LLKeyframeMotion::setLoop(bool loop)
-{
-    if (mJointMotionList)
-    {
-        mJointMotionList->mLoop = loop;
-        mSendStopTimestamp = F32_MAX;
-    }
-}
-
-
-//-----------------------------------------------------------------------------
-// setLoopIn()
-//-----------------------------------------------------------------------------
-void LLKeyframeMotion::setLoopIn(F32 in_point)
-{
-    if (mJointMotionList)
-    {
-        mJointMotionList->mLoopInPoint = in_point;
-
-        // set up loop keys
-        for (U32 i = 0; i < mJointMotionList->getNumJointMotions(); i++)
-        {
-            JointMotion* joint_motion = mJointMotionList->getJointMotion(i);
-
-            PositionCurve* pos_curve = &joint_motion->mPositionCurve;
-            RotationCurve* rot_curve = &joint_motion->mRotationCurve;
-            ScaleCurve* scale_curve = &joint_motion->mScaleCurve;
-
-            pos_curve->mLoopInKey.mTime = mJointMotionList->mLoopInPoint;
-            rot_curve->mLoopInKey.mTime = mJointMotionList->mLoopInPoint;
-            scale_curve->mLoopInKey.mTime = mJointMotionList->mLoopInPoint;
-
-            pos_curve->mLoopInKey.mPosition = pos_curve->getValue(mJointMotionList->mLoopInPoint, mJointMotionList->mDuration);
-            rot_curve->mLoopInKey.mRotation = rot_curve->getValue(mJointMotionList->mLoopInPoint, mJointMotionList->mDuration);
-            scale_curve->mLoopInKey.mScale = scale_curve->getValue(mJointMotionList->mLoopInPoint, mJointMotionList->mDuration);
-        }
-    }
-}
-
-//-----------------------------------------------------------------------------
-// setLoopOut()
-//-----------------------------------------------------------------------------
-void LLKeyframeMotion::setLoopOut(F32 out_point)
-{
-    if (mJointMotionList)
-    {
-        mJointMotionList->mLoopOutPoint = out_point;
-
-        // set up loop keys
-        for (U32 i = 0; i < mJointMotionList->getNumJointMotions(); i++)
-        {
-            JointMotion* joint_motion = mJointMotionList->getJointMotion(i);
-
-            PositionCurve* pos_curve = &joint_motion->mPositionCurve;
-            RotationCurve* rot_curve = &joint_motion->mRotationCurve;
-            ScaleCurve* scale_curve = &joint_motion->mScaleCurve;
-
-            pos_curve->mLoopOutKey.mTime = mJointMotionList->mLoopOutPoint;
-            rot_curve->mLoopOutKey.mTime = mJointMotionList->mLoopOutPoint;
-            scale_curve->mLoopOutKey.mTime = mJointMotionList->mLoopOutPoint;
-
-            pos_curve->mLoopOutKey.mPosition = pos_curve->getValue(mJointMotionList->mLoopOutPoint, mJointMotionList->mDuration);
-            rot_curve->mLoopOutKey.mRotation = rot_curve->getValue(mJointMotionList->mLoopOutPoint, mJointMotionList->mDuration);
-            scale_curve->mLoopOutKey.mScale = scale_curve->getValue(mJointMotionList->mLoopOutPoint, mJointMotionList->mDuration);
-        }
-    }
-}
-
-//-----------------------------------------------------------------------------
-// onLoadComplete()
-//-----------------------------------------------------------------------------
-void LLKeyframeMotion::onLoadComplete(const LLUUID& asset_uuid,
-                                      LLAssetType::EType type,
-                                      void* user_data, S32 status, LLExtStat ext_status)
-{
-    LLUUID* id = (LLUUID*)user_data;
-
-    std::vector<LLCharacter* >::iterator char_iter = LLCharacter::sInstances.begin();
-
-    while(char_iter != LLCharacter::sInstances.end() &&
-            (*char_iter)->getID() != *id)
-    {
-        ++char_iter;
-    }
-
-    delete id;
-
-    if (char_iter == LLCharacter::sInstances.end())
-    {
-        return;
-    }
-
-    LLCharacter* character = *char_iter;
-
-    // look for an existing instance of this motion
-    LLKeyframeMotion* motionp = static_cast<LLKeyframeMotion*> (character->findMotion(asset_uuid));
-    if (motionp)
-    {
-        if (0 == status)
-        {
-            if (motionp->mAssetStatus == ASSET_LOADED)
-            {
-                // asset already loaded
-                return;
-            }
-            LLFileSystem file(asset_uuid, type, LLFileSystem::READ);
-            S32 size = file.getSize();
-
-            U8* buffer = new U8[size];
-            file.read((U8*)buffer, size);   /*Flawfinder: ignore*/
-
-            LL_DEBUGS("Animation") << "Loading keyframe data for: " << motionp->getName() << ":" << motionp->getID() << " (" << size << " bytes)" << LL_ENDL;
-
-            LLDataPackerBinaryBuffer dp(buffer, size);
-            if (motionp->deserialize(dp, asset_uuid))
-            {
-                motionp->mAssetStatus = ASSET_LOADED;
-            }
-            else
-            {
-                LL_WARNS() << "Failed to decode asset for animation " << motionp->getName() << ":" << motionp->getID() << LL_ENDL;
-                motionp->mAssetStatus = ASSET_FETCH_FAILED;
-            }
-
-            delete[] buffer;
-        }
-        else
-        {
-            LL_WARNS() << "Failed to load asset for animation " << motionp->getName() << ":" << motionp->getID() << LL_ENDL;
-            motionp->mAssetStatus = ASSET_FETCH_FAILED;
-        }
-    }
-    else
-    {
-        LL_WARNS() << "No existing motion for asset data. UUID: " << asset_uuid << LL_ENDL;
-    }
-}
-
-//--------------------------------------------------------------------
-// LLKeyframeDataCache::dumpDiagInfo()
-//--------------------------------------------------------------------
-void LLKeyframeDataCache::dumpDiagInfo()
-{
-    // keep track of totals
-    U32 total_size = 0;
-
-    char buf[1024];     /* Flawfinder: ignore */
-
-    LL_INFOS() << "-----------------------------------------------------" << LL_ENDL;
-    LL_INFOS() << "       Global Motion Table (DEBUG only)" << LL_ENDL;
-    LL_INFOS() << "-----------------------------------------------------" << LL_ENDL;
-
-    // print each loaded mesh, and it's memory usage
-    for (keyframe_data_map_t::value_type& data_pair : sKeyframeDataMap)
-    {
-        U32 joint_motion_kb;
-
-        LLKeyframeMotion::JointMotionList *motion_list_p = data_pair.second;
-
-        LL_INFOS() << "Motion: " << data_pair.first << LL_ENDL;
-
-        joint_motion_kb = motion_list_p->dumpDiagInfo();
-
-        total_size += joint_motion_kb;
-    }
-
-    LL_INFOS() << "-----------------------------------------------------" << LL_ENDL;
-    LL_INFOS() << "Motions\tTotal Size" << LL_ENDL;
-    snprintf(buf, sizeof(buf), "%d\t\t%d bytes", (S32)sKeyframeDataMap.size(), total_size );        /* Flawfinder: ignore */
-    LL_INFOS() << buf << LL_ENDL;
-    LL_INFOS() << "-----------------------------------------------------" << LL_ENDL;
-}
-
-
-//--------------------------------------------------------------------
-// LLKeyframeDataCache::addKeyframeData()
-//--------------------------------------------------------------------
-void LLKeyframeDataCache::addKeyframeData(const LLUUID& id, LLKeyframeMotion::JointMotionList* joint_motion_listp)
-{
-    sKeyframeDataMap[id] = joint_motion_listp;
-}
-
-//--------------------------------------------------------------------
-// LLKeyframeDataCache::removeKeyframeData()
-//--------------------------------------------------------------------
-void LLKeyframeDataCache::removeKeyframeData(const LLUUID& id)
-{
-    keyframe_data_map_t::iterator found_data = sKeyframeDataMap.find(id);
-    if (found_data != sKeyframeDataMap.end())
-    {
-        delete found_data->second;
-        sKeyframeDataMap.erase(found_data);
-    }
-}
-
-//--------------------------------------------------------------------
-// LLKeyframeDataCache::getKeyframeData()
-//--------------------------------------------------------------------
-LLKeyframeMotion::JointMotionList* LLKeyframeDataCache::getKeyframeData(const LLUUID& id)
-{
-    keyframe_data_map_t::iterator found_data = sKeyframeDataMap.find(id);
-    if (found_data == sKeyframeDataMap.end())
-    {
-        return NULL;
-    }
-    return found_data->second;
-}
-
-//--------------------------------------------------------------------
-// ~LLKeyframeDataCache::LLKeyframeDataCache()
-//--------------------------------------------------------------------
-LLKeyframeDataCache::~LLKeyframeDataCache()
-{
-    clear();
-}
-
-//-----------------------------------------------------------------------------
-// clear()
-//-----------------------------------------------------------------------------
-void LLKeyframeDataCache::clear()
-{
-    for_each(sKeyframeDataMap.begin(), sKeyframeDataMap.end(), DeletePairedPointer());
-    sKeyframeDataMap.clear();
-}
-
-//-----------------------------------------------------------------------------
-// JointConstraint()
-//-----------------------------------------------------------------------------
-LLKeyframeMotion::JointConstraint::JointConstraint(JointConstraintSharedData* shared_data) : mSharedData(shared_data)
-{
-<<<<<<< HEAD
-	mWeight = 0.f;
-	mTotalLength = 0.f;
-	mActive = false;
-	mSourceVolume = NULL;
-	mTargetVolume = NULL;
-	mFixupDistanceRMS = 0.f;
-
-	for (S32 i=0; i<MAX_CHAIN_LENGTH; ++i)
-	{
-		mJointLengths[i] = 0.f;
-		mJointLengthFractions[i] = 0.f;
-	}
-=======
-    mWeight = 0.f;
-    mTotalLength = 0.f;
-    mActive = FALSE;
-    mSourceVolume = NULL;
-    mTargetVolume = NULL;
-    mFixupDistanceRMS = 0.f;
-
-    for (S32 i=0; i<MAX_CHAIN_LENGTH; ++i)
-    {
-        mJointLengths[i] = 0.f;
-        mJointLengthFractions[i] = 0.f;
-    }
->>>>>>> e1623bb2
-}
-
-//-----------------------------------------------------------------------------
-// ~JointConstraint()
-//-----------------------------------------------------------------------------
-LLKeyframeMotion::JointConstraint::~JointConstraint()
-{
-}
-
-// End
+/**
+ * @file llkeyframemotion.cpp
+ * @brief Implementation of LLKeyframeMotion class.
+ *
+ * $LicenseInfo:firstyear=2001&license=viewerlgpl$
+ * Second Life Viewer Source Code
+ * Copyright (C) 2010, Linden Research, Inc.
+ *
+ * This library is free software; you can redistribute it and/or
+ * modify it under the terms of the GNU Lesser General Public
+ * License as published by the Free Software Foundation;
+ * version 2.1 of the License only.
+ *
+ * This library is distributed in the hope that it will be useful,
+ * but WITHOUT ANY WARRANTY; without even the implied warranty of
+ * MERCHANTABILITY or FITNESS FOR A PARTICULAR PURPOSE.  See the GNU
+ * Lesser General Public License for more details.
+ *
+ * You should have received a copy of the GNU Lesser General Public
+ * License along with this library; if not, write to the Free Software
+ * Foundation, Inc., 51 Franklin Street, Fifth Floor, Boston, MA  02110-1301  USA
+ *
+ * Linden Research, Inc., 945 Battery Street, San Francisco, CA  94111  USA
+ * $/LicenseInfo$
+ */
+
+//-----------------------------------------------------------------------------
+// Header Files
+//-----------------------------------------------------------------------------
+#include "linden_common.h"
+
+#include "llmath.h"
+#include "llanimationstates.h"
+#include "llassetstorage.h"
+#include "lldatapacker.h"
+#include "llcharacter.h"
+#include "llcriticaldamp.h"
+#include "lldir.h"
+#include "llendianswizzle.h"
+#include "llkeyframemotion.h"
+#include "llquantize.h"
+#include "m3math.h"
+#include "message.h"
+#include "llfilesystem.h"
+
+//-----------------------------------------------------------------------------
+// Static Definitions
+//-----------------------------------------------------------------------------
+LLKeyframeDataCache::keyframe_data_map_t    LLKeyframeDataCache::sKeyframeDataMap;
+
+//-----------------------------------------------------------------------------
+// Globals
+//-----------------------------------------------------------------------------
+static F32 JOINT_LENGTH_K = 0.7f;
+static S32 MAX_ITERATIONS = 20;
+static S32 MIN_ITERATIONS = 1;
+static S32 MIN_ITERATION_COUNT = 2;
+static F32 MAX_PIXEL_AREA_CONSTRAINTS = 80000.f;
+static F32 MIN_PIXEL_AREA_CONSTRAINTS = 1000.f;
+static F32 MIN_ACCELERATION_SQUARED = 0.0005f * 0.0005f;
+
+static F32 MAX_CONSTRAINTS = 10;
+
+//-----------------------------------------------------------------------------
+// JointMotionList
+//-----------------------------------------------------------------------------
+LLKeyframeMotion::JointMotionList::JointMotionList()
+    : mDuration(0.f),
+      mLoop(false),
+      mLoopInPoint(0.f),
+      mLoopOutPoint(0.f),
+      mEaseInDuration(0.f),
+      mEaseOutDuration(0.f),
+      mBasePriority(LLJoint::LOW_PRIORITY),
+      mHandPose(LLHandMotion::HAND_POSE_SPREAD),
+      mMaxPriority(LLJoint::LOW_PRIORITY)
+{
+}
+
+LLKeyframeMotion::JointMotionList::~JointMotionList()
+{
+    for_each(mConstraints.begin(), mConstraints.end(), DeletePointer());
+    mConstraints.clear();
+    for_each(mJointMotionArray.begin(), mJointMotionArray.end(), DeletePointer());
+    mJointMotionArray.clear();
+}
+
+U32 LLKeyframeMotion::JointMotionList::dumpDiagInfo()
+{
+    S32 total_size = sizeof(JointMotionList);
+
+    for (U32 i = 0; i < getNumJointMotions(); i++)
+    {
+        LLKeyframeMotion::JointMotion* joint_motion_p = mJointMotionArray[i];
+
+        LL_INFOS() << "\tJoint " << joint_motion_p->mJointName << LL_ENDL;
+        if (joint_motion_p->mUsage & LLJointState::SCALE)
+        {
+            LL_INFOS() << "\t" << joint_motion_p->mScaleCurve.mNumKeys << " scale keys at "
+            << joint_motion_p->mScaleCurve.mNumKeys * sizeof(ScaleKey) << " bytes" << LL_ENDL;
+
+            total_size += joint_motion_p->mScaleCurve.mNumKeys * sizeof(ScaleKey);
+        }
+        if (joint_motion_p->mUsage & LLJointState::ROT)
+        {
+            LL_INFOS() << "\t" << joint_motion_p->mRotationCurve.mNumKeys << " rotation keys at "
+            << joint_motion_p->mRotationCurve.mNumKeys * sizeof(RotationKey) << " bytes" << LL_ENDL;
+
+            total_size += joint_motion_p->mRotationCurve.mNumKeys * sizeof(RotationKey);
+        }
+        if (joint_motion_p->mUsage & LLJointState::POS)
+        {
+            LL_INFOS() << "\t" << joint_motion_p->mPositionCurve.mNumKeys << " position keys at "
+            << joint_motion_p->mPositionCurve.mNumKeys * sizeof(PositionKey) << " bytes" << LL_ENDL;
+
+            total_size += joint_motion_p->mPositionCurve.mNumKeys * sizeof(PositionKey);
+        }
+    }
+    LL_INFOS() << "Size: " << total_size << " bytes" << LL_ENDL;
+
+    return total_size;
+}
+
+//-----------------------------------------------------------------------------
+//-----------------------------------------------------------------------------
+// ****Curve classes
+//-----------------------------------------------------------------------------
+//-----------------------------------------------------------------------------
+
+
+//-----------------------------------------------------------------------------
+// ScaleCurve::ScaleCurve()
+//-----------------------------------------------------------------------------
+LLKeyframeMotion::ScaleCurve::ScaleCurve()
+{
+    mInterpolationType = LLKeyframeMotion::IT_LINEAR;
+    mNumKeys = 0;
+}
+
+//-----------------------------------------------------------------------------
+// ScaleCurve::~ScaleCurve()
+//-----------------------------------------------------------------------------
+LLKeyframeMotion::ScaleCurve::~ScaleCurve()
+{
+    mKeys.clear();
+    mNumKeys = 0;
+}
+
+//-----------------------------------------------------------------------------
+// getValue()
+//-----------------------------------------------------------------------------
+LLVector3 LLKeyframeMotion::ScaleCurve::getValue(F32 time, F32 duration)
+{
+    LLVector3 value;
+
+    if (mKeys.empty())
+    {
+        value.clearVec();
+        return value;
+    }
+
+    key_map_t::iterator right = mKeys.lower_bound(time);
+    if (right == mKeys.end())
+    {
+        // Past last key
+        --right;
+        value = right->second.mScale;
+    }
+    else if (right == mKeys.begin() || right->first == time)
+    {
+        // Before first key or exactly on a key
+        value = right->second.mScale;
+    }
+    else
+    {
+        // Between two keys
+        key_map_t::iterator left = right; --left;
+        F32 index_before = left->first;
+        F32 index_after = right->first;
+        ScaleKey& scale_before = left->second;
+        ScaleKey& scale_after = right->second;
+        if (right == mKeys.end())
+        {
+            scale_after = mLoopInKey;
+            index_after = duration;
+        }
+
+        F32 u = (time - index_before) / (index_after - index_before);
+        value = interp(u, scale_before, scale_after);
+    }
+    return value;
+}
+
+//-----------------------------------------------------------------------------
+// interp()
+//-----------------------------------------------------------------------------
+LLVector3 LLKeyframeMotion::ScaleCurve::interp(F32 u, ScaleKey& before, ScaleKey& after)
+{
+    switch (mInterpolationType)
+    {
+    case IT_STEP:
+        return before.mScale;
+
+    default:
+    case IT_LINEAR:
+    case IT_SPLINE:
+        return lerp(before.mScale, after.mScale, u);
+    }
+}
+
+//-----------------------------------------------------------------------------
+// RotationCurve::RotationCurve()
+//-----------------------------------------------------------------------------
+LLKeyframeMotion::RotationCurve::RotationCurve()
+{
+    mInterpolationType = LLKeyframeMotion::IT_LINEAR;
+    mNumKeys = 0;
+}
+
+//-----------------------------------------------------------------------------
+// RotationCurve::~RotationCurve()
+//-----------------------------------------------------------------------------
+LLKeyframeMotion::RotationCurve::~RotationCurve()
+{
+    mKeys.clear();
+    mNumKeys = 0;
+}
+
+//-----------------------------------------------------------------------------
+// RotationCurve::getValue()
+//-----------------------------------------------------------------------------
+LLQuaternion LLKeyframeMotion::RotationCurve::getValue(F32 time, F32 duration)
+{
+    LLQuaternion value;
+
+    if (mKeys.empty())
+    {
+        value = LLQuaternion::DEFAULT;
+        return value;
+    }
+
+    key_map_t::iterator right = mKeys.lower_bound(time);
+    if (right == mKeys.end())
+    {
+        // Past last key
+        --right;
+        value = right->second.mRotation;
+    }
+    else if (right == mKeys.begin() || right->first == time)
+    {
+        // Before first key or exactly on a key
+        value = right->second.mRotation;
+    }
+    else
+    {
+        // Between two keys
+        key_map_t::iterator left = right; --left;
+        F32 index_before = left->first;
+        F32 index_after = right->first;
+        RotationKey& rot_before = left->second;
+        RotationKey& rot_after = right->second;
+        if (right == mKeys.end())
+        {
+            rot_after = mLoopInKey;
+            index_after = duration;
+        }
+
+        F32 u = (time - index_before) / (index_after - index_before);
+        value = interp(u, rot_before, rot_after);
+    }
+    return value;
+}
+
+//-----------------------------------------------------------------------------
+// interp()
+//-----------------------------------------------------------------------------
+LLQuaternion LLKeyframeMotion::RotationCurve::interp(F32 u, RotationKey& before, RotationKey& after)
+{
+    switch (mInterpolationType)
+    {
+    case IT_STEP:
+        return before.mRotation;
+
+    default:
+    case IT_LINEAR:
+    case IT_SPLINE:
+        return nlerp(u, before.mRotation, after.mRotation);
+    }
+}
+
+
+//-----------------------------------------------------------------------------
+// PositionCurve::PositionCurve()
+//-----------------------------------------------------------------------------
+LLKeyframeMotion::PositionCurve::PositionCurve()
+{
+    mInterpolationType = LLKeyframeMotion::IT_LINEAR;
+    mNumKeys = 0;
+}
+
+//-----------------------------------------------------------------------------
+// PositionCurve::~PositionCurve()
+//-----------------------------------------------------------------------------
+LLKeyframeMotion::PositionCurve::~PositionCurve()
+{
+    mKeys.clear();
+    mNumKeys = 0;
+}
+
+//-----------------------------------------------------------------------------
+// PositionCurve::getValue()
+//-----------------------------------------------------------------------------
+LLVector3 LLKeyframeMotion::PositionCurve::getValue(F32 time, F32 duration)
+{
+    LLVector3 value;
+
+    if (mKeys.empty())
+    {
+        value.clearVec();
+        return value;
+    }
+
+    key_map_t::iterator right = mKeys.lower_bound(time);
+    if (right == mKeys.end())
+    {
+        // Past last key
+        --right;
+        value = right->second.mPosition;
+    }
+    else if (right == mKeys.begin() || right->first == time)
+    {
+        // Before first key or exactly on a key
+        value = right->second.mPosition;
+    }
+    else
+    {
+        // Between two keys
+        key_map_t::iterator left = right; --left;
+        F32 index_before = left->first;
+        F32 index_after = right->first;
+        PositionKey& pos_before = left->second;
+        PositionKey& pos_after = right->second;
+        if (right == mKeys.end())
+        {
+            pos_after = mLoopInKey;
+            index_after = duration;
+        }
+
+        F32 u = (time - index_before) / (index_after - index_before);
+        value = interp(u, pos_before, pos_after);
+    }
+
+    llassert(value.isFinite());
+
+    return value;
+}
+
+//-----------------------------------------------------------------------------
+// interp()
+//-----------------------------------------------------------------------------
+LLVector3 LLKeyframeMotion::PositionCurve::interp(F32 u, PositionKey& before, PositionKey& after)
+{
+    switch (mInterpolationType)
+    {
+    case IT_STEP:
+        return before.mPosition;
+    default:
+    case IT_LINEAR:
+    case IT_SPLINE:
+        return lerp(before.mPosition, after.mPosition, u);
+    }
+}
+
+
+//-----------------------------------------------------------------------------
+//-----------------------------------------------------------------------------
+// JointMotion class
+//-----------------------------------------------------------------------------
+//-----------------------------------------------------------------------------
+
+//-----------------------------------------------------------------------------
+// JointMotion::update()
+//-----------------------------------------------------------------------------
+void LLKeyframeMotion::JointMotion::update(LLJointState* joint_state, F32 time, F32 duration)
+{
+    // this value being 0 is the cause of https://jira.lindenlab.com/browse/SL-22678 but I haven't
+    // managed to get a stack to see how it got here. Testing for 0 here will stop the crash.
+    if ( joint_state == NULL )
+    {
+        return;
+    }
+
+    U32 usage = joint_state->getUsage();
+
+    //-------------------------------------------------------------------------
+    // update scale component of joint state
+    //-------------------------------------------------------------------------
+    if ((usage & LLJointState::SCALE) && mScaleCurve.mNumKeys)
+    {
+        joint_state->setScale( mScaleCurve.getValue( time, duration ) );
+    }
+
+    //-------------------------------------------------------------------------
+    // update rotation component of joint state
+    //-------------------------------------------------------------------------
+    if ((usage & LLJointState::ROT) && mRotationCurve.mNumKeys)
+    {
+        joint_state->setRotation( mRotationCurve.getValue( time, duration ) );
+    }
+
+    //-------------------------------------------------------------------------
+    // update position component of joint state
+    //-------------------------------------------------------------------------
+    if ((usage & LLJointState::POS) && mPositionCurve.mNumKeys)
+    {
+        joint_state->setPosition( mPositionCurve.getValue( time, duration ) );
+    }
+}
+
+
+//-----------------------------------------------------------------------------
+//-----------------------------------------------------------------------------
+// LLKeyframeMotion class
+//-----------------------------------------------------------------------------
+//-----------------------------------------------------------------------------
+
+//-----------------------------------------------------------------------------
+// LLKeyframeMotion()
+// Class Constructor
+//-----------------------------------------------------------------------------
+LLKeyframeMotion::LLKeyframeMotion(const LLUUID &id)
+    : LLMotion(id),
+        mJointMotionList(NULL),
+        mPelvisp(NULL),
+        mLastSkeletonSerialNum(0),
+        mLastUpdateTime(0.f),
+        mLastLoopedTime(0.f),
+        mAssetStatus(ASSET_UNDEFINED)
+{
+
+}
+
+
+//-----------------------------------------------------------------------------
+// ~LLKeyframeMotion()
+// Class Destructor
+//-----------------------------------------------------------------------------
+LLKeyframeMotion::~LLKeyframeMotion()
+{
+    for_each(mConstraints.begin(), mConstraints.end(), DeletePointer());
+    mConstraints.clear();
+}
+
+//-----------------------------------------------------------------------------
+// create()
+//-----------------------------------------------------------------------------
+LLMotion *LLKeyframeMotion::create(const LLUUID &id)
+{
+    return new LLKeyframeMotion(id);
+}
+
+//-----------------------------------------------------------------------------
+// getJointState()
+//-----------------------------------------------------------------------------
+LLPointer<LLJointState>& LLKeyframeMotion::getJointState(U32 index)
+{
+    llassert_always (index < mJointStates.size());
+    return mJointStates[index];
+}
+
+//-----------------------------------------------------------------------------
+// getJoint()
+//-----------------------------------------------------------------------------
+LLJoint* LLKeyframeMotion::getJoint(U32 index)
+{
+    llassert_always (index < mJointStates.size());
+    LLJoint* joint = mJointStates[index]->getJoint();
+
+    //Commented out 06-28-11 by Aura.
+    //llassert_always (joint);
+    return joint;
+}
+
+//-----------------------------------------------------------------------------
+// LLKeyframeMotion::onInitialize(LLCharacter *character)
+//-----------------------------------------------------------------------------
+LLMotion::LLMotionInitStatus LLKeyframeMotion::onInitialize(LLCharacter *character)
+{
+    mCharacter = character;
+
+    LLUUID* character_id;
+
+    // asset already loaded?
+    switch(mAssetStatus)
+    {
+    case ASSET_NEEDS_FETCH:
+        // request asset
+        mAssetStatus = ASSET_FETCHED;
+
+        if (mID.notNull())
+        {
+            LL_DEBUGS("Animation") << "Requesting data fetch for: " << mID << LL_ENDL;
+            character_id = new LLUUID(mCharacter->getID());
+            gAssetStorage->getAssetData(mID,
+                                        LLAssetType::AT_ANIMATION,
+                                        onLoadComplete,
+                                        (void*)character_id,
+                                        false);
+        }
+        else
+        {
+            LL_INFOS("Animation") << "Attempted to fetch animation '" << mName << "' with null id"
+                << " for character " << mCharacter->getID() << LL_ENDL;
+        }
+
+        return STATUS_HOLD;
+    case ASSET_FETCHED:
+        return STATUS_HOLD;
+    case ASSET_FETCH_FAILED:
+        return STATUS_FAILURE;
+    case ASSET_LOADED:
+        return STATUS_SUCCESS;
+    default:
+        // we don't know what state the asset is in yet, so keep going
+        // check keyframe cache first then file cache then asset request
+        break;
+    }
+
+    LLKeyframeMotion::JointMotionList* joint_motion_list = LLKeyframeDataCache::getKeyframeData(getID());
+
+    if(joint_motion_list)
+    {
+        // motion already existed in cache, so grab it
+        mJointMotionList = joint_motion_list;
+
+        mJointStates.reserve(mJointMotionList->getNumJointMotions());
+
+        // don't forget to allocate joint states
+        // set up joint states to point to character joints
+        for(U32 i = 0; i < mJointMotionList->getNumJointMotions(); i++)
+        {
+            JointMotion* joint_motion = mJointMotionList->getJointMotion(i);
+            if (LLJoint *joint = mCharacter->getJoint(joint_motion->mJointName))
+            {
+                LLPointer<LLJointState> joint_state = new LLJointState;
+                mJointStates.push_back(joint_state);
+                joint_state->setJoint(joint);
+                joint_state->setUsage(joint_motion->mUsage);
+                joint_state->setPriority(joint_motion->mPriority);
+            }
+            else
+            {
+                // add dummy joint state with no associated joint
+                mJointStates.push_back(new LLJointState);
+            }
+        }
+        mAssetStatus = ASSET_LOADED;
+        setupPose();
+        return STATUS_SUCCESS;
+    }
+
+    //-------------------------------------------------------------------------
+    // Load named file by concatenating the character prefix with the motion name.
+    // Load data into a buffer to be parsed.
+    //-------------------------------------------------------------------------
+    U8 *anim_data;
+    S32 anim_file_size;
+
+    bool success = false;
+    LLFileSystem* anim_file = new LLFileSystem(mID, LLAssetType::AT_ANIMATION);
+    if (!anim_file || !anim_file->getSize())
+    {
+        delete anim_file;
+        anim_file = NULL;
+
+        // request asset over network on next call to load
+        mAssetStatus = ASSET_NEEDS_FETCH;
+
+        return STATUS_HOLD;
+    }
+    else
+    {
+        anim_file_size = anim_file->getSize();
+        anim_data = new(std::nothrow) U8[anim_file_size];
+        if (anim_data)
+        {
+            success = anim_file->read(anim_data, anim_file_size);   /*Flawfinder: ignore*/
+        }
+        else
+        {
+            LL_WARNS() << "Failed to allocate buffer: " << anim_file_size << mID << LL_ENDL;
+        }
+        delete anim_file;
+        anim_file = NULL;
+    }
+
+    if (!success)
+    {
+        LL_WARNS() << "Can't open animation file " << mID << LL_ENDL;
+        mAssetStatus = ASSET_FETCH_FAILED;
+        return STATUS_FAILURE;
+    }
+
+    LL_DEBUGS() << "Loading keyframe data for: " << getName() << ":" << getID() << " (" << anim_file_size << " bytes)" << LL_ENDL;
+
+    LLDataPackerBinaryBuffer dp(anim_data, anim_file_size);
+
+    if (!deserialize(dp, getID()))
+    {
+        LL_WARNS() << "Failed to decode asset for animation " << getName() << ":" << getID() << LL_ENDL;
+        mAssetStatus = ASSET_FETCH_FAILED;
+        return STATUS_FAILURE;
+    }
+
+    delete []anim_data;
+
+    mAssetStatus = ASSET_LOADED;
+    return STATUS_SUCCESS;
+}
+
+//-----------------------------------------------------------------------------
+// setupPose()
+//-----------------------------------------------------------------------------
+bool LLKeyframeMotion::setupPose()
+{
+    // add all valid joint states to the pose
+    for (U32 jm=0; jm<mJointMotionList->getNumJointMotions(); jm++)
+    {
+        LLPointer<LLJointState> joint_state = getJointState(jm);
+        if ( joint_state->getJoint() )
+        {
+            addJointState( joint_state );
+        }
+    }
+
+    // initialize joint constraints
+    for (JointConstraintSharedData* shared_constraintp : mJointMotionList->mConstraints)
+    {
+        JointConstraint* constraintp = new JointConstraint(shared_constraintp);
+        initializeConstraint(constraintp);
+        mConstraints.push_front(constraintp);
+    }
+
+    if (mJointMotionList->mConstraints.size())
+    {
+        mPelvisp = mCharacter->getJoint("mPelvis");
+        if (!mPelvisp)
+        {
+            return false;
+        }
+    }
+
+    // setup loop keys
+    setLoopIn(mJointMotionList->mLoopInPoint);
+    setLoopOut(mJointMotionList->mLoopOutPoint);
+
+    return true;
+}
+
+//-----------------------------------------------------------------------------
+// LLKeyframeMotion::onActivate()
+//-----------------------------------------------------------------------------
+bool LLKeyframeMotion::onActivate()
+{
+    // If the keyframe anim has an associated emote, trigger it.
+    if (mJointMotionList->mEmoteID.notNull())
+    {
+        // don't start emote if already active to avoid recursion
+        if (!mCharacter->isMotionActive(mJointMotionList->mEmoteID))
+        {
+            mCharacter->startMotion(mJointMotionList->mEmoteID);
+        }
+    }
+
+    mLastLoopedTime = 0.f;
+
+    return true;
+}
+
+//-----------------------------------------------------------------------------
+// LLKeyframeMotion::onUpdate()
+//-----------------------------------------------------------------------------
+bool LLKeyframeMotion::onUpdate(F32 time, U8* joint_mask)
+{
+    LL_PROFILE_ZONE_SCOPED_CATEGORY_AVATAR;
+    // llassert(time >= 0.f);       // This will fire
+    time = llmax(0.f, time);
+
+    if (mJointMotionList->mLoop)
+    {
+        if (mJointMotionList->mDuration == 0.0f)
+        {
+            time = 0.f;
+            mLastLoopedTime = 0.0f;
+        }
+        else if (mStopped)
+        {
+            mLastLoopedTime = llmin(mJointMotionList->mDuration, mLastLoopedTime + time - mLastUpdateTime);
+        }
+        else if (time > mJointMotionList->mLoopOutPoint)
+        {
+            if ((mJointMotionList->mLoopOutPoint - mJointMotionList->mLoopInPoint) == 0.f)
+            {
+                mLastLoopedTime = mJointMotionList->mLoopOutPoint;
+            }
+            else
+            {
+                mLastLoopedTime = mJointMotionList->mLoopInPoint +
+                    fmod(time - mJointMotionList->mLoopOutPoint,
+                    mJointMotionList->mLoopOutPoint - mJointMotionList->mLoopInPoint);
+            }
+        }
+        else
+        {
+            mLastLoopedTime = time;
+        }
+    }
+    else
+    {
+        mLastLoopedTime = time;
+    }
+
+    applyKeyframes(mLastLoopedTime);
+
+    applyConstraints(mLastLoopedTime, joint_mask);
+
+    mLastUpdateTime = time;
+
+    return mLastLoopedTime <= mJointMotionList->mDuration;
+}
+
+//-----------------------------------------------------------------------------
+// applyKeyframes()
+//-----------------------------------------------------------------------------
+void LLKeyframeMotion::applyKeyframes(F32 time)
+{
+    llassert_always (mJointMotionList->getNumJointMotions() <= mJointStates.size());
+    for (U32 i=0; i<mJointMotionList->getNumJointMotions(); i++)
+    {
+        mJointMotionList->getJointMotion(i)->update(mJointStates[i],
+                                                      time,
+                                                      mJointMotionList->mDuration );
+    }
+
+    LLJoint::JointPriority* pose_priority = (LLJoint::JointPriority* )mCharacter->getAnimationData("Hand Pose Priority");
+    if (pose_priority)
+    {
+        if (mJointMotionList->mMaxPriority >= *pose_priority)
+        {
+            mCharacter->setAnimationData("Hand Pose", &mJointMotionList->mHandPose);
+            mCharacter->setAnimationData("Hand Pose Priority", &mJointMotionList->mMaxPriority);
+        }
+    }
+    else
+    {
+        mCharacter->setAnimationData("Hand Pose", &mJointMotionList->mHandPose);
+        mCharacter->setAnimationData("Hand Pose Priority", &mJointMotionList->mMaxPriority);
+    }
+}
+
+//-----------------------------------------------------------------------------
+// applyConstraints()
+//-----------------------------------------------------------------------------
+void LLKeyframeMotion::applyConstraints(F32 time, U8* joint_mask)
+{
+    //TODO: investigate replacing spring simulation with critically damped motion
+
+    // re-init constraints if skeleton has changed
+    if (mCharacter->getSkeletonSerialNum() != mLastSkeletonSerialNum)
+    {
+        mLastSkeletonSerialNum = mCharacter->getSkeletonSerialNum();
+        for (JointConstraint* constraintp : mConstraints)
+        {
+            initializeConstraint(constraintp);
+        }
+    }
+
+    // apply constraints
+    for (JointConstraint* constraintp : mConstraints)
+    {
+        applyConstraint(constraintp, time, joint_mask);
+    }
+}
+
+//-----------------------------------------------------------------------------
+// LLKeyframeMotion::onDeactivate()
+//-----------------------------------------------------------------------------
+void LLKeyframeMotion::onDeactivate()
+{
+    for (JointConstraint* constraintp : mConstraints)
+    {
+        deactivateConstraint(constraintp);
+    }
+}
+
+//-----------------------------------------------------------------------------
+// setStopTime()
+//-----------------------------------------------------------------------------
+// time is in seconds since character creation
+void LLKeyframeMotion::setStopTime(F32 time)
+{
+    LLMotion::setStopTime(time);
+
+    if (mJointMotionList->mLoop && mJointMotionList->mLoopOutPoint != mJointMotionList->mDuration)
+    {
+        F32 start_loop_time = mActivationTimestamp + mJointMotionList->mLoopInPoint;
+        F32 loop_fraction_time;
+        if (mJointMotionList->mLoopOutPoint == mJointMotionList->mLoopInPoint)
+        {
+            loop_fraction_time = 0.f;
+        }
+        else
+        {
+            loop_fraction_time = fmod(time - start_loop_time,
+                mJointMotionList->mLoopOutPoint - mJointMotionList->mLoopInPoint);
+        }
+        mStopTimestamp = llmax(time,
+            (time - loop_fraction_time) + (mJointMotionList->mDuration - mJointMotionList->mLoopInPoint) - getEaseOutDuration());
+    }
+}
+
+//-----------------------------------------------------------------------------
+// initializeConstraint()
+//-----------------------------------------------------------------------------
+void LLKeyframeMotion::initializeConstraint(JointConstraint* constraint)
+{
+    JointConstraintSharedData *shared_data = constraint->mSharedData;
+
+    S32 joint_num;
+    LLVector3 source_pos = mCharacter->getVolumePos(shared_data->mSourceConstraintVolume, shared_data->mSourceConstraintOffset);
+    LLJoint* cur_joint = getJoint(shared_data->mJointStateIndices[0]);
+    if ( !cur_joint )
+    {
+        return;
+    }
+
+    F32 source_pos_offset = dist_vec(source_pos, cur_joint->getWorldPosition());
+
+    constraint->mTotalLength = constraint->mJointLengths[0] = dist_vec(cur_joint->getParent()->getWorldPosition(), source_pos);
+
+    // grab joint lengths
+    for (joint_num = 1; joint_num < shared_data->mChainLength; joint_num++)
+    {
+        cur_joint = getJointState(shared_data->mJointStateIndices[joint_num])->getJoint();
+        if (!cur_joint)
+        {
+            return;
+        }
+        constraint->mJointLengths[joint_num] = dist_vec(cur_joint->getWorldPosition(), cur_joint->getParent()->getWorldPosition());
+        constraint->mTotalLength += constraint->mJointLengths[joint_num];
+    }
+
+    // store fraction of total chain length so we know how to shear the entire chain towards the goal position
+    for (joint_num = 1; joint_num < shared_data->mChainLength; joint_num++)
+    {
+        constraint->mJointLengthFractions[joint_num] = constraint->mJointLengths[joint_num] / constraint->mTotalLength;
+    }
+
+    // add last step in chain, from final joint to constraint position
+    constraint->mTotalLength += source_pos_offset;
+
+    constraint->mSourceVolume = mCharacter->findCollisionVolume(shared_data->mSourceConstraintVolume);
+    constraint->mTargetVolume = mCharacter->findCollisionVolume(shared_data->mTargetConstraintVolume);
+}
+
+//-----------------------------------------------------------------------------
+// activateConstraint()
+//-----------------------------------------------------------------------------
+void LLKeyframeMotion::activateConstraint(JointConstraint* constraint)
+{
+    JointConstraintSharedData *shared_data = constraint->mSharedData;
+    constraint->mActive = true;
+    S32 joint_num;
+
+    // grab ground position if we need to
+    if (shared_data->mConstraintTargetType == CONSTRAINT_TARGET_TYPE_GROUND)
+    {
+        LLVector3 source_pos = mCharacter->getVolumePos(shared_data->mSourceConstraintVolume, shared_data->mSourceConstraintOffset);
+        LLVector3 ground_pos_agent;
+        mCharacter->getGround(source_pos, ground_pos_agent, constraint->mGroundNorm);
+        constraint->mGroundPos = mCharacter->getPosGlobalFromAgent(ground_pos_agent + shared_data->mTargetConstraintOffset);
+    }
+
+    for (joint_num = 1; joint_num < shared_data->mChainLength; joint_num++)
+    {
+        LLJoint* cur_joint = getJoint(shared_data->mJointStateIndices[joint_num]);
+        if ( !cur_joint )
+        {
+            return;
+        }
+        constraint->mPositions[joint_num] = (cur_joint->getWorldPosition() - mPelvisp->getWorldPosition()) * ~mPelvisp->getWorldRotation();
+    }
+
+    constraint->mWeight = 1.f;
+}
+
+//-----------------------------------------------------------------------------
+// deactivateConstraint()
+//-----------------------------------------------------------------------------
+void LLKeyframeMotion::deactivateConstraint(JointConstraint *constraintp)
+{
+    if (constraintp->mSourceVolume)
+    {
+        constraintp->mSourceVolume->mUpdateXform = false;
+    }
+
+    if (constraintp->mSharedData->mConstraintTargetType != CONSTRAINT_TARGET_TYPE_GROUND)
+    {
+        if (constraintp->mTargetVolume)
+        {
+            constraintp->mTargetVolume->mUpdateXform = false;
+        }
+    }
+    constraintp->mActive = false;
+}
+
+//-----------------------------------------------------------------------------
+// applyConstraint()
+//-----------------------------------------------------------------------------
+void LLKeyframeMotion::applyConstraint(JointConstraint* constraint, F32 time, U8* joint_mask)
+{
+    JointConstraintSharedData *shared_data = constraint->mSharedData;
+    if (!shared_data) return;
+
+    LLVector3       positions[MAX_CHAIN_LENGTH];
+    const F32*      joint_lengths = constraint->mJointLengths;
+    LLVector3       velocities[MAX_CHAIN_LENGTH - 1];
+    LLQuaternion    old_rots[MAX_CHAIN_LENGTH];
+    S32             joint_num;
+
+    if (time < shared_data->mEaseInStartTime)
+    {
+        return;
+    }
+
+    if (time > shared_data->mEaseOutStopTime)
+    {
+        if (constraint->mActive)
+        {
+            deactivateConstraint(constraint);
+        }
+        return;
+    }
+
+    if (!constraint->mActive || time < shared_data->mEaseInStopTime)
+    {
+        activateConstraint(constraint);
+    }
+
+    LLJoint* root_joint = getJoint(shared_data->mJointStateIndices[shared_data->mChainLength]);
+    if (! root_joint)
+    {
+        return;
+    }
+
+    LLVector3 root_pos = root_joint->getWorldPosition();
+//  LLQuaternion root_rot =
+    root_joint->getParent()->getWorldRotation();
+//  LLQuaternion inv_root_rot = ~root_rot;
+
+//  LLVector3 current_source_pos = mCharacter->getVolumePos(shared_data->mSourceConstraintVolume, shared_data->mSourceConstraintOffset);
+
+    //apply underlying keyframe animation to get nominal "kinematic" joint positions
+    for (joint_num = 0; joint_num <= shared_data->mChainLength; joint_num++)
+    {
+        LLJoint* cur_joint = getJoint(shared_data->mJointStateIndices[joint_num]);
+        if (!cur_joint)
+        {
+            return;
+        }
+
+        if (joint_mask[cur_joint->getJointNum()] >= (0xff >> (7 - getPriority())))
+        {
+            // skip constraint
+            return;
+        }
+        old_rots[joint_num] = cur_joint->getRotation();
+        cur_joint->setRotation(getJointState(shared_data->mJointStateIndices[joint_num])->getRotation());
+    }
+
+
+    LLVector3 keyframe_source_pos = mCharacter->getVolumePos(shared_data->mSourceConstraintVolume, shared_data->mSourceConstraintOffset);
+    LLVector3 target_pos;
+
+    switch(shared_data->mConstraintTargetType)
+    {
+    case CONSTRAINT_TARGET_TYPE_GROUND:
+        target_pos = mCharacter->getPosAgentFromGlobal(constraint->mGroundPos);
+//      LL_INFOS() << "Target Pos " << constraint->mGroundPos << " on " << mCharacter->findCollisionVolume(shared_data->mSourceConstraintVolume)->getName() << LL_ENDL;
+        break;
+    case CONSTRAINT_TARGET_TYPE_BODY:
+        target_pos = mCharacter->getVolumePos(shared_data->mTargetConstraintVolume, shared_data->mTargetConstraintOffset);
+        break;
+    default:
+        break;
+    }
+
+    LLVector3 norm;
+    LLJoint *source_jointp = NULL;
+    LLJoint *target_jointp = NULL;
+
+    if (shared_data->mConstraintType == CONSTRAINT_TYPE_PLANE)
+    {
+        switch(shared_data->mConstraintTargetType)
+        {
+        case CONSTRAINT_TARGET_TYPE_GROUND:
+            norm = constraint->mGroundNorm;
+            break;
+        case CONSTRAINT_TARGET_TYPE_BODY:
+            target_jointp = mCharacter->findCollisionVolume(shared_data->mTargetConstraintVolume);
+            if (target_jointp)
+            {
+                // *FIX: do proper normal calculation for stretched
+                // spheres (inverse transpose)
+                norm = target_pos - target_jointp->getWorldPosition();
+            }
+
+            if (norm.isExactlyZero())
+            {
+                source_jointp = mCharacter->findCollisionVolume(shared_data->mSourceConstraintVolume);
+                norm = -1.f * shared_data->mSourceConstraintOffset;
+                if (source_jointp)
+                {
+                    norm = norm * source_jointp->getWorldRotation();
+                }
+            }
+            norm.normVec();
+            break;
+        default:
+            norm.clearVec();
+            break;
+        }
+
+        target_pos = keyframe_source_pos + (norm * ((target_pos - keyframe_source_pos) * norm));
+    }
+
+    if (constraint->mSharedData->mChainLength != 0 &&
+        dist_vec_squared(root_pos, target_pos) * 0.95f > constraint->mTotalLength * constraint->mTotalLength)
+    {
+        constraint->mWeight = LLSmoothInterpolation::lerp(constraint->mWeight, 0.f, 0.1f);
+    }
+    else
+    {
+        constraint->mWeight = LLSmoothInterpolation::lerp(constraint->mWeight, 1.f, 0.3f);
+    }
+
+    F32 weight = constraint->mWeight * ((shared_data->mEaseOutStopTime == 0.f) ? 1.f :
+        llmin(clamp_rescale(time, shared_data->mEaseInStartTime, shared_data->mEaseInStopTime, 0.f, 1.f),
+        clamp_rescale(time, shared_data->mEaseOutStartTime, shared_data->mEaseOutStopTime, 1.f, 0.f)));
+
+    LLVector3 source_to_target = target_pos - keyframe_source_pos;
+
+    S32 max_iteration_count = ll_round(clamp_rescale(
+                                          mCharacter->getPixelArea(),
+                                          MAX_PIXEL_AREA_CONSTRAINTS,
+                                          MIN_PIXEL_AREA_CONSTRAINTS,
+                                          (F32)MAX_ITERATIONS,
+                                          (F32)MIN_ITERATIONS));
+
+    if (shared_data->mChainLength)
+    {
+        LLJoint* end_joint = getJoint(shared_data->mJointStateIndices[0]);
+
+        if (!end_joint)
+        {
+            return;
+        }
+
+        LLQuaternion end_rot = end_joint->getWorldRotation();
+
+        // slam start and end of chain to the proper positions (rest of chain stays put)
+        positions[0] = lerp(keyframe_source_pos, target_pos, weight);
+        positions[shared_data->mChainLength] = root_pos;
+
+        // grab keyframe-specified positions of joints
+        for (joint_num = 1; joint_num < shared_data->mChainLength; joint_num++)
+        {
+            LLJoint* cur_joint = getJoint(shared_data->mJointStateIndices[joint_num]);
+
+            if (!cur_joint)
+            {
+                return;
+            }
+
+            LLVector3 kinematic_position = cur_joint->getWorldPosition() +
+                (source_to_target * constraint->mJointLengthFractions[joint_num]);
+
+            // convert intermediate joint positions to world coordinates
+            positions[joint_num] = ( constraint->mPositions[joint_num] * mPelvisp->getWorldRotation()) + mPelvisp->getWorldPosition();
+            F32 time_constant = 1.f / clamp_rescale(constraint->mFixupDistanceRMS, 0.f, 0.5f, 0.2f, 8.f);
+//          LL_INFOS() << "Interpolant " << LLSmoothInterpolation::getInterpolant(time_constant, false) << " and fixup distance " << constraint->mFixupDistanceRMS << " on " << mCharacter->findCollisionVolume(shared_data->mSourceConstraintVolume)->getName() << LL_ENDL;
+            positions[joint_num] = lerp(positions[joint_num], kinematic_position,
+                LLSmoothInterpolation::getInterpolant(time_constant, false));
+        }
+
+        S32 iteration_count;
+        for (iteration_count = 0; iteration_count < max_iteration_count; iteration_count++)
+        {
+            S32 num_joints_finished = 0;
+            for (joint_num = 1; joint_num < shared_data->mChainLength; joint_num++)
+            {
+                // constraint to child
+                LLVector3 acceleration = (positions[joint_num - 1] - positions[joint_num]) *
+                    (dist_vec(positions[joint_num], positions[joint_num - 1]) - joint_lengths[joint_num - 1]) * JOINT_LENGTH_K;
+                // constraint to parent
+                acceleration  += (positions[joint_num + 1] - positions[joint_num]) *
+                    (dist_vec(positions[joint_num + 1], positions[joint_num]) - joint_lengths[joint_num]) * JOINT_LENGTH_K;
+
+                if (acceleration.magVecSquared() < MIN_ACCELERATION_SQUARED)
+                {
+                    num_joints_finished++;
+                }
+
+                velocities[joint_num - 1] = velocities[joint_num - 1] * 0.7f;
+                positions[joint_num] += velocities[joint_num - 1] + (acceleration * 0.5f);
+                velocities[joint_num - 1] += acceleration;
+            }
+
+            if ((iteration_count >= MIN_ITERATION_COUNT) &&
+                (num_joints_finished == shared_data->mChainLength - 1))
+            {
+//              LL_INFOS() << iteration_count << " iterations on " <<
+//                  mCharacter->findCollisionVolume(shared_data->mSourceConstraintVolume)->getName() << LL_ENDL;
+                break;
+            }
+        }
+
+        for (joint_num = shared_data->mChainLength; joint_num > 0; joint_num--)
+        {
+            LLJoint* cur_joint = getJoint(shared_data->mJointStateIndices[joint_num]);
+
+            if (!cur_joint)
+            {
+                return;
+            }
+            LLJoint* child_joint = getJoint(shared_data->mJointStateIndices[joint_num - 1]);
+            if (!child_joint)
+            {
+                return;
+            }
+
+            LLQuaternion parent_rot = cur_joint->getParent()->getWorldRotation();
+
+            LLQuaternion cur_rot = cur_joint->getWorldRotation();
+            LLQuaternion fixup_rot;
+
+            LLVector3 target_at = positions[joint_num - 1] - positions[joint_num];
+            LLVector3 current_at;
+
+            // at bottom of chain, use point on collision volume, not joint position
+            if (joint_num == 1)
+            {
+                current_at = mCharacter->getVolumePos(shared_data->mSourceConstraintVolume, shared_data->mSourceConstraintOffset) -
+                    cur_joint->getWorldPosition();
+            }
+            else
+            {
+                current_at = child_joint->getPosition() * cur_rot;
+            }
+            fixup_rot.shortestArc(current_at, target_at);
+
+            LLQuaternion target_rot = cur_rot * fixup_rot;
+            target_rot = target_rot * ~parent_rot;
+
+            if (weight != 1.f)
+            {
+                LLQuaternion cur_rot = getJointState(shared_data->mJointStateIndices[joint_num])->getRotation();
+                target_rot = nlerp(weight, cur_rot, target_rot);
+            }
+
+            getJointState(shared_data->mJointStateIndices[joint_num])->setRotation(target_rot);
+            cur_joint->setRotation(target_rot);
+        }
+
+        LLQuaternion end_local_rot = end_rot * ~end_joint->getParent()->getWorldRotation();
+
+        if (weight == 1.f)
+        {
+            getJointState(shared_data->mJointStateIndices[0])->setRotation(end_local_rot);
+        }
+        else
+        {
+            LLQuaternion cur_rot = getJointState(shared_data->mJointStateIndices[0])->getRotation();
+            getJointState(shared_data->mJointStateIndices[0])->setRotation(nlerp(weight, cur_rot, end_local_rot));
+        }
+
+        // save simulated positions in pelvis-space and calculate total fixup distance
+        constraint->mFixupDistanceRMS = 0.f;
+        F32 delta_time = llmax(0.02f, llabs(time - mLastUpdateTime));
+        for (joint_num = 1; joint_num < shared_data->mChainLength; joint_num++)
+        {
+            LLVector3 new_pos = (positions[joint_num] - mPelvisp->getWorldPosition()) * ~mPelvisp->getWorldRotation();
+            constraint->mFixupDistanceRMS += dist_vec_squared(new_pos, constraint->mPositions[joint_num]) / delta_time;
+            constraint->mPositions[joint_num] = new_pos;
+        }
+        constraint->mFixupDistanceRMS *= 1.f / (constraint->mTotalLength * (F32)(shared_data->mChainLength - 1));
+        constraint->mFixupDistanceRMS = (F32) sqrt(constraint->mFixupDistanceRMS);
+
+        //reset old joint rots
+        for (joint_num = 0; joint_num <= shared_data->mChainLength; joint_num++)
+        {
+            LLJoint* cur_joint = getJoint(shared_data->mJointStateIndices[joint_num]);
+            if (!cur_joint)
+            {
+                return;
+            }
+
+            cur_joint->setRotation(old_rots[joint_num]);
+        }
+    }
+    // simple positional constraint (pelvis only)
+    else if (getJointState(shared_data->mJointStateIndices[0])->getUsage() & LLJointState::POS)
+    {
+        LLVector3 delta = source_to_target * weight;
+        LLPointer<LLJointState> current_joint_state = getJointState(shared_data->mJointStateIndices[0]);
+        LLQuaternion parent_rot = current_joint_state->getJoint()->getParent()->getWorldRotation();
+        delta = delta * ~parent_rot;
+        current_joint_state->setPosition(current_joint_state->getJoint()->getPosition() + delta);
+    }
+}
+
+//-----------------------------------------------------------------------------
+// deserialize()
+//
+// allow_invalid_joints should be true when handling existing content, to avoid breakage.
+// During upload, we should be more restrictive and reject such animations.
+//-----------------------------------------------------------------------------
+bool LLKeyframeMotion::deserialize(LLDataPacker& dp, const LLUUID& asset_id, bool allow_invalid_joints)
+{
+    bool old_version = false;
+    std::unique_ptr<LLKeyframeMotion::JointMotionList> joint_motion_list(new LLKeyframeMotion::JointMotionList);
+
+    //-------------------------------------------------------------------------
+    // get base priority
+    //-------------------------------------------------------------------------
+    S32 temp_priority;
+    U16 version;
+    U16 sub_version;
+
+    // Amimation identifier for log messages
+    auto asset = [&]() -> std::string
+        {
+            return asset_id.asString() + ", char " + mCharacter->getID().asString();
+        };
+
+    if (!dp.unpackU16(version, "version"))
+    {
+        LL_WARNS() << "can't read version number"
+                   << " for animation " << asset() << LL_ENDL;
+        return false;
+    }
+
+    if (!dp.unpackU16(sub_version, "sub_version"))
+    {
+        LL_WARNS() << "can't read sub version number"
+                   << " for animation " << asset() << LL_ENDL;
+        return false;
+    }
+
+    if (version == 0 && sub_version == 1)
+    {
+        old_version = true;
+    }
+    else if (version != KEYFRAME_MOTION_VERSION || sub_version != KEYFRAME_MOTION_SUBVERSION)
+    {
+#if LL_RELEASE
+        LL_WARNS() << "Bad animation version " << version << "." << sub_version
+                   << " for animation " << asset() << LL_ENDL;
+        return false;
+#else
+        LL_ERRS() << "Bad animation version " << version << "." << sub_version
+                  << " for animation " << asset() << LL_ENDL;
+#endif
+    }
+
+    if (!dp.unpackS32(temp_priority, "base_priority"))
+    {
+        LL_WARNS() << "can't read animation base_priority"
+                   << " for animation " << asset() << LL_ENDL;
+        return false;
+    }
+    joint_motion_list->mBasePriority = (LLJoint::JointPriority) temp_priority;
+
+    if (joint_motion_list->mBasePriority >= LLJoint::ADDITIVE_PRIORITY)
+    {
+        joint_motion_list->mBasePriority = (LLJoint::JointPriority)((S32)LLJoint::ADDITIVE_PRIORITY-1);
+        joint_motion_list->mMaxPriority = joint_motion_list->mBasePriority;
+    }
+    else if (joint_motion_list->mBasePriority < LLJoint::USE_MOTION_PRIORITY)
+    {
+        LL_WARNS() << "bad animation base_priority " << joint_motion_list->mBasePriority
+                   << " for animation " << asset() << LL_ENDL;
+        return false;
+    }
+
+    //-------------------------------------------------------------------------
+    // get duration
+    //-------------------------------------------------------------------------
+    if (!dp.unpackF32(joint_motion_list->mDuration, "duration"))
+    {
+        LL_WARNS() << "can't read duration"
+                   << " for animation " << asset() << LL_ENDL;
+        return false;
+    }
+
+    if (joint_motion_list->mDuration > MAX_ANIM_DURATION ||
+        !llfinite(joint_motion_list->mDuration))
+    {
+        LL_WARNS() << "invalid animation duration"
+                   << " for animation " << asset() << LL_ENDL;
+        return false;
+    }
+
+    //-------------------------------------------------------------------------
+    // get emote (optional)
+    //-------------------------------------------------------------------------
+    if (!dp.unpackString(joint_motion_list->mEmoteName, "emote_name"))
+    {
+        LL_WARNS() << "can't read emote_name"
+                   << " for animation " << asset() << LL_ENDL;
+        return false;
+    }
+
+    if (!joint_motion_list->mEmoteName.empty())
+    {
+        if (joint_motion_list->mEmoteName == mID.asString())
+        {
+            LL_WARNS() << "Malformed animation mEmoteName==mID"
+                       << " for animation " << asset() << LL_ENDL;
+            return false;
+        }
+        // "Closed_Mouth" is a very popular emote name we should ignore
+        if (joint_motion_list->mEmoteName == "Closed_Mouth")
+        {
+            joint_motion_list->mEmoteName.clear();
+        }
+        else
+        {
+            joint_motion_list->mEmoteID = gAnimLibrary.stringToAnimState(joint_motion_list->mEmoteName);
+            if (joint_motion_list->mEmoteID.isNull())
+            {
+                LL_WARNS() << "unknown emote_name '" << joint_motion_list->mEmoteName << "'"
+                           << " for animation " << asset() << LL_ENDL;
+                joint_motion_list->mEmoteName.clear();
+            }
+        }
+    }
+
+    //-------------------------------------------------------------------------
+    // get loop
+    //-------------------------------------------------------------------------
+    if (!dp.unpackF32(joint_motion_list->mLoopInPoint, "loop_in_point") ||
+        !llfinite(joint_motion_list->mLoopInPoint))
+    {
+        LL_WARNS() << "can't read loop point"
+                   << " for animation " << asset() << LL_ENDL;
+        return false;
+    }
+
+    if (!dp.unpackF32(joint_motion_list->mLoopOutPoint, "loop_out_point") ||
+        !llfinite(joint_motion_list->mLoopOutPoint))
+    {
+        LL_WARNS() << "can't read loop point"
+                   << " for animation " << asset() << LL_ENDL;
+        return false;
+    }
+
+    S32 loop{ 0 };
+    if (!dp.unpackS32(loop, "loop"))
+    {
+        LL_WARNS() << "can't read loop"
+                   << " for animation " << asset() << LL_ENDL;
+        return false;
+    }
+    joint_motion_list->mLoop = static_cast<bool>(loop);
+
+    //SL-17206 hack to alter Female_land loop setting, while current behavior won't be changed serverside
+    LLUUID const female_land_anim("ca1baf4d-0a18-5a1f-0330-e4bd1e71f09e");
+    LLUUID const formal_female_land_anim("6a9a173b-61fa-3ad5-01fa-a851cfc5f66a");
+    if (female_land_anim == asset_id || formal_female_land_anim == asset_id)
+    {
+        LL_WARNS() << "Animation " << asset() << " won't be looped." << LL_ENDL;
+        joint_motion_list->mLoop = false;
+    }
+
+    //-------------------------------------------------------------------------
+    // get easeIn and easeOut
+    //-------------------------------------------------------------------------
+    if (!dp.unpackF32(joint_motion_list->mEaseInDuration, "ease_in_duration") ||
+        !llfinite(joint_motion_list->mEaseInDuration))
+    {
+        LL_WARNS() << "can't read easeIn"
+                   << " for animation " << asset() << LL_ENDL;
+        return false;
+    }
+
+    if (!dp.unpackF32(joint_motion_list->mEaseOutDuration, "ease_out_duration") ||
+        !llfinite(joint_motion_list->mEaseOutDuration))
+    {
+        LL_WARNS() << "can't read easeOut"
+                   << " for animation " << asset() << LL_ENDL;
+        return false;
+    }
+
+    //-------------------------------------------------------------------------
+    // get hand pose
+    //-------------------------------------------------------------------------
+    U32 word;
+    if (!dp.unpackU32(word, "hand_pose"))
+    {
+        LL_WARNS() << "can't read hand pose"
+                   << " for animation " << asset() << LL_ENDL;
+        return false;
+    }
+
+    if (word > LLHandMotion::NUM_HAND_POSES)
+    {
+        LL_WARNS() << "invalid LLHandMotion::eHandPose index: " << word
+                   << " for animation " << asset() << LL_ENDL;
+        return false;
+    }
+
+    joint_motion_list->mHandPose = (LLHandMotion::eHandPose)word;
+
+    //-------------------------------------------------------------------------
+    // get number of joint motions
+    //-------------------------------------------------------------------------
+    U32 num_motions = 0;
+    S32 rotation_duplicates = 0;
+    S32 position_duplicates = 0;
+    if (!dp.unpackU32(num_motions, "num_joints"))
+    {
+        LL_WARNS() << "can't read number of joints"
+                   << " for animation " << asset() << LL_ENDL;
+        return false;
+    }
+
+    if (num_motions == 0)
+    {
+        LL_WARNS() << "no joints"
+                   << " for animation " << asset() << LL_ENDL;
+        return false;
+    }
+    else if (num_motions > LL_CHARACTER_MAX_ANIMATED_JOINTS)
+    {
+        LL_WARNS() << "too many joints"
+                   << " for animation " << asset() << LL_ENDL;
+        return false;
+    }
+
+    joint_motion_list->mJointMotionArray.clear();
+    joint_motion_list->mJointMotionArray.reserve(num_motions);
+    mJointStates.clear();
+    mJointStates.reserve(num_motions);
+
+    //-------------------------------------------------------------------------
+    // initialize joint motions
+    //-------------------------------------------------------------------------
+
+    for (U32 i = 0; i < num_motions; ++i)
+    {
+        JointMotion* joint_motion = new JointMotion;
+        joint_motion_list->mJointMotionArray.push_back(joint_motion);
+
+        std::string joint_name;
+        if (!dp.unpackString(joint_name, "joint_name"))
+        {
+            LL_WARNS() << "can't read joint name"
+                       << " for animation " << asset() << LL_ENDL;
+            return false;
+        }
+
+        if (joint_name == "mScreen" || joint_name == "mRoot")
+        {
+            LL_WARNS() << "attempted to animate special " << joint_name << " joint"
+                       << " for animation " << asset() << LL_ENDL;
+            return false;
+        }
+
+        //---------------------------------------------------------------------
+        // find the corresponding joint
+        //---------------------------------------------------------------------
+        LLJoint *joint = mCharacter->getJoint( joint_name );
+        if (joint)
+        {
+            S32 joint_num = joint->getJointNum();
+            joint_name = joint->getName(); // canonical name in case this is an alias.
+//          LL_INFOS() << "  joint: " << joint_name << LL_ENDL;
+            if ((joint_num >= (S32)LL_CHARACTER_MAX_ANIMATED_JOINTS) || (joint_num < 0))
+            {
+                LL_WARNS() << "Joint will be omitted from animation: joint_num " << joint_num
+                           << " is outside of legal range [0-"
+                           << LL_CHARACTER_MAX_ANIMATED_JOINTS << ") for joint " << joint->getName()
+                           << " for animation " << asset() << LL_ENDL;
+                joint = NULL;
+            }
+        }
+        else
+        {
+            LL_WARNS() << "invalid joint name: " << joint_name
+                       << " for animation " << asset() << LL_ENDL;
+            if (!allow_invalid_joints)
+            {
+                return false;
+            }
+        }
+
+        joint_motion->mJointName = joint_name;
+
+        LLPointer<LLJointState> joint_state = new LLJointState;
+        mJointStates.push_back(joint_state);
+        joint_state->setJoint( joint ); // note: can accept NULL
+        joint_state->setUsage( 0 );
+
+        //---------------------------------------------------------------------
+        // get joint priority
+        //---------------------------------------------------------------------
+        S32 joint_priority;
+        if (!dp.unpackS32(joint_priority, "joint_priority"))
+        {
+            LL_WARNS() << "can't read joint priority."
+                       << " for animation " << asset() << LL_ENDL;
+            return false;
+        }
+
+        if (joint_priority < LLJoint::USE_MOTION_PRIORITY)
+        {
+            LL_WARNS() << "joint priority unknown - too low."
+                       << " for animation " << asset() << LL_ENDL;
+            return false;
+        }
+
+        joint_motion->mPriority = (LLJoint::JointPriority)joint_priority;
+        if (joint_priority != LLJoint::USE_MOTION_PRIORITY &&
+            joint_priority > joint_motion_list->mMaxPriority)
+        {
+            joint_motion_list->mMaxPriority = (LLJoint::JointPriority)joint_priority;
+        }
+
+        joint_state->setPriority((LLJoint::JointPriority)joint_priority);
+
+        //---------------------------------------------------------------------
+        // scan rotation curve header
+        //---------------------------------------------------------------------
+        if (!dp.unpackS32(joint_motion->mRotationCurve.mNumKeys, "num_rot_keys") || joint_motion->mRotationCurve.mNumKeys < 0)
+        {
+            LL_WARNS() << "can't read number of rotation keys"
+                       << " for animation " << asset() << LL_ENDL;
+            return false;
+        }
+
+        joint_motion->mRotationCurve.mInterpolationType = IT_LINEAR;
+        if (joint_motion->mRotationCurve.mNumKeys != 0)
+        {
+            joint_state->setUsage(joint_state->getUsage() | LLJointState::ROT );
+        }
+
+        //---------------------------------------------------------------------
+        // scan rotation curve keys
+        //---------------------------------------------------------------------
+        RotationCurve *rCurve = &joint_motion->mRotationCurve;
+
+        for (S32 k = 0; k < joint_motion->mRotationCurve.mNumKeys; k++)
+        {
+            F32 time;
+            U16 time_short;
+
+            if (old_version)
+            {
+                if (!dp.unpackF32(time, "time") ||
+                    !llfinite(time))
+                {
+                    LL_WARNS() << "can't read rotation key (" << k << ")"
+                               << " for animation " << asset() << LL_ENDL;
+                    return false;
+                }
+
+            }
+            else
+            {
+                if (!dp.unpackU16(time_short, "time"))
+                {
+                    LL_WARNS() << "can't read rotation key (" << k << ")"
+                               << " for animation " << asset() << LL_ENDL;
+                    return false;
+                }
+
+                time = U16_to_F32(time_short, 0.f, joint_motion_list->mDuration);
+
+                if (time < 0 || time > joint_motion_list->mDuration)
+                {
+                    LL_WARNS() << "invalid frame time"
+                               << " for animation " << asset() << LL_ENDL;
+                    return false;
+                }
+            }
+
+            RotationKey rot_key;
+            rot_key.mTime = time;
+            LLVector3 rot_angles;
+            U16 x, y, z;
+
+            if (old_version)
+            {
+                if (!dp.unpackVector3(rot_angles, "rot_angles"))
+                {
+                    LL_WARNS() << "can't read rot_angles in rotation key (" << k << ")"
+                        << " for animation " << asset() << LL_ENDL;
+                    return false;
+                }
+                if (!rot_angles.isFinite())
+                {
+                    LL_WARNS() << "non-finite angle in rotation key (" << k << ")"
+                        << " for animation " << asset() << LL_ENDL;
+                    return false;
+                }
+
+                LLQuaternion::Order ro = StringToOrder("ZYX");
+                rot_key.mRotation = mayaQ(rot_angles.mV[VX], rot_angles.mV[VY], rot_angles.mV[VZ], ro);
+            }
+            else
+            {
+                if (!dp.unpackU16(x, "rot_angle_x"))
+                {
+                    LL_WARNS() << "can't read rot_angle_x in rotation key (" << k << ")"
+                        << " for animation " << asset() << LL_ENDL;
+                    return false;
+                }
+                if (!dp.unpackU16(y, "rot_angle_y"))
+                {
+                    LL_WARNS() << "can't read rot_angle_y in rotation key (" << k << ")"
+                        << " for animation " << asset() << LL_ENDL;
+                    return false;
+                }
+                if (!dp.unpackU16(z, "rot_angle_z"))
+                {
+                    LL_WARNS() << "can't read rot_angle_z in rotation key (" << k << ")"
+                        << " for animation " << asset() << LL_ENDL;
+                    return false;
+                }
+
+                LLVector3 rot_vec;
+                rot_vec.mV[VX] = U16_to_F32(x, -1.f, 1.f);
+                rot_vec.mV[VY] = U16_to_F32(y, -1.f, 1.f);
+                rot_vec.mV[VZ] = U16_to_F32(z, -1.f, 1.f);
+
+                if (!rot_vec.isFinite())
+                {
+                    LL_WARNS() << "non-finite angle in rotation key (" << k << ")"
+                        << " for animation " << asset() << LL_ENDL;
+                    return false;
+                }
+                rot_key.mRotation.unpackFromVector3(rot_vec);
+            }
+
+            if (!rot_key.mRotation.isFinite())
+            {
+                LL_WARNS() << "non-finite angle in rotation key (" << k << ")"
+                           << " for animation " << asset() << LL_ENDL;
+                return false;
+            }
+
+            rCurve->mKeys[time] = rot_key;
+        }
+
+        if (joint_motion->mRotationCurve.mNumKeys > joint_motion->mRotationCurve.mKeys.size())
+        {
+            rotation_duplicates++;
+            LL_INFOS() << "Motion " << asset() << " had duplicated rotation keys that were removed: "
+                << joint_motion->mRotationCurve.mNumKeys << " > " << joint_motion->mRotationCurve.mKeys.size()
+                << " (" << rotation_duplicates << ")" << LL_ENDL;
+        }
+
+        //---------------------------------------------------------------------
+        // scan position curve header
+        //---------------------------------------------------------------------
+        if (!dp.unpackS32(joint_motion->mPositionCurve.mNumKeys, "num_pos_keys") || joint_motion->mPositionCurve.mNumKeys < 0)
+        {
+            LL_WARNS() << "can't read number of position keys"
+                       << " for animation " << asset() << LL_ENDL;
+            return false;
+        }
+
+        joint_motion->mPositionCurve.mInterpolationType = IT_LINEAR;
+        if (joint_motion->mPositionCurve.mNumKeys != 0)
+        {
+            joint_state->setUsage(joint_state->getUsage() | LLJointState::POS );
+        }
+
+        //---------------------------------------------------------------------
+        // scan position curve keys
+        //---------------------------------------------------------------------
+        PositionCurve *pCurve = &joint_motion->mPositionCurve;
+        bool is_pelvis = joint_motion->mJointName == "mPelvis";
+        for (S32 k = 0; k < joint_motion->mPositionCurve.mNumKeys; k++)
+        {
+            U16 time_short;
+            PositionKey pos_key;
+
+            if (old_version)
+            {
+                if (!dp.unpackF32(pos_key.mTime, "time") ||
+                    !llfinite(pos_key.mTime))
+                {
+                    LL_WARNS() << "can't read position key (" << k << ")"
+                               << " for animation " << asset() << LL_ENDL;
+                    return false;
+                }
+            }
+            else
+            {
+                if (!dp.unpackU16(time_short, "time"))
+                {
+                    LL_WARNS() << "can't read position key (" << k << ")"
+                               << " for animation " << asset() << LL_ENDL;
+                    return false;
+                }
+
+                pos_key.mTime = U16_to_F32(time_short, 0.f, joint_motion_list->mDuration);
+            }
+
+            if (old_version)
+            {
+                if (!dp.unpackVector3(pos_key.mPosition, "pos"))
+                {
+                    LL_WARNS() << "can't read pos in position key (" << k << ")"
+                               << " for animation " << asset() << LL_ENDL;
+                    return false;
+                }
+
+                //MAINT-6162
+                pos_key.mPosition.mV[VX] = llclamp( pos_key.mPosition.mV[VX], -LL_MAX_PELVIS_OFFSET, LL_MAX_PELVIS_OFFSET);
+                pos_key.mPosition.mV[VY] = llclamp( pos_key.mPosition.mV[VY], -LL_MAX_PELVIS_OFFSET, LL_MAX_PELVIS_OFFSET);
+                pos_key.mPosition.mV[VZ] = llclamp( pos_key.mPosition.mV[VZ], -LL_MAX_PELVIS_OFFSET, LL_MAX_PELVIS_OFFSET);
+
+            }
+            else
+            {
+                U16 x, y, z;
+
+                if (!dp.unpackU16(x, "pos_x"))
+                {
+                    LL_WARNS() << "can't read pos_x in position key (" << k << ")"
+                               << " for animation " << asset() << LL_ENDL;
+                    return false;
+                }
+                if (!dp.unpackU16(y, "pos_y"))
+                {
+                    LL_WARNS() << "can't read pos_y in position key (" << k << ")"
+                               << " for animation " << asset() << LL_ENDL;
+                    return false;
+                }
+                if (!dp.unpackU16(z, "pos_z"))
+                {
+                    LL_WARNS() << "can't read pos_z in position key (" << k << ")"
+                               << " for animation " << asset() << LL_ENDL;
+                    return false;
+                }
+
+                pos_key.mPosition.mV[VX] = U16_to_F32(x, -LL_MAX_PELVIS_OFFSET, LL_MAX_PELVIS_OFFSET);
+                pos_key.mPosition.mV[VY] = U16_to_F32(y, -LL_MAX_PELVIS_OFFSET, LL_MAX_PELVIS_OFFSET);
+                pos_key.mPosition.mV[VZ] = U16_to_F32(z, -LL_MAX_PELVIS_OFFSET, LL_MAX_PELVIS_OFFSET);
+            }
+
+            if (!pos_key.mPosition.isFinite())
+            {
+                LL_WARNS() << "non-finite position in key"
+                           << " for animation " << asset() << LL_ENDL;
+                return false;
+            }
+
+            pCurve->mKeys[pos_key.mTime] = pos_key;
+
+            if (is_pelvis)
+            {
+                joint_motion_list->mPelvisBBox.addPoint(pos_key.mPosition);
+            }
+        }
+
+        if (joint_motion->mPositionCurve.mNumKeys > joint_motion->mPositionCurve.mKeys.size())
+        {
+            position_duplicates++;
+            LL_INFOS() << "Motion " << asset() << " had duplicated position keys that were removed: "
+                << joint_motion->mPositionCurve.mNumKeys << " > " << joint_motion->mPositionCurve.mKeys.size()
+                << " (" << position_duplicates << ")" << LL_ENDL;
+        }
+
+        joint_motion->mUsage = joint_state->getUsage();
+    }
+
+    if (rotation_duplicates > 0)
+    {
+        LL_INFOS() << "Motion " << asset() << " had " << rotation_duplicates
+            << " duplicated rotation keys that were removed" << LL_ENDL;
+    }
+
+    if (position_duplicates > 0)
+    {
+        LL_INFOS() << "Motion " << asset() << " had " << position_duplicates
+            << " duplicated position keys that were removed" << LL_ENDL;
+    }
+
+    //-------------------------------------------------------------------------
+    // get number of constraints
+    //-------------------------------------------------------------------------
+    S32 num_constraints = 0;
+    if (!dp.unpackS32(num_constraints, "num_constraints"))
+    {
+        LL_WARNS() << "can't read number of constraints"
+                   << " for animation " << asset() << LL_ENDL;
+        return false;
+    }
+
+    if (num_constraints > MAX_CONSTRAINTS || num_constraints < 0)
+    {
+        LL_WARNS() << "Bad number of constraints... ignoring: " << num_constraints
+                   << " for animation " << asset() << LL_ENDL;
+    }
+    else
+    {
+        //-------------------------------------------------------------------------
+        // get constraints
+        //-------------------------------------------------------------------------
+        std::string str;
+        for(S32 i = 0; i < num_constraints; ++i)
+        {
+            // read in constraint data
+            std::unique_ptr<JointConstraintSharedData> constraintp(new JointConstraintSharedData);
+            U8 byte = 0;
+
+            if (!dp.unpackU8(byte, "chain_length"))
+            {
+                LL_WARNS() << "can't read constraint chain length"
+                           << " for animation " << asset() << LL_ENDL;
+                return false;
+            }
+            constraintp->mChainLength = (S32) byte;
+
+            if((U32)constraintp->mChainLength > joint_motion_list->getNumJointMotions())
+            {
+                LL_WARNS() << "invalid constraint chain length"
+                           << " for animation " << asset() << LL_ENDL;
+                return false;
+            }
+
+            if (!dp.unpackU8(byte, "constraint_type"))
+            {
+                LL_WARNS() << "can't read constraint type"
+                           << " for animation " << asset() << LL_ENDL;
+                return false;
+            }
+
+            if( byte >= NUM_CONSTRAINT_TYPES )
+            {
+                LL_WARNS() << "invalid constraint type"
+                           << " for animation " << asset() << LL_ENDL;
+                return false;
+            }
+            constraintp->mConstraintType = (EConstraintType)byte;
+
+            const S32 BIN_DATA_LENGTH = 16;
+            U8 bin_data[BIN_DATA_LENGTH+1];
+            if (!dp.unpackBinaryDataFixed(bin_data, BIN_DATA_LENGTH, "source_volume"))
+            {
+                LL_WARNS() << "can't read source volume name"
+                           << " for animation " << asset() << LL_ENDL;
+                return false;
+            }
+
+            bin_data[BIN_DATA_LENGTH] = 0; // Ensure null termination
+            str = (char*)bin_data;
+            constraintp->mSourceConstraintVolume = mCharacter->getCollisionVolumeID(str);
+            if (constraintp->mSourceConstraintVolume == -1)
+            {
+                LL_WARNS() << "not a valid source constraint volume " << str
+                           << " for animation " << asset() << LL_ENDL;
+                return false;
+            }
+
+            if (!dp.unpackVector3(constraintp->mSourceConstraintOffset, "source_offset"))
+            {
+                LL_WARNS() << "can't read constraint source offset"
+                           << " for animation " << asset() << LL_ENDL;
+                return false;
+            }
+
+            if( !(constraintp->mSourceConstraintOffset.isFinite()) )
+            {
+                LL_WARNS() << "non-finite constraint source offset"
+                           << " for animation " << asset() << LL_ENDL;
+                return false;
+            }
+
+            if (!dp.unpackBinaryDataFixed(bin_data, BIN_DATA_LENGTH, "target_volume"))
+            {
+                LL_WARNS() << "can't read target volume name"
+                           << " for animation " << asset() << LL_ENDL;
+                return false;
+            }
+
+            bin_data[BIN_DATA_LENGTH] = 0; // Ensure null termination
+            str = (char*)bin_data;
+            if (str == "GROUND")
+            {
+                // constrain to ground
+                constraintp->mConstraintTargetType = CONSTRAINT_TARGET_TYPE_GROUND;
+            }
+            else
+            {
+                constraintp->mConstraintTargetType = CONSTRAINT_TARGET_TYPE_BODY;
+                constraintp->mTargetConstraintVolume = mCharacter->getCollisionVolumeID(str);
+                if (constraintp->mTargetConstraintVolume == -1)
+                {
+                    LL_WARNS() << "not a valid target constraint volume " << str
+                               << " for animation " << asset() << LL_ENDL;
+                    return false;
+                }
+            }
+
+            if (!dp.unpackVector3(constraintp->mTargetConstraintOffset, "target_offset"))
+            {
+                LL_WARNS() << "can't read constraint target offset"
+                           << " for animation " << asset() << LL_ENDL;
+                return false;
+            }
+
+            if( !(constraintp->mTargetConstraintOffset.isFinite()) )
+            {
+                LL_WARNS() << "non-finite constraint target offset"
+                           << " for animation " << asset() << LL_ENDL;
+                return false;
+            }
+
+            if (!dp.unpackVector3(constraintp->mTargetConstraintDir, "target_dir"))
+            {
+                LL_WARNS() << "can't read constraint target direction"
+                           << " for animation " << asset() << LL_ENDL;
+                return false;
+            }
+
+            if( !(constraintp->mTargetConstraintDir.isFinite()) )
+            {
+                LL_WARNS() << "non-finite constraint target direction"
+                           << " for animation " << asset() << LL_ENDL;
+                return false;
+            }
+
+            if (!constraintp->mTargetConstraintDir.isExactlyZero())
+            {
+                constraintp->mUseTargetOffset = true;
+    //          constraintp->mTargetConstraintDir *= constraintp->mSourceConstraintOffset.magVec();
+            }
+
+            if (!dp.unpackF32(constraintp->mEaseInStartTime, "ease_in_start") || !llfinite(constraintp->mEaseInStartTime))
+            {
+                LL_WARNS() << "can't read constraint ease in start time"
+                           << " for animation " << asset() << LL_ENDL;
+                return false;
+            }
+
+            if (!dp.unpackF32(constraintp->mEaseInStopTime, "ease_in_stop") || !llfinite(constraintp->mEaseInStopTime))
+            {
+                LL_WARNS() << "can't read constraint ease in stop time"
+                           << " for animation " << asset() << LL_ENDL;
+                return false;
+            }
+
+            if (!dp.unpackF32(constraintp->mEaseOutStartTime, "ease_out_start") || !llfinite(constraintp->mEaseOutStartTime))
+            {
+                LL_WARNS() << "can't read constraint ease out start time"
+                           << " for animation " << asset() << LL_ENDL;
+                return false;
+            }
+
+            if (!dp.unpackF32(constraintp->mEaseOutStopTime, "ease_out_stop") || !llfinite(constraintp->mEaseOutStopTime))
+            {
+                LL_WARNS() << "can't read constraint ease out stop time"
+                           << " for animation " << asset() << LL_ENDL;
+                return false;
+            }
+
+            LLJoint* joint = mCharacter->findCollisionVolume(constraintp->mSourceConstraintVolume);
+            // get joint to which this collision volume is attached
+            if (!joint)
+            {
+                return false;
+            }
+
+            constraintp->mJointStateIndices = new S32[constraintp->mChainLength + 1]; // note: mChainLength is size-limited - comes from a byte
+
+            for (S32 i = 0; i < constraintp->mChainLength + 1; i++)
+            {
+                LLJoint* parent = joint->getParent();
+                if (!parent)
+                {
+                    LL_WARNS() << "Joint with no parent: " << joint->getName()
+                               << " Emote: " << joint_motion_list->mEmoteName
+                               << " for animation " << asset() << LL_ENDL;
+                    return false;
+                }
+                joint = parent;
+                constraintp->mJointStateIndices[i] = -1;
+                for (U32 j = 0; j < joint_motion_list->getNumJointMotions(); j++)
+                {
+                    LLJoint* constraint_joint = getJoint(j);
+
+                    if ( !constraint_joint )
+                    {
+                        LL_WARNS() << "Invalid joint " << j
+                                   << " for animation " << asset() << LL_ENDL;
+                        return false;
+                    }
+
+                    if(constraint_joint == joint)
+                    {
+                        constraintp->mJointStateIndices[i] = (S32)j;
+                        break;
+                    }
+                }
+                if (constraintp->mJointStateIndices[i] < 0 )
+                {
+                    LL_WARNS() << "No joint index for constraint " << i
+                               << " for animation " << asset() << LL_ENDL;
+                    return false;
+                }
+            }
+
+            joint_motion_list->mConstraints.push_front(constraintp.release());
+        }
+    }
+
+    // *FIX: support cleanup of old keyframe data
+    mJointMotionList = joint_motion_list.release(); // release from unique_ptr to member;
+    LLKeyframeDataCache::addKeyframeData(getID(),  mJointMotionList);
+    mAssetStatus = ASSET_LOADED;
+
+    setupPose();
+
+    return true;
+}
+
+//-----------------------------------------------------------------------------
+// serialize()
+//-----------------------------------------------------------------------------
+bool LLKeyframeMotion::serialize(LLDataPacker& dp) const
+{
+    bool success = true;
+
+    LL_DEBUGS("BVH") << "serializing" << LL_ENDL;
+
+    success &= dp.packU16(KEYFRAME_MOTION_VERSION, "version");
+    success &= dp.packU16(KEYFRAME_MOTION_SUBVERSION, "sub_version");
+    success &= dp.packS32(mJointMotionList->mBasePriority, "base_priority");
+    success &= dp.packF32(mJointMotionList->mDuration, "duration");
+    success &= dp.packString(mJointMotionList->mEmoteName, "emote_name");
+    success &= dp.packF32(mJointMotionList->mLoopInPoint, "loop_in_point");
+    success &= dp.packF32(mJointMotionList->mLoopOutPoint, "loop_out_point");
+    success &= dp.packS32(mJointMotionList->mLoop, "loop");
+    success &= dp.packF32(mJointMotionList->mEaseInDuration, "ease_in_duration");
+    success &= dp.packF32(mJointMotionList->mEaseOutDuration, "ease_out_duration");
+    success &= dp.packU32(mJointMotionList->mHandPose, "hand_pose");
+    success &= dp.packU32(mJointMotionList->getNumJointMotions(), "num_joints");
+
+    LL_DEBUGS("BVH") << "version " << KEYFRAME_MOTION_VERSION << LL_ENDL;
+    LL_DEBUGS("BVH") << "sub_version " << KEYFRAME_MOTION_SUBVERSION << LL_ENDL;
+    LL_DEBUGS("BVH") << "base_priority " << mJointMotionList->mBasePriority << LL_ENDL;
+    LL_DEBUGS("BVH") << "duration " << mJointMotionList->mDuration << LL_ENDL;
+    LL_DEBUGS("BVH") << "emote_name " << mJointMotionList->mEmoteName << LL_ENDL;
+    LL_DEBUGS("BVH") << "loop_in_point " << mJointMotionList->mLoopInPoint << LL_ENDL;
+    LL_DEBUGS("BVH") << "loop_out_point " << mJointMotionList->mLoopOutPoint << LL_ENDL;
+    LL_DEBUGS("BVH") << "loop " << mJointMotionList->mLoop << LL_ENDL;
+    LL_DEBUGS("BVH") << "ease_in_duration " << mJointMotionList->mEaseInDuration << LL_ENDL;
+    LL_DEBUGS("BVH") << "ease_out_duration " << mJointMotionList->mEaseOutDuration << LL_ENDL;
+    LL_DEBUGS("BVH") << "hand_pose " << mJointMotionList->mHandPose << LL_ENDL;
+    LL_DEBUGS("BVH") << "num_joints " << mJointMotionList->getNumJointMotions() << LL_ENDL;
+
+    for (U32 i = 0; i < mJointMotionList->getNumJointMotions(); i++)
+    {
+        JointMotion* joint_motionp = mJointMotionList->getJointMotion(i);
+        success &= dp.packString(joint_motionp->mJointName, "joint_name");
+        success &= dp.packS32(joint_motionp->mPriority, "joint_priority");
+        success &= dp.packS32(joint_motionp->mRotationCurve.mKeys.size(), "num_rot_keys");
+
+        LL_DEBUGS("BVH") << "Joint " << i
+            << " name: " << joint_motionp->mJointName
+            << " Rotation keys: " << joint_motionp->mRotationCurve.mKeys.size()
+            << " Position keys: " << joint_motionp->mPositionCurve.mKeys.size() << LL_ENDL;
+        for (RotationCurve::key_map_t::value_type& rot_pair : joint_motionp->mRotationCurve.mKeys)
+        {
+            RotationKey& rot_key = rot_pair.second;
+            U16 time_short = F32_to_U16(rot_key.mTime, 0.f, mJointMotionList->mDuration);
+            success &= dp.packU16(time_short, "time");
+
+            LLVector3 rot_angles = rot_key.mRotation.packToVector3();
+
+            U16 x, y, z;
+            rot_angles.quantize16(-1.f, 1.f, -1.f, 1.f);
+            x = F32_to_U16(rot_angles.mV[VX], -1.f, 1.f);
+            y = F32_to_U16(rot_angles.mV[VY], -1.f, 1.f);
+            z = F32_to_U16(rot_angles.mV[VZ], -1.f, 1.f);
+            success &= dp.packU16(x, "rot_angle_x");
+            success &= dp.packU16(y, "rot_angle_y");
+            success &= dp.packU16(z, "rot_angle_z");
+
+            LL_DEBUGS("BVH") << "  rot: t " << rot_key.mTime << " angles " << rot_angles.mV[VX] <<","<< rot_angles.mV[VY] <<","<< rot_angles.mV[VZ] << LL_ENDL;
+        }
+
+        success &= dp.packS32(joint_motionp->mPositionCurve.mKeys.size(), "num_pos_keys");
+        for (PositionCurve::key_map_t::value_type& pos_pair : joint_motionp->mPositionCurve.mKeys)
+        {
+            PositionKey& pos_key = pos_pair.second;
+            U16 time_short = F32_to_U16(pos_key.mTime, 0.f, mJointMotionList->mDuration);
+            success &= dp.packU16(time_short, "time");
+
+            U16 x, y, z;
+            pos_key.mPosition.quantize16(-LL_MAX_PELVIS_OFFSET, LL_MAX_PELVIS_OFFSET, -LL_MAX_PELVIS_OFFSET, LL_MAX_PELVIS_OFFSET);
+            x = F32_to_U16(pos_key.mPosition.mV[VX], -LL_MAX_PELVIS_OFFSET, LL_MAX_PELVIS_OFFSET);
+            y = F32_to_U16(pos_key.mPosition.mV[VY], -LL_MAX_PELVIS_OFFSET, LL_MAX_PELVIS_OFFSET);
+            z = F32_to_U16(pos_key.mPosition.mV[VZ], -LL_MAX_PELVIS_OFFSET, LL_MAX_PELVIS_OFFSET);
+            success &= dp.packU16(x, "pos_x");
+            success &= dp.packU16(y, "pos_y");
+            success &= dp.packU16(z, "pos_z");
+
+            LL_DEBUGS("BVH") << "  pos: t " << pos_key.mTime << " pos " << pos_key.mPosition.mV[VX] <<","<< pos_key.mPosition.mV[VY] <<","<< pos_key.mPosition.mV[VZ] << LL_ENDL;
+        }
+    }
+
+    success &= dp.packS32(mJointMotionList->mConstraints.size(), "num_constraints");
+    LL_DEBUGS("BVH") << "num_constraints " << mJointMotionList->mConstraints.size() << LL_ENDL;
+    for (JointConstraintSharedData* shared_constraintp : mJointMotionList->mConstraints)
+    {
+        success &= dp.packU8(shared_constraintp->mChainLength, "chain_length");
+        success &= dp.packU8(shared_constraintp->mConstraintType, "constraint_type");
+        char source_volume[16]; /* Flawfinder: ignore */
+        snprintf(source_volume, sizeof(source_volume), "%s",    /* Flawfinder: ignore */
+                 mCharacter->findCollisionVolume(shared_constraintp->mSourceConstraintVolume)->getName().c_str());
+
+        success &= dp.packBinaryDataFixed((U8*)source_volume, 16, "source_volume");
+        success &= dp.packVector3(shared_constraintp->mSourceConstraintOffset, "source_offset");
+        char target_volume[16]; /* Flawfinder: ignore */
+        if (shared_constraintp->mConstraintTargetType == CONSTRAINT_TARGET_TYPE_GROUND)
+        {
+            snprintf(target_volume,sizeof(target_volume), "%s", "GROUND");  /* Flawfinder: ignore */
+        }
+        else
+        {
+            snprintf(target_volume, sizeof(target_volume),"%s", /* Flawfinder: ignore */
+                     mCharacter->findCollisionVolume(shared_constraintp->mTargetConstraintVolume)->getName().c_str());
+        }
+        success &= dp.packBinaryDataFixed((U8*)target_volume, 16, "target_volume");
+        success &= dp.packVector3(shared_constraintp->mTargetConstraintOffset, "target_offset");
+        success &= dp.packVector3(shared_constraintp->mTargetConstraintDir, "target_dir");
+        success &= dp.packF32(shared_constraintp->mEaseInStartTime, "ease_in_start");
+        success &= dp.packF32(shared_constraintp->mEaseInStopTime, "ease_in_stop");
+        success &= dp.packF32(shared_constraintp->mEaseOutStartTime, "ease_out_start");
+        success &= dp.packF32(shared_constraintp->mEaseOutStopTime, "ease_out_stop");
+
+        LL_DEBUGS("BVH") << "  chain_length " << shared_constraintp->mChainLength << LL_ENDL;
+        LL_DEBUGS("BVH") << "  constraint_type " << (S32)shared_constraintp->mConstraintType << LL_ENDL;
+        LL_DEBUGS("BVH") << "  source_volume " << source_volume << LL_ENDL;
+        LL_DEBUGS("BVH") << "  source_offset " << shared_constraintp->mSourceConstraintOffset << LL_ENDL;
+        LL_DEBUGS("BVH") << "  target_volume " << target_volume << LL_ENDL;
+        LL_DEBUGS("BVH") << "  target_offset " << shared_constraintp->mTargetConstraintOffset << LL_ENDL;
+        LL_DEBUGS("BVH") << "  target_dir " << shared_constraintp->mTargetConstraintDir << LL_ENDL;
+        LL_DEBUGS("BVH") << "  ease_in_start " << shared_constraintp->mEaseInStartTime << LL_ENDL;
+        LL_DEBUGS("BVH") << "  ease_in_stop " << shared_constraintp->mEaseInStopTime << LL_ENDL;
+        LL_DEBUGS("BVH") << "  ease_out_start " << shared_constraintp->mEaseOutStartTime << LL_ENDL;
+        LL_DEBUGS("BVH") << "  ease_out_stop " << shared_constraintp->mEaseOutStopTime << LL_ENDL;
+    }
+
+    return success;
+}
+
+//-----------------------------------------------------------------------------
+// getFileSize()
+//-----------------------------------------------------------------------------
+U32 LLKeyframeMotion::getFileSize()
+{
+    // serialize into a dummy buffer to calculate required size
+    LLDataPackerBinaryBuffer dp;
+    serialize(dp);
+
+    return dp.getCurrentSize();
+}
+
+//-----------------------------------------------------------------------------
+// dumpToFile()
+//-----------------------------------------------------------------------------
+bool LLKeyframeMotion::dumpToFile(const std::string& name)
+{
+    bool succ = false;
+    if (isLoaded())
+    {
+        std::string outfile_base;
+        if (!name.empty())
+        {
+            outfile_base = name;
+        }
+        else if (!getName().empty())
+        {
+            outfile_base = getName();
+        }
+        else
+        {
+            const LLUUID& id = getID();
+            outfile_base = id.asString();
+        }
+
+        if (gDirUtilp->getExtension(outfile_base).empty())
+        {
+            outfile_base += ".anim";
+        }
+        std::string outfilename;
+        if (gDirUtilp->getDirName(outfile_base).empty())
+        {
+            outfilename = gDirUtilp->getExpandedFilename(LL_PATH_LOGS,outfile_base);
+        }
+        else
+        {
+            outfilename = outfile_base;
+        }
+        if (LLFile::isfile(outfilename))
+        {
+            LL_WARNS() << outfilename << " already exists, write failed" << LL_ENDL;
+            return false;
+        }
+
+        S32 file_size = getFileSize();
+        U8* buffer = new U8[file_size];
+
+        LL_DEBUGS("BVH") << "Dumping " << outfilename << LL_ENDL;
+        LLDataPackerBinaryBuffer dp(buffer, file_size);
+        if (serialize(dp))
+        {
+            LLAPRFile outfile;
+            outfile.open(outfilename, LL_APR_WPB);
+            if (outfile.getFileHandle())
+            {
+                S32 wrote_bytes = outfile.write(buffer, file_size);
+                succ = (wrote_bytes == file_size);
+            }
+        }
+        delete [] buffer;
+    }
+    return succ;
+}
+
+//-----------------------------------------------------------------------------
+// getPelvisBBox()
+//-----------------------------------------------------------------------------
+const LLBBoxLocal &LLKeyframeMotion::getPelvisBBox()
+{
+    return mJointMotionList->mPelvisBBox;
+}
+
+//-----------------------------------------------------------------------------
+// setPriority()
+//-----------------------------------------------------------------------------
+void LLKeyframeMotion::setPriority(S32 priority)
+{
+    if (mJointMotionList)
+    {
+        S32 priority_delta = priority - mJointMotionList->mBasePriority;
+        mJointMotionList->mBasePriority = (LLJoint::JointPriority)priority;
+        mJointMotionList->mMaxPriority = mJointMotionList->mBasePriority;
+
+        for (U32 i = 0; i < mJointMotionList->getNumJointMotions(); i++)
+        {
+            JointMotion* joint_motion = mJointMotionList->getJointMotion(i);
+            joint_motion->mPriority = (LLJoint::JointPriority)llclamp(
+                (S32)joint_motion->mPriority + priority_delta,
+                (S32)LLJoint::LOW_PRIORITY,
+                (S32)LLJoint::HIGHEST_PRIORITY);
+            getJointState(i)->setPriority(joint_motion->mPriority);
+        }
+    }
+}
+
+//-----------------------------------------------------------------------------
+// setEmote()
+//-----------------------------------------------------------------------------
+void LLKeyframeMotion::setEmote(const LLUUID& emote_id)
+{
+    const char* emote_name = gAnimLibrary.animStateToString(emote_id);
+    if (emote_name)
+    {
+        mJointMotionList->mEmoteName = emote_name;
+        mJointMotionList->mEmoteID = emote_id;
+    }
+    else
+    {
+        mJointMotionList->mEmoteName.clear();
+        mJointMotionList->mEmoteID.setNull();
+    }
+}
+
+//-----------------------------------------------------------------------------
+// setEaseIn()
+//-----------------------------------------------------------------------------
+void LLKeyframeMotion::setEaseIn(F32 ease_in)
+{
+    if (mJointMotionList)
+    {
+        mJointMotionList->mEaseInDuration = llmax(ease_in, 0.f);
+    }
+}
+
+//-----------------------------------------------------------------------------
+// setEaseOut()
+//-----------------------------------------------------------------------------
+void LLKeyframeMotion::setEaseOut(F32 ease_in)
+{
+    if (mJointMotionList)
+    {
+        mJointMotionList->mEaseOutDuration = llmax(ease_in, 0.f);
+    }
+}
+
+
+//-----------------------------------------------------------------------------
+// flushKeyframeCache()
+//-----------------------------------------------------------------------------
+void LLKeyframeMotion::flushKeyframeCache()
+{
+    // TODO: Make this safe to do
+//  LLKeyframeDataCache::clear();
+}
+
+//-----------------------------------------------------------------------------
+// setLoop()
+//-----------------------------------------------------------------------------
+void LLKeyframeMotion::setLoop(bool loop)
+{
+    if (mJointMotionList)
+    {
+        mJointMotionList->mLoop = loop;
+        mSendStopTimestamp = F32_MAX;
+    }
+}
+
+
+//-----------------------------------------------------------------------------
+// setLoopIn()
+//-----------------------------------------------------------------------------
+void LLKeyframeMotion::setLoopIn(F32 in_point)
+{
+    if (mJointMotionList)
+    {
+        mJointMotionList->mLoopInPoint = in_point;
+
+        // set up loop keys
+        for (U32 i = 0; i < mJointMotionList->getNumJointMotions(); i++)
+        {
+            JointMotion* joint_motion = mJointMotionList->getJointMotion(i);
+
+            PositionCurve* pos_curve = &joint_motion->mPositionCurve;
+            RotationCurve* rot_curve = &joint_motion->mRotationCurve;
+            ScaleCurve* scale_curve = &joint_motion->mScaleCurve;
+
+            pos_curve->mLoopInKey.mTime = mJointMotionList->mLoopInPoint;
+            rot_curve->mLoopInKey.mTime = mJointMotionList->mLoopInPoint;
+            scale_curve->mLoopInKey.mTime = mJointMotionList->mLoopInPoint;
+
+            pos_curve->mLoopInKey.mPosition = pos_curve->getValue(mJointMotionList->mLoopInPoint, mJointMotionList->mDuration);
+            rot_curve->mLoopInKey.mRotation = rot_curve->getValue(mJointMotionList->mLoopInPoint, mJointMotionList->mDuration);
+            scale_curve->mLoopInKey.mScale = scale_curve->getValue(mJointMotionList->mLoopInPoint, mJointMotionList->mDuration);
+        }
+    }
+}
+
+//-----------------------------------------------------------------------------
+// setLoopOut()
+//-----------------------------------------------------------------------------
+void LLKeyframeMotion::setLoopOut(F32 out_point)
+{
+    if (mJointMotionList)
+    {
+        mJointMotionList->mLoopOutPoint = out_point;
+
+        // set up loop keys
+        for (U32 i = 0; i < mJointMotionList->getNumJointMotions(); i++)
+        {
+            JointMotion* joint_motion = mJointMotionList->getJointMotion(i);
+
+            PositionCurve* pos_curve = &joint_motion->mPositionCurve;
+            RotationCurve* rot_curve = &joint_motion->mRotationCurve;
+            ScaleCurve* scale_curve = &joint_motion->mScaleCurve;
+
+            pos_curve->mLoopOutKey.mTime = mJointMotionList->mLoopOutPoint;
+            rot_curve->mLoopOutKey.mTime = mJointMotionList->mLoopOutPoint;
+            scale_curve->mLoopOutKey.mTime = mJointMotionList->mLoopOutPoint;
+
+            pos_curve->mLoopOutKey.mPosition = pos_curve->getValue(mJointMotionList->mLoopOutPoint, mJointMotionList->mDuration);
+            rot_curve->mLoopOutKey.mRotation = rot_curve->getValue(mJointMotionList->mLoopOutPoint, mJointMotionList->mDuration);
+            scale_curve->mLoopOutKey.mScale = scale_curve->getValue(mJointMotionList->mLoopOutPoint, mJointMotionList->mDuration);
+        }
+    }
+}
+
+//-----------------------------------------------------------------------------
+// onLoadComplete()
+//-----------------------------------------------------------------------------
+void LLKeyframeMotion::onLoadComplete(const LLUUID& asset_uuid,
+                                      LLAssetType::EType type,
+                                      void* user_data, S32 status, LLExtStat ext_status)
+{
+    LLUUID* id = (LLUUID*)user_data;
+
+    std::vector<LLCharacter* >::iterator char_iter = LLCharacter::sInstances.begin();
+
+    while(char_iter != LLCharacter::sInstances.end() &&
+            (*char_iter)->getID() != *id)
+    {
+        ++char_iter;
+    }
+
+    delete id;
+
+    if (char_iter == LLCharacter::sInstances.end())
+    {
+        return;
+    }
+
+    LLCharacter* character = *char_iter;
+
+    // look for an existing instance of this motion
+    LLKeyframeMotion* motionp = static_cast<LLKeyframeMotion*> (character->findMotion(asset_uuid));
+    if (motionp)
+    {
+        if (0 == status)
+        {
+            if (motionp->mAssetStatus == ASSET_LOADED)
+            {
+                // asset already loaded
+                return;
+            }
+            LLFileSystem file(asset_uuid, type, LLFileSystem::READ);
+            S32 size = file.getSize();
+
+            U8* buffer = new U8[size];
+            file.read((U8*)buffer, size);   /*Flawfinder: ignore*/
+
+            LL_DEBUGS("Animation") << "Loading keyframe data for: " << motionp->getName() << ":" << motionp->getID() << " (" << size << " bytes)" << LL_ENDL;
+
+            LLDataPackerBinaryBuffer dp(buffer, size);
+            if (motionp->deserialize(dp, asset_uuid))
+            {
+                motionp->mAssetStatus = ASSET_LOADED;
+            }
+            else
+            {
+                LL_WARNS() << "Failed to decode asset for animation " << motionp->getName() << ":" << motionp->getID() << LL_ENDL;
+                motionp->mAssetStatus = ASSET_FETCH_FAILED;
+            }
+
+            delete[] buffer;
+        }
+        else
+        {
+            LL_WARNS() << "Failed to load asset for animation " << motionp->getName() << ":" << motionp->getID() << LL_ENDL;
+            motionp->mAssetStatus = ASSET_FETCH_FAILED;
+        }
+    }
+    else
+    {
+        LL_WARNS() << "No existing motion for asset data. UUID: " << asset_uuid << LL_ENDL;
+    }
+}
+
+//--------------------------------------------------------------------
+// LLKeyframeDataCache::dumpDiagInfo()
+//--------------------------------------------------------------------
+void LLKeyframeDataCache::dumpDiagInfo()
+{
+    // keep track of totals
+    U32 total_size = 0;
+
+    char buf[1024];     /* Flawfinder: ignore */
+
+    LL_INFOS() << "-----------------------------------------------------" << LL_ENDL;
+    LL_INFOS() << "       Global Motion Table (DEBUG only)" << LL_ENDL;
+    LL_INFOS() << "-----------------------------------------------------" << LL_ENDL;
+
+    // print each loaded mesh, and it's memory usage
+    for (keyframe_data_map_t::value_type& data_pair : sKeyframeDataMap)
+    {
+        U32 joint_motion_kb;
+
+        LLKeyframeMotion::JointMotionList *motion_list_p = data_pair.second;
+
+        LL_INFOS() << "Motion: " << data_pair.first << LL_ENDL;
+
+        joint_motion_kb = motion_list_p->dumpDiagInfo();
+
+        total_size += joint_motion_kb;
+    }
+
+    LL_INFOS() << "-----------------------------------------------------" << LL_ENDL;
+    LL_INFOS() << "Motions\tTotal Size" << LL_ENDL;
+    snprintf(buf, sizeof(buf), "%d\t\t%d bytes", (S32)sKeyframeDataMap.size(), total_size );        /* Flawfinder: ignore */
+    LL_INFOS() << buf << LL_ENDL;
+    LL_INFOS() << "-----------------------------------------------------" << LL_ENDL;
+}
+
+
+//--------------------------------------------------------------------
+// LLKeyframeDataCache::addKeyframeData()
+//--------------------------------------------------------------------
+void LLKeyframeDataCache::addKeyframeData(const LLUUID& id, LLKeyframeMotion::JointMotionList* joint_motion_listp)
+{
+    sKeyframeDataMap[id] = joint_motion_listp;
+}
+
+//--------------------------------------------------------------------
+// LLKeyframeDataCache::removeKeyframeData()
+//--------------------------------------------------------------------
+void LLKeyframeDataCache::removeKeyframeData(const LLUUID& id)
+{
+    keyframe_data_map_t::iterator found_data = sKeyframeDataMap.find(id);
+    if (found_data != sKeyframeDataMap.end())
+    {
+        delete found_data->second;
+        sKeyframeDataMap.erase(found_data);
+    }
+}
+
+//--------------------------------------------------------------------
+// LLKeyframeDataCache::getKeyframeData()
+//--------------------------------------------------------------------
+LLKeyframeMotion::JointMotionList* LLKeyframeDataCache::getKeyframeData(const LLUUID& id)
+{
+    keyframe_data_map_t::iterator found_data = sKeyframeDataMap.find(id);
+    if (found_data == sKeyframeDataMap.end())
+    {
+        return NULL;
+    }
+    return found_data->second;
+}
+
+//--------------------------------------------------------------------
+// ~LLKeyframeDataCache::LLKeyframeDataCache()
+//--------------------------------------------------------------------
+LLKeyframeDataCache::~LLKeyframeDataCache()
+{
+    clear();
+}
+
+//-----------------------------------------------------------------------------
+// clear()
+//-----------------------------------------------------------------------------
+void LLKeyframeDataCache::clear()
+{
+    for_each(sKeyframeDataMap.begin(), sKeyframeDataMap.end(), DeletePairedPointer());
+    sKeyframeDataMap.clear();
+}
+
+//-----------------------------------------------------------------------------
+// JointConstraint()
+//-----------------------------------------------------------------------------
+LLKeyframeMotion::JointConstraint::JointConstraint(JointConstraintSharedData* shared_data) : mSharedData(shared_data)
+{
+    mWeight = 0.f;
+    mTotalLength = 0.f;
+    mActive = false;
+    mSourceVolume = NULL;
+    mTargetVolume = NULL;
+    mFixupDistanceRMS = 0.f;
+
+    for (S32 i=0; i<MAX_CHAIN_LENGTH; ++i)
+    {
+        mJointLengths[i] = 0.f;
+        mJointLengthFractions[i] = 0.f;
+    }
+}
+
+//-----------------------------------------------------------------------------
+// ~JointConstraint()
+//-----------------------------------------------------------------------------
+LLKeyframeMotion::JointConstraint::~JointConstraint()
+{
+}
+
+// End
+