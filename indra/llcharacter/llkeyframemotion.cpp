/** 
 * @file llkeyframemotion.cpp
 * @brief Implementation of LLKeyframeMotion class.
 *
 * $LicenseInfo:firstyear=2001&license=viewerlgpl$
 * Second Life Viewer Source Code
 * Copyright (C) 2010, Linden Research, Inc.
 * 
 * This library is free software; you can redistribute it and/or
 * modify it under the terms of the GNU Lesser General Public
 * License as published by the Free Software Foundation;
 * version 2.1 of the License only.
 * 
 * This library is distributed in the hope that it will be useful,
 * but WITHOUT ANY WARRANTY; without even the implied warranty of
 * MERCHANTABILITY or FITNESS FOR A PARTICULAR PURPOSE.  See the GNU
 * Lesser General Public License for more details.
 * 
 * You should have received a copy of the GNU Lesser General Public
 * License along with this library; if not, write to the Free Software
 * Foundation, Inc., 51 Franklin Street, Fifth Floor, Boston, MA  02110-1301  USA
 * 
 * Linden Research, Inc., 945 Battery Street, San Francisco, CA  94111  USA
 * $/LicenseInfo$
 */

//-----------------------------------------------------------------------------
// Header Files
//-----------------------------------------------------------------------------
#include "linden_common.h"

#include "llmath.h"
#include "llanimationstates.h"
#include "llassetstorage.h"
#include "lldatapacker.h"
#include "llcharacter.h"
#include "llcriticaldamp.h"
#include "lldir.h"
#include "llendianswizzle.h"
#include "llkeyframemotion.h"
#include "llquantize.h"
#include "m3math.h"
#include "message.h"
#include "llfilesystem.h"

#include "nd/ndexceptions.h" // <FS:ND/> For nd::exceptions::xran

//-----------------------------------------------------------------------------
// Static Definitions
//-----------------------------------------------------------------------------
LLKeyframeDataCache::keyframe_data_map_t	LLKeyframeDataCache::sKeyframeDataMap;

//-----------------------------------------------------------------------------
// Globals
//-----------------------------------------------------------------------------
static F32 JOINT_LENGTH_K = 0.7f;
static S32 MAX_ITERATIONS = 20;
static S32 MIN_ITERATIONS = 1;
static S32 MIN_ITERATION_COUNT = 2;
static F32 MAX_PIXEL_AREA_CONSTRAINTS = 80000.f;
static F32 MIN_PIXEL_AREA_CONSTRAINTS = 1000.f;
static F32 MIN_ACCELERATION_SQUARED = 0.0005f * 0.0005f;

static F32 MAX_CONSTRAINTS = 10;

//-----------------------------------------------------------------------------
// JointMotionList
//-----------------------------------------------------------------------------
LLKeyframeMotion::JointMotionList::JointMotionList()
	: mDuration(0.f),
	  mLoop(FALSE),
	  mLoopInPoint(0.f),
	  mLoopOutPoint(0.f),
	  mEaseInDuration(0.f),
	  mEaseOutDuration(0.f),
	  mBasePriority(LLJoint::LOW_PRIORITY),
	  mHandPose(LLHandMotion::HAND_POSE_SPREAD),
	  mMaxPriority(LLJoint::LOW_PRIORITY)
{
}

LLKeyframeMotion::JointMotionList::~JointMotionList()
{
	for_each(mConstraints.begin(), mConstraints.end(), DeletePointer());
	mConstraints.clear();
	for_each(mJointMotionArray.begin(), mJointMotionArray.end(), DeletePointer());
	mJointMotionArray.clear();
}

U32 LLKeyframeMotion::JointMotionList::dumpDiagInfo()
{
	S32	total_size = sizeof(JointMotionList);

	for (U32 i = 0; i < getNumJointMotions(); i++)
	{
		LLKeyframeMotion::JointMotion* joint_motion_p = mJointMotionArray[i];

		LL_INFOS() << "\tJoint " << joint_motion_p->mJointName << LL_ENDL;
		if (joint_motion_p->mUsage & LLJointState::SCALE)
		{
			LL_INFOS() << "\t" << joint_motion_p->mScaleCurve.mNumKeys << " scale keys at " 
			<< joint_motion_p->mScaleCurve.mNumKeys * sizeof(ScaleKey) << " bytes" << LL_ENDL;

			total_size += joint_motion_p->mScaleCurve.mNumKeys * sizeof(ScaleKey);
		}
		if (joint_motion_p->mUsage & LLJointState::ROT)
		{
			LL_INFOS() << "\t" << joint_motion_p->mRotationCurve.mNumKeys << " rotation keys at " 
			<< joint_motion_p->mRotationCurve.mNumKeys * sizeof(RotationKey) << " bytes" << LL_ENDL;

			total_size += joint_motion_p->mRotationCurve.mNumKeys * sizeof(RotationKey);
		}
		if (joint_motion_p->mUsage & LLJointState::POS)
		{
			LL_INFOS() << "\t" << joint_motion_p->mPositionCurve.mNumKeys << " position keys at " 
			<< joint_motion_p->mPositionCurve.mNumKeys * sizeof(PositionKey) << " bytes" << LL_ENDL;

			total_size += joint_motion_p->mPositionCurve.mNumKeys * sizeof(PositionKey);
		}
	}
	LL_INFOS() << "Size: " << total_size << " bytes" << LL_ENDL;

	return total_size;
}

//-----------------------------------------------------------------------------
//-----------------------------------------------------------------------------
// ****Curve classes
//-----------------------------------------------------------------------------
//-----------------------------------------------------------------------------


//-----------------------------------------------------------------------------
// ScaleCurve::ScaleCurve()
//-----------------------------------------------------------------------------
LLKeyframeMotion::ScaleCurve::ScaleCurve()
{
	mInterpolationType = LLKeyframeMotion::IT_LINEAR;
	mNumKeys = 0;
}

//-----------------------------------------------------------------------------
// ScaleCurve::~ScaleCurve()
//-----------------------------------------------------------------------------
LLKeyframeMotion::ScaleCurve::~ScaleCurve() 
{
	mKeys.clear();
	mNumKeys = 0;
}

//-----------------------------------------------------------------------------
// getValue()
//-----------------------------------------------------------------------------
LLVector3 LLKeyframeMotion::ScaleCurve::getValue(F32 time, F32 duration)
{
	LLVector3 value;

	if (mKeys.empty())
	{
		value.clearVec();
		return value;
	}
	
	key_map_t::iterator right = mKeys.lower_bound(time);
	if (right == mKeys.end())
	{
		// Past last key
		--right;
		value = right->second.mScale;
	}
	else if (right == mKeys.begin() || right->first == time)
	{
		// Before first key or exactly on a key
		value = right->second.mScale;
	}
	else
	{
		// Between two keys
		key_map_t::iterator left = right; --left;
		F32 index_before = left->first;
		F32 index_after = right->first;
		ScaleKey& scale_before = left->second;
		ScaleKey& scale_after = right->second;
		if (right == mKeys.end())
		{
			scale_after = mLoopInKey;
			index_after = duration;
		}

		F32 u = (time - index_before) / (index_after - index_before);
		value = interp(u, scale_before, scale_after);
	}
	return value;
}

//-----------------------------------------------------------------------------
// interp()
//-----------------------------------------------------------------------------
LLVector3 LLKeyframeMotion::ScaleCurve::interp(F32 u, ScaleKey& before, ScaleKey& after)
{
	switch (mInterpolationType)
	{
	case IT_STEP:
		return before.mScale;

	default:
	case IT_LINEAR:
	case IT_SPLINE:
		return lerp(before.mScale, after.mScale, u);
	}
}

//-----------------------------------------------------------------------------
// RotationCurve::RotationCurve()
//-----------------------------------------------------------------------------
LLKeyframeMotion::RotationCurve::RotationCurve()
{
	mInterpolationType = LLKeyframeMotion::IT_LINEAR;
	mNumKeys = 0;
}

//-----------------------------------------------------------------------------
// RotationCurve::~RotationCurve()
//-----------------------------------------------------------------------------
LLKeyframeMotion::RotationCurve::~RotationCurve()
{
	mKeys.clear();
	mNumKeys = 0;
}

//-----------------------------------------------------------------------------
// RotationCurve::getValue()
//-----------------------------------------------------------------------------
LLQuaternion LLKeyframeMotion::RotationCurve::getValue(F32 time, F32 duration)
{
	LLQuaternion value;

	if (mKeys.empty())
	{
		value = LLQuaternion::DEFAULT;
		return value;
	}
	
	key_map_t::iterator right = mKeys.lower_bound(time);
	if (right == mKeys.end())
	{
		// Past last key
		--right;
		value = right->second.mRotation;
	}
	else if (right == mKeys.begin() || right->first == time)
	{
		// Before first key or exactly on a key
		value = right->second.mRotation;
	}
	else
	{
		// Between two keys
		key_map_t::iterator left = right; --left;
		F32 index_before = left->first;
		F32 index_after = right->first;
		RotationKey& rot_before = left->second;
		RotationKey& rot_after = right->second;
		if (right == mKeys.end())
		{
			rot_after = mLoopInKey;
			index_after = duration;
		}

		F32 u = (time - index_before) / (index_after - index_before);
		value = interp(u, rot_before, rot_after);
	}
	return value;
}

//-----------------------------------------------------------------------------
// interp()
//-----------------------------------------------------------------------------
LLQuaternion LLKeyframeMotion::RotationCurve::interp(F32 u, RotationKey& before, RotationKey& after)
{
	switch (mInterpolationType)
	{
	case IT_STEP:
		return before.mRotation;

	default:
	case IT_LINEAR:
	case IT_SPLINE:
		return nlerp(u, before.mRotation, after.mRotation);
	}
}


//-----------------------------------------------------------------------------
// PositionCurve::PositionCurve()
//-----------------------------------------------------------------------------
LLKeyframeMotion::PositionCurve::PositionCurve()
{
	mInterpolationType = LLKeyframeMotion::IT_LINEAR;
	mNumKeys = 0;
}

//-----------------------------------------------------------------------------
// PositionCurve::~PositionCurve()
//-----------------------------------------------------------------------------
LLKeyframeMotion::PositionCurve::~PositionCurve()
{
	mKeys.clear();
	mNumKeys = 0;
}

//-----------------------------------------------------------------------------
// PositionCurve::getValue()
//-----------------------------------------------------------------------------
LLVector3 LLKeyframeMotion::PositionCurve::getValue(F32 time, F32 duration)
{
	LLVector3 value;

	if (mKeys.empty())
	{
		value.clearVec();
		return value;
	}
	
	key_map_t::iterator right = mKeys.lower_bound(time);
	if (right == mKeys.end())
	{
		// Past last key
		--right;
		value = right->second.mPosition;
	}
	else if (right == mKeys.begin() || right->first == time)
	{
		// Before first key or exactly on a key
		value = right->second.mPosition;
	}
	else
	{
		// Between two keys
		key_map_t::iterator left = right; --left;
		F32 index_before = left->first;
		F32 index_after = right->first;
		PositionKey& pos_before = left->second;
		PositionKey& pos_after = right->second;
		if (right == mKeys.end())
		{
			pos_after = mLoopInKey;
			index_after = duration;
		}

		F32 u = (time - index_before) / (index_after - index_before);
		value = interp(u, pos_before, pos_after);
	}

	llassert(value.isFinite());
	
	return value;
}

//-----------------------------------------------------------------------------
// interp()
//-----------------------------------------------------------------------------
LLVector3 LLKeyframeMotion::PositionCurve::interp(F32 u, PositionKey& before, PositionKey& after)
{
	switch (mInterpolationType)
	{
	case IT_STEP:
		return before.mPosition;
	default:
	case IT_LINEAR:
	case IT_SPLINE:
		return lerp(before.mPosition, after.mPosition, u);
	}
}


//-----------------------------------------------------------------------------
//-----------------------------------------------------------------------------
// JointMotion class
//-----------------------------------------------------------------------------
//-----------------------------------------------------------------------------

//-----------------------------------------------------------------------------
// JointMotion::update()
//-----------------------------------------------------------------------------
void LLKeyframeMotion::JointMotion::update(LLJointState* joint_state, F32 time, F32 duration)
{
	// this value being 0 is the cause of https://jira.lindenlab.com/browse/SL-22678 but I haven't 
	// managed to get a stack to see how it got here. Testing for 0 here will stop the crash.
	if ( joint_state == NULL )
	{
		return;
	}

	U32 usage = joint_state->getUsage();

	//-------------------------------------------------------------------------
	// update scale component of joint state
	//-------------------------------------------------------------------------
	if ((usage & LLJointState::SCALE) && mScaleCurve.mNumKeys)
	{
		joint_state->setScale( mScaleCurve.getValue( time, duration ) );
	}

	//-------------------------------------------------------------------------
	// update rotation component of joint state
	//-------------------------------------------------------------------------
	if ((usage & LLJointState::ROT) && mRotationCurve.mNumKeys)
	{
		joint_state->setRotation( mRotationCurve.getValue( time, duration ) );
	}

	//-------------------------------------------------------------------------
	// update position component of joint state
	//-------------------------------------------------------------------------
	if ((usage & LLJointState::POS) && mPositionCurve.mNumKeys)
	{
		joint_state->setPosition( mPositionCurve.getValue( time, duration ) );
	}
}


//-----------------------------------------------------------------------------
//-----------------------------------------------------------------------------
// LLKeyframeMotion class
//-----------------------------------------------------------------------------
//-----------------------------------------------------------------------------

//-----------------------------------------------------------------------------
// LLKeyframeMotion()
// Class Constructor
//-----------------------------------------------------------------------------
LLKeyframeMotion::LLKeyframeMotion(const LLUUID &id) 
	: LLMotion(id),
		mJointMotionList(NULL),
		mPelvisp(NULL),
		mCharacter(NULL), // <FS:Ansariel> Uninitialized pointer fix by Drake Arconis
		mLastSkeletonSerialNum(0),
		mLastUpdateTime(0.f),
		mLastLoopedTime(0.f),
		mAssetStatus(ASSET_UNDEFINED)
{

}


//-----------------------------------------------------------------------------
// ~LLKeyframeMotion()
// Class Destructor
//-----------------------------------------------------------------------------
LLKeyframeMotion::~LLKeyframeMotion()
{
	for_each(mConstraints.begin(), mConstraints.end(), DeletePointer());
	mConstraints.clear();
}

//-----------------------------------------------------------------------------
// create()
//-----------------------------------------------------------------------------
LLMotion *LLKeyframeMotion::create(const LLUUID &id)
{
	return new LLKeyframeMotion(id);
}

//-----------------------------------------------------------------------------
// getJointState()
//-----------------------------------------------------------------------------
LLPointer<LLJointState>& LLKeyframeMotion::getJointState(U32 index)
{
	llassert_always (index < mJointStates.size());
	return mJointStates[index];
}

//-----------------------------------------------------------------------------
// getJoint()
//-----------------------------------------------------------------------------
LLJoint* LLKeyframeMotion::getJoint(U32 index)
{
	llassert_always (index < mJointStates.size());
	LLJoint* joint = mJointStates[index]->getJoint();
	
	//Commented out 06-28-11 by Aura.
	//llassert_always (joint);
	return joint;
}

//-----------------------------------------------------------------------------
// LLKeyframeMotion::onInitialize(LLCharacter *character)
//-----------------------------------------------------------------------------
LLMotion::LLMotionInitStatus LLKeyframeMotion::onInitialize(LLCharacter *character)
{
	mCharacter = character;
	
	LLUUID* character_id;

	// asset already loaded?
	switch(mAssetStatus)
	{
	case ASSET_NEEDS_FETCH:
		// request asset
		mAssetStatus = ASSET_FETCHED;

        LL_DEBUGS("Animation") << "Requesting data fetch for: " << mID << LL_ENDL;
		character_id = new LLUUID(mCharacter->getID());
		gAssetStorage->getAssetData(mID,
						LLAssetType::AT_ANIMATION,
						onLoadComplete,
						(void *)character_id,
						FALSE);

		return STATUS_HOLD;
	case ASSET_FETCHED:
		return STATUS_HOLD;
	case ASSET_FETCH_FAILED:
		return STATUS_FAILURE;
	case ASSET_LOADED:
		return STATUS_SUCCESS;
	default:
		// we don't know what state the asset is in yet, so keep going
		// check keyframe cache first then file cache then asset request
		break;
	}

	LLKeyframeMotion::JointMotionList* joint_motion_list = LLKeyframeDataCache::getKeyframeData(getID());

	if(joint_motion_list)
	{
		// motion already existed in cache, so grab it
		mJointMotionList = joint_motion_list;

		mJointStates.reserve(mJointMotionList->getNumJointMotions());
		
		// don't forget to allocate joint states
		// set up joint states to point to character joints
		for(U32 i = 0; i < mJointMotionList->getNumJointMotions(); i++)
		{
			JointMotion* joint_motion = mJointMotionList->getJointMotion(i);
			if (LLJoint *joint = mCharacter->getJoint(joint_motion->mJointName))
			{
				LLPointer<LLJointState> joint_state = new LLJointState;
				mJointStates.push_back(joint_state);
				joint_state->setJoint(joint);
				joint_state->setUsage(joint_motion->mUsage);
				joint_state->setPriority(joint_motion->mPriority);
			}
			else
			{
				// add dummy joint state with no associated joint
				mJointStates.push_back(new LLJointState);
			}
		}
		mAssetStatus = ASSET_LOADED;
		setupPose();
		return STATUS_SUCCESS;
	}

	//-------------------------------------------------------------------------
	// Load named file by concatenating the character prefix with the motion name.
	// Load data into a buffer to be parsed.
	//-------------------------------------------------------------------------
	U8 *anim_data;
	S32 anim_file_size;

	BOOL success = FALSE;
	LLFileSystem* anim_file = new LLFileSystem(mID, LLAssetType::AT_ANIMATION);
	if (!anim_file || !anim_file->getSize())
	{
		delete anim_file;
		anim_file = NULL;
		
		// request asset over network on next call to load
		mAssetStatus = ASSET_NEEDS_FETCH;

		return STATUS_HOLD;
	}
	else
	{
		anim_file_size = anim_file->getSize();
		anim_data = new(std::nothrow) U8[anim_file_size];
		if (anim_data)
		{
			success = anim_file->read(anim_data, anim_file_size);	/*Flawfinder: ignore*/
		}
		else
		{
			LL_WARNS() << "Failed to allocate buffer: " << anim_file_size << mID << LL_ENDL;
		}
		delete anim_file;
		anim_file = NULL;
	}

	if (!success)
	{
		LL_WARNS() << "Can't open animation file " << mID << LL_ENDL;
		mAssetStatus = ASSET_FETCH_FAILED;
		return STATUS_FAILURE;
	}

	LL_DEBUGS() << "Loading keyframe data for: " << getName() << ":" << getID() << " (" << anim_file_size << " bytes)" << LL_ENDL;

	LLDataPackerBinaryBuffer dp(anim_data, anim_file_size);

	if (!deserialize(dp, getID()))
	{
		LL_WARNS() << "Failed to decode asset for animation " << getName() << ":" << getID() << LL_ENDL;
		mAssetStatus = ASSET_FETCH_FAILED;
		return STATUS_FAILURE;
	}

	delete []anim_data;

	mAssetStatus = ASSET_LOADED;
	return STATUS_SUCCESS;
}

//-----------------------------------------------------------------------------
// setupPose()
//-----------------------------------------------------------------------------
BOOL LLKeyframeMotion::setupPose()
{
	// add all valid joint states to the pose
	for (U32 jm=0; jm<mJointMotionList->getNumJointMotions(); jm++)
	{
		LLPointer<LLJointState> joint_state = getJointState(jm);
		if ( joint_state->getJoint() )
		{
			addJointState( joint_state );
		}
	}

	// initialize joint constraints
	for (JointMotionList::constraint_list_t::iterator iter = mJointMotionList->mConstraints.begin();
		 iter != mJointMotionList->mConstraints.end(); ++iter)
	{
		JointConstraintSharedData* shared_constraintp = *iter;
		JointConstraint* constraintp = new JointConstraint(shared_constraintp);
		initializeConstraint(constraintp);
		mConstraints.push_front(constraintp);
	}

	if (mJointMotionList->mConstraints.size())
	{
		mPelvisp = mCharacter->getJoint("mPelvis");
		if (!mPelvisp)
		{
			return FALSE;
		}
	}

	// setup loop keys
	setLoopIn(mJointMotionList->mLoopInPoint);
	setLoopOut(mJointMotionList->mLoopOutPoint);

	return TRUE;
}

//-----------------------------------------------------------------------------
// LLKeyframeMotion::onActivate()
//-----------------------------------------------------------------------------
BOOL LLKeyframeMotion::onActivate()
{
	// If the keyframe anim has an associated emote, trigger it. 
	if( mJointMotionList->mEmoteName.length() > 0 )
	{
		LLUUID emote_anim_id = gAnimLibrary.stringToAnimState(mJointMotionList->mEmoteName);
		// don't start emote if already active to avoid recursion
		if (!mCharacter->isMotionActive(emote_anim_id))
		{
			mCharacter->startMotion( emote_anim_id );
		}
	}

	mLastLoopedTime = 0.f;

	return TRUE;
}

//-----------------------------------------------------------------------------
// LLKeyframeMotion::onUpdate()
//-----------------------------------------------------------------------------
BOOL LLKeyframeMotion::onUpdate(F32 time, U8* joint_mask)
{
    LL_PROFILE_ZONE_SCOPED_CATEGORY_AVATAR;
	// llassert(time >= 0.f);		// This will fire
	time = llmax(0.f, time);

	if (mJointMotionList->mLoop)
	{
		if (mJointMotionList->mDuration == 0.0f)
		{
			time = 0.f;
			mLastLoopedTime = 0.0f;
		}
		else if (mStopped)
		{
			mLastLoopedTime = llmin(mJointMotionList->mDuration, mLastLoopedTime + time - mLastUpdateTime);
		}
		else if (time > mJointMotionList->mLoopOutPoint)
		{
			if ((mJointMotionList->mLoopOutPoint - mJointMotionList->mLoopInPoint) == 0.f)
			{
				mLastLoopedTime = mJointMotionList->mLoopOutPoint;
			}
			else
			{
				mLastLoopedTime = mJointMotionList->mLoopInPoint + 
					fmod(time - mJointMotionList->mLoopOutPoint, 
					mJointMotionList->mLoopOutPoint - mJointMotionList->mLoopInPoint);
			}
		}
		else
		{
			mLastLoopedTime = time;
		}
	}
	else
	{
		mLastLoopedTime = time;
	}

	applyKeyframes(mLastLoopedTime);

	applyConstraints(mLastLoopedTime, joint_mask);

	mLastUpdateTime = time;

	return mLastLoopedTime <= mJointMotionList->mDuration;
}

//-----------------------------------------------------------------------------
// applyKeyframes()
//-----------------------------------------------------------------------------
void LLKeyframeMotion::applyKeyframes(F32 time)
{
	llassert_always (mJointMotionList->getNumJointMotions() <= mJointStates.size());
	for (U32 i=0; i<mJointMotionList->getNumJointMotions(); i++)
	{
		mJointMotionList->getJointMotion(i)->update(mJointStates[i],
													  time, 
													  mJointMotionList->mDuration );
	}

	LLJoint::JointPriority* pose_priority = (LLJoint::JointPriority* )mCharacter->getAnimationData("Hand Pose Priority");
	if (pose_priority)
	{
		if (mJointMotionList->mMaxPriority >= *pose_priority)
		{
			mCharacter->setAnimationData("Hand Pose", &mJointMotionList->mHandPose);
			mCharacter->setAnimationData("Hand Pose Priority", &mJointMotionList->mMaxPriority);
		}
	}
	else
	{
		mCharacter->setAnimationData("Hand Pose", &mJointMotionList->mHandPose);
		mCharacter->setAnimationData("Hand Pose Priority", &mJointMotionList->mMaxPriority);
	}
}

//-----------------------------------------------------------------------------
// applyConstraints()
//-----------------------------------------------------------------------------
void LLKeyframeMotion::applyConstraints(F32 time, U8* joint_mask)
{
	//TODO: investigate replacing spring simulation with critically damped motion

	// re-init constraints if skeleton has changed
	if (mCharacter->getSkeletonSerialNum() != mLastSkeletonSerialNum)
	{
		mLastSkeletonSerialNum = mCharacter->getSkeletonSerialNum();
		for (constraint_list_t::iterator iter = mConstraints.begin();
			 iter != mConstraints.end(); ++iter)
		{
			JointConstraint* constraintp = *iter;
			initializeConstraint(constraintp);
		}
	}

	// apply constraints
	for (constraint_list_t::iterator iter = mConstraints.begin();
		 iter != mConstraints.end(); ++iter)
	{
		JointConstraint* constraintp = *iter;
		applyConstraint(constraintp, time, joint_mask);
	}
}

//-----------------------------------------------------------------------------
// LLKeyframeMotion::onDeactivate()
//-----------------------------------------------------------------------------
void LLKeyframeMotion::onDeactivate()
{
	for (constraint_list_t::iterator iter = mConstraints.begin();
		 iter != mConstraints.end(); ++iter)
	{
		JointConstraint* constraintp = *iter;
		deactivateConstraint(constraintp);
	}
}

//-----------------------------------------------------------------------------
// setStopTime()
//-----------------------------------------------------------------------------
// time is in seconds since character creation
void LLKeyframeMotion::setStopTime(F32 time)
{
	LLMotion::setStopTime(time);

	if (mJointMotionList->mLoop && mJointMotionList->mLoopOutPoint != mJointMotionList->mDuration)
	{
		F32 start_loop_time = mActivationTimestamp + mJointMotionList->mLoopInPoint;
		F32 loop_fraction_time;
		if (mJointMotionList->mLoopOutPoint == mJointMotionList->mLoopInPoint)
		{
			loop_fraction_time = 0.f;
		}
		else
		{
			loop_fraction_time = fmod(time - start_loop_time, 
				mJointMotionList->mLoopOutPoint - mJointMotionList->mLoopInPoint);
		}
		mStopTimestamp = llmax(time, 
			(time - loop_fraction_time) + (mJointMotionList->mDuration - mJointMotionList->mLoopInPoint) - getEaseOutDuration());
	}
}

//-----------------------------------------------------------------------------
// initializeConstraint()
//-----------------------------------------------------------------------------
void LLKeyframeMotion::initializeConstraint(JointConstraint* constraint)
{
	JointConstraintSharedData *shared_data = constraint->mSharedData;

	S32 joint_num;
	LLVector3 source_pos = mCharacter->getVolumePos(shared_data->mSourceConstraintVolume, shared_data->mSourceConstraintOffset);
	LLJoint* cur_joint = getJoint(shared_data->mJointStateIndices[0]);
	if ( !cur_joint )
	{
		return;
	}
	
	F32 source_pos_offset = dist_vec(source_pos, cur_joint->getWorldPosition());

	constraint->mTotalLength = constraint->mJointLengths[0] = dist_vec(cur_joint->getParent()->getWorldPosition(), source_pos);
	
	// grab joint lengths
	for (joint_num = 1; joint_num < shared_data->mChainLength; joint_num++)
	{
		cur_joint = getJointState(shared_data->mJointStateIndices[joint_num])->getJoint();
		if (!cur_joint)
		{
			return;
		}
		constraint->mJointLengths[joint_num] = dist_vec(cur_joint->getWorldPosition(), cur_joint->getParent()->getWorldPosition());
		constraint->mTotalLength += constraint->mJointLengths[joint_num];
	}

	// store fraction of total chain length so we know how to shear the entire chain towards the goal position
	for (joint_num = 1; joint_num < shared_data->mChainLength; joint_num++)
	{
		constraint->mJointLengthFractions[joint_num] = constraint->mJointLengths[joint_num] / constraint->mTotalLength;
	}

	// add last step in chain, from final joint to constraint position
	constraint->mTotalLength += source_pos_offset;

	constraint->mSourceVolume = mCharacter->findCollisionVolume(shared_data->mSourceConstraintVolume);
	constraint->mTargetVolume = mCharacter->findCollisionVolume(shared_data->mTargetConstraintVolume);
}

//-----------------------------------------------------------------------------
// activateConstraint()
//-----------------------------------------------------------------------------
void LLKeyframeMotion::activateConstraint(JointConstraint* constraint)
{
	JointConstraintSharedData *shared_data = constraint->mSharedData;
	constraint->mActive = TRUE;
	S32 joint_num;

	// grab ground position if we need to
	if (shared_data->mConstraintTargetType == CONSTRAINT_TARGET_TYPE_GROUND)
	{
		LLVector3 source_pos = mCharacter->getVolumePos(shared_data->mSourceConstraintVolume, shared_data->mSourceConstraintOffset);
		LLVector3 ground_pos_agent;
		mCharacter->getGround(source_pos, ground_pos_agent, constraint->mGroundNorm);
		constraint->mGroundPos = mCharacter->getPosGlobalFromAgent(ground_pos_agent + shared_data->mTargetConstraintOffset);
	}

	for (joint_num = 1; joint_num < shared_data->mChainLength; joint_num++)
	{
		LLJoint* cur_joint = getJoint(shared_data->mJointStateIndices[joint_num]);
		if ( !cur_joint )
		{
			return;
		}
		constraint->mPositions[joint_num] = (cur_joint->getWorldPosition() - mPelvisp->getWorldPosition()) * ~mPelvisp->getWorldRotation();
	}

	constraint->mWeight = 1.f;
}

//-----------------------------------------------------------------------------
// deactivateConstraint()
//-----------------------------------------------------------------------------
void LLKeyframeMotion::deactivateConstraint(JointConstraint *constraintp)
{
	if (constraintp->mSourceVolume)
	{
		constraintp->mSourceVolume->mUpdateXform = FALSE;
	}

	if (constraintp->mSharedData->mConstraintTargetType != CONSTRAINT_TARGET_TYPE_GROUND)
	{
		if (constraintp->mTargetVolume)
		{
			constraintp->mTargetVolume->mUpdateXform = FALSE;
		}
	}
	constraintp->mActive = FALSE;
}

//-----------------------------------------------------------------------------
// applyConstraint()
//-----------------------------------------------------------------------------
void LLKeyframeMotion::applyConstraint(JointConstraint* constraint, F32 time, U8* joint_mask)
{
	JointConstraintSharedData *shared_data = constraint->mSharedData;
	if (!shared_data) return;

	LLVector3		positions[MAX_CHAIN_LENGTH];
	const F32*		joint_lengths = constraint->mJointLengths;
	LLVector3		velocities[MAX_CHAIN_LENGTH - 1];
	LLQuaternion	old_rots[MAX_CHAIN_LENGTH];
	S32				joint_num;

	if (time < shared_data->mEaseInStartTime)
	{
		return;
	}

	if (time > shared_data->mEaseOutStopTime)
	{
		if (constraint->mActive)
		{
			deactivateConstraint(constraint);
		}
		return;
	}

	if (!constraint->mActive || time < shared_data->mEaseInStopTime)
	{
		activateConstraint(constraint);
	}

	LLJoint* root_joint = getJoint(shared_data->mJointStateIndices[shared_data->mChainLength]);
	if (! root_joint) 
	{
		return;
	}
	
	LLVector3 root_pos = root_joint->getWorldPosition();
//	LLQuaternion root_rot = 
	root_joint->getParent()->getWorldRotation();
//	LLQuaternion inv_root_rot = ~root_rot;

//	LLVector3 current_source_pos = mCharacter->getVolumePos(shared_data->mSourceConstraintVolume, shared_data->mSourceConstraintOffset);

	//apply underlying keyframe animation to get nominal "kinematic" joint positions
	for (joint_num = 0; joint_num <= shared_data->mChainLength; joint_num++)
	{
		LLJoint* cur_joint = getJoint(shared_data->mJointStateIndices[joint_num]);
		if (!cur_joint)
		{
			return;
		}
		
		if (joint_mask[cur_joint->getJointNum()] >= (0xff >> (7 - getPriority())))
		{
			// skip constraint
			return;
		}
		old_rots[joint_num] = cur_joint->getRotation();
		cur_joint->setRotation(getJointState(shared_data->mJointStateIndices[joint_num])->getRotation());
	}


	LLVector3 keyframe_source_pos = mCharacter->getVolumePos(shared_data->mSourceConstraintVolume, shared_data->mSourceConstraintOffset);
	LLVector3 target_pos;

	switch(shared_data->mConstraintTargetType)
	{
	case CONSTRAINT_TARGET_TYPE_GROUND:
		target_pos = mCharacter->getPosAgentFromGlobal(constraint->mGroundPos);
//		LL_INFOS() << "Target Pos " << constraint->mGroundPos << " on " << mCharacter->findCollisionVolume(shared_data->mSourceConstraintVolume)->getName() << LL_ENDL;
		break;
	case CONSTRAINT_TARGET_TYPE_BODY:
		target_pos = mCharacter->getVolumePos(shared_data->mTargetConstraintVolume, shared_data->mTargetConstraintOffset);
		break;
	default:
		break;
	}
	
	LLVector3 norm;
	LLJoint *source_jointp = NULL;
	LLJoint *target_jointp = NULL;

	if (shared_data->mConstraintType == CONSTRAINT_TYPE_PLANE)
	{
		switch(shared_data->mConstraintTargetType)
		{
		case CONSTRAINT_TARGET_TYPE_GROUND:
			norm = constraint->mGroundNorm;
			break;
		case CONSTRAINT_TARGET_TYPE_BODY:
			target_jointp = mCharacter->findCollisionVolume(shared_data->mTargetConstraintVolume);
			if (target_jointp)
			{
				// *FIX: do proper normal calculation for stretched
				// spheres (inverse transpose)
				norm = target_pos - target_jointp->getWorldPosition();
			}

			if (norm.isExactlyZero())
			{
				source_jointp = mCharacter->findCollisionVolume(shared_data->mSourceConstraintVolume);
				norm = -1.f * shared_data->mSourceConstraintOffset;
				if (source_jointp)	
				{
					norm = norm * source_jointp->getWorldRotation();
				}
			}
			norm.normVec();
			break;
		default:
			norm.clearVec();
			break;
		}
		
		target_pos = keyframe_source_pos + (norm * ((target_pos - keyframe_source_pos) * norm));
	}

	if (constraint->mSharedData->mChainLength != 0 &&
		dist_vec_squared(root_pos, target_pos) * 0.95f > constraint->mTotalLength * constraint->mTotalLength)
	{
		constraint->mWeight = LLSmoothInterpolation::lerp(constraint->mWeight, 0.f, 0.1f);
	}
	else
	{
		constraint->mWeight = LLSmoothInterpolation::lerp(constraint->mWeight, 1.f, 0.3f);
	}

	F32 weight = constraint->mWeight * ((shared_data->mEaseOutStopTime == 0.f) ? 1.f : 
		llmin(clamp_rescale(time, shared_data->mEaseInStartTime, shared_data->mEaseInStopTime, 0.f, 1.f), 
		clamp_rescale(time, shared_data->mEaseOutStartTime, shared_data->mEaseOutStopTime, 1.f, 0.f)));

	LLVector3 source_to_target = target_pos - keyframe_source_pos;
	
	S32 max_iteration_count = ll_round(clamp_rescale(
										  mCharacter->getPixelArea(),
										  MAX_PIXEL_AREA_CONSTRAINTS,
										  MIN_PIXEL_AREA_CONSTRAINTS,
										  (F32)MAX_ITERATIONS,
										  (F32)MIN_ITERATIONS));

	if (shared_data->mChainLength)
	{
		LLJoint* end_joint = getJoint(shared_data->mJointStateIndices[0]);
		
		if (!end_joint)
		{
			return;
		}
		
		LLQuaternion end_rot = end_joint->getWorldRotation();

		// slam start and end of chain to the proper positions (rest of chain stays put)
		positions[0] = lerp(keyframe_source_pos, target_pos, weight);
		positions[shared_data->mChainLength] = root_pos;

		// grab keyframe-specified positions of joints	
		for (joint_num = 1; joint_num < shared_data->mChainLength; joint_num++)
		{
			LLJoint* cur_joint = getJoint(shared_data->mJointStateIndices[joint_num]);
			
			if (!cur_joint)
			{
				return;
			}
			
			LLVector3 kinematic_position = cur_joint->getWorldPosition() + 
				(source_to_target * constraint->mJointLengthFractions[joint_num]);

			// convert intermediate joint positions to world coordinates
			positions[joint_num] = ( constraint->mPositions[joint_num] * mPelvisp->getWorldRotation()) + mPelvisp->getWorldPosition();
			F32 time_constant = 1.f / clamp_rescale(constraint->mFixupDistanceRMS, 0.f, 0.5f, 0.2f, 8.f);
//			LL_INFOS() << "Interpolant " << LLSmoothInterpolation::getInterpolant(time_constant, FALSE) << " and fixup distance " << constraint->mFixupDistanceRMS << " on " << mCharacter->findCollisionVolume(shared_data->mSourceConstraintVolume)->getName() << LL_ENDL;
			positions[joint_num] = lerp(positions[joint_num], kinematic_position, 
				LLSmoothInterpolation::getInterpolant(time_constant, FALSE));
		}

		S32 iteration_count;
		for (iteration_count = 0; iteration_count < max_iteration_count; iteration_count++)
		{
			S32 num_joints_finished = 0;
			for (joint_num = 1; joint_num < shared_data->mChainLength; joint_num++)
			{
				// constraint to child
				LLVector3 acceleration = (positions[joint_num - 1] - positions[joint_num]) * 
					(dist_vec(positions[joint_num], positions[joint_num - 1]) - joint_lengths[joint_num - 1]) * JOINT_LENGTH_K;
				// constraint to parent
				acceleration  += (positions[joint_num + 1] - positions[joint_num]) * 
					(dist_vec(positions[joint_num + 1], positions[joint_num]) - joint_lengths[joint_num]) * JOINT_LENGTH_K;

				if (acceleration.magVecSquared() < MIN_ACCELERATION_SQUARED)
				{
					num_joints_finished++;
				}

				velocities[joint_num - 1] = velocities[joint_num - 1] * 0.7f;
				positions[joint_num] += velocities[joint_num - 1] + (acceleration * 0.5f);
				velocities[joint_num - 1] += acceleration;
			}

			if ((iteration_count >= MIN_ITERATION_COUNT) && 
				(num_joints_finished == shared_data->mChainLength - 1))
			{
//				LL_INFOS() << iteration_count << " iterations on " << 
//					mCharacter->findCollisionVolume(shared_data->mSourceConstraintVolume)->getName() << LL_ENDL;
				break;
			}
		}

		for (joint_num = shared_data->mChainLength; joint_num > 0; joint_num--)
		{
			LLJoint* cur_joint = getJoint(shared_data->mJointStateIndices[joint_num]);
			
			if (!cur_joint)
			{
				return;
			}
			LLJoint* child_joint = getJoint(shared_data->mJointStateIndices[joint_num - 1]);
			if (!child_joint)
			{
				return;
			}
			
			LLQuaternion parent_rot = cur_joint->getParent()->getWorldRotation();

			LLQuaternion cur_rot = cur_joint->getWorldRotation();
			LLQuaternion fixup_rot;
			
			LLVector3 target_at = positions[joint_num - 1] - positions[joint_num];
			LLVector3 current_at;

			// at bottom of chain, use point on collision volume, not joint position
			if (joint_num == 1)
			{
				current_at = mCharacter->getVolumePos(shared_data->mSourceConstraintVolume, shared_data->mSourceConstraintOffset) -
					cur_joint->getWorldPosition();
			}
			else
			{
				current_at = child_joint->getPosition() * cur_rot;
			}
			fixup_rot.shortestArc(current_at, target_at);

			LLQuaternion target_rot = cur_rot * fixup_rot;
			target_rot = target_rot * ~parent_rot;

			if (weight != 1.f)
			{
				LLQuaternion cur_rot = getJointState(shared_data->mJointStateIndices[joint_num])->getRotation();
				target_rot = nlerp(weight, cur_rot, target_rot);
			}

			getJointState(shared_data->mJointStateIndices[joint_num])->setRotation(target_rot);
			cur_joint->setRotation(target_rot);
		}

		LLQuaternion end_local_rot = end_rot * ~end_joint->getParent()->getWorldRotation();

		if (weight == 1.f)
		{
			getJointState(shared_data->mJointStateIndices[0])->setRotation(end_local_rot);
		}
		else
		{
			LLQuaternion cur_rot = getJointState(shared_data->mJointStateIndices[0])->getRotation();
			getJointState(shared_data->mJointStateIndices[0])->setRotation(nlerp(weight, cur_rot, end_local_rot));
		}

		// save simulated positions in pelvis-space and calculate total fixup distance
		constraint->mFixupDistanceRMS = 0.f;
		F32 delta_time = llmax(0.02f, llabs(time - mLastUpdateTime));
		for (joint_num = 1; joint_num < shared_data->mChainLength; joint_num++)
		{
			LLVector3 new_pos = (positions[joint_num] - mPelvisp->getWorldPosition()) * ~mPelvisp->getWorldRotation();
			constraint->mFixupDistanceRMS += dist_vec_squared(new_pos, constraint->mPositions[joint_num]) / delta_time;
			constraint->mPositions[joint_num] = new_pos;
		}
		constraint->mFixupDistanceRMS *= 1.f / (constraint->mTotalLength * (F32)(shared_data->mChainLength - 1));
		constraint->mFixupDistanceRMS = (F32) sqrt(constraint->mFixupDistanceRMS);

		//reset old joint rots
		for (joint_num = 0; joint_num <= shared_data->mChainLength; joint_num++)
		{
			LLJoint* cur_joint = getJoint(shared_data->mJointStateIndices[joint_num]);
			if (!cur_joint)
			{
				return;
			}

			cur_joint->setRotation(old_rots[joint_num]);
		}
	}
	// simple positional constraint (pelvis only)
	else if (getJointState(shared_data->mJointStateIndices[0])->getUsage() & LLJointState::POS)
	{
		LLVector3 delta = source_to_target * weight;
		LLPointer<LLJointState> current_joint_state = getJointState(shared_data->mJointStateIndices[0]);
		LLQuaternion parent_rot = current_joint_state->getJoint()->getParent()->getWorldRotation();
		delta = delta * ~parent_rot;
		current_joint_state->setPosition(current_joint_state->getJoint()->getPosition() + delta);
	}
}

//-----------------------------------------------------------------------------
// deserialize()
//
// allow_invalid_joints should be true when handling existing content, to avoid breakage.
// During upload, we should be more restrictive and reject such animations.
//-----------------------------------------------------------------------------
BOOL LLKeyframeMotion::deserialize(LLDataPacker& dp, const LLUUID& asset_id, bool allow_invalid_joints)
{
	BOOL old_version = FALSE;
	mJointMotionList = new LLKeyframeMotion::JointMotionList;

	//-------------------------------------------------------------------------
	// get base priority
	//-------------------------------------------------------------------------
	S32 temp_priority;
	U16 version;
	U16 sub_version;

	if (!dp.unpackU16(version, "version"))
	{
		LL_WARNS() << "can't read version number for animation " << asset_id << LL_ENDL;
		delete mJointMotionList; // <FS:Ansariel> Mem-leak fix by Drake Arconis
		return FALSE;
	}

	if (!dp.unpackU16(sub_version, "sub_version"))
	{
		LL_WARNS() << "can't read sub version number for animation " << asset_id << LL_ENDL;
		delete mJointMotionList; // <FS:Ansariel> Mem-leak fix by Drake Arconis
		return FALSE;
	}

	if (version == 0 && sub_version == 1)
	{
		old_version = TRUE;
	}
	else if (version != KEYFRAME_MOTION_VERSION || sub_version != KEYFRAME_MOTION_SUBVERSION)
	{
#if LL_RELEASE
		LL_WARNS() << "Bad animation version " << version << "." << sub_version 
                   << " for animation " << asset_id << LL_ENDL;
		delete mJointMotionList; // <FS:Ansariel> Mem-leak fix by Drake Arconis
		return FALSE;
#else
		LL_ERRS() << "Bad animation version " << version << "." << sub_version
                  << " for animation " << asset_id << LL_ENDL;
#endif
	}

	if (!dp.unpackS32(temp_priority, "base_priority"))
	{
		LL_WARNS() << "can't read animation base_priority"
                   << " for animation " << asset_id << LL_ENDL;
		delete mJointMotionList; // <FS:Ansariel> Mem-leak fix by Drake Arconis
		return FALSE;
	}
	mJointMotionList->mBasePriority = (LLJoint::JointPriority) temp_priority;

	if (mJointMotionList->mBasePriority >= LLJoint::ADDITIVE_PRIORITY)
	{
		mJointMotionList->mBasePriority = (LLJoint::JointPriority)((S32)LLJoint::ADDITIVE_PRIORITY-1);
		mJointMotionList->mMaxPriority = mJointMotionList->mBasePriority;
	}
	else if (mJointMotionList->mBasePriority < LLJoint::USE_MOTION_PRIORITY)
	{
		LL_WARNS() << "bad animation base_priority " << mJointMotionList->mBasePriority
                   << " for animation " << asset_id << LL_ENDL;
		delete mJointMotionList; // <FS:Ansariel> Mem-leak fix by Drake Arconis
		return FALSE;
	}

	//-------------------------------------------------------------------------
	// get duration
	//-------------------------------------------------------------------------
	if (!dp.unpackF32(mJointMotionList->mDuration, "duration"))
	{
		LL_WARNS() << "can't read duration"
                   << " for animation " << asset_id << LL_ENDL;
		delete mJointMotionList; // <FS:Ansariel> Mem-leak fix by Drake Arconis
		return FALSE;
	}
	
	if (mJointMotionList->mDuration > MAX_ANIM_DURATION ||
	    !llfinite(mJointMotionList->mDuration))
	{
		LL_WARNS() << "invalid animation duration"
                   << " for animation " << asset_id << LL_ENDL;
		delete mJointMotionList; // <FS:Ansariel> Mem-leak fix by Drake Arconis
		return FALSE;
	}

	//-------------------------------------------------------------------------
	// get emote (optional)
	//-------------------------------------------------------------------------
	if (!dp.unpackString(mJointMotionList->mEmoteName, "emote_name"))
	{
		LL_WARNS() << "can't read optional_emote_animation"
                   << " for animation " << asset_id << LL_ENDL;
		delete mJointMotionList; // <FS:Ansariel> Mem-leak fix by Drake Arconis
		return FALSE;
	}

	if(mJointMotionList->mEmoteName==mID.asString())
	{
		LL_WARNS() << "Malformed animation mEmoteName==mID"
                   << " for animation " << asset_id << LL_ENDL;
		delete mJointMotionList; // <FS:Ansariel> Mem-leak fix by Drake Arconis
		return FALSE;
	}

	//-------------------------------------------------------------------------
	// get loop
	//-------------------------------------------------------------------------
	if (!dp.unpackF32(mJointMotionList->mLoopInPoint, "loop_in_point") ||
	    !llfinite(mJointMotionList->mLoopInPoint))
	{
		LL_WARNS() << "can't read loop point"
                   << " for animation " << asset_id << LL_ENDL;
		delete mJointMotionList; // <FS:Ansariel> Mem-leak fix by Drake Arconis
		return FALSE;
	}

	if (!dp.unpackF32(mJointMotionList->mLoopOutPoint, "loop_out_point") ||
	    !llfinite(mJointMotionList->mLoopOutPoint))
	{
		LL_WARNS() << "can't read loop point"
                   << " for animation " << asset_id << LL_ENDL;
		delete mJointMotionList; // <FS:Ansariel> Mem-leak fix by Drake Arconis
		return FALSE;
	}

	if (!dp.unpackS32(mJointMotionList->mLoop, "loop"))
	{
		LL_WARNS() << "can't read loop"
                   << " for animation " << asset_id << LL_ENDL;
		delete mJointMotionList; // <FS:Ansariel> Mem-leak fix by Drake Arconis
		return FALSE;
	}

	//SL-17206 hack to alter Female_land loop setting, while current behavior won't be changed serverside
	LLUUID const female_land_anim("ca1baf4d-0a18-5a1f-0330-e4bd1e71f09e");
<<<<<<< HEAD
	if (female_land_anim == asset_id)
	{
		LL_WARNS() << "Animation(" << female_land_anim << ") won't be looped." << LL_ENDL;
=======
	LLUUID const formal_female_land_anim("6a9a173b-61fa-3ad5-01fa-a851cfc5f66a");
	if (female_land_anim == asset_id || formal_female_land_anim == asset_id)
	{
		LL_WARNS() << "Animation(" << asset_id << ") won't be looped." << LL_ENDL;
>>>>>>> 91606c7b
		mJointMotionList->mLoop = FALSE;
	}

	//-------------------------------------------------------------------------
	// get easeIn and easeOut
	//-------------------------------------------------------------------------
	if (!dp.unpackF32(mJointMotionList->mEaseInDuration, "ease_in_duration") ||
	    !llfinite(mJointMotionList->mEaseInDuration))
	{
		LL_WARNS() << "can't read easeIn"
                   << " for animation " << asset_id << LL_ENDL;
		delete mJointMotionList; // <FS:Ansariel> Mem-leak fix by Drake Arconis
		return FALSE;
	}

	if (!dp.unpackF32(mJointMotionList->mEaseOutDuration, "ease_out_duration") ||
	    !llfinite(mJointMotionList->mEaseOutDuration))
	{
		LL_WARNS() << "can't read easeOut"
                   << " for animation " << asset_id << LL_ENDL;
		delete mJointMotionList; // <FS:Ansariel> Mem-leak fix by Drake Arconis
		return FALSE;
	}

	//-------------------------------------------------------------------------
	// get hand pose
	//-------------------------------------------------------------------------
	U32 word;
	if (!dp.unpackU32(word, "hand_pose"))
	{
		LL_WARNS() << "can't read hand pose"
                   << " for animation " << asset_id << LL_ENDL;
		delete mJointMotionList; // <FS:Ansariel> Mem-leak fix by Drake Arconis
		return FALSE;
	}
	
	if(word > LLHandMotion::NUM_HAND_POSES)
	{
		LL_WARNS() << "invalid LLHandMotion::eHandPose index: " << word
                   << " for animation " << asset_id << LL_ENDL;
		delete mJointMotionList; // <FS:Ansariel> Mem-leak fix by Drake Arconis
		return FALSE;
	}
	
	mJointMotionList->mHandPose = (LLHandMotion::eHandPose)word;

	//-------------------------------------------------------------------------
	// get number of joint motions
	//-------------------------------------------------------------------------
	U32 num_motions = 0;
	if (!dp.unpackU32(num_motions, "num_joints"))
	{
		LL_WARNS() << "can't read number of joints"
                   << " for animation " << asset_id << LL_ENDL;
		delete mJointMotionList; // <FS:Ansariel> Mem-leak fix by Drake Arconis
		return FALSE;
	}

	if (num_motions == 0)
	{
		LL_WARNS() << "no joints"
                   << " for animation " << asset_id << LL_ENDL;
		delete mJointMotionList; // <FS:Ansariel> Mem-leak fix by Drake Arconis
		return FALSE;
	}
	else if (num_motions > LL_CHARACTER_MAX_ANIMATED_JOINTS)
	{
		LL_WARNS() << "too many joints"
                   << " for animation " << asset_id << LL_ENDL;
		delete mJointMotionList; // <FS:Ansariel> Mem-leak fix by Drake Arconis
		return FALSE;
	}

	mJointMotionList->mJointMotionArray.clear();
	mJointMotionList->mJointMotionArray.reserve(num_motions);
	mJointStates.clear();
	mJointStates.reserve(num_motions);

	//-------------------------------------------------------------------------
	// initialize joint motions
	//-------------------------------------------------------------------------

	for(U32 i=0; i<num_motions; ++i)
	{
		JointMotion* joint_motion = new JointMotion;		
		mJointMotionList->mJointMotionArray.push_back(joint_motion);
		
		std::string joint_name;
		if (!dp.unpackString(joint_name, "joint_name"))
		{
			LL_WARNS() << "can't read joint name"
                       << " for animation " << asset_id << LL_ENDL;
			delete mJointMotionList; // <FS:Ansariel> Mem-leak fix by Drake Arconis
			return FALSE;
		}

		if (joint_name == "mScreen" || joint_name == "mRoot")
		{
			LL_WARNS() << "attempted to animate special " << joint_name << " joint"
                       << " for animation " << asset_id << LL_ENDL;
			delete mJointMotionList; // <FS:Ansariel> Mem-leak fix by Drake Arconis
			return FALSE;
		}
				
		//---------------------------------------------------------------------
		// find the corresponding joint
		//---------------------------------------------------------------------
		LLJoint *joint = mCharacter->getJoint( joint_name );
		if (joint)
		{
            S32 joint_num = joint->getJointNum();
			joint_name = joint->getName(); // canonical name in case this is an alias.
//			LL_INFOS() << "  joint: " << joint_name << LL_ENDL;
            if ((joint_num >= (S32)LL_CHARACTER_MAX_ANIMATED_JOINTS) || (joint_num < 0))
            {
                LL_WARNS() << "Joint will be omitted from animation: joint_num " << joint_num 
                           << " is outside of legal range [0-"
                           << LL_CHARACTER_MAX_ANIMATED_JOINTS << ") for joint " << joint->getName()
                           << " for animation " << asset_id << LL_ENDL;
                joint = NULL;
            }
		}
		else
		{
			LL_WARNS() << "invalid joint name: " << joint_name
                       << " for animation " << asset_id << LL_ENDL;
			if (!allow_invalid_joints)
			{
				return FALSE;
			}
		}

		joint_motion->mJointName = joint_name;
		
		LLPointer<LLJointState> joint_state = new LLJointState;
		mJointStates.push_back(joint_state);
		joint_state->setJoint( joint ); // note: can accept NULL
		joint_state->setUsage( 0 );

		//---------------------------------------------------------------------
		// get joint priority
		//---------------------------------------------------------------------
		S32 joint_priority;
		if (!dp.unpackS32(joint_priority, "joint_priority"))
		{
			LL_WARNS() << "can't read joint priority."
                       << " for animation " << asset_id << LL_ENDL;
			delete mJointMotionList; // <FS:Ansariel> Mem-leak fix by Drake Arconis
			return FALSE;
		}

		if (joint_priority < LLJoint::USE_MOTION_PRIORITY)
		{
			LL_WARNS() << "joint priority unknown - too low."
                       << " for animation " << asset_id << LL_ENDL;
			delete mJointMotionList; // <FS:Ansariel> Mem-leak fix by Drake Arconis
			return FALSE;
		}
		
		joint_motion->mPriority = (LLJoint::JointPriority)joint_priority;
		if (joint_priority != LLJoint::USE_MOTION_PRIORITY &&
		    joint_priority > mJointMotionList->mMaxPriority)
		{
			mJointMotionList->mMaxPriority = (LLJoint::JointPriority)joint_priority;
		}

		joint_state->setPriority((LLJoint::JointPriority)joint_priority);

		//---------------------------------------------------------------------
		// scan rotation curve header
		//---------------------------------------------------------------------
		if (!dp.unpackS32(joint_motion->mRotationCurve.mNumKeys, "num_rot_keys") || joint_motion->mRotationCurve.mNumKeys < 0)
		{
			LL_WARNS() << "can't read number of rotation keys"
                       << " for animation " << asset_id << LL_ENDL;
			delete mJointMotionList; // <FS:Ansariel> Mem-leak fix by Drake Arconis
			return FALSE;
		}

		joint_motion->mRotationCurve.mInterpolationType = IT_LINEAR;
		if (joint_motion->mRotationCurve.mNumKeys != 0)
		{
			joint_state->setUsage(joint_state->getUsage() | LLJointState::ROT );
		}

		//---------------------------------------------------------------------
		// scan rotation curve keys
		//---------------------------------------------------------------------
		RotationCurve *rCurve = &joint_motion->mRotationCurve;

		for (S32 k = 0; k < joint_motion->mRotationCurve.mNumKeys; k++)
		{
			F32 time;
			U16 time_short;

			if (old_version)
			{
				if (!dp.unpackF32(time, "time") ||
				    !llfinite(time))
				{
					LL_WARNS() << "can't read rotation key (" << k << ")"
                               << " for animation " << asset_id << LL_ENDL;
					delete mJointMotionList; // <FS:Ansariel> Mem-leak fix by Drake Arconis
					return FALSE;
				}

			}
			else
			{
				if (!dp.unpackU16(time_short, "time"))
				{
					LL_WARNS() << "can't read rotation key (" << k << ")"
                               << " for animation " << asset_id << LL_ENDL;
					delete mJointMotionList; // <FS:Ansariel> Mem-leak fix by Drake Arconis
					return FALSE;
				}

				time = U16_to_F32(time_short, 0.f, mJointMotionList->mDuration);
				
				if (time < 0 || time > mJointMotionList->mDuration)
				{
					LL_WARNS() << "invalid frame time"
                               << " for animation " << asset_id << LL_ENDL;
					delete mJointMotionList; // <FS:Ansariel> Mem-leak fix by Drake Arconis
					return FALSE;
				}
			}
			
			RotationKey rot_key;
			rot_key.mTime = time;
			LLVector3 rot_angles;
			U16 x, y, z;

			BOOL success = TRUE;

			if (old_version)
			{
				success = dp.unpackVector3(rot_angles, "rot_angles") && rot_angles.isFinite();

				LLQuaternion::Order ro = StringToOrder("ZYX");
				rot_key.mRotation = mayaQ(rot_angles.mV[VX], rot_angles.mV[VY], rot_angles.mV[VZ], ro);
			}
			else
			{
				success &= dp.unpackU16(x, "rot_angle_x");
				success &= dp.unpackU16(y, "rot_angle_y");
				success &= dp.unpackU16(z, "rot_angle_z");

				LLVector3 rot_vec;
				rot_vec.mV[VX] = U16_to_F32(x, -1.f, 1.f);
				rot_vec.mV[VY] = U16_to_F32(y, -1.f, 1.f);
				rot_vec.mV[VZ] = U16_to_F32(z, -1.f, 1.f);
				rot_key.mRotation.unpackFromVector3(rot_vec);
			}

			if( !(rot_key.mRotation.isFinite()) )
			{
				LL_WARNS() << "non-finite angle in rotation key"
                           << " for animation " << asset_id << LL_ENDL;
				success = FALSE;
			}
			
			if (!success)
			{
				LL_WARNS() << "can't read rotation key (" << k << ")"
                           << " for animation " << asset_id << LL_ENDL;
				delete mJointMotionList; // <FS:Ansariel> Mem-leak fix by Drake Arconis
				return FALSE;
			}

			rCurve->mKeys[time] = rot_key;
		}

		//---------------------------------------------------------------------
		// scan position curve header
		//---------------------------------------------------------------------
		if (!dp.unpackS32(joint_motion->mPositionCurve.mNumKeys, "num_pos_keys") || joint_motion->mPositionCurve.mNumKeys < 0)
		{
			LL_WARNS() << "can't read number of position keys"
                       << " for animation " << asset_id << LL_ENDL;
			delete mJointMotionList; // <FS:Ansariel> Mem-leak fix by Drake Arconis
			return FALSE;
		}

		joint_motion->mPositionCurve.mInterpolationType = IT_LINEAR;
		if (joint_motion->mPositionCurve.mNumKeys != 0)
		{
			joint_state->setUsage(joint_state->getUsage() | LLJointState::POS );
		}

		//---------------------------------------------------------------------
		// scan position curve keys
		//---------------------------------------------------------------------
		PositionCurve *pCurve = &joint_motion->mPositionCurve;
		BOOL is_pelvis = joint_motion->mJointName == "mPelvis";
		for (S32 k = 0; k < joint_motion->mPositionCurve.mNumKeys; k++)
		{
			U16 time_short;
			PositionKey pos_key;

			if (old_version)
			{
				if (!dp.unpackF32(pos_key.mTime, "time") ||
				    !llfinite(pos_key.mTime))
				{
					LL_WARNS() << "can't read position key (" << k << ")"
                               << " for animation " << asset_id << LL_ENDL;
					delete mJointMotionList; // <FS:Ansariel> Mem-leak fix by Drake Arconis
					return FALSE;
				}
			}
			else
			{
				if (!dp.unpackU16(time_short, "time"))
				{
					LL_WARNS() << "can't read position key (" << k << ")"
                               << " for animation " << asset_id << LL_ENDL;
					delete mJointMotionList; // <FS:Ansariel> Mem-leak fix by Drake Arconis
					return FALSE;
				}

				pos_key.mTime = U16_to_F32(time_short, 0.f, mJointMotionList->mDuration);
			}

			BOOL success = TRUE;

			if (old_version)
			{
				success = dp.unpackVector3(pos_key.mPosition, "pos");
                
                //MAINT-6162
                pos_key.mPosition.mV[VX] = llclamp( pos_key.mPosition.mV[VX], -LL_MAX_PELVIS_OFFSET, LL_MAX_PELVIS_OFFSET);
                pos_key.mPosition.mV[VY] = llclamp( pos_key.mPosition.mV[VY], -LL_MAX_PELVIS_OFFSET, LL_MAX_PELVIS_OFFSET);
                pos_key.mPosition.mV[VZ] = llclamp( pos_key.mPosition.mV[VZ], -LL_MAX_PELVIS_OFFSET, LL_MAX_PELVIS_OFFSET);
                
			}
			else
			{
				U16 x, y, z;

				success &= dp.unpackU16(x, "pos_x");
				success &= dp.unpackU16(y, "pos_y");
				success &= dp.unpackU16(z, "pos_z");

				pos_key.mPosition.mV[VX] = U16_to_F32(x, -LL_MAX_PELVIS_OFFSET, LL_MAX_PELVIS_OFFSET);
				pos_key.mPosition.mV[VY] = U16_to_F32(y, -LL_MAX_PELVIS_OFFSET, LL_MAX_PELVIS_OFFSET);
				pos_key.mPosition.mV[VZ] = U16_to_F32(z, -LL_MAX_PELVIS_OFFSET, LL_MAX_PELVIS_OFFSET);
			}
			
			if( !(pos_key.mPosition.isFinite()) )
			{
				LL_WARNS() << "non-finite position in key"
                           << " for animation " << asset_id << LL_ENDL;
				success = FALSE;
			}
			
			if (!success)
			{
				LL_WARNS() << "can't read position key (" << k << ")"
                           << " for animation " << asset_id << LL_ENDL;
				delete mJointMotionList; // <FS:Ansariel> Mem-leak fix by Drake Arconis
				return FALSE;
			}
			
			pCurve->mKeys[pos_key.mTime] = pos_key;

			if (is_pelvis)
			{
				mJointMotionList->mPelvisBBox.addPoint(pos_key.mPosition);
			}
		}

		joint_motion->mUsage = joint_state->getUsage();
	}

	//-------------------------------------------------------------------------
	// get number of constraints
	//-------------------------------------------------------------------------
	S32 num_constraints = 0;
	if (!dp.unpackS32(num_constraints, "num_constraints"))
	{
		LL_WARNS() << "can't read number of constraints"
                   << " for animation " << asset_id << LL_ENDL;
		delete mJointMotionList; // <FS:Ansariel> Mem-leak fix by Drake Arconis
		return FALSE;
	}

	if (num_constraints > MAX_CONSTRAINTS || num_constraints < 0)
	{
		LL_WARNS() << "Bad number of constraints... ignoring: " << num_constraints
                   << " for animation " << asset_id << LL_ENDL;
	}
	else
	{
		//-------------------------------------------------------------------------
		// get constraints
		//-------------------------------------------------------------------------
		std::string str;
		for(S32 i = 0; i < num_constraints; ++i)
		{
			// read in constraint data
			JointConstraintSharedData* constraintp = new JointConstraintSharedData;
			U8 byte = 0;

			if (!dp.unpackU8(byte, "chain_length"))
			{
				LL_WARNS() << "can't read constraint chain length"
                           << " for animation " << asset_id << LL_ENDL;
				delete constraintp;
				delete mJointMotionList; // <FS:Ansariel> Mem-leak fix by Drake Arconis
				return FALSE;
			}
			constraintp->mChainLength = (S32) byte;

			if((U32)constraintp->mChainLength > mJointMotionList->getNumJointMotions())
			{
				LL_WARNS() << "invalid constraint chain length"
                           << " for animation " << asset_id << LL_ENDL;
				delete constraintp;
				delete mJointMotionList; // <FS:Ansariel> Mem-leak fix by Drake Arconis
				return FALSE;
			}

			if (!dp.unpackU8(byte, "constraint_type"))
			{
				LL_WARNS() << "can't read constraint type"
                           << " for animation " << asset_id << LL_ENDL;
				delete constraintp;
				delete mJointMotionList; // <FS:Ansariel> Mem-leak fix by Drake Arconis
				return FALSE;
			}
			
			if( byte >= NUM_CONSTRAINT_TYPES )
			{
				LL_WARNS() << "invalid constraint type"
                           << " for animation " << asset_id << LL_ENDL;
				delete constraintp;
				delete mJointMotionList; // <FS:Ansariel> Mem-leak fix by Drake Arconis
				return FALSE;
			}
			constraintp->mConstraintType = (EConstraintType)byte;

			const S32 BIN_DATA_LENGTH = 16;
			U8 bin_data[BIN_DATA_LENGTH+1];
			if (!dp.unpackBinaryDataFixed(bin_data, BIN_DATA_LENGTH, "source_volume"))
			{
				LL_WARNS() << "can't read source volume name"
                           << " for animation " << asset_id << LL_ENDL;
				delete constraintp;
				delete mJointMotionList; // <FS:Ansariel> Mem-leak fix by Drake Arconis
				return FALSE;
			}

			bin_data[BIN_DATA_LENGTH] = 0; // Ensure null termination
			str = (char*)bin_data;
			constraintp->mSourceConstraintVolume = mCharacter->getCollisionVolumeID(str);
			if (constraintp->mSourceConstraintVolume == -1)
			{
				LL_WARNS() << "not a valid source constraint volume " << str
						   << " for animation " << asset_id << LL_ENDL;
				delete constraintp;
				delete mJointMotionList; // <FS:Beq> avoid mem-leak as per others
				return FALSE;
			}

			if (!dp.unpackVector3(constraintp->mSourceConstraintOffset, "source_offset"))
			{
				LL_WARNS() << "can't read constraint source offset"
                           << " for animation " << asset_id << LL_ENDL;
				delete constraintp;
				delete mJointMotionList; // <FS:Ansariel> Mem-leak fix by Drake Arconis
				return FALSE;
			}
			
			if( !(constraintp->mSourceConstraintOffset.isFinite()) )
			{
				LL_WARNS() << "non-finite constraint source offset"
                           << " for animation " << asset_id << LL_ENDL;
				delete constraintp;
				delete mJointMotionList; // <FS:Ansariel> Mem-leak fix by Drake Arconis
				return FALSE;
			}
			
			if (!dp.unpackBinaryDataFixed(bin_data, BIN_DATA_LENGTH, "target_volume"))
			{
				LL_WARNS() << "can't read target volume name"
                           << " for animation " << asset_id << LL_ENDL;
				delete constraintp;
				delete mJointMotionList; // <FS:Ansariel> Mem-leak fix by Drake Arconis
				return FALSE;
			}

			bin_data[BIN_DATA_LENGTH] = 0; // Ensure null termination
			str = (char*)bin_data;
			if (str == "GROUND")
			{
				// constrain to ground
				constraintp->mConstraintTargetType = CONSTRAINT_TARGET_TYPE_GROUND;
			}
			else
			{
				constraintp->mConstraintTargetType = CONSTRAINT_TARGET_TYPE_BODY;
				constraintp->mTargetConstraintVolume = mCharacter->getCollisionVolumeID(str);
				if (constraintp->mTargetConstraintVolume == -1)
				{
					LL_WARNS() << "not a valid target constraint volume " << str
							   << " for animation " << asset_id << LL_ENDL;
					delete constraintp;
					delete mJointMotionList; // <FS:Beq> avoid mem-leak as per others
					return FALSE;
				}
			}

			if (!dp.unpackVector3(constraintp->mTargetConstraintOffset, "target_offset"))
			{
				LL_WARNS() << "can't read constraint target offset"
                           << " for animation " << asset_id << LL_ENDL;
				delete constraintp;
				delete mJointMotionList; // <FS:Ansariel> Mem-leak fix by Drake Arconis
				return FALSE;
			}

			if( !(constraintp->mTargetConstraintOffset.isFinite()) )
			{
				LL_WARNS() << "non-finite constraint target offset"
                           << " for animation " << asset_id << LL_ENDL;
				delete constraintp;
				delete mJointMotionList; // <FS:Ansariel> Mem-leak fix by Drake Arconis
				return FALSE;
			}
			
			if (!dp.unpackVector3(constraintp->mTargetConstraintDir, "target_dir"))
			{
				LL_WARNS() << "can't read constraint target direction"
                           << " for animation " << asset_id << LL_ENDL;
				delete constraintp;
				delete mJointMotionList; // <FS:Ansariel> Mem-leak fix by Drake Arconis
				return FALSE;
			}

			if( !(constraintp->mTargetConstraintDir.isFinite()) )
			{
				LL_WARNS() << "non-finite constraint target direction"
                           << " for animation " << asset_id << LL_ENDL;
				delete constraintp;
				delete mJointMotionList; // <FS:Ansariel> Mem-leak fix by Drake Arconis
				return FALSE;
			}

			if (!constraintp->mTargetConstraintDir.isExactlyZero())
			{
				constraintp->mUseTargetOffset = TRUE;
	//			constraintp->mTargetConstraintDir *= constraintp->mSourceConstraintOffset.magVec();
			}

			if (!dp.unpackF32(constraintp->mEaseInStartTime, "ease_in_start") || !llfinite(constraintp->mEaseInStartTime))
			{
				LL_WARNS() << "can't read constraint ease in start time"
                           << " for animation " << asset_id << LL_ENDL;
				delete constraintp;
				delete mJointMotionList; // <FS:Ansariel> Mem-leak fix by Drake Arconis
				return FALSE;
			}

			if (!dp.unpackF32(constraintp->mEaseInStopTime, "ease_in_stop") || !llfinite(constraintp->mEaseInStopTime))
			{
				LL_WARNS() << "can't read constraint ease in stop time"
                           << " for animation " << asset_id << LL_ENDL;
				delete constraintp;
				delete mJointMotionList; // <FS:Ansariel> Mem-leak fix by Drake Arconis
				return FALSE;
			}

			if (!dp.unpackF32(constraintp->mEaseOutStartTime, "ease_out_start") || !llfinite(constraintp->mEaseOutStartTime))
			{
				LL_WARNS() << "can't read constraint ease out start time"
                           << " for animation " << asset_id << LL_ENDL;
				delete constraintp;
				delete mJointMotionList; // <FS:Ansariel> Mem-leak fix by Drake Arconis
				return FALSE;
			}

			if (!dp.unpackF32(constraintp->mEaseOutStopTime, "ease_out_stop") || !llfinite(constraintp->mEaseOutStopTime))
			{
				LL_WARNS() << "can't read constraint ease out stop time"
                           << " for animation " << asset_id << LL_ENDL;
				delete constraintp;
				delete mJointMotionList; // <FS:Ansariel> Mem-leak fix by Drake Arconis
				return FALSE;
			}

			mJointMotionList->mConstraints.push_front(constraintp);

			constraintp->mJointStateIndices = new S32[constraintp->mChainLength + 1]; // note: mChainLength is size-limited - comes from a byte
			
			LLJoint* joint = mCharacter->findCollisionVolume(constraintp->mSourceConstraintVolume);
			// get joint to which this collision volume is attached
			if (!joint)
			{
				delete mJointMotionList; // <FS:Ansariel> Mem-leak fix by Drake Arconis
				return FALSE;
			}
			for (S32 i = 0; i < constraintp->mChainLength + 1; i++)
			{
				LLJoint* parent = joint->getParent();
				if (!parent)
				{
					LL_WARNS() << "Joint with no parent: " << joint->getName()
                               << " Emote: " << mJointMotionList->mEmoteName
                               << " for animation " << asset_id << LL_ENDL;
					delete mJointMotionList; // <FS:Ansariel> Mem-leak fix by Drake Arconis
					return FALSE;
				}
				joint = parent;
				constraintp->mJointStateIndices[i] = -1;
				for (U32 j = 0; j < mJointMotionList->getNumJointMotions(); j++)
				{
					LLJoint* constraint_joint = getJoint(j);
					
					if ( !constraint_joint )
					{
						LL_WARNS() << "Invalid joint " << j
                                   << " for animation " << asset_id << LL_ENDL;
						delete mJointMotionList; // <FS:Ansariel> Mem-leak fix by Drake Arconis
						return FALSE;
					}
					
					if(constraint_joint == joint)
					{
						constraintp->mJointStateIndices[i] = (S32)j;
						break;
					}
				}
				if (constraintp->mJointStateIndices[i] < 0 )
				{
					LL_WARNS() << "No joint index for constraint " << i
                               << " for animation " << asset_id << LL_ENDL;
					// <FS:Ansariel> Mem-leak fix by Drake Arconis
					//delete constraintp;
					delete mJointMotionList;
					// </FS:Ansariel>
					return FALSE;
				}
			}
		}
	}

	// *FIX: support cleanup of old keyframe data
	LLKeyframeDataCache::addKeyframeData(getID(),  mJointMotionList);
	mAssetStatus = ASSET_LOADED;

	setupPose();

	return TRUE;
}

//-----------------------------------------------------------------------------
// serialize()
//-----------------------------------------------------------------------------
BOOL LLKeyframeMotion::serialize(LLDataPacker& dp) const
{
	BOOL success = TRUE;

	LL_DEBUGS("BVH") << "serializing" << LL_ENDL;

	success &= dp.packU16(KEYFRAME_MOTION_VERSION, "version");
	success &= dp.packU16(KEYFRAME_MOTION_SUBVERSION, "sub_version");
	success &= dp.packS32(mJointMotionList->mBasePriority, "base_priority");
	success &= dp.packF32(mJointMotionList->mDuration, "duration");
	success &= dp.packString(mJointMotionList->mEmoteName, "emote_name");
	success &= dp.packF32(mJointMotionList->mLoopInPoint, "loop_in_point");
	success &= dp.packF32(mJointMotionList->mLoopOutPoint, "loop_out_point");
	success &= dp.packS32(mJointMotionList->mLoop, "loop");
	success &= dp.packF32(mJointMotionList->mEaseInDuration, "ease_in_duration");
	success &= dp.packF32(mJointMotionList->mEaseOutDuration, "ease_out_duration");
	success &= dp.packU32(mJointMotionList->mHandPose, "hand_pose");
	success &= dp.packU32(mJointMotionList->getNumJointMotions(), "num_joints");

    LL_DEBUGS("BVH") << "version " << KEYFRAME_MOTION_VERSION << LL_ENDL;
    LL_DEBUGS("BVH") << "sub_version " << KEYFRAME_MOTION_SUBVERSION << LL_ENDL;
    LL_DEBUGS("BVH") << "base_priority " << mJointMotionList->mBasePriority << LL_ENDL;
	LL_DEBUGS("BVH") << "duration " << mJointMotionList->mDuration << LL_ENDL;
	LL_DEBUGS("BVH") << "emote_name " << mJointMotionList->mEmoteName << LL_ENDL;
	LL_DEBUGS("BVH") << "loop_in_point " << mJointMotionList->mLoopInPoint << LL_ENDL;
	LL_DEBUGS("BVH") << "loop_out_point " << mJointMotionList->mLoopOutPoint << LL_ENDL;
	LL_DEBUGS("BVH") << "loop " << mJointMotionList->mLoop << LL_ENDL;
	LL_DEBUGS("BVH") << "ease_in_duration " << mJointMotionList->mEaseInDuration << LL_ENDL;
	LL_DEBUGS("BVH") << "ease_out_duration " << mJointMotionList->mEaseOutDuration << LL_ENDL;
	LL_DEBUGS("BVH") << "hand_pose " << mJointMotionList->mHandPose << LL_ENDL;
	LL_DEBUGS("BVH") << "num_joints " << mJointMotionList->getNumJointMotions() << LL_ENDL;

	for (U32 i = 0; i < mJointMotionList->getNumJointMotions(); i++)
	{
		JointMotion* joint_motionp = mJointMotionList->getJointMotion(i);
		success &= dp.packString(joint_motionp->mJointName, "joint_name");
		success &= dp.packS32(joint_motionp->mPriority, "joint_priority");
		success &= dp.packS32(joint_motionp->mRotationCurve.mNumKeys, "num_rot_keys");

		LL_DEBUGS("BVH") << "Joint " << joint_motionp->mJointName << LL_ENDL;
		for (RotationCurve::key_map_t::iterator iter = joint_motionp->mRotationCurve.mKeys.begin();
			 iter != joint_motionp->mRotationCurve.mKeys.end(); ++iter)
		{
			RotationKey& rot_key = iter->second;
			U16 time_short = F32_to_U16(rot_key.mTime, 0.f, mJointMotionList->mDuration);
			success &= dp.packU16(time_short, "time");

			LLVector3 rot_angles = rot_key.mRotation.packToVector3();
			
			U16 x, y, z;
			rot_angles.quantize16(-1.f, 1.f, -1.f, 1.f);
			x = F32_to_U16(rot_angles.mV[VX], -1.f, 1.f);
			y = F32_to_U16(rot_angles.mV[VY], -1.f, 1.f);
			z = F32_to_U16(rot_angles.mV[VZ], -1.f, 1.f);
			success &= dp.packU16(x, "rot_angle_x");
			success &= dp.packU16(y, "rot_angle_y");
			success &= dp.packU16(z, "rot_angle_z");

			LL_DEBUGS("BVH") << "  rot: t " << rot_key.mTime << " angles " << rot_angles.mV[VX] <<","<< rot_angles.mV[VY] <<","<< rot_angles.mV[VZ] << LL_ENDL;
		}

		success &= dp.packS32(joint_motionp->mPositionCurve.mNumKeys, "num_pos_keys");
		for (PositionCurve::key_map_t::iterator iter = joint_motionp->mPositionCurve.mKeys.begin();
			 iter != joint_motionp->mPositionCurve.mKeys.end(); ++iter)
		{
			PositionKey& pos_key = iter->second;
			U16 time_short = F32_to_U16(pos_key.mTime, 0.f, mJointMotionList->mDuration);
			success &= dp.packU16(time_short, "time");

			U16 x, y, z;
			pos_key.mPosition.quantize16(-LL_MAX_PELVIS_OFFSET, LL_MAX_PELVIS_OFFSET, -LL_MAX_PELVIS_OFFSET, LL_MAX_PELVIS_OFFSET);
			x = F32_to_U16(pos_key.mPosition.mV[VX], -LL_MAX_PELVIS_OFFSET, LL_MAX_PELVIS_OFFSET);
			y = F32_to_U16(pos_key.mPosition.mV[VY], -LL_MAX_PELVIS_OFFSET, LL_MAX_PELVIS_OFFSET);
			z = F32_to_U16(pos_key.mPosition.mV[VZ], -LL_MAX_PELVIS_OFFSET, LL_MAX_PELVIS_OFFSET);
			success &= dp.packU16(x, "pos_x");
			success &= dp.packU16(y, "pos_y");
			success &= dp.packU16(z, "pos_z");

			LL_DEBUGS("BVH") << "  pos: t " << pos_key.mTime << " pos " << pos_key.mPosition.mV[VX] <<","<< pos_key.mPosition.mV[VY] <<","<< pos_key.mPosition.mV[VZ] << LL_ENDL;
		}
	}	

	success &= dp.packS32(mJointMotionList->mConstraints.size(), "num_constraints");
    LL_DEBUGS("BVH") << "num_constraints " << mJointMotionList->mConstraints.size() << LL_ENDL;
	for (JointMotionList::constraint_list_t::const_iterator iter = mJointMotionList->mConstraints.begin();
		 iter != mJointMotionList->mConstraints.end(); ++iter)
	{
		JointConstraintSharedData* shared_constraintp = *iter;
		success &= dp.packU8(shared_constraintp->mChainLength, "chain_length");
		success &= dp.packU8(shared_constraintp->mConstraintType, "constraint_type");
		char source_volume[16]; /* Flawfinder: ignore */
		snprintf(source_volume, sizeof(source_volume), "%s",	/* Flawfinder: ignore */
				 mCharacter->findCollisionVolume(shared_constraintp->mSourceConstraintVolume)->getName().c_str()); 
        
		success &= dp.packBinaryDataFixed((U8*)source_volume, 16, "source_volume");
		success &= dp.packVector3(shared_constraintp->mSourceConstraintOffset, "source_offset");
		char target_volume[16];	/* Flawfinder: ignore */
		if (shared_constraintp->mConstraintTargetType == CONSTRAINT_TARGET_TYPE_GROUND)
		{
			snprintf(target_volume,sizeof(target_volume), "%s", "GROUND");	/* Flawfinder: ignore */
		}
		else
		{
			snprintf(target_volume, sizeof(target_volume),"%s", /* Flawfinder: ignore */
					 mCharacter->findCollisionVolume(shared_constraintp->mTargetConstraintVolume)->getName().c_str());	
		}
		success &= dp.packBinaryDataFixed((U8*)target_volume, 16, "target_volume");
		success &= dp.packVector3(shared_constraintp->mTargetConstraintOffset, "target_offset");
		success &= dp.packVector3(shared_constraintp->mTargetConstraintDir, "target_dir");
		success &= dp.packF32(shared_constraintp->mEaseInStartTime, "ease_in_start");
		success &= dp.packF32(shared_constraintp->mEaseInStopTime, "ease_in_stop");
		success &= dp.packF32(shared_constraintp->mEaseOutStartTime, "ease_out_start");
		success &= dp.packF32(shared_constraintp->mEaseOutStopTime, "ease_out_stop");

        LL_DEBUGS("BVH") << "  chain_length " << shared_constraintp->mChainLength << LL_ENDL;
        LL_DEBUGS("BVH") << "  constraint_type " << (S32)shared_constraintp->mConstraintType << LL_ENDL;
        LL_DEBUGS("BVH") << "  source_volume " << source_volume << LL_ENDL;
        LL_DEBUGS("BVH") << "  source_offset " << shared_constraintp->mSourceConstraintOffset << LL_ENDL;
        LL_DEBUGS("BVH") << "  target_volume " << target_volume << LL_ENDL;
        LL_DEBUGS("BVH") << "  target_offset " << shared_constraintp->mTargetConstraintOffset << LL_ENDL;
        LL_DEBUGS("BVH") << "  target_dir " << shared_constraintp->mTargetConstraintDir << LL_ENDL;
        LL_DEBUGS("BVH") << "  ease_in_start " << shared_constraintp->mEaseInStartTime << LL_ENDL;
        LL_DEBUGS("BVH") << "  ease_in_stop " << shared_constraintp->mEaseInStopTime << LL_ENDL;
        LL_DEBUGS("BVH") << "  ease_out_start " << shared_constraintp->mEaseOutStartTime << LL_ENDL;
        LL_DEBUGS("BVH") << "  ease_out_stop " << shared_constraintp->mEaseOutStopTime << LL_ENDL;
	}

	return success;
}

//-----------------------------------------------------------------------------
// getFileSize()
//-----------------------------------------------------------------------------
U32	LLKeyframeMotion::getFileSize()
{
	// serialize into a dummy buffer to calculate required size
	LLDataPackerBinaryBuffer dp;
	serialize(dp);

	return dp.getCurrentSize();
}

//-----------------------------------------------------------------------------
// dumpToFile()
//-----------------------------------------------------------------------------
bool LLKeyframeMotion::dumpToFile(const std::string& name)
{
	bool succ = false;
    if (isLoaded())
    {
        std::string outfile_base;
        if (!name.empty())
        {
            outfile_base = name;
        }
        else if (!getName().empty())
        {
            outfile_base = getName();
        }
        else
        {
            const LLUUID& id = getID();
            outfile_base = id.asString();
        }

		if (gDirUtilp->getExtension(outfile_base).empty())
		{
			outfile_base += ".anim";
		}
		std::string outfilename;
		if (gDirUtilp->getDirName(outfile_base).empty())
		{
			outfilename = gDirUtilp->getExpandedFilename(LL_PATH_LOGS,outfile_base);
		}
		else
		{
			outfilename = outfile_base;
		}
        if (LLFile::isfile(outfilename))
        {
			LL_WARNS() << outfilename << " already exists, write failed" << LL_ENDL;
            return false;
        }

        S32 file_size = getFileSize();
        U8* buffer = new U8[file_size];

        LL_DEBUGS("BVH") << "Dumping " << outfilename << LL_ENDL;
        LLDataPackerBinaryBuffer dp(buffer, file_size);
        if (serialize(dp))
        {
            LLAPRFile outfile;
            outfile.open(outfilename, LL_APR_WPB);
            if (outfile.getFileHandle())
            {
                S32 wrote_bytes = outfile.write(buffer, file_size);
				succ = (wrote_bytes == file_size);
            }
        }
        delete [] buffer;
    }
	return succ;
}

//-----------------------------------------------------------------------------
// getPelvisBBox()
//-----------------------------------------------------------------------------
const LLBBoxLocal &LLKeyframeMotion::getPelvisBBox()
{
	return mJointMotionList->mPelvisBBox;
}

//-----------------------------------------------------------------------------
// setPriority()
//-----------------------------------------------------------------------------
void LLKeyframeMotion::setPriority(S32 priority)
{
	if (mJointMotionList) 
	{
		S32 priority_delta = priority - mJointMotionList->mBasePriority;
		mJointMotionList->mBasePriority = (LLJoint::JointPriority)priority;
		mJointMotionList->mMaxPriority = mJointMotionList->mBasePriority;

		for (U32 i = 0; i < mJointMotionList->getNumJointMotions(); i++)
		{
			JointMotion* joint_motion = mJointMotionList->getJointMotion(i);			
			joint_motion->mPriority = (LLJoint::JointPriority)llclamp(
				(S32)joint_motion->mPriority + priority_delta,
				(S32)LLJoint::LOW_PRIORITY, 
				(S32)LLJoint::HIGHEST_PRIORITY);
			getJointState(i)->setPriority(joint_motion->mPriority);
		}
	}
}

//-----------------------------------------------------------------------------
// setEmote()
//-----------------------------------------------------------------------------
void LLKeyframeMotion::setEmote(const LLUUID& emote_id)
{
	const char* emote_name = gAnimLibrary.animStateToString(emote_id);
	if (emote_name)
	{
		mJointMotionList->mEmoteName = emote_name;
	}
	else
	{
		mJointMotionList->mEmoteName = "";
	}
}

//-----------------------------------------------------------------------------
// setEaseIn()
//-----------------------------------------------------------------------------
void LLKeyframeMotion::setEaseIn(F32 ease_in)
{
	if (mJointMotionList)
	{
		mJointMotionList->mEaseInDuration = llmax(ease_in, 0.f);
	}
}

//-----------------------------------------------------------------------------
// setEaseOut()
//-----------------------------------------------------------------------------
void LLKeyframeMotion::setEaseOut(F32 ease_in)
{
	if (mJointMotionList)
	{
		mJointMotionList->mEaseOutDuration = llmax(ease_in, 0.f);
	}
}


//-----------------------------------------------------------------------------
// flushKeyframeCache()
//-----------------------------------------------------------------------------
void LLKeyframeMotion::flushKeyframeCache()
{
	// TODO: Make this safe to do
// 	LLKeyframeDataCache::clear();
}

//-----------------------------------------------------------------------------
// setLoop()
//-----------------------------------------------------------------------------
void LLKeyframeMotion::setLoop(BOOL loop)
{
	if (mJointMotionList) 
	{
		mJointMotionList->mLoop = loop; 
		mSendStopTimestamp = F32_MAX;
	}
}


//-----------------------------------------------------------------------------
// setLoopIn()
//-----------------------------------------------------------------------------
void LLKeyframeMotion::setLoopIn(F32 in_point)
{
	if (mJointMotionList)
	{
		mJointMotionList->mLoopInPoint = in_point; 
		
		// set up loop keys
		for (U32 i = 0; i < mJointMotionList->getNumJointMotions(); i++)
		{
			JointMotion* joint_motion = mJointMotionList->getJointMotion(i);
			
			PositionCurve* pos_curve = &joint_motion->mPositionCurve;
			RotationCurve* rot_curve = &joint_motion->mRotationCurve;
			ScaleCurve* scale_curve = &joint_motion->mScaleCurve;
			
			pos_curve->mLoopInKey.mTime = mJointMotionList->mLoopInPoint;
			rot_curve->mLoopInKey.mTime = mJointMotionList->mLoopInPoint;
			scale_curve->mLoopInKey.mTime = mJointMotionList->mLoopInPoint;

			pos_curve->mLoopInKey.mPosition = pos_curve->getValue(mJointMotionList->mLoopInPoint, mJointMotionList->mDuration);
			rot_curve->mLoopInKey.mRotation = rot_curve->getValue(mJointMotionList->mLoopInPoint, mJointMotionList->mDuration);
			scale_curve->mLoopInKey.mScale = scale_curve->getValue(mJointMotionList->mLoopInPoint, mJointMotionList->mDuration);
		}
	}
}

//-----------------------------------------------------------------------------
// setLoopOut()
//-----------------------------------------------------------------------------
void LLKeyframeMotion::setLoopOut(F32 out_point)
{
	if (mJointMotionList)
	{
		mJointMotionList->mLoopOutPoint = out_point; 
		
		// set up loop keys
		for (U32 i = 0; i < mJointMotionList->getNumJointMotions(); i++)
		{
			JointMotion* joint_motion = mJointMotionList->getJointMotion(i);
			
			PositionCurve* pos_curve = &joint_motion->mPositionCurve;
			RotationCurve* rot_curve = &joint_motion->mRotationCurve;
			ScaleCurve* scale_curve = &joint_motion->mScaleCurve;
			
			pos_curve->mLoopOutKey.mTime = mJointMotionList->mLoopOutPoint;
			rot_curve->mLoopOutKey.mTime = mJointMotionList->mLoopOutPoint;
			scale_curve->mLoopOutKey.mTime = mJointMotionList->mLoopOutPoint;

			pos_curve->mLoopOutKey.mPosition = pos_curve->getValue(mJointMotionList->mLoopOutPoint, mJointMotionList->mDuration);
			rot_curve->mLoopOutKey.mRotation = rot_curve->getValue(mJointMotionList->mLoopOutPoint, mJointMotionList->mDuration);
			scale_curve->mLoopOutKey.mScale = scale_curve->getValue(mJointMotionList->mLoopOutPoint, mJointMotionList->mDuration);
		}
	}
}

//-----------------------------------------------------------------------------
// onLoadComplete()
//-----------------------------------------------------------------------------
void LLKeyframeMotion::onLoadComplete(const LLUUID& asset_uuid,
									  LLAssetType::EType type,
									  void* user_data, S32 status, LLExtStat ext_status)
{
	LLUUID* id = (LLUUID*)user_data;
		
	std::vector<LLCharacter* >::iterator char_iter = LLCharacter::sInstances.begin();

	while(char_iter != LLCharacter::sInstances.end() &&
			(*char_iter)->getID() != *id)
	{
		++char_iter;
	}
	
	delete id;

	if (char_iter == LLCharacter::sInstances.end())
	{
		return;
	}

	LLCharacter* character = *char_iter;

	// look for an existing instance of this motion
	LLKeyframeMotion* motionp = static_cast<LLKeyframeMotion*> (character->findMotion(asset_uuid));
	if (motionp)
	{
		if (0 == status)
		{
			if (motionp->mAssetStatus == ASSET_LOADED)
			{
				// asset already loaded
				return;
			}
			LLFileSystem file(asset_uuid, type, LLFileSystem::READ);
			S32 size = file.getSize();
			
			U8* buffer = new U8[size];
			file.read((U8*)buffer, size);	/*Flawfinder: ignore*/

			LL_DEBUGS("Animation") << "Loading keyframe data for: " << motionp->getName() << ":" << motionp->getID() << " (" << size << " bytes)" << LL_ENDL;
	
			// <FS:ND> Handle invalid files that cannot be properly loaded
			try
			{
			// </FS:ND>
		
			LLDataPackerBinaryBuffer dp(buffer, size);
			if (motionp->deserialize(dp, asset_uuid))
			{
				motionp->mAssetStatus = ASSET_LOADED;
			}
			else
			{
				LL_WARNS() << "Failed to decode asset for animation " << motionp->getName() << ":" << motionp->getID() << LL_ENDL;
				motionp->mAssetStatus = ASSET_FETCH_FAILED;
			}

			// <FS:ND> Handle invalid files that cannot be properly loaded
			}
			catch( nd::exceptions::xran &ex )
			{
				// Maybe delete the file from the VFS here? It's corrupt, deleting it should be harmless?

				LL_WARNS() << "Failed to decode asset for animation " << motionp->getName() << ":" << motionp->getID() << " error: " << ex.what() << LL_ENDL;
				motionp->mAssetStatus = ASSET_FETCH_FAILED;
			}
			// </FS:ND>
			
			delete[] buffer;
		}
		else
		{
			LL_WARNS() << "Failed to load asset for animation " << motionp->getName() << ":" << motionp->getID() << LL_ENDL;
			motionp->mAssetStatus = ASSET_FETCH_FAILED;
		}
	}
	else
	{
		LL_WARNS() << "No existing motion for asset data. UUID: " << asset_uuid << LL_ENDL;
	}
}

//--------------------------------------------------------------------
// LLKeyframeDataCache::dumpDiagInfo()
//--------------------------------------------------------------------
void LLKeyframeDataCache::dumpDiagInfo()
{
	// keep track of totals
	U32 total_size = 0;

	char buf[1024];		/* Flawfinder: ignore */

	LL_INFOS() << "-----------------------------------------------------" << LL_ENDL;
	LL_INFOS() << "       Global Motion Table (DEBUG only)" << LL_ENDL;
	LL_INFOS() << "-----------------------------------------------------" << LL_ENDL;

	// print each loaded mesh, and it's memory usage
	for (keyframe_data_map_t::iterator map_it = sKeyframeDataMap.begin();
		 map_it != sKeyframeDataMap.end(); ++map_it)
	{
		U32 joint_motion_kb;

		LLKeyframeMotion::JointMotionList *motion_list_p = map_it->second;

		LL_INFOS() << "Motion: " << map_it->first << LL_ENDL;

		joint_motion_kb = motion_list_p->dumpDiagInfo();

		total_size += joint_motion_kb;
	}

	LL_INFOS() << "-----------------------------------------------------" << LL_ENDL;
	LL_INFOS() << "Motions\tTotal Size" << LL_ENDL;
	snprintf(buf, sizeof(buf), "%d\t\t%d bytes", (S32)sKeyframeDataMap.size(), total_size );		/* Flawfinder: ignore */
	LL_INFOS() << buf << LL_ENDL;
	LL_INFOS() << "-----------------------------------------------------" << LL_ENDL;
}


//--------------------------------------------------------------------
// LLKeyframeDataCache::addKeyframeData()
//--------------------------------------------------------------------
void LLKeyframeDataCache::addKeyframeData(const LLUUID& id, LLKeyframeMotion::JointMotionList* joint_motion_listp)
{
	sKeyframeDataMap[id] = joint_motion_listp;
}

//--------------------------------------------------------------------
// LLKeyframeDataCache::removeKeyframeData()
//--------------------------------------------------------------------
void LLKeyframeDataCache::removeKeyframeData(const LLUUID& id)
{
	keyframe_data_map_t::iterator found_data = sKeyframeDataMap.find(id);
	if (found_data != sKeyframeDataMap.end())
	{
		delete found_data->second;
		sKeyframeDataMap.erase(found_data);
	}
}

//--------------------------------------------------------------------
// LLKeyframeDataCache::getKeyframeData()
//--------------------------------------------------------------------
LLKeyframeMotion::JointMotionList* LLKeyframeDataCache::getKeyframeData(const LLUUID& id)
{
	keyframe_data_map_t::iterator found_data = sKeyframeDataMap.find(id);
	if (found_data == sKeyframeDataMap.end())
	{
		return NULL;
	}
	return found_data->second;
}

//--------------------------------------------------------------------
// ~LLKeyframeDataCache::LLKeyframeDataCache()
//--------------------------------------------------------------------
LLKeyframeDataCache::~LLKeyframeDataCache()
{
	clear();
}

//-----------------------------------------------------------------------------
// clear()
//-----------------------------------------------------------------------------
void LLKeyframeDataCache::clear()
{
	for_each(sKeyframeDataMap.begin(), sKeyframeDataMap.end(), DeletePairedPointer());
	sKeyframeDataMap.clear();
}

//-----------------------------------------------------------------------------
// JointConstraint()
//-----------------------------------------------------------------------------
LLKeyframeMotion::JointConstraint::JointConstraint(JointConstraintSharedData* shared_data) : mSharedData(shared_data) 
{
	mWeight = 0.f;
	mTotalLength = 0.f;
	mActive = FALSE;
	mSourceVolume = NULL;
	mTargetVolume = NULL;
	mFixupDistanceRMS = 0.f;

	for (S32 i=0; i<MAX_CHAIN_LENGTH; ++i)
	{
		mJointLengths[i] = 0.f;
		mJointLengthFractions[i] = 0.f;
	}
}

//-----------------------------------------------------------------------------
// ~JointConstraint()
//-----------------------------------------------------------------------------
LLKeyframeMotion::JointConstraint::~JointConstraint()
{
}

// End
<|MERGE_RESOLUTION|>--- conflicted
+++ resolved
@@ -1364,16 +1364,10 @@
 
 	//SL-17206 hack to alter Female_land loop setting, while current behavior won't be changed serverside
 	LLUUID const female_land_anim("ca1baf4d-0a18-5a1f-0330-e4bd1e71f09e");
-<<<<<<< HEAD
-	if (female_land_anim == asset_id)
-	{
-		LL_WARNS() << "Animation(" << female_land_anim << ") won't be looped." << LL_ENDL;
-=======
 	LLUUID const formal_female_land_anim("6a9a173b-61fa-3ad5-01fa-a851cfc5f66a");
 	if (female_land_anim == asset_id || formal_female_land_anim == asset_id)
 	{
 		LL_WARNS() << "Animation(" << asset_id << ") won't be looped." << LL_ENDL;
->>>>>>> 91606c7b
 		mJointMotionList->mLoop = FALSE;
 	}
 
