/**
 * @file llstatemachine.cpp
 * @brief LLStateMachine implementation file.
 *
 * $LicenseInfo:firstyear=2001&license=viewerlgpl$
 * Second Life Viewer Source Code
 * Copyright (C) 2010, Linden Research, Inc.
 *
 * This library is free software; you can redistribute it and/or
 * modify it under the terms of the GNU Lesser General Public
 * License as published by the Free Software Foundation;
 * version 2.1 of the License only.
 *
 * This library is distributed in the hope that it will be useful,
 * but WITHOUT ANY WARRANTY; without even the implied warranty of
 * MERCHANTABILITY or FITNESS FOR A PARTICULAR PURPOSE.  See the GNU
 * Lesser General Public License for more details.
 *
 * You should have received a copy of the GNU Lesser General Public
 * License along with this library; if not, write to the Free Software
 * Foundation, Inc., 51 Franklin Street, Fifth Floor, Boston, MA  02110-1301  USA
 *
 * Linden Research, Inc., 945 Battery Street, San Francisco, CA  94111  USA
 * $/LicenseInfo$
 */

#include "linden_common.h"

#include "llstatemachine.h"
#include "llapr.h"

#define FSM_PRINT_STATE_TRANSITIONS (0)

U32 LLUniqueID::sNextID = 0;

bool    operator==(const LLUniqueID &a, const LLUniqueID &b)
{
    return (a.mId == b.mId);
}

bool    operator!=(const LLUniqueID &a, const LLUniqueID &b)
{
    return (a.mId != b.mId);
}

//-----------------------------------------------------------------------------
// LLStateDiagram
//-----------------------------------------------------------------------------
LLStateDiagram::LLStateDiagram()
{
    mDefaultState = NULL;
    mUseDefaultState = FALSE;
}

LLStateDiagram::~LLStateDiagram()
{

}

// add a state to the state graph
BOOL LLStateDiagram::addState(LLFSMState *state)
{
    mStates[state] = Transitions();
    return TRUE;
}

// add a directed transition between 2 states
BOOL LLStateDiagram::addTransition(LLFSMState& start_state, LLFSMState& end_state, LLFSMTransition& transition)
{
    StateMap::iterator state_it;
    state_it = mStates.find(&start_state);
    Transitions* state_transitions = NULL;
    if (state_it == mStates.end() )
    {
        addState(&start_state);
        state_transitions = &mStates[&start_state];
    }
    else
    {
        state_transitions = &state_it->second;
    }
    state_it = mStates.find(&end_state);
    if (state_it == mStates.end() )
    {
        addState(&end_state);
    }

    Transitions::iterator transition_it = state_transitions->find(&transition);
    if (transition_it != state_transitions->end())
    {
        LL_ERRS() << "LLStateTable::addDirectedTransition() : transition already exists" << LL_ENDL;
        return FALSE; // transition already exists
    }

    (*state_transitions)[&transition] = &end_state;
    return TRUE;
}

// add an undirected transition between 2 states
BOOL LLStateDiagram::addUndirectedTransition(LLFSMState& start_state, LLFSMState& end_state, LLFSMTransition& transition)
{
    BOOL result;
    result = addTransition(start_state, end_state, transition);
    if (result)
    {
        result = addTransition(end_state, start_state, transition);
    }
    return result;
}

// add a transition that exists for every state
void LLStateDiagram::addDefaultTransition(LLFSMState& end_state, LLFSMTransition& transition)
{
    mDefaultTransitions[&transition] = &end_state;
}

// process a possible transition, and get the resulting state
LLFSMState* LLStateDiagram::processTransition(LLFSMState& start_state, LLFSMTransition& transition)
{
    // look up transition
    //LLFSMState** dest_state = (mStates.getValue(&start_state))->getValue(&transition);
    LLFSMState* dest_state = NULL;
    StateMap::iterator state_it = mStates.find(&start_state);
    if (state_it == mStates.end())
    {
        return NULL;
    }
    Transitions::iterator transition_it = state_it->second.find(&transition);

    // try default transitions if state-specific transition not found
    if (transition_it == state_it->second.end())
    {
        dest_state = mDefaultTransitions[&transition];
    }
    else
    {
        dest_state = transition_it->second;
    }

    // if we have a destination state...
    if (NULL != dest_state)
    {
        // ...return it...
        return dest_state;
    }
    // ... otherwise ...
    else
    {
        // ...look for default state...
        if (mUseDefaultState)
        {
            // ...return it if we have it...
            return mDefaultState;
        }
        else
        {
            // ...or else we're still in the same state.
            return &start_state;
        }
    }
}

void LLStateDiagram::setDefaultState(LLFSMState& default_state)
{
    mUseDefaultState = TRUE;
    mDefaultState = &default_state;
}

S32 LLStateDiagram::numDeadendStates()
{
    S32 numDeadends = 0;
    for (StateMap::value_type& state_pair : mStates)
    {
        if (state_pair.second.size() == 0)
        {
            numDeadends++;
        }
    }
    return numDeadends;
}

BOOL LLStateDiagram::stateIsValid(LLFSMState& state)
{
    if (mStates.find(&state) != mStates.end())
    {
        return TRUE;
    }
    return FALSE;
}

LLFSMState* LLStateDiagram::getState(U32 state_id)
{
    for (StateMap::value_type& state_pair : mStates)
    {
        if (state_pair.first->getID() == state_id)
        {
            return state_pair.first;
        }
    }
    return NULL;
}

BOOL LLStateDiagram::saveDotFile(const std::string& filename)
{
<<<<<<< HEAD
	LLAPRFile outfile ;
	outfile.open(filename, LL_APR_W);
	
	// <FS:ND> Remove LLVolatileAPRPool/apr_file_t and use FILE* instead
	// apr_file_t* dot_file = outfile.getFileHandle() ;
	LLAPRFile::tFiletype* dot_file = outfile.getFileHandle() ;
	// </FS:ND>

	if (!dot_file)
	{
		LL_WARNS() << "LLStateDiagram::saveDotFile() : Couldn't open " << filename << " to save state diagram." << LL_ENDL;
		return FALSE;
	}
	apr_file_printf(dot_file, "digraph StateMachine {\n\tsize=\"100,100\";\n\tfontsize=40;\n\tlabel=\"Finite State Machine\";\n\torientation=landscape\n\tratio=.77\n");
	
	for (StateMap::value_type& state_pair : mStates)
	{
		apr_file_printf(dot_file, "\t\"%s\" [fontsize=28,shape=box]\n", state_pair.first->getName().c_str());
	}
	apr_file_printf(dot_file, "\t\"All States\" [fontsize=30,style=bold,shape=box]\n");

	for (Transitions::value_type& transition_pair : mDefaultTransitions)
	{
		apr_file_printf(dot_file, "\t\"All States\" -> \"%s\" [label = \"%s\",fontsize=24];\n", transition_pair.second->getName().c_str(),
			transition_pair.second->getName().c_str());
	}

	if (mDefaultState)
	{
		apr_file_printf(dot_file, "\t\"All States\" -> \"%s\";\n", mDefaultState->getName().c_str());
	}

	
	for (StateMap::value_type& state_pair : mStates)
	{
		LLFSMState *state = state_pair.first;

		for (Transitions::value_type& transition_pair : state_pair.second)
		{
			std::string state_name = state->getName();
			std::string target_name = transition_pair.second->getName();
			std::string transition_name = transition_pair.first->getName();
			apr_file_printf(dot_file, "\t\"%s\" -> \"%s\" [label = \"%s\",fontsize=24];\n", state->getName().c_str(), 
				target_name.c_str(), 
				transition_name.c_str());
		}
	}

	apr_file_printf(dot_file, "}\n");

	return TRUE;
=======
    LLAPRFile outfile ;
    outfile.open(filename, LL_APR_W);
    apr_file_t* dot_file = outfile.getFileHandle() ;

    if (!dot_file)
    {
        LL_WARNS() << "LLStateDiagram::saveDotFile() : Couldn't open " << filename << " to save state diagram." << LL_ENDL;
        return FALSE;
    }
    apr_file_printf(dot_file, "digraph StateMachine {\n\tsize=\"100,100\";\n\tfontsize=40;\n\tlabel=\"Finite State Machine\";\n\torientation=landscape\n\tratio=.77\n");

    for (StateMap::value_type& state_pair : mStates)
    {
        apr_file_printf(dot_file, "\t\"%s\" [fontsize=28,shape=box]\n", state_pair.first->getName().c_str());
    }
    apr_file_printf(dot_file, "\t\"All States\" [fontsize=30,style=bold,shape=box]\n");

    for (Transitions::value_type& transition_pair : mDefaultTransitions)
    {
        apr_file_printf(dot_file, "\t\"All States\" -> \"%s\" [label = \"%s\",fontsize=24];\n", transition_pair.second->getName().c_str(),
            transition_pair.second->getName().c_str());
    }

    if (mDefaultState)
    {
        apr_file_printf(dot_file, "\t\"All States\" -> \"%s\";\n", mDefaultState->getName().c_str());
    }


    for (StateMap::value_type& state_pair : mStates)
    {
        LLFSMState *state = state_pair.first;

        for (Transitions::value_type& transition_pair : state_pair.second)
        {
            std::string state_name = state->getName();
            std::string target_name = transition_pair.second->getName();
            std::string transition_name = transition_pair.first->getName();
            apr_file_printf(dot_file, "\t\"%s\" -> \"%s\" [label = \"%s\",fontsize=24];\n", state->getName().c_str(),
                target_name.c_str(),
                transition_name.c_str());
        }
    }

    apr_file_printf(dot_file, "}\n");

    return TRUE;
>>>>>>> 38c2a5bd
}

std::ostream& operator<<(std::ostream &s, LLStateDiagram &FSM)
{
    if (FSM.mDefaultState)
    {
        s << "Default State: " << FSM.mDefaultState->getName() << "\n";
    }

    for (LLStateDiagram::Transitions::value_type& transition_pair : FSM.mDefaultTransitions)
    {
        s << "Any State -- " << transition_pair.first->getName()
            << " --> " << transition_pair.second->getName() << "\n";
    }

    for (LLStateDiagram::StateMap::value_type& state_pair : FSM.mStates)
    {
        for (LLStateDiagram::Transitions::value_type& transition_pair : state_pair.second)
        {
            s << state_pair.first->getName() << " -- " << transition_pair.first->getName()
                << " --> " << transition_pair.second->getName() << "\n";
        }
        s << "\n";
    }

    return s;
}

//-----------------------------------------------------------------------------
// LLStateMachine
//-----------------------------------------------------------------------------

LLStateMachine::LLStateMachine()
{
    // we haven't received a starting state yet
    mCurrentState = NULL;
    mLastState = NULL;
    mLastTransition = NULL;
    mStateDiagram = NULL;
}

LLStateMachine::~LLStateMachine()
{

}

// returns current state
LLFSMState* LLStateMachine::getCurrentState() const
{
    return mCurrentState;
}

// executes current state
void LLStateMachine::runCurrentState(void *data)
{
    mCurrentState->execute(data);
}

// set current state
BOOL LLStateMachine::setCurrentState(LLFSMState *initial_state, void* user_data, BOOL skip_entry)
{
    llassert(mStateDiagram);

    if (mStateDiagram->stateIsValid(*initial_state))
    {
        mLastState = mCurrentState = initial_state;
        if (!skip_entry)
        {
            initial_state->onEntry(user_data);
        }
        return TRUE;
    }

    return FALSE;
}

BOOL LLStateMachine::setCurrentState(U32 state_id, void* user_data, BOOL skip_entry)
{
    llassert(mStateDiagram);

    LLFSMState* state = mStateDiagram->getState(state_id);

    if (state)
    {
        mLastState = mCurrentState = state;
        if (!skip_entry)
        {
            state->onEntry(user_data);
        }
        return TRUE;
    }

    return FALSE;
}

void LLStateMachine::processTransition(LLFSMTransition& transition, void* user_data)
{
    llassert(mStateDiagram);

    if (NULL == mCurrentState)
    {
        LL_WARNS() << "mCurrentState == NULL; aborting processTransition()" << LL_ENDL;
        return;
    }

    LLFSMState* new_state = mStateDiagram->processTransition(*mCurrentState, transition);

    if (NULL == new_state)
    {
        LL_WARNS() << "new_state == NULL; aborting processTransition()" << LL_ENDL;
        return;
    }

    mLastTransition = &transition;
    mLastState = mCurrentState;

    if (*mCurrentState != *new_state)
    {
        mCurrentState->onExit(user_data);
        mCurrentState = new_state;
        mCurrentState->onEntry(user_data);
#if FSM_PRINT_STATE_TRANSITIONS
        LL_INFOS() << "Entering state " << mCurrentState->getName() <<
            " on transition " << transition.getName() << " from state " <<
            mLastState->getName() << LL_ENDL;
#endif
    }
}

void LLStateMachine::setStateDiagram(LLStateDiagram* diagram)
{
    mStateDiagram = diagram;
}<|MERGE_RESOLUTION|>--- conflicted
+++ resolved
@@ -202,62 +202,13 @@
 
 BOOL LLStateDiagram::saveDotFile(const std::string& filename)
 {
-<<<<<<< HEAD
-	LLAPRFile outfile ;
-	outfile.open(filename, LL_APR_W);
-	
-	// <FS:ND> Remove LLVolatileAPRPool/apr_file_t and use FILE* instead
-	// apr_file_t* dot_file = outfile.getFileHandle() ;
-	LLAPRFile::tFiletype* dot_file = outfile.getFileHandle() ;
-	// </FS:ND>
-
-	if (!dot_file)
-	{
-		LL_WARNS() << "LLStateDiagram::saveDotFile() : Couldn't open " << filename << " to save state diagram." << LL_ENDL;
-		return FALSE;
-	}
-	apr_file_printf(dot_file, "digraph StateMachine {\n\tsize=\"100,100\";\n\tfontsize=40;\n\tlabel=\"Finite State Machine\";\n\torientation=landscape\n\tratio=.77\n");
-	
-	for (StateMap::value_type& state_pair : mStates)
-	{
-		apr_file_printf(dot_file, "\t\"%s\" [fontsize=28,shape=box]\n", state_pair.first->getName().c_str());
-	}
-	apr_file_printf(dot_file, "\t\"All States\" [fontsize=30,style=bold,shape=box]\n");
-
-	for (Transitions::value_type& transition_pair : mDefaultTransitions)
-	{
-		apr_file_printf(dot_file, "\t\"All States\" -> \"%s\" [label = \"%s\",fontsize=24];\n", transition_pair.second->getName().c_str(),
-			transition_pair.second->getName().c_str());
-	}
-
-	if (mDefaultState)
-	{
-		apr_file_printf(dot_file, "\t\"All States\" -> \"%s\";\n", mDefaultState->getName().c_str());
-	}
-
-	
-	for (StateMap::value_type& state_pair : mStates)
-	{
-		LLFSMState *state = state_pair.first;
-
-		for (Transitions::value_type& transition_pair : state_pair.second)
-		{
-			std::string state_name = state->getName();
-			std::string target_name = transition_pair.second->getName();
-			std::string transition_name = transition_pair.first->getName();
-			apr_file_printf(dot_file, "\t\"%s\" -> \"%s\" [label = \"%s\",fontsize=24];\n", state->getName().c_str(), 
-				target_name.c_str(), 
-				transition_name.c_str());
-		}
-	}
-
-	apr_file_printf(dot_file, "}\n");
-
-	return TRUE;
-=======
     LLAPRFile outfile ;
     outfile.open(filename, LL_APR_W);
-    apr_file_t* dot_file = outfile.getFileHandle() ;
+
+    // <FS:ND> Remove LLVolatileAPRPool/apr_file_t and use FILE* instead
+    // apr_file_t* dot_file = outfile.getFileHandle() ;
+    LLAPRFile::tFiletype* dot_file = outfile.getFileHandle() ;
+    // </FS:ND>
 
     if (!dot_file)
     {
@@ -302,7 +253,6 @@
     apr_file_printf(dot_file, "}\n");
 
     return TRUE;
->>>>>>> 38c2a5bd
 }
 
 std::ostream& operator<<(std::ostream &s, LLStateDiagram &FSM)
