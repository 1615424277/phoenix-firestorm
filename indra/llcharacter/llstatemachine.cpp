--- conflicted
+++ resolved
@@ -48,13 +48,8 @@
 //-----------------------------------------------------------------------------
 LLStateDiagram::LLStateDiagram()
 {
-<<<<<<< HEAD
-	mDefaultState = NULL;
-	mUseDefaultState = false;
-=======
     mDefaultState = NULL;
     mUseDefaultState = false;
->>>>>>> 1a8a5404
 }
 
 LLStateDiagram::~LLStateDiagram()
@@ -65,47 +60,13 @@
 // add a state to the state graph
 bool LLStateDiagram::addState(LLFSMState *state)
 {
-<<<<<<< HEAD
-	mStates[state] = Transitions();
-	return true;
-=======
     mStates[state] = Transitions();
     return true;
->>>>>>> 1a8a5404
 }
 
 // add a directed transition between 2 states
 bool LLStateDiagram::addTransition(LLFSMState& start_state, LLFSMState& end_state, LLFSMTransition& transition)
 {
-<<<<<<< HEAD
-	StateMap::iterator state_it;
-	state_it = mStates.find(&start_state);
-	Transitions* state_transitions = NULL;
-	if (state_it == mStates.end() )
-	{
-		addState(&start_state);
-		state_transitions = &mStates[&start_state];
-	}
-	else
-	{
-		state_transitions = &state_it->second;
-	}
-	state_it = mStates.find(&end_state);
-	if (state_it == mStates.end() )
-	{
-		addState(&end_state);
-	}
-
-	Transitions::iterator transition_it = state_transitions->find(&transition);
-	if (transition_it != state_transitions->end())
-	{
-		LL_ERRS() << "LLStateTable::addDirectedTransition() : transition already exists" << LL_ENDL;
-		return false; // transition already exists
-	}
-
-	(*state_transitions)[&transition] = &end_state;
-	return true;
-=======
     StateMap::iterator state_it;
     state_it = mStates.find(&start_state);
     Transitions* state_transitions = NULL;
@@ -133,21 +94,11 @@
 
     (*state_transitions)[&transition] = &end_state;
     return true;
->>>>>>> 1a8a5404
 }
 
 // add an undirected transition between 2 states
 bool LLStateDiagram::addUndirectedTransition(LLFSMState& start_state, LLFSMState& end_state, LLFSMTransition& transition)
 {
-<<<<<<< HEAD
-	bool result;
-	result = addTransition(start_state, end_state, transition);
-	if (result)
-	{
-		result = addTransition(end_state, start_state, transition);
-	}
-	return result;
-=======
     bool result;
     result = addTransition(start_state, end_state, transition);
     if (result)
@@ -155,7 +106,6 @@
         result = addTransition(end_state, start_state, transition);
     }
     return result;
->>>>>>> 1a8a5404
 }
 
 // add a transition that exists for every state
@@ -212,13 +162,8 @@
 
 void LLStateDiagram::setDefaultState(LLFSMState& default_state)
 {
-<<<<<<< HEAD
-	mUseDefaultState = true;
-	mDefaultState = &default_state;
-=======
     mUseDefaultState = true;
     mDefaultState = &default_state;
->>>>>>> 1a8a5404
 }
 
 S32 LLStateDiagram::numDeadendStates()
@@ -236,19 +181,11 @@
 
 bool LLStateDiagram::stateIsValid(LLFSMState& state)
 {
-<<<<<<< HEAD
-	if (mStates.find(&state) != mStates.end())
-	{
-		return true;
-	}
-	return false;
-=======
     if (mStates.find(&state) != mStates.end())
     {
         return true;
     }
     return false;
->>>>>>> 1a8a5404
 }
 
 LLFSMState* LLStateDiagram::getState(U32 state_id)
@@ -265,59 +202,6 @@
 
 bool LLStateDiagram::saveDotFile(const std::string& filename)
 {
-<<<<<<< HEAD
-	LLAPRFile outfile ;
-	outfile.open(filename, LL_APR_W);
-	
-	// <FS:ND> Remove LLVolatileAPRPool/apr_file_t and use FILE* instead
-	// apr_file_t* dot_file = outfile.getFileHandle() ;
-	LLAPRFile::tFiletype* dot_file = outfile.getFileHandle() ;
-	// </FS:ND>
-
-	if (!dot_file)
-	{
-		LL_WARNS() << "LLStateDiagram::saveDotFile() : Couldn't open " << filename << " to save state diagram." << LL_ENDL;
-		return false;
-	}
-	apr_file_printf(dot_file, "digraph StateMachine {\n\tsize=\"100,100\";\n\tfontsize=40;\n\tlabel=\"Finite State Machine\";\n\torientation=landscape\n\tratio=.77\n");
-	
-	for (StateMap::value_type& state_pair : mStates)
-	{
-		apr_file_printf(dot_file, "\t\"%s\" [fontsize=28,shape=box]\n", state_pair.first->getName().c_str());
-	}
-	apr_file_printf(dot_file, "\t\"All States\" [fontsize=30,style=bold,shape=box]\n");
-
-	for (Transitions::value_type& transition_pair : mDefaultTransitions)
-	{
-		apr_file_printf(dot_file, "\t\"All States\" -> \"%s\" [label = \"%s\",fontsize=24];\n", transition_pair.second->getName().c_str(),
-			transition_pair.second->getName().c_str());
-	}
-
-	if (mDefaultState)
-	{
-		apr_file_printf(dot_file, "\t\"All States\" -> \"%s\";\n", mDefaultState->getName().c_str());
-	}
-
-	
-	for (StateMap::value_type& state_pair : mStates)
-	{
-		LLFSMState *state = state_pair.first;
-
-		for (Transitions::value_type& transition_pair : state_pair.second)
-		{
-			std::string state_name = state->getName();
-			std::string target_name = transition_pair.second->getName();
-			std::string transition_name = transition_pair.first->getName();
-			apr_file_printf(dot_file, "\t\"%s\" -> \"%s\" [label = \"%s\",fontsize=24];\n", state->getName().c_str(), 
-				target_name.c_str(), 
-				transition_name.c_str());
-		}
-	}
-
-	apr_file_printf(dot_file, "}\n");
-
-	return true;
-=======
     LLAPRFile outfile ;
     outfile.open(filename, LL_APR_W);
 
@@ -369,7 +253,6 @@
     apr_file_printf(dot_file, "}\n");
 
     return true;
->>>>>>> 1a8a5404
 }
 
 std::ostream& operator<<(std::ostream &s, LLStateDiagram &FSM)
@@ -431,21 +314,6 @@
 // set current state
 bool LLStateMachine::setCurrentState(LLFSMState *initial_state, void* user_data, bool skip_entry)
 {
-<<<<<<< HEAD
-	llassert(mStateDiagram);
-
-	if (mStateDiagram->stateIsValid(*initial_state))
-	{
-		mLastState = mCurrentState = initial_state;
-		if (!skip_entry)
-		{
-			initial_state->onEntry(user_data);
-		}
-		return true;
-	}
-
-	return false;
-=======
     llassert(mStateDiagram);
 
     if (mStateDiagram->stateIsValid(*initial_state))
@@ -459,7 +327,6 @@
     }
 
     return false;
->>>>>>> 1a8a5404
 }
 
 bool LLStateMachine::setCurrentState(U32 state_id, void* user_data, bool skip_entry)
@@ -468,19 +335,6 @@
 
     LLFSMState* state = mStateDiagram->getState(state_id);
 
-<<<<<<< HEAD
-	if (state)
-	{
-		mLastState = mCurrentState = state;
-		if (!skip_entry)
-		{
-			state->onEntry(user_data);
-		}
-		return true;
-	}
-
-	return false;
-=======
     if (state)
     {
         mLastState = mCurrentState = state;
@@ -492,7 +346,6 @@
     }
 
     return false;
->>>>>>> 1a8a5404
 }
 
 void LLStateMachine::processTransition(LLFSMTransition& transition, void* user_data)
