--- conflicted
+++ resolved
@@ -70,44 +70,25 @@
 friend class LLStateMachine;
 
 protected:
-<<<<<<< HEAD
-	typedef std::map<LLFSMState*, Transitions> StateMap;
-	StateMap			mStates;
-	Transitions			mDefaultTransitions;
-	LLFSMState*			mDefaultState;
-	bool				mUseDefaultState;
-=======
     typedef std::map<LLFSMState*, Transitions> StateMap;
     StateMap            mStates;
     Transitions         mDefaultTransitions;
     LLFSMState*         mDefaultState;
-    BOOL                mUseDefaultState;
->>>>>>> c06fb4e0
+    bool                mUseDefaultState;
 
 public:
     LLStateDiagram();
     virtual ~LLStateDiagram();
 
 protected:
-<<<<<<< HEAD
-	// add a state to the state graph, executed implicitly when adding transitions
-	bool addState(LLFSMState *state);
-
-	// add a directed transition between 2 states
-	bool addTransition(LLFSMState& start_state, LLFSMState& end_state, LLFSMTransition& transition);
-
-	// add an undirected transition between 2 states
-	bool addUndirectedTransition(LLFSMState& start_state, LLFSMState& end_state, LLFSMTransition& transition);
-=======
     // add a state to the state graph, executed implicitly when adding transitions
-    BOOL addState(LLFSMState *state);
+    bool addState(LLFSMState *state);
 
     // add a directed transition between 2 states
-    BOOL addTransition(LLFSMState& start_state, LLFSMState& end_state, LLFSMTransition& transition);
+    bool addTransition(LLFSMState& start_state, LLFSMState& end_state, LLFSMTransition& transition);
 
     // add an undirected transition between 2 states
-    BOOL addUndirectedTransition(LLFSMState& start_state, LLFSMState& end_state, LLFSMTransition& transition);
->>>>>>> c06fb4e0
+    bool addUndirectedTransition(LLFSMState& start_state, LLFSMState& end_state, LLFSMTransition& transition);
 
     // add a transition that is taken if none other exist
     void addDefaultTransition(LLFSMState& end_state, LLFSMTransition& transition);
@@ -121,25 +102,15 @@
     // return total number of states with no outgoing transitions
     S32 numDeadendStates();
 
-<<<<<<< HEAD
-	// does this state exist in the state diagram?
-	bool stateIsValid(LLFSMState& state);
-=======
     // does this state exist in the state diagram?
-    BOOL stateIsValid(LLFSMState& state);
->>>>>>> c06fb4e0
+    bool stateIsValid(LLFSMState& state);
 
     // get a state pointer by ID
     LLFSMState* getState(U32 state_id);
 
 public:
-<<<<<<< HEAD
-	// save the graph in a DOT file for rendering and visualization
-	bool saveDotFile(const std::string& filename);
-=======
     // save the graph in a DOT file for rendering and visualization
-    BOOL saveDotFile(const std::string& filename);
->>>>>>> c06fb4e0
+    bool saveDotFile(const std::string& filename);
 };
 
 class LLStateMachine
@@ -166,19 +137,11 @@
     // execute current state
     void runCurrentState(void *data);
 
-<<<<<<< HEAD
-	// set state by state pointer
-	bool setCurrentState(LLFSMState *initial_state, void* user_data, bool skip_entry = true);
-
-	// set state by unique ID
-	bool setCurrentState(U32 state_id, void* user_data, bool skip_entry = true);
-=======
     // set state by state pointer
-    BOOL setCurrentState(LLFSMState *initial_state, void* user_data, BOOL skip_entry = TRUE);
+    bool setCurrentState(LLFSMState *initial_state, void* user_data, bool skip_entry = true);
 
     // set state by unique ID
-    BOOL setCurrentState(U32 state_id, void* user_data, BOOL skip_entry = TRUE);
->>>>>>> c06fb4e0
+    bool setCurrentState(U32 state_id, void* user_data, bool skip_entry = true);
 };
 
 #endif //_LL_LLSTATEMACHINE_H