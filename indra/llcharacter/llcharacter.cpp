/**
 * @file llcharacter.cpp
 * @brief Implementation of LLCharacter class.
 *
 * $LicenseInfo:firstyear=2001&license=viewerlgpl$
 * Second Life Viewer Source Code
 * Copyright (C) 2010, Linden Research, Inc.
 *
 * This library is free software; you can redistribute it and/or
 * modify it under the terms of the GNU Lesser General Public
 * License as published by the Free Software Foundation;
 * version 2.1 of the License only.
 *
 * This library is distributed in the hope that it will be useful,
 * but WITHOUT ANY WARRANTY; without even the implied warranty of
 * MERCHANTABILITY or FITNESS FOR A PARTICULAR PURPOSE.  See the GNU
 * Lesser General Public License for more details.
 *
 * You should have received a copy of the GNU Lesser General Public
 * License along with this library; if not, write to the Free Software
 * Foundation, Inc., 51 Franklin Street, Fifth Floor, Boston, MA  02110-1301  USA
 *
 * Linden Research, Inc., 945 Battery Street, San Francisco, CA  94111  USA
 * $/LicenseInfo$
 */

//-----------------------------------------------------------------------------
// Header Files
//-----------------------------------------------------------------------------

#include "linden_common.h"

#include "llcharacter.h"
#include "llstring.h"
#include "llfasttimer.h"

#define SKEL_HEADER "Linden Skeleton 1.0"

LLStringTable LLCharacter::sVisualParamNames(1024);

std::vector< LLCharacter* > LLCharacter::sInstances;
bool LLCharacter::sAllowInstancesChange = true ;

//-----------------------------------------------------------------------------
// LLCharacter()
// Class Constructor
//-----------------------------------------------------------------------------
LLCharacter::LLCharacter()
    :
    mPreferredPelvisHeight( 0.f ),
    mSex( SEX_FEMALE ),
    mAppearanceSerialNum( 0 ),
    mSkeletonSerialNum( 0 )
{
    llassert_always(sAllowInstancesChange) ;
    sInstances.push_back(this);

    mMotionController.setCharacter( this );
    mPauseRequest = new LLPauseRequestHandle();
}


//-----------------------------------------------------------------------------
// ~LLCharacter()
// Class Destructor
//-----------------------------------------------------------------------------
LLCharacter::~LLCharacter()
{
    for (LLVisualParam *param = getFirstVisualParam();
        param;
        param = getNextVisualParam())
    {
        delete param;
    }

    U32 i ;
    U32 size = sInstances.size() ;
    for(i = 0 ; i < size ; i++)
    {
        if(sInstances[i] == this)
        {
            break ;
        }
    }

    llassert_always(i < size) ;

    llassert_always(sAllowInstancesChange) ;
    sInstances[i] = sInstances[size - 1] ;
    sInstances.pop_back() ;
}


//-----------------------------------------------------------------------------
// getJoint()
//-----------------------------------------------------------------------------
LLJoint *LLCharacter::getJoint( const std::string &name )
{
    LLJoint* joint = NULL;

    LLJoint *root = getRootJoint();
    if (root)
    {
        joint = root->findJoint(name);
    }

    if (!joint)
    {
        LL_WARNS() << "Failed to find joint: " << name << LL_ENDL;
    }
    return joint;
}

//<FS:ND> Query by JointKey rather than just a string, the key can be a U32 index for faster lookup
// Default fallback is string.
LLJoint *LLCharacter::getJoint( const JointKey &name )
{
    return getJoint( name.mName );
}
// </FS:ND>

//-----------------------------------------------------------------------------
// registerMotion()
//-----------------------------------------------------------------------------
bool LLCharacter::registerMotion( const LLUUID& id, LLMotionConstructor create )
{
    return mMotionController.registerMotion(id, create);
}

//-----------------------------------------------------------------------------
// removeMotion()
//-----------------------------------------------------------------------------
void LLCharacter::removeMotion( const LLUUID& id )
{
    mMotionController.removeMotion(id);
}

//-----------------------------------------------------------------------------
// findMotion()
//-----------------------------------------------------------------------------
LLMotion* LLCharacter::findMotion( const LLUUID &id )
{
    return mMotionController.findMotion( id );
}

//-----------------------------------------------------------------------------
// createMotion()
// NOTE: Always assign the result to a LLPointer!
//-----------------------------------------------------------------------------
LLMotion* LLCharacter::createMotion( const LLUUID &id )
{
    return mMotionController.createMotion( id );
}

//-----------------------------------------------------------------------------
// startMotion()
//-----------------------------------------------------------------------------
bool LLCharacter::startMotion(const LLUUID &id, F32 start_offset)
{
    return mMotionController.startMotion(id, start_offset);
}


//-----------------------------------------------------------------------------
// stopMotion()
//-----------------------------------------------------------------------------
bool LLCharacter::stopMotion(const LLUUID& id, bool stop_immediate)
{
    return mMotionController.stopMotionLocally(id, stop_immediate);
}

//-----------------------------------------------------------------------------
// isMotionActive()
//-----------------------------------------------------------------------------
bool LLCharacter::isMotionActive(const LLUUID& id)
{
    LLMotion *motionp = mMotionController.findMotion(id);
    if (motionp)
    {
        return mMotionController.isMotionActive(motionp);
    }

<<<<<<< HEAD
	return false;
=======
    return FALSE;
>>>>>>> c06fb4e0
}


//-----------------------------------------------------------------------------
// onDeactivateMotion()
//-----------------------------------------------------------------------------
void LLCharacter::requestStopMotion( LLMotion* motion)
{
//  LL_INFOS() << "DEBUG: Char::onDeactivateMotion( " << motionName << " )" << LL_ENDL;
}


//-----------------------------------------------------------------------------
// updateMotions()
//-----------------------------------------------------------------------------
void LLCharacter::updateMotions(e_update_t update_type)
{
    LL_PROFILE_ZONE_SCOPED_CATEGORY_AVATAR;
    if (update_type == HIDDEN_UPDATE)
    {
        mMotionController.updateMotionsMinimal();
    }
    else
    {
        // unpause if the number of outstanding pause requests has dropped to the initial one
        if (mMotionController.isPaused() && mPauseRequest->getNumRefs() == 1)
        {
            mMotionController.unpauseAllMotions();
        }
        bool force_update = (update_type == FORCE_UPDATE);
        {
            mMotionController.updateMotions(force_update);
        }
    }
}


//-----------------------------------------------------------------------------
// deactivateAllMotions()
//-----------------------------------------------------------------------------
void LLCharacter::deactivateAllMotions()
{
    mMotionController.deactivateAllMotions();
}


//-----------------------------------------------------------------------------
// flushAllMotions()
//-----------------------------------------------------------------------------
void LLCharacter::flushAllMotions()
{
    mMotionController.flushAllMotions();
}


//-----------------------------------------------------------------------------
// dumpCharacter()
//-----------------------------------------------------------------------------
void LLCharacter::dumpCharacter( LLJoint* joint )
{
    // handle top level entry into recursion
    if (joint == NULL)
    {
        LL_INFOS() << "DEBUG: Dumping Character @" << this << LL_ENDL;
        dumpCharacter( getRootJoint() );
        LL_INFOS() << "DEBUG: Done." << LL_ENDL;
        return;
    }

    // print joint info
    LL_INFOS() << "DEBUG: " << joint->getName() << " (" << (joint->getParent()?joint->getParent()->getName():std::string("ROOT")) << ")" << LL_ENDL;

    // recurse
    for (LLJoint* child_joint : joint->mChildren)
    {
        dumpCharacter(child_joint);
    }
}

//-----------------------------------------------------------------------------
// setAnimationData()
//-----------------------------------------------------------------------------
void LLCharacter::setAnimationData(std::string name, void *data)
{
    mAnimationData[name] = data;
}

//-----------------------------------------------------------------------------
// getAnimationData()
//-----------------------------------------------------------------------------
void* LLCharacter::getAnimationData(std::string name)
{
    return get_if_there(mAnimationData, name, (void*)NULL);
}

//-----------------------------------------------------------------------------
// removeAnimationData()
//-----------------------------------------------------------------------------
void LLCharacter::removeAnimationData(std::string name)
{
    mAnimationData.erase(name);
}

//-----------------------------------------------------------------------------
// setVisualParamWeight()
//-----------------------------------------------------------------------------
// <FS:Ansariel> [Legacy Bake]
//bool LLCharacter::setVisualParamWeight(const LLVisualParam* which_param, F32 weight)
bool LLCharacter::setVisualParamWeight(const LLVisualParam* which_param, F32 weight, bool upload_bake)
{
<<<<<<< HEAD
	S32 index = which_param->getID();
	visual_param_index_map_t::iterator index_iter = mVisualParamIndexMap.find(index);
	if (index_iter != mVisualParamIndexMap.end())
	{
		// <FS:Ansariel> [Legacy Bake]
		//index_iter->second->setWeight(weight);
		index_iter->second->setWeight(weight, upload_bake);
		return true;
	}
	return false;
=======
    S32 index = which_param->getID();
    visual_param_index_map_t::iterator index_iter = mVisualParamIndexMap.find(index);
    if (index_iter != mVisualParamIndexMap.end())
    {
        // <FS:Ansariel> [Legacy Bake]
        //index_iter->second->setWeight(weight);
        index_iter->second->setWeight(weight, upload_bake);
        return TRUE;
    }
    return FALSE;
>>>>>>> c06fb4e0
}

//-----------------------------------------------------------------------------
// setVisualParamWeight()
//-----------------------------------------------------------------------------
// <FS:Ansariel> [Legacy Bake]
//bool LLCharacter::setVisualParamWeight(const char* param_name, F32 weight)
bool LLCharacter::setVisualParamWeight(const char* param_name, F32 weight, bool upload_bake)
{
<<<<<<< HEAD
	std::string tname(param_name);
	LLStringUtil::toLower(tname);
	char *tableptr = sVisualParamNames.checkString(tname);
	visual_param_name_map_t::iterator name_iter = mVisualParamNameMap.find(tableptr);
	if (name_iter != mVisualParamNameMap.end())
	{
		// <FS:Ansariel> [Legacy Bake]
		//name_iter->second->setWeight(weight);
		name_iter->second->setWeight(weight, upload_bake);
		return true;
	}
	LL_WARNS() << "LLCharacter::setVisualParamWeight() Invalid visual parameter: " << param_name << LL_ENDL;
	return false;
=======
    std::string tname(param_name);
    LLStringUtil::toLower(tname);
    char *tableptr = sVisualParamNames.checkString(tname);
    visual_param_name_map_t::iterator name_iter = mVisualParamNameMap.find(tableptr);
    if (name_iter != mVisualParamNameMap.end())
    {
        // <FS:Ansariel> [Legacy Bake]
        //name_iter->second->setWeight(weight);
        name_iter->second->setWeight(weight, upload_bake);
        return TRUE;
    }
    LL_WARNS() << "LLCharacter::setVisualParamWeight() Invalid visual parameter: " << param_name << LL_ENDL;
    return FALSE;
>>>>>>> c06fb4e0
}

//-----------------------------------------------------------------------------
// setVisualParamWeight()
//-----------------------------------------------------------------------------
// <FS:Ansariel> [Legacy Bake]
//bool LLCharacter::setVisualParamWeight(S32 index, F32 weight)
bool LLCharacter::setVisualParamWeight(S32 index, F32 weight, bool upload_bake)
{
<<<<<<< HEAD
	visual_param_index_map_t::iterator index_iter = mVisualParamIndexMap.find(index);
	if (index_iter != mVisualParamIndexMap.end())
	{
		// <FS:Ansariel> [Legacy Bake]
		//index_iter->second->setWeight(weight);
		index_iter->second->setWeight(weight, upload_bake);
		return true;
	}
	LL_WARNS() << "LLCharacter::setVisualParamWeight() Invalid visual parameter index: " << index << LL_ENDL;
	return false;
=======
    visual_param_index_map_t::iterator index_iter = mVisualParamIndexMap.find(index);
    if (index_iter != mVisualParamIndexMap.end())
    {
        // <FS:Ansariel> [Legacy Bake]
        //index_iter->second->setWeight(weight);
        index_iter->second->setWeight(weight, upload_bake);
        return TRUE;
    }
    LL_WARNS() << "LLCharacter::setVisualParamWeight() Invalid visual parameter index: " << index << LL_ENDL;
    return FALSE;
>>>>>>> c06fb4e0
}

//-----------------------------------------------------------------------------
// getVisualParamWeight()
//-----------------------------------------------------------------------------
F32 LLCharacter::getVisualParamWeight(LLVisualParam *which_param)
{
    S32 index = which_param->getID();
    visual_param_index_map_t::iterator index_iter = mVisualParamIndexMap.find(index);
    if (index_iter != mVisualParamIndexMap.end())
    {
        return index_iter->second->getWeight();
    }
    else
    {
        LL_WARNS() << "LLCharacter::getVisualParamWeight() Invalid visual parameter*, index= " << index << LL_ENDL;
        return 0.f;
    }
}

//-----------------------------------------------------------------------------
// getVisualParamWeight()
//-----------------------------------------------------------------------------
F32 LLCharacter::getVisualParamWeight(const char* param_name)
{
    std::string tname(param_name);
    LLStringUtil::toLower(tname);
    char *tableptr = sVisualParamNames.checkString(tname);
    visual_param_name_map_t::iterator name_iter = mVisualParamNameMap.find(tableptr);
    if (name_iter != mVisualParamNameMap.end())
    {
        return name_iter->second->getWeight();
    }
    LL_WARNS() << "LLCharacter::getVisualParamWeight() Invalid visual parameter: " << param_name << LL_ENDL;
    return 0.f;
}

//-----------------------------------------------------------------------------
// getVisualParamWeight()
//-----------------------------------------------------------------------------
F32 LLCharacter::getVisualParamWeight(S32 index)
{
    visual_param_index_map_t::iterator index_iter = mVisualParamIndexMap.find(index);
    if (index_iter != mVisualParamIndexMap.end())
    {
        return index_iter->second->getWeight();
    }
    else
    {
        LL_WARNS() << "LLCharacter::getVisualParamWeight() Invalid visual parameter index: " << index << LL_ENDL;
        return 0.f;
    }
}

//-----------------------------------------------------------------------------
// clearVisualParamWeights()
//-----------------------------------------------------------------------------
void LLCharacter::clearVisualParamWeights()
{
<<<<<<< HEAD
	for (LLVisualParam *param = getFirstVisualParam(); 
		param;
		param = getNextVisualParam())
	{
		if (param->isTweakable())
		{
			// <FS:Ansariel> [Legacy Bake]
			//param->setWeight( param->getDefaultWeight());
			param->setWeight( param->getDefaultWeight(), false);
		}
	}
=======
    for (LLVisualParam *param = getFirstVisualParam();
        param;
        param = getNextVisualParam())
    {
        if (param->isTweakable())
        {
            // <FS:Ansariel> [Legacy Bake]
            //param->setWeight( param->getDefaultWeight());
            param->setWeight( param->getDefaultWeight(), FALSE);
        }
    }
>>>>>>> c06fb4e0
}

//-----------------------------------------------------------------------------
// getVisualParam()
//-----------------------------------------------------------------------------
LLVisualParam*  LLCharacter::getVisualParam(const char *param_name)
{
    std::string tname(param_name);
    LLStringUtil::toLower(tname);
    char *tableptr = sVisualParamNames.checkString(tname);

    // <FS:ND> Protect against crashes later on
    if( !tableptr )
        return 0;
    // </FS:ND>

    visual_param_name_map_t::iterator name_iter = mVisualParamNameMap.find(tableptr);
    if (name_iter != mVisualParamNameMap.end())
    {
        return name_iter->second;
    }
    LL_WARNS() << "LLCharacter::getVisualParam() Invalid visual parameter: " << param_name << LL_ENDL;
    return NULL;
}

//-----------------------------------------------------------------------------
// addSharedVisualParam()
//-----------------------------------------------------------------------------
void LLCharacter::addSharedVisualParam(LLVisualParam *param)
{
    S32 index = param->getID();
    visual_param_index_map_t::iterator index_iter = mVisualParamIndexMap.find(index);
    LLVisualParam* current_param = 0;
    if (index_iter != mVisualParamIndexMap.end())
        current_param = index_iter->second;
    if( current_param )
    {
        LLVisualParam* next_param = current_param;
        while(next_param->getNextParam())
        {
            next_param = next_param->getNextParam();
        }
        next_param->setNextParam(param);
    }
    else
    {
        LL_WARNS() << "Shared visual parameter " << param->getName() << " does not already exist with ID " <<
            param->getID() << LL_ENDL;
    }
}

//-----------------------------------------------------------------------------
// addVisualParam()
//-----------------------------------------------------------------------------
void LLCharacter::addVisualParam(LLVisualParam *param)
{
    S32 index = param->getID();
    // Add Index map
    std::pair<visual_param_index_map_t::iterator, bool> idxres;
    idxres = mVisualParamIndexMap.insert(visual_param_index_map_t::value_type(index, param));
    if (!idxres.second)
    {
        LL_WARNS() << "Visual parameter " << param->getName() << " already exists with same ID as " <<
            param->getName() << LL_ENDL;
        visual_param_index_map_t::iterator index_iter = idxres.first;
        index_iter->second = param;
    }

    if (param->getInfo())
    {
        // Add name map
        std::string tname(param->getName());
        LLStringUtil::toLower(tname);
        char *tableptr = sVisualParamNames.addString(tname);
        std::pair<visual_param_name_map_t::iterator, bool> nameres;
        nameres = mVisualParamNameMap.insert(visual_param_name_map_t::value_type(tableptr, param));
        if (!nameres.second)
        {
            // Already exists, copy param
            visual_param_name_map_t::iterator name_iter = nameres.first;
            name_iter->second = param;
        }
    }
    //LL_INFOS() << "Adding Visual Param '" << param->getName() << "' ( " << index << " )" << LL_ENDL;
}

//-----------------------------------------------------------------------------
// updateVisualParams()
//-----------------------------------------------------------------------------
void LLCharacter::updateVisualParams()
{
    for (LLVisualParam *param = getFirstVisualParam();
        param;
        param = getNextVisualParam())
    {
        if (param->isAnimating())
        {
            continue;
        }
        // only apply parameters whose effective weight has changed
        F32 effective_weight = ( param->getSex() & mSex ) ? param->getWeight() : param->getDefaultWeight();
        if (effective_weight != param->getLastWeight())
        {
            param->apply( mSex );
        }
    }
}

LLAnimPauseRequest LLCharacter::requestPause()
{
    mMotionController.pauseAllMotions();
    return mPauseRequest;
}
<|MERGE_RESOLUTION|>--- conflicted
+++ resolved
@@ -180,11 +180,7 @@
         return mMotionController.isMotionActive(motionp);
     }
 
-<<<<<<< HEAD
-	return false;
-=======
-    return FALSE;
->>>>>>> c06fb4e0
+    return false;
 }
 
 
@@ -295,18 +291,6 @@
 //bool LLCharacter::setVisualParamWeight(const LLVisualParam* which_param, F32 weight)
 bool LLCharacter::setVisualParamWeight(const LLVisualParam* which_param, F32 weight, bool upload_bake)
 {
-<<<<<<< HEAD
-	S32 index = which_param->getID();
-	visual_param_index_map_t::iterator index_iter = mVisualParamIndexMap.find(index);
-	if (index_iter != mVisualParamIndexMap.end())
-	{
-		// <FS:Ansariel> [Legacy Bake]
-		//index_iter->second->setWeight(weight);
-		index_iter->second->setWeight(weight, upload_bake);
-		return true;
-	}
-	return false;
-=======
     S32 index = which_param->getID();
     visual_param_index_map_t::iterator index_iter = mVisualParamIndexMap.find(index);
     if (index_iter != mVisualParamIndexMap.end())
@@ -314,10 +298,9 @@
         // <FS:Ansariel> [Legacy Bake]
         //index_iter->second->setWeight(weight);
         index_iter->second->setWeight(weight, upload_bake);
-        return TRUE;
-    }
-    return FALSE;
->>>>>>> c06fb4e0
+        return true;
+    }
+    return false;
 }
 
 //-----------------------------------------------------------------------------
@@ -327,21 +310,6 @@
 //bool LLCharacter::setVisualParamWeight(const char* param_name, F32 weight)
 bool LLCharacter::setVisualParamWeight(const char* param_name, F32 weight, bool upload_bake)
 {
-<<<<<<< HEAD
-	std::string tname(param_name);
-	LLStringUtil::toLower(tname);
-	char *tableptr = sVisualParamNames.checkString(tname);
-	visual_param_name_map_t::iterator name_iter = mVisualParamNameMap.find(tableptr);
-	if (name_iter != mVisualParamNameMap.end())
-	{
-		// <FS:Ansariel> [Legacy Bake]
-		//name_iter->second->setWeight(weight);
-		name_iter->second->setWeight(weight, upload_bake);
-		return true;
-	}
-	LL_WARNS() << "LLCharacter::setVisualParamWeight() Invalid visual parameter: " << param_name << LL_ENDL;
-	return false;
-=======
     std::string tname(param_name);
     LLStringUtil::toLower(tname);
     char *tableptr = sVisualParamNames.checkString(tname);
@@ -351,11 +319,10 @@
         // <FS:Ansariel> [Legacy Bake]
         //name_iter->second->setWeight(weight);
         name_iter->second->setWeight(weight, upload_bake);
-        return TRUE;
+        return true;
     }
     LL_WARNS() << "LLCharacter::setVisualParamWeight() Invalid visual parameter: " << param_name << LL_ENDL;
-    return FALSE;
->>>>>>> c06fb4e0
+    return false;
 }
 
 //-----------------------------------------------------------------------------
@@ -365,29 +332,16 @@
 //bool LLCharacter::setVisualParamWeight(S32 index, F32 weight)
 bool LLCharacter::setVisualParamWeight(S32 index, F32 weight, bool upload_bake)
 {
-<<<<<<< HEAD
-	visual_param_index_map_t::iterator index_iter = mVisualParamIndexMap.find(index);
-	if (index_iter != mVisualParamIndexMap.end())
-	{
-		// <FS:Ansariel> [Legacy Bake]
-		//index_iter->second->setWeight(weight);
-		index_iter->second->setWeight(weight, upload_bake);
-		return true;
-	}
-	LL_WARNS() << "LLCharacter::setVisualParamWeight() Invalid visual parameter index: " << index << LL_ENDL;
-	return false;
-=======
     visual_param_index_map_t::iterator index_iter = mVisualParamIndexMap.find(index);
     if (index_iter != mVisualParamIndexMap.end())
     {
         // <FS:Ansariel> [Legacy Bake]
         //index_iter->second->setWeight(weight);
         index_iter->second->setWeight(weight, upload_bake);
-        return TRUE;
+        return true;
     }
     LL_WARNS() << "LLCharacter::setVisualParamWeight() Invalid visual parameter index: " << index << LL_ENDL;
-    return FALSE;
->>>>>>> c06fb4e0
+    return false;
 }
 
 //-----------------------------------------------------------------------------
@@ -447,19 +401,6 @@
 //-----------------------------------------------------------------------------
 void LLCharacter::clearVisualParamWeights()
 {
-<<<<<<< HEAD
-	for (LLVisualParam *param = getFirstVisualParam(); 
-		param;
-		param = getNextVisualParam())
-	{
-		if (param->isTweakable())
-		{
-			// <FS:Ansariel> [Legacy Bake]
-			//param->setWeight( param->getDefaultWeight());
-			param->setWeight( param->getDefaultWeight(), false);
-		}
-	}
-=======
     for (LLVisualParam *param = getFirstVisualParam();
         param;
         param = getNextVisualParam())
@@ -468,10 +409,9 @@
         {
             // <FS:Ansariel> [Legacy Bake]
             //param->setWeight( param->getDefaultWeight());
-            param->setWeight( param->getDefaultWeight(), FALSE);
-        }
-    }
->>>>>>> c06fb4e0
+            param->setWeight( param->getDefaultWeight(), false);
+        }
+    }
 }
 
 //-----------------------------------------------------------------------------
