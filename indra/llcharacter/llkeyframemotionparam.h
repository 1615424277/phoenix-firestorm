/**
 * @file llkeyframemotionparam.h
 * @brief Implementation of LLKeframeMotionParam class.
 *
 * $LicenseInfo:firstyear=2002&license=viewerlgpl$
 * Second Life Viewer Source Code
 * Copyright (C) 2010, Linden Research, Inc.
 *
 * This library is free software; you can redistribute it and/or
 * modify it under the terms of the GNU Lesser General Public
 * License as published by the Free Software Foundation;
 * version 2.1 of the License only.
 *
 * This library is distributed in the hope that it will be useful,
 * but WITHOUT ANY WARRANTY; without even the implied warranty of
 * MERCHANTABILITY or FITNESS FOR A PARTICULAR PURPOSE.  See the GNU
 * Lesser General Public License for more details.
 *
 * You should have received a copy of the GNU Lesser General Public
 * License along with this library; if not, write to the Free Software
 * Foundation, Inc., 51 Franklin Street, Fifth Floor, Boston, MA  02110-1301  USA
 *
 * Linden Research, Inc., 945 Battery Street, San Francisco, CA  94111  USA
 * $/LicenseInfo$
 */

#ifndef LL_LLKEYFRAMEMOTIONPARAM_H
#define LL_LLKEYFRAMEMOTIONPARAM_H

//-----------------------------------------------------------------------------
// Header files
//-----------------------------------------------------------------------------

#include <string>

#include "llmotion.h"
#include "lljointstate.h"
#include "v3math.h"
#include "llquaternion.h"
#include "llkeyframemotion.h"

//-----------------------------------------------------------------------------
// class LLKeyframeMotionParam
//-----------------------------------------------------------------------------
class LLKeyframeMotionParam :
    public LLMotion
{
public:
    // Constructor
    LLKeyframeMotionParam(const LLUUID &id);

    // Destructor
    virtual ~LLKeyframeMotionParam();

public:
    //-------------------------------------------------------------------------
    // functions to support MotionController and MotionRegistry
    //-------------------------------------------------------------------------

    // static constructor
    // all subclasses must implement such a function and register it
    static LLMotion *create(const LLUUID &id) { return new LLKeyframeMotionParam(id); }

public:
    //-------------------------------------------------------------------------
    // animation callbacks to be implemented by subclasses
    //-------------------------------------------------------------------------

<<<<<<< HEAD
	// motions must specify whether or not they loop
	virtual bool getLoop() {
		return true;
	}
=======
    // motions must specify whether or not they loop
    virtual bool getLoop() {
        return true;
    }
>>>>>>> 1a8a5404

    // motions must report their total duration
    virtual F32 getDuration() {
        return mDuration;
    }

    // motions must report their "ease in" duration
    virtual F32 getEaseInDuration() {
        return mEaseInDuration;
    }

    // motions must report their "ease out" duration.
    virtual F32 getEaseOutDuration() {
        return mEaseOutDuration;
    }

    // motions must report their priority
    virtual LLJoint::JointPriority getPriority() {
        return mPriority;
    }

    virtual LLMotionBlendType getBlendType() { return NORMAL_BLEND; }

    // called to determine when a motion should be activated/deactivated based on avatar pixel coverage
    virtual F32 getMinPixelArea() { return MIN_REQUIRED_PIXEL_AREA_KEYFRAME; }

    // run-time (post constructor) initialization,
    // called after parameters have been set
    // must return true to indicate success and be available for activation
    virtual LLMotionInitStatus onInitialize(LLCharacter *character);

<<<<<<< HEAD
	// called when a motion is activated
	// must return true to indicate success, or else
	// it will be deactivated
	virtual bool onActivate();

	// called per time step
	// must return true while it is active, and
	// must return false when the motion is completed.
	virtual bool onUpdate(F32 time, U8* joint_mask);
=======
    // called when a motion is activated
    // must return true to indicate success, or else
    // it will be deactivated
    virtual bool onActivate();

    // called per time step
    // must return true while it is active, and
    // must return false when the motion is completed.
    virtual bool onUpdate(F32 time, U8* joint_mask);
>>>>>>> 1a8a5404

    // called when a motion is deactivated
    virtual void onDeactivate();

    virtual LLPose* getPose() { return mPoseBlender.getBlendedPose();}

protected:
<<<<<<< HEAD
	//-------------------------------------------------------------------------
	// new functions defined by this subclass
	//-------------------------------------------------------------------------
	struct ParameterizedMotion
	{
		ParameterizedMotion(LLMotion* motion, F32 param) : mMotion(motion), mParam(param) {}
		LLMotion* mMotion;
		F32 mParam;
	};
	
	// add a motion and associated parameter triplet
	bool addKeyframeMotion(char *name, const LLUUID &id, char *param, F32 value);
	
	// set default motion for LOD and retrieving blend constants
	void setDefaultKeyframeMotion(char *);

	bool loadMotions();
=======
    //-------------------------------------------------------------------------
    // new functions defined by this subclass
    //-------------------------------------------------------------------------
    struct ParameterizedMotion
    {
        ParameterizedMotion(LLMotion* motion, F32 param) : mMotion(motion), mParam(param) {}
        LLMotion* mMotion;
        F32 mParam;
    };

    // add a motion and associated parameter triplet
    bool addKeyframeMotion(char *name, const LLUUID &id, char *param, F32 value);

    // set default motion for LOD and retrieving blend constants
    void setDefaultKeyframeMotion(char *);

    bool loadMotions();
>>>>>>> 1a8a5404

protected:
    //-------------------------------------------------------------------------
    // Member Data
    //-------------------------------------------------------------------------

    struct compare_motions
    {
        bool operator() (const ParameterizedMotion& a, const ParameterizedMotion& b) const
        {
            if (a.mParam != b.mParam)
                return (a.mParam < b.mParam);
            else
                return a.mMotion < b.mMotion;
        }
    };

    typedef std::set < ParameterizedMotion, compare_motions > motion_list_t;
    typedef std::map <std::string, motion_list_t > motion_map_t;
    motion_map_t        mParameterizedMotions;
    LLMotion*           mDefaultKeyframeMotion;
    LLCharacter*        mCharacter;
    LLPoseBlender       mPoseBlender;

    F32                 mEaseInDuration;
    F32                 mEaseOutDuration;
    F32                 mDuration;
    LLJoint::JointPriority  mPriority;

    LLUUID              mTransactionID;
};

#endif // LL_LLKEYFRAMEMOTIONPARAM_H<|MERGE_RESOLUTION|>--- conflicted
+++ resolved
@@ -66,17 +66,10 @@
     // animation callbacks to be implemented by subclasses
     //-------------------------------------------------------------------------
 
-<<<<<<< HEAD
-	// motions must specify whether or not they loop
-	virtual bool getLoop() {
-		return true;
-	}
-=======
     // motions must specify whether or not they loop
     virtual bool getLoop() {
         return true;
     }
->>>>>>> 1a8a5404
 
     // motions must report their total duration
     virtual F32 getDuration() {
@@ -108,17 +101,6 @@
     // must return true to indicate success and be available for activation
     virtual LLMotionInitStatus onInitialize(LLCharacter *character);
 
-<<<<<<< HEAD
-	// called when a motion is activated
-	// must return true to indicate success, or else
-	// it will be deactivated
-	virtual bool onActivate();
-
-	// called per time step
-	// must return true while it is active, and
-	// must return false when the motion is completed.
-	virtual bool onUpdate(F32 time, U8* joint_mask);
-=======
     // called when a motion is activated
     // must return true to indicate success, or else
     // it will be deactivated
@@ -128,7 +110,6 @@
     // must return true while it is active, and
     // must return false when the motion is completed.
     virtual bool onUpdate(F32 time, U8* joint_mask);
->>>>>>> 1a8a5404
 
     // called when a motion is deactivated
     virtual void onDeactivate();
@@ -136,25 +117,6 @@
     virtual LLPose* getPose() { return mPoseBlender.getBlendedPose();}
 
 protected:
-<<<<<<< HEAD
-	//-------------------------------------------------------------------------
-	// new functions defined by this subclass
-	//-------------------------------------------------------------------------
-	struct ParameterizedMotion
-	{
-		ParameterizedMotion(LLMotion* motion, F32 param) : mMotion(motion), mParam(param) {}
-		LLMotion* mMotion;
-		F32 mParam;
-	};
-	
-	// add a motion and associated parameter triplet
-	bool addKeyframeMotion(char *name, const LLUUID &id, char *param, F32 value);
-	
-	// set default motion for LOD and retrieving blend constants
-	void setDefaultKeyframeMotion(char *);
-
-	bool loadMotions();
-=======
     //-------------------------------------------------------------------------
     // new functions defined by this subclass
     //-------------------------------------------------------------------------
@@ -172,7 +134,6 @@
     void setDefaultKeyframeMotion(char *);
 
     bool loadMotions();
->>>>>>> 1a8a5404
 
 protected:
     //-------------------------------------------------------------------------
