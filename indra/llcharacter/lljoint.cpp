/** 
 * @file lljoint.cpp
 * @brief Implementation of LLJoint class.
 *
 * $LicenseInfo:firstyear=2001&license=viewerlgpl$
 * Second Life Viewer Source Code
 * Copyright (C) 2010, Linden Research, Inc.
 * 
 * This library is free software; you can redistribute it and/or
 * modify it under the terms of the GNU Lesser General Public
 * License as published by the Free Software Foundation;
 * version 2.1 of the License only.
 * 
 * This library is distributed in the hope that it will be useful,
 * but WITHOUT ANY WARRANTY; without even the implied warranty of
 * MERCHANTABILITY or FITNESS FOR A PARTICULAR PURPOSE.  See the GNU
 * Lesser General Public License for more details.
 * 
 * You should have received a copy of the GNU Lesser General Public
 * License along with this library; if not, write to the Free Software
 * Foundation, Inc., 51 Franklin Street, Fifth Floor, Boston, MA  02110-1301  USA
 * 
 * Linden Research, Inc., 945 Battery Street, San Francisco, CA  94111  USA
 * $/LicenseInfo$
 */

//-----------------------------------------------------------------------------
// Header Files
//-----------------------------------------------------------------------------
#include "linden_common.h"

#include "lljoint.h"

#include "llmath.h"

S32 LLJoint::sNumUpdates = 0;
S32 LLJoint::sNumTouches = 0;

template <class T> 
bool attachment_map_iter_compare_key(const T& a, const T& b)
{
	return a.first < b.first;
}

bool LLPosOverrideMap::findActiveOverride(LLUUID& mesh_id, LLVector3& pos) const
{
	pos = LLVector3(0,0,0);
	mesh_id = LLUUID();
	bool found = false;
	
	map_type::const_iterator it = std::max_element(m_map.begin(),
												   m_map.end(),
												   attachment_map_iter_compare_key<map_type::value_type>);
	if (it != m_map.end())
	{
		found = true;
		pos = it->second;
		mesh_id = it->first;
	}
	return found;
}

<<<<<<< HEAD
template <class T> 
bool attachment_map_iter_compare_key(const T& a, const T& b)
{
	return a.first < b.first;
=======
void LLPosOverrideMap::showJointPosOverrides( std::ostringstream& os ) const
{
	map_type::const_iterator max_it = std::max_element(m_map.begin(),
													   m_map.end(),
													   attachment_map_iter_compare_key<map_type::value_type>);
	for (map_type::const_iterator it = m_map.begin();
		 it != m_map.end(); ++it)
	{
		const LLVector3& pos = it->second;
		os << " " << "[" << it->first <<": " << pos << "]" << ((it==max_it) ? "*" : "");
	}
}

U32 LLPosOverrideMap::count() const
{
	return m_map.size();
}

void LLPosOverrideMap::add(const LLUUID& mesh_id, const LLVector3& pos)
{
	m_map[mesh_id] = pos;
}

bool LLPosOverrideMap::remove(const LLUUID& mesh_id)
{
	U32 remove_count = m_map.erase(mesh_id);
	return (remove_count > 0);
}

void LLPosOverrideMap::clear()
{
	m_map.clear();
>>>>>>> 4f076dae
}

//-----------------------------------------------------------------------------
// LLJoint()
// Class Constructor
//-----------------------------------------------------------------------------


void LLJoint::init()
{
	mName = "unnamed";
	mParent = NULL;
	mXform.setScaleChildOffset(TRUE);
	mXform.setScale(LLVector3(1.0f, 1.0f, 1.0f));
	mDirtyFlags = MATRIX_DIRTY | ROTATION_DIRTY | POSITION_DIRTY;
	mUpdateXform = TRUE;
}

LLJoint::LLJoint() :
	mJointNum(-1)
{
	init();
	touch();
}

LLJoint::LLJoint(S32 joint_num) :
	mJointNum(joint_num)
{
	init();
	touch();
}


//-----------------------------------------------------------------------------
// LLJoint()
// Class Constructor
//-----------------------------------------------------------------------------
LLJoint::LLJoint(const std::string &name, LLJoint *parent) :
	mJointNum(0)
{
	init();
	mUpdateXform = FALSE;

	setName(name);
	if (parent)
	{
		parent->addChild( this );
	}
	touch();
}

//-----------------------------------------------------------------------------
// ~LLJoint()
// Class Destructor
//-----------------------------------------------------------------------------
LLJoint::~LLJoint()
{
	if (mParent)
	{
		mParent->removeChild( this );
	}
	removeAllChildren();
}


//-----------------------------------------------------------------------------
// setup()
//-----------------------------------------------------------------------------
void LLJoint::setup(const std::string &name, LLJoint *parent)
{
	setName(name);
	if (parent)
	{
		parent->addChild( this );
	}
}

//-----------------------------------------------------------------------------
// touch()
// Sets all dirty flags for all children, recursively.
//-----------------------------------------------------------------------------
void LLJoint::touch(U32 flags)
{
	if ((flags | mDirtyFlags) != mDirtyFlags)
	{
		sNumTouches++;
		mDirtyFlags |= flags;
		U32 child_flags = flags;
		if (flags & ROTATION_DIRTY)
		{
			child_flags |= POSITION_DIRTY;
		}

		for (child_list_t::iterator iter = mChildren.begin();
			 iter != mChildren.end(); ++iter)
		{
			LLJoint* joint = *iter;
			joint->touch(child_flags);
		}
	}
}

//-----------------------------------------------------------------------------
// getRoot()
//-----------------------------------------------------------------------------
LLJoint *LLJoint::getRoot()
{
	if ( getParent() == NULL )
	{
		return this;
	}
	return getParent()->getRoot();
}


//-----------------------------------------------------------------------------
// findJoint()
//-----------------------------------------------------------------------------
LLJoint *LLJoint::findJoint( const std::string &name )
{
	if (name == getName())
		return this;

	for (child_list_t::iterator iter = mChildren.begin();
		 iter != mChildren.end(); ++iter)
	{
		LLJoint* joint = *iter;
		LLJoint *found = joint->findJoint(name);
		if (found)
		{
			return found;
		}
	}

	return NULL;	
}


//--------------------------------------------------------------------
// addChild()
//--------------------------------------------------------------------
void LLJoint::addChild(LLJoint* joint)
{
	if (joint->mParent)
		joint->mParent->removeChild(joint);

	mChildren.push_back(joint);
	joint->mXform.setParent(&mXform);
	joint->mParent = this;	
	joint->touch();
}


//--------------------------------------------------------------------
// removeChild()
//--------------------------------------------------------------------
void LLJoint::removeChild(LLJoint* joint)
{
	child_list_t::iterator iter = std::find(mChildren.begin(), mChildren.end(), joint);
	if (iter != mChildren.end())
	{
		mChildren.erase(iter);
	
		joint->mXform.setParent(NULL);
		joint->mParent = NULL;
		joint->touch();
	}
}


//--------------------------------------------------------------------
// removeAllChildren()
//--------------------------------------------------------------------
void LLJoint::removeAllChildren()
{
	for (child_list_t::iterator iter = mChildren.begin();
		 iter != mChildren.end();)
	{
		child_list_t::iterator curiter = iter++;
		LLJoint* joint = *curiter;
		mChildren.erase(curiter);
		joint->mXform.setParent(NULL);
		joint->mParent = NULL;
		joint->touch();
	}
}


//--------------------------------------------------------------------
// getPosition()
//--------------------------------------------------------------------
const LLVector3& LLJoint::getPosition()
{
	return mXform.getPosition();
}

bool do_debug_joint(const std::string& name)
{
	return true;
}

//--------------------------------------------------------------------
// setPosition()
//--------------------------------------------------------------------
void LLJoint::setPosition( const LLVector3& pos )
{
	if (pos != getPosition())
	{
		if (do_debug_joint(getName()))
		{
			LL_DEBUGS("Avatar") << " joint " << getName() << " set pos " << pos << LL_ENDL;
		}
	}
	mXform.setPosition(pos);
	touch(MATRIX_DIRTY | POSITION_DIRTY);
}

void showJointPosOverrides( const LLJoint& joint, const std::string& note, const std::string& av_info )
{
        std::ostringstream os;
        os << joint.m_posBeforeOverrides;
        joint.m_attachmentOverrides.showJointPosOverrides(os);
        LL_DEBUGS("Avatar") << av_info << " joint " << joint.getName() << " " << note << " " << os.str() << LL_ENDL;
}

//--------------------------------------------------------------------
// addAttachmentPosOverride()
//--------------------------------------------------------------------
void LLJoint::addAttachmentPosOverride( const LLVector3& pos, const LLUUID& mesh_id, const std::string& av_info )
{
	if (mesh_id.isNull())
	{
		return;
	}
	if (!m_attachmentOverrides.count())
	{
<<<<<<< HEAD
		LL_DEBUGS("Avatar") << "av " << av_info << " joint " << getName() << " saving m_posBeforeOverrides " << getPosition() << LL_ENDL;
		m_posBeforeOverrides = getPosition();
	}
	AttachmentOverrideRecord rec;
	rec.pos = pos;
	m_attachmentOverrides[mesh_id] = rec;
	LL_DEBUGS("Avatar") << "av " << av_info << " joint " << getName() << " addAttachmentPosOverride for mesh " << mesh_id << " pos " << pos << LL_ENDL;
=======
		if (do_debug_joint(getName()))
		{
			LL_DEBUGS("Avatar") << "av " << av_info << " joint " << getName() << " saving m_posBeforeOverrides " << getPosition() << LL_ENDL;
		}
		m_posBeforeOverrides = getPosition();
	}
	m_attachmentOverrides.add(mesh_id,pos);
	if (do_debug_joint(getName()))
	{
		LL_DEBUGS("Avatar") << "av " << av_info << " joint " << getName() << " addAttachmentPosOverride for mesh " << mesh_id << " pos " << pos << LL_ENDL;
	}
>>>>>>> 4f076dae
	updatePos(av_info);
}

//--------------------------------------------------------------------
// removeAttachmentPosOverride()
//--------------------------------------------------------------------
void LLJoint::removeAttachmentPosOverride( const LLUUID& mesh_id, const std::string& av_info )
{
	if (mesh_id.isNull())
	{
		return;
	}
<<<<<<< HEAD
	attachment_map_t::iterator it = m_attachmentOverrides.find(mesh_id);
	if (it != m_attachmentOverrides.end())
	{
		LL_DEBUGS("Avatar") << "av " << av_info << " joint " << getName() << " removeAttachmentPosOverride for " << mesh_id << LL_ENDL;
		m_attachmentOverrides.erase(it);
	}
	updatePos(av_info);
=======
	if (m_attachmentOverrides.remove(mesh_id))
	{
		if (do_debug_joint(getName()))
		{
			LL_DEBUGS("Avatar") << "av " << av_info << " joint " << getName()
								<< " removeAttachmentPosOverride for " << mesh_id << LL_ENDL;
			showJointPosOverrides(*this, "remove", av_info);
		}
		updatePos(av_info);
	}

}

//--------------------------------------------------------------------
 // hasAttachmentPosOverride()
 //--------------------------------------------------------------------
bool LLJoint::hasAttachmentPosOverride( LLVector3& pos, LLUUID& mesh_id ) const
{
	return m_attachmentOverrides.findActiveOverride(mesh_id,pos);
}

//--------------------------------------------------------------------
// clearAttachmentPosOverrides()
//--------------------------------------------------------------------
void LLJoint::clearAttachmentPosOverrides()
{
	if (m_attachmentOverrides.count())
	{
		m_attachmentOverrides.clear();
		setPosition(m_posBeforeOverrides);
		setId( LLUUID::null );
	}
>>>>>>> 4f076dae
}

//--------------------------------------------------------------------
// updatePos()
//--------------------------------------------------------------------
void LLJoint::updatePos(const std::string& av_info)
{
<<<<<<< HEAD
	LLVector3 pos;
	attachment_map_t::iterator it = std::max_element(m_attachmentOverrides.begin(),
													 m_attachmentOverrides.end(),
													 attachment_map_iter_compare_key<LLJoint::attachment_map_t::value_type>);
	if (it != m_attachmentOverrides.end())
	{
		AttachmentOverrideRecord& rec = it->second;
		LL_DEBUGS("Avatar") << "av " << av_info << " joint " << getName() << " updatePos, winner of " << m_attachmentOverrides.size() << " is mesh " << it->first << " pos " << rec.pos << LL_ENDL;
		pos = rec.pos;
=======
	LLVector3 pos, found_pos;
	LLUUID mesh_id;
	if (m_attachmentOverrides.findActiveOverride(mesh_id,found_pos))
	{
		LL_DEBUGS("Avatar") << "av " << av_info << " joint " << getName() << " updatePos, winner of " << m_attachmentOverrides.count() << " is mesh " << mesh_id << " pos " << found_pos << LL_ENDL;
		pos = found_pos;
>>>>>>> 4f076dae
	}
	else
	{
		LL_DEBUGS("Avatar") << "av " << av_info << " joint " << getName() << " updatePos, winner is posBeforeOverrides " << m_posBeforeOverrides << LL_ENDL;
		pos = m_posBeforeOverrides;
	}
	setPosition(pos);
}

//--------------------------------------------------------------------
// getWorldPosition()
//--------------------------------------------------------------------
LLVector3 LLJoint::getWorldPosition()
{
	updateWorldPRSParent();
	return mXform.getWorldPosition();
}

//-----------------------------------------------------------------------------
// getLastWorldPosition()
//-----------------------------------------------------------------------------
LLVector3 LLJoint::getLastWorldPosition()
{
	return mXform.getWorldPosition();
}
//--------------------------------------------------------------------
// setWorldPosition()
//--------------------------------------------------------------------
void LLJoint::setWorldPosition( const LLVector3& pos )
{
	if (mParent == NULL)
	{
		this->setPosition( pos );
		return;
	}

	LLMatrix4 temp_matrix = getWorldMatrix();
	temp_matrix.mMatrix[VW][VX] = pos.mV[VX];
	temp_matrix.mMatrix[VW][VY] = pos.mV[VY];
	temp_matrix.mMatrix[VW][VZ] = pos.mV[VZ];

	LLMatrix4 parentWorldMatrix = mParent->getWorldMatrix();
	LLMatrix4 invParentWorldMatrix = parentWorldMatrix.invert();

	temp_matrix *= invParentWorldMatrix;

	LLVector3 localPos(	temp_matrix.mMatrix[VW][VX],
						temp_matrix.mMatrix[VW][VY],
						temp_matrix.mMatrix[VW][VZ] );

	setPosition( localPos );
}


//--------------------------------------------------------------------
// getRotation()
//--------------------------------------------------------------------
const LLQuaternion& LLJoint::getRotation()
{
	return mXform.getRotation();
}


//--------------------------------------------------------------------
// setRotation()
//--------------------------------------------------------------------
void LLJoint::setRotation( const LLQuaternion& rot )
{
	if (rot.isFinite())
	{
	//	if (mXform.getRotation() != rot)
		{
			mXform.setRotation(rot);
			touch(MATRIX_DIRTY | ROTATION_DIRTY);
		}
	}
}


//--------------------------------------------------------------------
// getWorldRotation()
//--------------------------------------------------------------------
LLQuaternion LLJoint::getWorldRotation()
{
	updateWorldPRSParent();

	return mXform.getWorldRotation();
}

//-----------------------------------------------------------------------------
// getLastWorldRotation()
//-----------------------------------------------------------------------------
LLQuaternion LLJoint::getLastWorldRotation()
{
	return mXform.getWorldRotation();
}

//--------------------------------------------------------------------
// setWorldRotation()
//--------------------------------------------------------------------
void LLJoint::setWorldRotation( const LLQuaternion& rot )
{
	if (mParent == NULL)
	{
		this->setRotation( rot );
		return;
	}

	LLMatrix4 temp_mat(rot);

	LLMatrix4 parentWorldMatrix = mParent->getWorldMatrix();
	parentWorldMatrix.mMatrix[VW][VX] = 0;
	parentWorldMatrix.mMatrix[VW][VY] = 0;
	parentWorldMatrix.mMatrix[VW][VZ] = 0;

	LLMatrix4 invParentWorldMatrix = parentWorldMatrix.invert();

	temp_mat *= invParentWorldMatrix;

	setRotation(LLQuaternion(temp_mat));
}


//--------------------------------------------------------------------
// getScale()
//--------------------------------------------------------------------
const LLVector3& LLJoint::getScale()
{
	return mXform.getScale();	
}

//--------------------------------------------------------------------
// setScale()
//--------------------------------------------------------------------
void LLJoint::setScale( const LLVector3& scale )
{
//	if (mXform.getScale() != scale)
	{	
		mXform.setScale(scale);
		touch();
	}

}



//--------------------------------------------------------------------
// getWorldMatrix()
//--------------------------------------------------------------------
const LLMatrix4 &LLJoint::getWorldMatrix()
{
	updateWorldMatrixParent();

	return mXform.getWorldMatrix();
}


//--------------------------------------------------------------------
// setWorldMatrix()
//--------------------------------------------------------------------
void LLJoint::setWorldMatrix( const LLMatrix4& mat )
{
	LL_INFOS() << "WARNING: LLJoint::setWorldMatrix() not correctly implemented yet" << LL_ENDL;
	// extract global translation
	LLVector3 trans(	mat.mMatrix[VW][VX],
						mat.mMatrix[VW][VY],
						mat.mMatrix[VW][VZ] );

	// extract global rotation
	LLQuaternion rot( mat );

	setWorldPosition( trans );
	setWorldRotation( rot );
}

//-----------------------------------------------------------------------------
// updateWorldMatrixParent()
//-----------------------------------------------------------------------------
void LLJoint::updateWorldMatrixParent()
{
	if (mDirtyFlags & MATRIX_DIRTY)
	{
		LLJoint *parent = getParent();
		if (parent)
		{
			parent->updateWorldMatrixParent();
		}
		updateWorldMatrix();
	}
}

//-----------------------------------------------------------------------------
// updateWorldPRSParent()
//-----------------------------------------------------------------------------
void LLJoint::updateWorldPRSParent()
{
	if (mDirtyFlags & (ROTATION_DIRTY | POSITION_DIRTY))
	{
		LLJoint *parent = getParent();
		if (parent)
		{
			parent->updateWorldPRSParent();
		}

		mXform.update();
		mDirtyFlags &= ~(ROTATION_DIRTY | POSITION_DIRTY);
	}
}

//-----------------------------------------------------------------------------
// updateWorldMatrixChildren()
//-----------------------------------------------------------------------------
void LLJoint::updateWorldMatrixChildren()
{	
	if (!this->mUpdateXform) return;

	if (mDirtyFlags & MATRIX_DIRTY)
	{
		updateWorldMatrix();
	}
	for (child_list_t::iterator iter = mChildren.begin();
		 iter != mChildren.end(); ++iter)
	{
		LLJoint* joint = *iter;
		joint->updateWorldMatrixChildren();
	}
}

//-----------------------------------------------------------------------------
// updateWorldMatrix()
//-----------------------------------------------------------------------------
void LLJoint::updateWorldMatrix()
{
	if (mDirtyFlags & MATRIX_DIRTY)
	{
		sNumUpdates++;
		mXform.updateMatrix(FALSE);
		mDirtyFlags = 0x0;
	}
}

//--------------------------------------------------------------------
// getSkinOffset()
//--------------------------------------------------------------------
const LLVector3 &LLJoint::getSkinOffset()
{
	return mSkinOffset;
}


//--------------------------------------------------------------------
// setSkinOffset()
//--------------------------------------------------------------------
void LLJoint::setSkinOffset( const LLVector3& offset )
{
	mSkinOffset = offset;
}


//-----------------------------------------------------------------------------
// clampRotation()
//-----------------------------------------------------------------------------
void LLJoint::clampRotation(LLQuaternion old_rot, LLQuaternion new_rot)
{
	LLVector3 main_axis(1.f, 0.f, 0.f);

	for (child_list_t::iterator iter = mChildren.begin();
		 iter != mChildren.end(); ++iter)
	{
		LLJoint* joint = *iter;
		if (joint->isAnimatable())
		{
			main_axis = joint->getPosition();
			main_axis.normVec();
			// only care about first animatable child
			break;
		}
	}
}

// End
<|MERGE_RESOLUTION|>--- conflicted
+++ resolved
@@ -60,12 +60,6 @@
 	return found;
 }
 
-<<<<<<< HEAD
-template <class T> 
-bool attachment_map_iter_compare_key(const T& a, const T& b)
-{
-	return a.first < b.first;
-=======
 void LLPosOverrideMap::showJointPosOverrides( std::ostringstream& os ) const
 {
 	map_type::const_iterator max_it = std::max_element(m_map.begin(),
@@ -98,7 +92,6 @@
 void LLPosOverrideMap::clear()
 {
 	m_map.clear();
->>>>>>> 4f076dae
 }
 
 //-----------------------------------------------------------------------------
@@ -335,15 +328,6 @@
 	}
 	if (!m_attachmentOverrides.count())
 	{
-<<<<<<< HEAD
-		LL_DEBUGS("Avatar") << "av " << av_info << " joint " << getName() << " saving m_posBeforeOverrides " << getPosition() << LL_ENDL;
-		m_posBeforeOverrides = getPosition();
-	}
-	AttachmentOverrideRecord rec;
-	rec.pos = pos;
-	m_attachmentOverrides[mesh_id] = rec;
-	LL_DEBUGS("Avatar") << "av " << av_info << " joint " << getName() << " addAttachmentPosOverride for mesh " << mesh_id << " pos " << pos << LL_ENDL;
-=======
 		if (do_debug_joint(getName()))
 		{
 			LL_DEBUGS("Avatar") << "av " << av_info << " joint " << getName() << " saving m_posBeforeOverrides " << getPosition() << LL_ENDL;
@@ -355,7 +339,6 @@
 	{
 		LL_DEBUGS("Avatar") << "av " << av_info << " joint " << getName() << " addAttachmentPosOverride for mesh " << mesh_id << " pos " << pos << LL_ENDL;
 	}
->>>>>>> 4f076dae
 	updatePos(av_info);
 }
 
@@ -368,15 +351,6 @@
 	{
 		return;
 	}
-<<<<<<< HEAD
-	attachment_map_t::iterator it = m_attachmentOverrides.find(mesh_id);
-	if (it != m_attachmentOverrides.end())
-	{
-		LL_DEBUGS("Avatar") << "av " << av_info << " joint " << getName() << " removeAttachmentPosOverride for " << mesh_id << LL_ENDL;
-		m_attachmentOverrides.erase(it);
-	}
-	updatePos(av_info);
-=======
 	if (m_attachmentOverrides.remove(mesh_id))
 	{
 		if (do_debug_joint(getName()))
@@ -387,7 +361,6 @@
 		}
 		updatePos(av_info);
 	}
-
 }
 
 //--------------------------------------------------------------------
@@ -409,7 +382,6 @@
 		setPosition(m_posBeforeOverrides);
 		setId( LLUUID::null );
 	}
->>>>>>> 4f076dae
 }
 
 //--------------------------------------------------------------------
@@ -417,24 +389,12 @@
 //--------------------------------------------------------------------
 void LLJoint::updatePos(const std::string& av_info)
 {
-<<<<<<< HEAD
-	LLVector3 pos;
-	attachment_map_t::iterator it = std::max_element(m_attachmentOverrides.begin(),
-													 m_attachmentOverrides.end(),
-													 attachment_map_iter_compare_key<LLJoint::attachment_map_t::value_type>);
-	if (it != m_attachmentOverrides.end())
-	{
-		AttachmentOverrideRecord& rec = it->second;
-		LL_DEBUGS("Avatar") << "av " << av_info << " joint " << getName() << " updatePos, winner of " << m_attachmentOverrides.size() << " is mesh " << it->first << " pos " << rec.pos << LL_ENDL;
-		pos = rec.pos;
-=======
 	LLVector3 pos, found_pos;
 	LLUUID mesh_id;
 	if (m_attachmentOverrides.findActiveOverride(mesh_id,found_pos))
 	{
 		LL_DEBUGS("Avatar") << "av " << av_info << " joint " << getName() << " updatePos, winner of " << m_attachmentOverrides.count() << " is mesh " << mesh_id << " pos " << found_pos << LL_ENDL;
 		pos = found_pos;
->>>>>>> 4f076dae
 	}
 	else
 	{
