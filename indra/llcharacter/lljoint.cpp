/**
 * @file lljoint.cpp
 * @brief Implementation of LLJoint class.
 *
 * $LicenseInfo:firstyear=2001&license=viewerlgpl$
 * Second Life Viewer Source Code
 * Copyright (C) 2010, Linden Research, Inc.
 *
 * This library is free software; you can redistribute it and/or
 * modify it under the terms of the GNU Lesser General Public
 * License as published by the Free Software Foundation;
 * version 2.1 of the License only.
 *
 * This library is distributed in the hope that it will be useful,
 * but WITHOUT ANY WARRANTY; without even the implied warranty of
 * MERCHANTABILITY or FITNESS FOR A PARTICULAR PURPOSE.  See the GNU
 * Lesser General Public License for more details.
 *
 * You should have received a copy of the GNU Lesser General Public
 * License along with this library; if not, write to the Free Software
 * Foundation, Inc., 51 Franklin Street, Fifth Floor, Boston, MA  02110-1301  USA
 *
 * Linden Research, Inc., 945 Battery Street, San Francisco, CA  94111  USA
 * $/LicenseInfo$
 */

//-----------------------------------------------------------------------------
// Header Files
//-----------------------------------------------------------------------------
#include "linden_common.h"

#include "lljoint.h"

#include "llmath.h"
#include "llcallstack.h"
#include <boost/algorithm/string.hpp>

S32 LLJoint::sNumUpdates = 0;
S32 LLJoint::sNumTouches = 0;

template <class T>
bool attachment_map_iter_compare_key(const T& a, const T& b)
{
    return a.first < b.first;
}

bool LLVector3OverrideMap::findActiveOverride(LLUUID& mesh_id, LLVector3& pos) const
{
    pos = LLVector3(0,0,0);
    mesh_id = LLUUID();
    bool found = false;

    map_type::const_iterator it = std::max_element(m_map.begin(),
                                                   m_map.end(),
                                                   attachment_map_iter_compare_key<map_type::value_type>);
    if (it != m_map.end())
    {
        found = true;
        pos = it->second;
        mesh_id = it->first;
    }
    return found;
}

void LLVector3OverrideMap::showJointVector3Overrides( std::ostringstream& os ) const
{
    map_type::const_iterator max_it = std::max_element(m_map.begin(),
                                                       m_map.end(),
                                                       attachment_map_iter_compare_key<map_type::value_type>);
    for (const map_type::value_type& pos_pair : m_map)
    {
        const LLVector3& pos = pos_pair.second;
        os << " " << "[" << pos_pair.first <<": " << pos << "]" << ((pos_pair==(*max_it)) ? "*" : "");
    }
}

U32 LLVector3OverrideMap::count() const
{
    return m_map.size();
}

void LLVector3OverrideMap::add(const LLUUID& mesh_id, const LLVector3& pos)
{
    m_map[mesh_id] = pos;
}

bool LLVector3OverrideMap::remove(const LLUUID& mesh_id)
{
    U32 remove_count = m_map.erase(mesh_id);
    return (remove_count > 0);
}

void LLVector3OverrideMap::clear()
{
    m_map.clear();
}

//-----------------------------------------------------------------------------
// LLJoint()
// Class Constructor
//-----------------------------------------------------------------------------


void LLJoint::init()
{
<<<<<<< HEAD
	mName = "unnamed";
	mParent = NULL;
	mXform.setScaleChildOffset(true);
	mXform.setScale(LLVector3(1.0f, 1.0f, 1.0f));
	mDirtyFlags = MATRIX_DIRTY | ROTATION_DIRTY | POSITION_DIRTY;
	mUpdateXform = true;
=======
    mName = "unnamed";
    mParent = NULL;
    mXform.setScaleChildOffset(TRUE);
    mXform.setScale(LLVector3(1.0f, 1.0f, 1.0f));
    mDirtyFlags = MATRIX_DIRTY | ROTATION_DIRTY | POSITION_DIRTY;
    mUpdateXform = TRUE;
>>>>>>> e1623bb2
    mSupport = SUPPORT_BASE;
    mEnd = LLVector3(0.0f, 0.0f, 0.0f);
}

LLJoint::LLJoint() :
    mJointNum(-1)
{
    init();
    touch();
}

LLJoint::LLJoint(S32 joint_num) :
    mJointNum(joint_num)
{
    init();
    touch();
}

//-----------------------------------------------------------------------------
// LLJoint()
// Class Constructor
//-----------------------------------------------------------------------------
LLJoint::LLJoint(const std::string &name, LLJoint *parent) :
    mJointNum(-2)
{
<<<<<<< HEAD
	init();
	mUpdateXform = false;
=======
    init();
    mUpdateXform = FALSE;
>>>>>>> e1623bb2

    setName(name);
    if (parent)
    {
        parent->addChild( this );
    }
    touch();
}

//-----------------------------------------------------------------------------
// ~LLJoint()
// Class Destructor
//-----------------------------------------------------------------------------
LLJoint::~LLJoint()
{
    if (mParent)
    {
        mParent->removeChild( this );
    }
    removeAllChildren();
}


//-----------------------------------------------------------------------------
// setup()
//-----------------------------------------------------------------------------
void LLJoint::setup(const std::string &name, LLJoint *parent)
{
    setName(name);
    if (parent)
    {
        parent->addChild( this );
    }
}

//-----------------------------------------------------------------------------
// setSupport()
//-----------------------------------------------------------------------------
void LLJoint::setSupport(const std::string& support_name)
{
    if (support_name == "extended")
    {
        setSupport(SUPPORT_EXTENDED);
    }
    else if (support_name == "base")
    {
        setSupport(SUPPORT_BASE);
    }
    else
    {
        LL_WARNS() << "unknown support string " << support_name << LL_ENDL;
        setSupport(SUPPORT_BASE);
    }
}


//-----------------------------------------------------------------------------
// touch()
// Sets all dirty flags for all children, recursively.
//-----------------------------------------------------------------------------
void LLJoint::touch(U32 flags)
{
    if ((flags | mDirtyFlags) != mDirtyFlags)
    {
        sNumTouches++;
        mDirtyFlags |= flags;
        U32 child_flags = flags;
        if (flags & ROTATION_DIRTY)
        {
            child_flags |= POSITION_DIRTY;
        }

        for (LLJoint* joint : mChildren)
        {
            joint->touch(child_flags);
        }
    }
}

//-----------------------------------------------------------------------------
// setJointNum()
//-----------------------------------------------------------------------------
void LLJoint::setJointNum(S32 joint_num)
{
    mJointNum = joint_num;
    if (mJointNum + 2 >= LL_CHARACTER_MAX_ANIMATED_JOINTS)
    {
        LL_INFOS() << "LL_CHARACTER_MAX_ANIMATED_JOINTS needs to be increased" << LL_ENDL;
        LL_ERRS() << "joint_num " << joint_num << " + 2 is too large for " << LL_CHARACTER_MAX_ANIMATED_JOINTS << LL_ENDL;
    }
}
//-----------------------------------------------------------------------------
// getRoot()
//-----------------------------------------------------------------------------
LLJoint *LLJoint::getRoot()
{
    if ( getParent() == NULL )
    {
        return this;
    }
    return getParent()->getRoot();
}


//-----------------------------------------------------------------------------
// findJoint()
//-----------------------------------------------------------------------------
LLJoint *LLJoint::findJoint( const std::string &name )
{
    if (name == getName())
        return this;

    for (LLJoint* joint : mChildren)
    {
        LLJoint *found = joint->findJoint(name);
        if (found)
        {
            return found;
        }
    }

    return NULL;
}


//--------------------------------------------------------------------
// addChild()
//--------------------------------------------------------------------
void LLJoint::addChild(LLJoint* joint)
{
    if (joint->mParent)
        joint->mParent->removeChild(joint);

    mChildren.push_back(joint);
    joint->mXform.setParent(&mXform);
    joint->mParent = this;
    joint->touch();
}


//--------------------------------------------------------------------
// removeChild()
//--------------------------------------------------------------------
void LLJoint::removeChild(LLJoint* joint)
{
    joints_t::iterator iter = std::find(mChildren.begin(), mChildren.end(), joint);
    if (iter != mChildren.end())
    {
        mChildren.erase(iter);

        joint->mXform.setParent(NULL);
        joint->mParent = NULL;
        joint->touch();
    }
}


//--------------------------------------------------------------------
// removeAllChildren()
//--------------------------------------------------------------------
void LLJoint::removeAllChildren()
{
    for (LLJoint* joint : mChildren)
    {
        if (joint)
        {
            joint->mXform.setParent(NULL);
            joint->mParent = NULL;
            joint->touch();
            //delete joint;
        }
    }
    mChildren.clear();
}


//--------------------------------------------------------------------
// getPosition()
//--------------------------------------------------------------------
const LLVector3& LLJoint::getPosition()
{
    return mXform.getPosition();
}

bool do_debug_joint(const std::string& name)
{
    if (std::find(LLJoint::s_debugJointNames.begin(), LLJoint::s_debugJointNames.end(),name) != LLJoint::s_debugJointNames.end())
    {
        return true;
    }
    return false;
}

//--------------------------------------------------------------------
// setPosition()
//--------------------------------------------------------------------
void LLJoint::setPosition( const LLVector3& requested_pos, bool apply_attachment_overrides )
{
    LLVector3 pos(requested_pos);

    LLVector3 active_override;
    LLUUID mesh_id;
    if (apply_attachment_overrides && m_attachmentPosOverrides.findActiveOverride(mesh_id,active_override))
    {
        if (pos != active_override && do_debug_joint(getName()))
        {
            LLScopedContextString str("setPosition");
            LL_DEBUGS("Avatar") << " joint " << getName() << " requested_pos " << requested_pos
                                << " overriden by attachment " << active_override << LL_ENDL;
        }
        pos = active_override;
    }
    if ((pos != getPosition()) && do_debug_joint(getName()))
    {
        LLScopedContextString str("setPosition");
        LLCallStack cs;
        LLContextStatus con_status;
        LL_DEBUGS("Avatar") << " joint " << getName() << " set pos " << pos << LL_ENDL;
        LL_DEBUGS("Avatar") << "CONTEXT:\n" << "====================\n" << con_status << "====================" << LL_ENDL;
        LL_DEBUGS("Avatar") << "STACK:\n" << "====================\n" << cs << "====================" << LL_ENDL;
    }
    if (pos != getPosition())
    {
        mXform.setPosition(pos);
        touch(MATRIX_DIRTY | POSITION_DIRTY);
    }
}

void LLJoint::setDefaultPosition( const LLVector3& pos )
{
    mDefaultPosition = pos;
}

const LLVector3& LLJoint::getDefaultPosition() const
{
    return mDefaultPosition;
}

void LLJoint::setDefaultScale( const LLVector3& scale )
{
    mDefaultScale = scale;
}

const LLVector3& LLJoint::getDefaultScale() const
{
    return mDefaultScale;
}

void showJointPosOverrides( const LLJoint& joint, const std::string& note, const std::string& av_info )
{
        std::ostringstream os;
        os << joint.m_posBeforeOverrides;
        joint.m_attachmentPosOverrides.showJointVector3Overrides(os);
        LL_DEBUGS("Avatar") << av_info << " joint " << joint.getName() << " " << note << " " << os.str() << LL_ENDL;
}

void showJointScaleOverrides( const LLJoint& joint, const std::string& note, const std::string& av_info )
{
        std::ostringstream os;
        os << joint.m_scaleBeforeOverrides;
        joint.m_attachmentScaleOverrides.showJointVector3Overrides(os);
        LL_DEBUGS("Avatar") << av_info << " joint " << joint.getName() << " " << note << " " << os.str() << LL_ENDL;
}

bool LLJoint::aboveJointPosThreshold(const LLVector3& pos) const
{
    LLVector3 diff = pos - getDefaultPosition();
    const F32 max_joint_pos_offset = LL_JOINT_TRESHOLD_POS_OFFSET; // 0.1 mm
    return diff.lengthSquared() > max_joint_pos_offset * max_joint_pos_offset;
}

bool LLJoint::aboveJointScaleThreshold(const LLVector3& scale) const
{
    LLVector3 diff = scale - getDefaultScale();
    const F32 max_joint_scale_offset = 0.0001f; // 0.1 mm
    return diff.lengthSquared() > max_joint_scale_offset * max_joint_scale_offset;
}

//--------------------------------------------------------------------
// addAttachmentPosOverride()
//--------------------------------------------------------------------
void LLJoint::addAttachmentPosOverride( const LLVector3& pos, const LLUUID& mesh_id, const std::string& av_info, bool& active_override_changed )
{
    active_override_changed = false;
    if (mesh_id.isNull())
    {
        return;
    }
    LLVector3 before_pos;
    LLUUID before_mesh_id;
    bool has_active_override_before = hasAttachmentPosOverride( before_pos, before_mesh_id );
    if (!m_attachmentPosOverrides.count())
    {
        if (do_debug_joint(getName()))
        {
            LL_DEBUGS("Avatar") << "av " << av_info << " joint " << getName() << " saving m_posBeforeOverrides " << getPosition() << LL_ENDL;
        }
        m_posBeforeOverrides = getPosition();
    }
    m_attachmentPosOverrides.add(mesh_id,pos);
    LLVector3 after_pos;
    LLUUID after_mesh_id;
    hasAttachmentPosOverride(after_pos, after_mesh_id);
    if (!has_active_override_before || (after_pos != before_pos))
    {
        active_override_changed = true;
        if (do_debug_joint(getName()))
        {
            LL_DEBUGS("Avatar") << "av " << av_info << " joint " << getName() << " addAttachmentPosOverride for mesh " << mesh_id << " pos " << pos << LL_ENDL;
        }
        updatePos(av_info);
    }
}

//--------------------------------------------------------------------
// removeAttachmentPosOverride()
//--------------------------------------------------------------------
void LLJoint::removeAttachmentPosOverride( const LLUUID& mesh_id, const std::string& av_info, bool& active_override_changed )
{
    active_override_changed = false;
    if (mesh_id.isNull())
    {
        return;
    }
    LLVector3 before_pos;
    LLUUID before_mesh_id;
    hasAttachmentPosOverride( before_pos, before_mesh_id );
    if (m_attachmentPosOverrides.remove(mesh_id))
    {
        LLVector3 after_pos;
        LLUUID after_mesh_id;
        bool has_active_override_after = hasAttachmentPosOverride(after_pos, after_mesh_id);
        if (!has_active_override_after || (after_pos != before_pos))
        {
            active_override_changed = true;
            if (do_debug_joint(getName()))
            {
                LL_DEBUGS("Avatar") << "av " << av_info << " joint " << getName()
                                    << " removeAttachmentPosOverride for " << mesh_id << LL_ENDL;
                showJointPosOverrides(*this, "remove", av_info);
            }
            updatePos(av_info);
        }
    }
}

//--------------------------------------------------------------------
 // hasAttachmentPosOverride()
 //--------------------------------------------------------------------
bool LLJoint::hasAttachmentPosOverride( LLVector3& pos, LLUUID& mesh_id ) const
{
    return m_attachmentPosOverrides.findActiveOverride(mesh_id,pos);
}

//--------------------------------------------------------------------
// clearAttachmentPosOverrides()
//--------------------------------------------------------------------
void LLJoint::clearAttachmentPosOverrides()
{
    if (m_attachmentPosOverrides.count())
    {
        m_attachmentPosOverrides.clear();
        setPosition(m_posBeforeOverrides);
    }
}

//--------------------------------------------------------------------
// getAllAttachmentPosOverrides()
//--------------------------------------------------------------------
void LLJoint::getAllAttachmentPosOverrides(S32& num_pos_overrides,
                                           std::set<LLVector3>& distinct_pos_overrides) const
{
    num_pos_overrides = m_attachmentPosOverrides.count();
    for (const LLVector3OverrideMap::map_type::value_type& pos_override_pair : m_attachmentPosOverrides.getMap())
    {
        distinct_pos_overrides.insert(pos_override_pair.second);
    }
}

//--------------------------------------------------------------------
// getAllAttachmentScaleOverrides()
//--------------------------------------------------------------------
void LLJoint::getAllAttachmentScaleOverrides(S32& num_scale_overrides,
                                             std::set<LLVector3>& distinct_scale_overrides) const
{
    num_scale_overrides = m_attachmentScaleOverrides.count();
    for (const LLVector3OverrideMap::map_type::value_type& scale_override_pair : m_attachmentScaleOverrides.getMap())
    {
        distinct_scale_overrides.insert(scale_override_pair.second);
    }
}

//--------------------------------------------------------------------
// showAttachmentPosOverrides()
//--------------------------------------------------------------------
void LLJoint::showAttachmentPosOverrides(const std::string& av_info) const
{
    LLVector3 active_override;
    bool has_active_override;
    LLUUID mesh_id;
    has_active_override = m_attachmentPosOverrides.findActiveOverride(mesh_id,active_override);
    U32 count = m_attachmentPosOverrides.count();
    if (count==1)
    {
        LLVector3OverrideMap::map_type::const_iterator it = m_attachmentPosOverrides.getMap().begin();
        std::string highlight = (has_active_override && (it->second == active_override)) ? "*" : "";
        LL_DEBUGS("Avatar") << "av " << av_info << " joint " << getName()
                            << " has single attachment pos override " << highlight << "" << it->second << " default " << mDefaultPosition << LL_ENDL;
    }
    else if (count>1)
    {
        LL_DEBUGS("Avatar") << "av " << av_info << " joint " << getName() << " has " << count << " attachment pos overrides" << LL_ENDL;
        std::set<LLVector3> distinct_offsets;
        for (const LLVector3OverrideMap::map_type::value_type& pos_override_pair : m_attachmentPosOverrides.getMap())
        {
            distinct_offsets.insert(pos_override_pair.second);
        }
        if (distinct_offsets.size()>1)
        {
            LL_DEBUGS("Avatar") << "CONFLICTS, " << distinct_offsets.size() << " different values" << LL_ENDL;
        }
        else
        {
            LL_DEBUGS("Avatar") << "no conflicts" << LL_ENDL;
        }
        for (const LLVector3& offset : distinct_offsets)
        {
            std::string highlight = (has_active_override && offset == active_override) ? "*" : "";
            LL_DEBUGS("Avatar") << "  POS " << highlight << "" << offset << " default " << mDefaultPosition << LL_ENDL;
        }
    }
}

//--------------------------------------------------------------------
// updatePos()
//--------------------------------------------------------------------
void LLJoint::updatePos(const std::string& av_info)
{
    LLVector3 pos, found_pos;
    LLUUID mesh_id;
    if (m_attachmentPosOverrides.findActiveOverride(mesh_id,found_pos))
    {
        if (do_debug_joint(getName()))
        {
            LL_DEBUGS("Avatar") << "av " << av_info << " joint " << getName() << " updatePos, winner of " << m_attachmentPosOverrides.count() << " is mesh " << mesh_id << " pos " << found_pos << LL_ENDL;
        }
        pos = found_pos;
    }
    else
    {
        if (do_debug_joint(getName()))
        {
            LL_DEBUGS("Avatar") << "av " << av_info << " joint " << getName() << " updatePos, winner is posBeforeOverrides " << m_posBeforeOverrides << LL_ENDL;
        }
        pos = m_posBeforeOverrides;
    }
    setPosition(pos);
}

//--------------------------------------------------------------------
// updateScale()
//--------------------------------------------------------------------
void LLJoint::updateScale(const std::string& av_info)
{
    LLVector3 scale, found_scale;
    LLUUID mesh_id;
    if (m_attachmentScaleOverrides.findActiveOverride(mesh_id,found_scale))
    {
        if (do_debug_joint(getName()))
        {
            LL_DEBUGS("Avatar") << "av " << av_info << " joint " << getName() << " updateScale, winner of " << m_attachmentScaleOverrides.count() << " is mesh " << mesh_id << " scale " << found_scale << LL_ENDL;
        }
        scale = found_scale;
    }
    else
    {
        if (do_debug_joint(getName()))
        {
            LL_DEBUGS("Avatar") << "av " << av_info << " joint " << getName() << " updateScale, winner is scaleBeforeOverrides " << m_scaleBeforeOverrides << LL_ENDL;
        }
        scale = m_scaleBeforeOverrides;
    }
    setScale(scale);
}

//--------------------------------------------------------------------
// addAttachmentScaleOverride()
//--------------------------------------------------------------------
void LLJoint::addAttachmentScaleOverride( const LLVector3& scale, const LLUUID& mesh_id, const std::string& av_info )
{
    if (mesh_id.isNull())
    {
        return;
    }
    if (!m_attachmentScaleOverrides.count())
    {
        if (do_debug_joint(getName()))
        {
            LL_DEBUGS("Avatar") << "av " << av_info << " joint " << getName() << " saving m_scaleBeforeOverrides " << getScale() << LL_ENDL;
        }
        m_scaleBeforeOverrides = getScale();
    }
    m_attachmentScaleOverrides.add(mesh_id,scale);
    if (do_debug_joint(getName()))
    {
        LL_DEBUGS("Avatar") << "av " << av_info << " joint " << getName() << " addAttachmentScaleOverride for mesh " << mesh_id << " scale " << scale << LL_ENDL;
    }
    updateScale(av_info);
}

//--------------------------------------------------------------------
// removeAttachmentScaleOverride()
//--------------------------------------------------------------------
void LLJoint::removeAttachmentScaleOverride( const LLUUID& mesh_id, const std::string& av_info )
{
    if (mesh_id.isNull())
    {
        return;
    }
    if (m_attachmentScaleOverrides.remove(mesh_id))
    {
        if (do_debug_joint(getName()))
        {
            LL_DEBUGS("Avatar") << "av " << av_info << " joint " << getName()
                                << " removeAttachmentScaleOverride for " << mesh_id << LL_ENDL;
            showJointScaleOverrides(*this, "remove", av_info);
        }
        updateScale(av_info);
    }
}

//--------------------------------------------------------------------
 // hasAttachmentScaleOverride()
 //--------------------------------------------------------------------
bool LLJoint::hasAttachmentScaleOverride( LLVector3& scale, LLUUID& mesh_id ) const
{
    return m_attachmentScaleOverrides.findActiveOverride(mesh_id,scale);
}

//--------------------------------------------------------------------
// clearAttachmentScaleOverrides()
//--------------------------------------------------------------------
void LLJoint::clearAttachmentScaleOverrides()
{
    if (m_attachmentScaleOverrides.count())
    {
        m_attachmentScaleOverrides.clear();
        setScale(m_scaleBeforeOverrides);
    }
}

//--------------------------------------------------------------------
// showAttachmentScaleOverrides()
//--------------------------------------------------------------------
void LLJoint::showAttachmentScaleOverrides(const std::string& av_info) const
{
    LLVector3 active_override;
    bool has_active_override;
    LLUUID mesh_id;
    has_active_override = m_attachmentScaleOverrides.findActiveOverride(mesh_id,active_override);
    U32 count = m_attachmentScaleOverrides.count();
    if (count==1)
    {
        LLVector3OverrideMap::map_type::const_iterator it = m_attachmentScaleOverrides.getMap().begin();
        std::string highlight = (has_active_override && (it->second == active_override)) ? "*" : "";
        LL_DEBUGS("Avatar") << "av " << av_info << " joint " << getName()
                            << " has single attachment scale override " << highlight << "" << it->second << " default " << mDefaultScale << LL_ENDL;
    }
    else if (count>1)
    {
        LL_DEBUGS("Avatar") << "av " << av_info << " joint " << getName() << " has " << count << " attachment scale overrides" << LL_ENDL;
        std::set<LLVector3> distinct_offsets;
        for (const LLVector3OverrideMap::map_type::value_type& scale_override_pair : m_attachmentScaleOverrides.getMap())
        {
            distinct_offsets.insert(scale_override_pair.second);
        }
        if (distinct_offsets.size()>1)
        {
            LL_DEBUGS("Avatar") << "CONFLICTS, " << distinct_offsets.size() << " different values" << LL_ENDL;
        }
        else
        {
            LL_DEBUGS("Avatar") << "no conflicts" << LL_ENDL;
        }
        for (const LLVector3& offset : distinct_offsets)
        {
            std::string highlight = (has_active_override && offset == active_override) ? "*" : "";
            LL_DEBUGS("Avatar") << "  POS " << highlight << "" << offset << " default " << mDefaultScale << LL_ENDL;
        }
    }
}

// init static
LLJoint::debug_joint_name_t LLJoint::s_debugJointNames = debug_joint_name_t();

//--------------------------------------------------------------------
// setDebugJointNames
//--------------------------------------------------------------------
void LLJoint::setDebugJointNames(const debug_joint_name_t& names)
{
    s_debugJointNames = names;
}
void LLJoint::setDebugJointNames(const std::string& names_string)
{
    debug_joint_name_t names;
    boost::split(names, names_string, boost::is_any_of(" :,"));
    setDebugJointNames(names);
}

//--------------------------------------------------------------------
// getWorldPosition()
//--------------------------------------------------------------------
LLVector3 LLJoint::getWorldPosition()
{
    updateWorldPRSParent();
    return mXform.getWorldPosition();
}

//-----------------------------------------------------------------------------
// getLastWorldPosition()
//-----------------------------------------------------------------------------
LLVector3 LLJoint::getLastWorldPosition()
{
    return mXform.getWorldPosition();
}
//--------------------------------------------------------------------
// setWorldPosition()
//--------------------------------------------------------------------
void LLJoint::setWorldPosition( const LLVector3& pos )
{
    if (mParent == NULL)
    {
        this->setPosition( pos );
        return;
    }

    LLMatrix4 temp_matrix = getWorldMatrix();
    temp_matrix.mMatrix[VW][VX] = pos.mV[VX];
    temp_matrix.mMatrix[VW][VY] = pos.mV[VY];
    temp_matrix.mMatrix[VW][VZ] = pos.mV[VZ];

    LLMatrix4 parentWorldMatrix = mParent->getWorldMatrix();
    LLMatrix4 invParentWorldMatrix = parentWorldMatrix.invert();

    temp_matrix *= invParentWorldMatrix;

    LLVector3 localPos( temp_matrix.mMatrix[VW][VX],
                        temp_matrix.mMatrix[VW][VY],
                        temp_matrix.mMatrix[VW][VZ] );

    setPosition( localPos );
}


//--------------------------------------------------------------------
// getRotation()
//--------------------------------------------------------------------
const LLQuaternion& LLJoint::getRotation()
{
    return mXform.getRotation();
}


//--------------------------------------------------------------------
// setRotation()
//--------------------------------------------------------------------
void LLJoint::setRotation( const LLQuaternion& rot )
{
    if (rot.isFinite())
    {
    //  if (mXform.getRotation() != rot)
        {
            mXform.setRotation(rot);
            touch(MATRIX_DIRTY | ROTATION_DIRTY);
        }
    }
}


//--------------------------------------------------------------------
// getWorldRotation()
//--------------------------------------------------------------------
LLQuaternion LLJoint::getWorldRotation()
{
    updateWorldPRSParent();

    return mXform.getWorldRotation();
}

//-----------------------------------------------------------------------------
// getLastWorldRotation()
//-----------------------------------------------------------------------------
LLQuaternion LLJoint::getLastWorldRotation()
{
    return mXform.getWorldRotation();
}

//--------------------------------------------------------------------
// setWorldRotation()
//--------------------------------------------------------------------
void LLJoint::setWorldRotation( const LLQuaternion& rot )
{
    if (mParent == NULL)
    {
        this->setRotation( rot );
        return;
    }

    LLMatrix4 temp_mat(rot);

    LLMatrix4 parentWorldMatrix = mParent->getWorldMatrix();
    parentWorldMatrix.mMatrix[VW][VX] = 0;
    parentWorldMatrix.mMatrix[VW][VY] = 0;
    parentWorldMatrix.mMatrix[VW][VZ] = 0;

    LLMatrix4 invParentWorldMatrix = parentWorldMatrix.invert();

    temp_mat *= invParentWorldMatrix;

    setRotation(LLQuaternion(temp_mat));
}


//--------------------------------------------------------------------
// getScale()
//--------------------------------------------------------------------
const LLVector3& LLJoint::getScale()
{
    return mXform.getScale();
}

//--------------------------------------------------------------------
// setScale()
//--------------------------------------------------------------------
void LLJoint::setScale( const LLVector3& requested_scale, bool apply_attachment_overrides )
{
    LLVector3 scale(requested_scale);
    LLUUID mesh_id;
    LLVector3 active_override;
    if (apply_attachment_overrides && m_attachmentScaleOverrides.findActiveOverride(mesh_id,active_override))
    {
        if (scale != active_override && do_debug_joint(getName()))
        {
            LLScopedContextString str("setScale");
            LL_DEBUGS("Avatar") << " joint " << getName() << " requested_scale " << requested_scale
                                << " overriden by attachment " << active_override << LL_ENDL;
        }
        scale = active_override;
    }
    if ((mXform.getScale() != scale) && do_debug_joint(getName()))
    {
        LLScopedContextString str("setScale");
        LLCallStack cs;
        LLContextStatus con_status;
        LL_DEBUGS("Avatar") << " joint " << getName() << " set scale " << scale << LL_ENDL;
        LL_DEBUGS("Avatar") << "CONTEXT:\n" << "====================\n" << con_status << LL_ENDL;
        LL_DEBUGS("Avatar") << "STACK:\n" << "====================\n" << cs << "====================" << LL_ENDL;
    }
    mXform.setScale(scale);
    touch();

}



//--------------------------------------------------------------------
// getWorldMatrix()
//--------------------------------------------------------------------
const LLMatrix4 &LLJoint::getWorldMatrix()
{
    updateWorldMatrixParent();

    return mXform.getWorldMatrix();
}

const LLMatrix4a& LLJoint::getWorldMatrix4a()
{
    updateWorldMatrixParent();

    return mWorldMatrix;
}


//--------------------------------------------------------------------
// setWorldMatrix()
//--------------------------------------------------------------------
void LLJoint::setWorldMatrix( const LLMatrix4& mat )
{
    LL_INFOS() << "WARNING: LLJoint::setWorldMatrix() not correctly implemented yet" << LL_ENDL;
    // extract global translation
    LLVector3 trans(    mat.mMatrix[VW][VX],
                        mat.mMatrix[VW][VY],
                        mat.mMatrix[VW][VZ] );

    // extract global rotation
    LLQuaternion rot( mat );

    setWorldPosition( trans );
    setWorldRotation( rot );
}

//-----------------------------------------------------------------------------
// updateWorldMatrixParent()
//-----------------------------------------------------------------------------
void LLJoint::updateWorldMatrixParent()
{
    if (mDirtyFlags & MATRIX_DIRTY)
    {
        LLJoint *parent = getParent();
        if (parent)
        {
            parent->updateWorldMatrixParent();
        }
        updateWorldMatrix();
    }
}

//-----------------------------------------------------------------------------
// updateWorldPRSParent()
//-----------------------------------------------------------------------------
void LLJoint::updateWorldPRSParent()
{
    if (mDirtyFlags & (ROTATION_DIRTY | POSITION_DIRTY))
    {
        LLJoint *parent = getParent();
        if (parent)
        {
            parent->updateWorldPRSParent();
        }

        mXform.update();
        mDirtyFlags &= ~(ROTATION_DIRTY | POSITION_DIRTY);
    }
}

//-----------------------------------------------------------------------------
// updateWorldMatrixChildren()
//-----------------------------------------------------------------------------
void LLJoint::updateWorldMatrixChildren()
{
    if (!this->mUpdateXform) return;

    if (mDirtyFlags & MATRIX_DIRTY)
    {
        updateWorldMatrix();
    }
    for (LLJoint* joint : mChildren)
    {
        joint->updateWorldMatrixChildren();
    }
}

//-----------------------------------------------------------------------------
// updateWorldMatrix()
//-----------------------------------------------------------------------------
void LLJoint::updateWorldMatrix()
{
<<<<<<< HEAD
	if (mDirtyFlags & MATRIX_DIRTY)
	{
		sNumUpdates++;
		mXform.updateMatrix(false);
=======
    if (mDirtyFlags & MATRIX_DIRTY)
    {
        sNumUpdates++;
        mXform.updateMatrix(FALSE);
>>>>>>> e1623bb2
        mWorldMatrix.loadu(mXform.getWorldMatrix());
        mDirtyFlags = 0x0;
    }
}

//--------------------------------------------------------------------
// getSkinOffset()
//--------------------------------------------------------------------
const LLVector3 &LLJoint::getSkinOffset()
{
    return mSkinOffset;
}


//--------------------------------------------------------------------
// setSkinOffset()
//--------------------------------------------------------------------
void LLJoint::setSkinOffset( const LLVector3& offset )
{
    mSkinOffset = offset;
}


//-----------------------------------------------------------------------------
// clampRotation()
//-----------------------------------------------------------------------------
void LLJoint::clampRotation(LLQuaternion old_rot, LLQuaternion new_rot)
{
    LLVector3 main_axis(1.f, 0.f, 0.f);

    for (LLJoint* joint : mChildren)
    {
        if (joint->isAnimatable())
        {
            main_axis = joint->getPosition();
            main_axis.normVec();
            // only care about first animatable child
            break;
        }
    }
}

// End
<|MERGE_RESOLUTION|>--- conflicted
+++ resolved
@@ -1,1063 +1,1043 @@
-/**
- * @file lljoint.cpp
- * @brief Implementation of LLJoint class.
- *
- * $LicenseInfo:firstyear=2001&license=viewerlgpl$
- * Second Life Viewer Source Code
- * Copyright (C) 2010, Linden Research, Inc.
- *
- * This library is free software; you can redistribute it and/or
- * modify it under the terms of the GNU Lesser General Public
- * License as published by the Free Software Foundation;
- * version 2.1 of the License only.
- *
- * This library is distributed in the hope that it will be useful,
- * but WITHOUT ANY WARRANTY; without even the implied warranty of
- * MERCHANTABILITY or FITNESS FOR A PARTICULAR PURPOSE.  See the GNU
- * Lesser General Public License for more details.
- *
- * You should have received a copy of the GNU Lesser General Public
- * License along with this library; if not, write to the Free Software
- * Foundation, Inc., 51 Franklin Street, Fifth Floor, Boston, MA  02110-1301  USA
- *
- * Linden Research, Inc., 945 Battery Street, San Francisco, CA  94111  USA
- * $/LicenseInfo$
- */
-
-//-----------------------------------------------------------------------------
-// Header Files
-//-----------------------------------------------------------------------------
-#include "linden_common.h"
-
-#include "lljoint.h"
-
-#include "llmath.h"
-#include "llcallstack.h"
-#include <boost/algorithm/string.hpp>
-
-S32 LLJoint::sNumUpdates = 0;
-S32 LLJoint::sNumTouches = 0;
-
-template <class T>
-bool attachment_map_iter_compare_key(const T& a, const T& b)
-{
-    return a.first < b.first;
-}
-
-bool LLVector3OverrideMap::findActiveOverride(LLUUID& mesh_id, LLVector3& pos) const
-{
-    pos = LLVector3(0,0,0);
-    mesh_id = LLUUID();
-    bool found = false;
-
-    map_type::const_iterator it = std::max_element(m_map.begin(),
-                                                   m_map.end(),
-                                                   attachment_map_iter_compare_key<map_type::value_type>);
-    if (it != m_map.end())
-    {
-        found = true;
-        pos = it->second;
-        mesh_id = it->first;
-    }
-    return found;
-}
-
-void LLVector3OverrideMap::showJointVector3Overrides( std::ostringstream& os ) const
-{
-    map_type::const_iterator max_it = std::max_element(m_map.begin(),
-                                                       m_map.end(),
-                                                       attachment_map_iter_compare_key<map_type::value_type>);
-    for (const map_type::value_type& pos_pair : m_map)
-    {
-        const LLVector3& pos = pos_pair.second;
-        os << " " << "[" << pos_pair.first <<": " << pos << "]" << ((pos_pair==(*max_it)) ? "*" : "");
-    }
-}
-
-U32 LLVector3OverrideMap::count() const
-{
-    return m_map.size();
-}
-
-void LLVector3OverrideMap::add(const LLUUID& mesh_id, const LLVector3& pos)
-{
-    m_map[mesh_id] = pos;
-}
-
-bool LLVector3OverrideMap::remove(const LLUUID& mesh_id)
-{
-    U32 remove_count = m_map.erase(mesh_id);
-    return (remove_count > 0);
-}
-
-void LLVector3OverrideMap::clear()
-{
-    m_map.clear();
-}
-
-//-----------------------------------------------------------------------------
-// LLJoint()
-// Class Constructor
-//-----------------------------------------------------------------------------
-
-
-void LLJoint::init()
-{
-<<<<<<< HEAD
-	mName = "unnamed";
-	mParent = NULL;
-	mXform.setScaleChildOffset(true);
-	mXform.setScale(LLVector3(1.0f, 1.0f, 1.0f));
-	mDirtyFlags = MATRIX_DIRTY | ROTATION_DIRTY | POSITION_DIRTY;
-	mUpdateXform = true;
-=======
-    mName = "unnamed";
-    mParent = NULL;
-    mXform.setScaleChildOffset(TRUE);
-    mXform.setScale(LLVector3(1.0f, 1.0f, 1.0f));
-    mDirtyFlags = MATRIX_DIRTY | ROTATION_DIRTY | POSITION_DIRTY;
-    mUpdateXform = TRUE;
->>>>>>> e1623bb2
-    mSupport = SUPPORT_BASE;
-    mEnd = LLVector3(0.0f, 0.0f, 0.0f);
-}
-
-LLJoint::LLJoint() :
-    mJointNum(-1)
-{
-    init();
-    touch();
-}
-
-LLJoint::LLJoint(S32 joint_num) :
-    mJointNum(joint_num)
-{
-    init();
-    touch();
-}
-
-//-----------------------------------------------------------------------------
-// LLJoint()
-// Class Constructor
-//-----------------------------------------------------------------------------
-LLJoint::LLJoint(const std::string &name, LLJoint *parent) :
-    mJointNum(-2)
-{
-<<<<<<< HEAD
-	init();
-	mUpdateXform = false;
-=======
-    init();
-    mUpdateXform = FALSE;
->>>>>>> e1623bb2
-
-    setName(name);
-    if (parent)
-    {
-        parent->addChild( this );
-    }
-    touch();
-}
-
-//-----------------------------------------------------------------------------
-// ~LLJoint()
-// Class Destructor
-//-----------------------------------------------------------------------------
-LLJoint::~LLJoint()
-{
-    if (mParent)
-    {
-        mParent->removeChild( this );
-    }
-    removeAllChildren();
-}
-
-
-//-----------------------------------------------------------------------------
-// setup()
-//-----------------------------------------------------------------------------
-void LLJoint::setup(const std::string &name, LLJoint *parent)
-{
-    setName(name);
-    if (parent)
-    {
-        parent->addChild( this );
-    }
-}
-
-//-----------------------------------------------------------------------------
-// setSupport()
-//-----------------------------------------------------------------------------
-void LLJoint::setSupport(const std::string& support_name)
-{
-    if (support_name == "extended")
-    {
-        setSupport(SUPPORT_EXTENDED);
-    }
-    else if (support_name == "base")
-    {
-        setSupport(SUPPORT_BASE);
-    }
-    else
-    {
-        LL_WARNS() << "unknown support string " << support_name << LL_ENDL;
-        setSupport(SUPPORT_BASE);
-    }
-}
-
-
-//-----------------------------------------------------------------------------
-// touch()
-// Sets all dirty flags for all children, recursively.
-//-----------------------------------------------------------------------------
-void LLJoint::touch(U32 flags)
-{
-    if ((flags | mDirtyFlags) != mDirtyFlags)
-    {
-        sNumTouches++;
-        mDirtyFlags |= flags;
-        U32 child_flags = flags;
-        if (flags & ROTATION_DIRTY)
-        {
-            child_flags |= POSITION_DIRTY;
-        }
-
-        for (LLJoint* joint : mChildren)
-        {
-            joint->touch(child_flags);
-        }
-    }
-}
-
-//-----------------------------------------------------------------------------
-// setJointNum()
-//-----------------------------------------------------------------------------
-void LLJoint::setJointNum(S32 joint_num)
-{
-    mJointNum = joint_num;
-    if (mJointNum + 2 >= LL_CHARACTER_MAX_ANIMATED_JOINTS)
-    {
-        LL_INFOS() << "LL_CHARACTER_MAX_ANIMATED_JOINTS needs to be increased" << LL_ENDL;
-        LL_ERRS() << "joint_num " << joint_num << " + 2 is too large for " << LL_CHARACTER_MAX_ANIMATED_JOINTS << LL_ENDL;
-    }
-}
-//-----------------------------------------------------------------------------
-// getRoot()
-//-----------------------------------------------------------------------------
-LLJoint *LLJoint::getRoot()
-{
-    if ( getParent() == NULL )
-    {
-        return this;
-    }
-    return getParent()->getRoot();
-}
-
-
-//-----------------------------------------------------------------------------
-// findJoint()
-//-----------------------------------------------------------------------------
-LLJoint *LLJoint::findJoint( const std::string &name )
-{
-    if (name == getName())
-        return this;
-
-    for (LLJoint* joint : mChildren)
-    {
-        LLJoint *found = joint->findJoint(name);
-        if (found)
-        {
-            return found;
-        }
-    }
-
-    return NULL;
-}
-
-
-//--------------------------------------------------------------------
-// addChild()
-//--------------------------------------------------------------------
-void LLJoint::addChild(LLJoint* joint)
-{
-    if (joint->mParent)
-        joint->mParent->removeChild(joint);
-
-    mChildren.push_back(joint);
-    joint->mXform.setParent(&mXform);
-    joint->mParent = this;
-    joint->touch();
-}
-
-
-//--------------------------------------------------------------------
-// removeChild()
-//--------------------------------------------------------------------
-void LLJoint::removeChild(LLJoint* joint)
-{
-    joints_t::iterator iter = std::find(mChildren.begin(), mChildren.end(), joint);
-    if (iter != mChildren.end())
-    {
-        mChildren.erase(iter);
-
-        joint->mXform.setParent(NULL);
-        joint->mParent = NULL;
-        joint->touch();
-    }
-}
-
-
-//--------------------------------------------------------------------
-// removeAllChildren()
-//--------------------------------------------------------------------
-void LLJoint::removeAllChildren()
-{
-    for (LLJoint* joint : mChildren)
-    {
-        if (joint)
-        {
-            joint->mXform.setParent(NULL);
-            joint->mParent = NULL;
-            joint->touch();
-            //delete joint;
-        }
-    }
-    mChildren.clear();
-}
-
-
-//--------------------------------------------------------------------
-// getPosition()
-//--------------------------------------------------------------------
-const LLVector3& LLJoint::getPosition()
-{
-    return mXform.getPosition();
-}
-
-bool do_debug_joint(const std::string& name)
-{
-    if (std::find(LLJoint::s_debugJointNames.begin(), LLJoint::s_debugJointNames.end(),name) != LLJoint::s_debugJointNames.end())
-    {
-        return true;
-    }
-    return false;
-}
-
-//--------------------------------------------------------------------
-// setPosition()
-//--------------------------------------------------------------------
-void LLJoint::setPosition( const LLVector3& requested_pos, bool apply_attachment_overrides )
-{
-    LLVector3 pos(requested_pos);
-
-    LLVector3 active_override;
-    LLUUID mesh_id;
-    if (apply_attachment_overrides && m_attachmentPosOverrides.findActiveOverride(mesh_id,active_override))
-    {
-        if (pos != active_override && do_debug_joint(getName()))
-        {
-            LLScopedContextString str("setPosition");
-            LL_DEBUGS("Avatar") << " joint " << getName() << " requested_pos " << requested_pos
-                                << " overriden by attachment " << active_override << LL_ENDL;
-        }
-        pos = active_override;
-    }
-    if ((pos != getPosition()) && do_debug_joint(getName()))
-    {
-        LLScopedContextString str("setPosition");
-        LLCallStack cs;
-        LLContextStatus con_status;
-        LL_DEBUGS("Avatar") << " joint " << getName() << " set pos " << pos << LL_ENDL;
-        LL_DEBUGS("Avatar") << "CONTEXT:\n" << "====================\n" << con_status << "====================" << LL_ENDL;
-        LL_DEBUGS("Avatar") << "STACK:\n" << "====================\n" << cs << "====================" << LL_ENDL;
-    }
-    if (pos != getPosition())
-    {
-        mXform.setPosition(pos);
-        touch(MATRIX_DIRTY | POSITION_DIRTY);
-    }
-}
-
-void LLJoint::setDefaultPosition( const LLVector3& pos )
-{
-    mDefaultPosition = pos;
-}
-
-const LLVector3& LLJoint::getDefaultPosition() const
-{
-    return mDefaultPosition;
-}
-
-void LLJoint::setDefaultScale( const LLVector3& scale )
-{
-    mDefaultScale = scale;
-}
-
-const LLVector3& LLJoint::getDefaultScale() const
-{
-    return mDefaultScale;
-}
-
-void showJointPosOverrides( const LLJoint& joint, const std::string& note, const std::string& av_info )
-{
-        std::ostringstream os;
-        os << joint.m_posBeforeOverrides;
-        joint.m_attachmentPosOverrides.showJointVector3Overrides(os);
-        LL_DEBUGS("Avatar") << av_info << " joint " << joint.getName() << " " << note << " " << os.str() << LL_ENDL;
-}
-
-void showJointScaleOverrides( const LLJoint& joint, const std::string& note, const std::string& av_info )
-{
-        std::ostringstream os;
-        os << joint.m_scaleBeforeOverrides;
-        joint.m_attachmentScaleOverrides.showJointVector3Overrides(os);
-        LL_DEBUGS("Avatar") << av_info << " joint " << joint.getName() << " " << note << " " << os.str() << LL_ENDL;
-}
-
-bool LLJoint::aboveJointPosThreshold(const LLVector3& pos) const
-{
-    LLVector3 diff = pos - getDefaultPosition();
-    const F32 max_joint_pos_offset = LL_JOINT_TRESHOLD_POS_OFFSET; // 0.1 mm
-    return diff.lengthSquared() > max_joint_pos_offset * max_joint_pos_offset;
-}
-
-bool LLJoint::aboveJointScaleThreshold(const LLVector3& scale) const
-{
-    LLVector3 diff = scale - getDefaultScale();
-    const F32 max_joint_scale_offset = 0.0001f; // 0.1 mm
-    return diff.lengthSquared() > max_joint_scale_offset * max_joint_scale_offset;
-}
-
-//--------------------------------------------------------------------
-// addAttachmentPosOverride()
-//--------------------------------------------------------------------
-void LLJoint::addAttachmentPosOverride( const LLVector3& pos, const LLUUID& mesh_id, const std::string& av_info, bool& active_override_changed )
-{
-    active_override_changed = false;
-    if (mesh_id.isNull())
-    {
-        return;
-    }
-    LLVector3 before_pos;
-    LLUUID before_mesh_id;
-    bool has_active_override_before = hasAttachmentPosOverride( before_pos, before_mesh_id );
-    if (!m_attachmentPosOverrides.count())
-    {
-        if (do_debug_joint(getName()))
-        {
-            LL_DEBUGS("Avatar") << "av " << av_info << " joint " << getName() << " saving m_posBeforeOverrides " << getPosition() << LL_ENDL;
-        }
-        m_posBeforeOverrides = getPosition();
-    }
-    m_attachmentPosOverrides.add(mesh_id,pos);
-    LLVector3 after_pos;
-    LLUUID after_mesh_id;
-    hasAttachmentPosOverride(after_pos, after_mesh_id);
-    if (!has_active_override_before || (after_pos != before_pos))
-    {
-        active_override_changed = true;
-        if (do_debug_joint(getName()))
-        {
-            LL_DEBUGS("Avatar") << "av " << av_info << " joint " << getName() << " addAttachmentPosOverride for mesh " << mesh_id << " pos " << pos << LL_ENDL;
-        }
-        updatePos(av_info);
-    }
-}
-
-//--------------------------------------------------------------------
-// removeAttachmentPosOverride()
-//--------------------------------------------------------------------
-void LLJoint::removeAttachmentPosOverride( const LLUUID& mesh_id, const std::string& av_info, bool& active_override_changed )
-{
-    active_override_changed = false;
-    if (mesh_id.isNull())
-    {
-        return;
-    }
-    LLVector3 before_pos;
-    LLUUID before_mesh_id;
-    hasAttachmentPosOverride( before_pos, before_mesh_id );
-    if (m_attachmentPosOverrides.remove(mesh_id))
-    {
-        LLVector3 after_pos;
-        LLUUID after_mesh_id;
-        bool has_active_override_after = hasAttachmentPosOverride(after_pos, after_mesh_id);
-        if (!has_active_override_after || (after_pos != before_pos))
-        {
-            active_override_changed = true;
-            if (do_debug_joint(getName()))
-            {
-                LL_DEBUGS("Avatar") << "av " << av_info << " joint " << getName()
-                                    << " removeAttachmentPosOverride for " << mesh_id << LL_ENDL;
-                showJointPosOverrides(*this, "remove", av_info);
-            }
-            updatePos(av_info);
-        }
-    }
-}
-
-//--------------------------------------------------------------------
- // hasAttachmentPosOverride()
- //--------------------------------------------------------------------
-bool LLJoint::hasAttachmentPosOverride( LLVector3& pos, LLUUID& mesh_id ) const
-{
-    return m_attachmentPosOverrides.findActiveOverride(mesh_id,pos);
-}
-
-//--------------------------------------------------------------------
-// clearAttachmentPosOverrides()
-//--------------------------------------------------------------------
-void LLJoint::clearAttachmentPosOverrides()
-{
-    if (m_attachmentPosOverrides.count())
-    {
-        m_attachmentPosOverrides.clear();
-        setPosition(m_posBeforeOverrides);
-    }
-}
-
-//--------------------------------------------------------------------
-// getAllAttachmentPosOverrides()
-//--------------------------------------------------------------------
-void LLJoint::getAllAttachmentPosOverrides(S32& num_pos_overrides,
-                                           std::set<LLVector3>& distinct_pos_overrides) const
-{
-    num_pos_overrides = m_attachmentPosOverrides.count();
-    for (const LLVector3OverrideMap::map_type::value_type& pos_override_pair : m_attachmentPosOverrides.getMap())
-    {
-        distinct_pos_overrides.insert(pos_override_pair.second);
-    }
-}
-
-//--------------------------------------------------------------------
-// getAllAttachmentScaleOverrides()
-//--------------------------------------------------------------------
-void LLJoint::getAllAttachmentScaleOverrides(S32& num_scale_overrides,
-                                             std::set<LLVector3>& distinct_scale_overrides) const
-{
-    num_scale_overrides = m_attachmentScaleOverrides.count();
-    for (const LLVector3OverrideMap::map_type::value_type& scale_override_pair : m_attachmentScaleOverrides.getMap())
-    {
-        distinct_scale_overrides.insert(scale_override_pair.second);
-    }
-}
-
-//--------------------------------------------------------------------
-// showAttachmentPosOverrides()
-//--------------------------------------------------------------------
-void LLJoint::showAttachmentPosOverrides(const std::string& av_info) const
-{
-    LLVector3 active_override;
-    bool has_active_override;
-    LLUUID mesh_id;
-    has_active_override = m_attachmentPosOverrides.findActiveOverride(mesh_id,active_override);
-    U32 count = m_attachmentPosOverrides.count();
-    if (count==1)
-    {
-        LLVector3OverrideMap::map_type::const_iterator it = m_attachmentPosOverrides.getMap().begin();
-        std::string highlight = (has_active_override && (it->second == active_override)) ? "*" : "";
-        LL_DEBUGS("Avatar") << "av " << av_info << " joint " << getName()
-                            << " has single attachment pos override " << highlight << "" << it->second << " default " << mDefaultPosition << LL_ENDL;
-    }
-    else if (count>1)
-    {
-        LL_DEBUGS("Avatar") << "av " << av_info << " joint " << getName() << " has " << count << " attachment pos overrides" << LL_ENDL;
-        std::set<LLVector3> distinct_offsets;
-        for (const LLVector3OverrideMap::map_type::value_type& pos_override_pair : m_attachmentPosOverrides.getMap())
-        {
-            distinct_offsets.insert(pos_override_pair.second);
-        }
-        if (distinct_offsets.size()>1)
-        {
-            LL_DEBUGS("Avatar") << "CONFLICTS, " << distinct_offsets.size() << " different values" << LL_ENDL;
-        }
-        else
-        {
-            LL_DEBUGS("Avatar") << "no conflicts" << LL_ENDL;
-        }
-        for (const LLVector3& offset : distinct_offsets)
-        {
-            std::string highlight = (has_active_override && offset == active_override) ? "*" : "";
-            LL_DEBUGS("Avatar") << "  POS " << highlight << "" << offset << " default " << mDefaultPosition << LL_ENDL;
-        }
-    }
-}
-
-//--------------------------------------------------------------------
-// updatePos()
-//--------------------------------------------------------------------
-void LLJoint::updatePos(const std::string& av_info)
-{
-    LLVector3 pos, found_pos;
-    LLUUID mesh_id;
-    if (m_attachmentPosOverrides.findActiveOverride(mesh_id,found_pos))
-    {
-        if (do_debug_joint(getName()))
-        {
-            LL_DEBUGS("Avatar") << "av " << av_info << " joint " << getName() << " updatePos, winner of " << m_attachmentPosOverrides.count() << " is mesh " << mesh_id << " pos " << found_pos << LL_ENDL;
-        }
-        pos = found_pos;
-    }
-    else
-    {
-        if (do_debug_joint(getName()))
-        {
-            LL_DEBUGS("Avatar") << "av " << av_info << " joint " << getName() << " updatePos, winner is posBeforeOverrides " << m_posBeforeOverrides << LL_ENDL;
-        }
-        pos = m_posBeforeOverrides;
-    }
-    setPosition(pos);
-}
-
-//--------------------------------------------------------------------
-// updateScale()
-//--------------------------------------------------------------------
-void LLJoint::updateScale(const std::string& av_info)
-{
-    LLVector3 scale, found_scale;
-    LLUUID mesh_id;
-    if (m_attachmentScaleOverrides.findActiveOverride(mesh_id,found_scale))
-    {
-        if (do_debug_joint(getName()))
-        {
-            LL_DEBUGS("Avatar") << "av " << av_info << " joint " << getName() << " updateScale, winner of " << m_attachmentScaleOverrides.count() << " is mesh " << mesh_id << " scale " << found_scale << LL_ENDL;
-        }
-        scale = found_scale;
-    }
-    else
-    {
-        if (do_debug_joint(getName()))
-        {
-            LL_DEBUGS("Avatar") << "av " << av_info << " joint " << getName() << " updateScale, winner is scaleBeforeOverrides " << m_scaleBeforeOverrides << LL_ENDL;
-        }
-        scale = m_scaleBeforeOverrides;
-    }
-    setScale(scale);
-}
-
-//--------------------------------------------------------------------
-// addAttachmentScaleOverride()
-//--------------------------------------------------------------------
-void LLJoint::addAttachmentScaleOverride( const LLVector3& scale, const LLUUID& mesh_id, const std::string& av_info )
-{
-    if (mesh_id.isNull())
-    {
-        return;
-    }
-    if (!m_attachmentScaleOverrides.count())
-    {
-        if (do_debug_joint(getName()))
-        {
-            LL_DEBUGS("Avatar") << "av " << av_info << " joint " << getName() << " saving m_scaleBeforeOverrides " << getScale() << LL_ENDL;
-        }
-        m_scaleBeforeOverrides = getScale();
-    }
-    m_attachmentScaleOverrides.add(mesh_id,scale);
-    if (do_debug_joint(getName()))
-    {
-        LL_DEBUGS("Avatar") << "av " << av_info << " joint " << getName() << " addAttachmentScaleOverride for mesh " << mesh_id << " scale " << scale << LL_ENDL;
-    }
-    updateScale(av_info);
-}
-
-//--------------------------------------------------------------------
-// removeAttachmentScaleOverride()
-//--------------------------------------------------------------------
-void LLJoint::removeAttachmentScaleOverride( const LLUUID& mesh_id, const std::string& av_info )
-{
-    if (mesh_id.isNull())
-    {
-        return;
-    }
-    if (m_attachmentScaleOverrides.remove(mesh_id))
-    {
-        if (do_debug_joint(getName()))
-        {
-            LL_DEBUGS("Avatar") << "av " << av_info << " joint " << getName()
-                                << " removeAttachmentScaleOverride for " << mesh_id << LL_ENDL;
-            showJointScaleOverrides(*this, "remove", av_info);
-        }
-        updateScale(av_info);
-    }
-}
-
-//--------------------------------------------------------------------
- // hasAttachmentScaleOverride()
- //--------------------------------------------------------------------
-bool LLJoint::hasAttachmentScaleOverride( LLVector3& scale, LLUUID& mesh_id ) const
-{
-    return m_attachmentScaleOverrides.findActiveOverride(mesh_id,scale);
-}
-
-//--------------------------------------------------------------------
-// clearAttachmentScaleOverrides()
-//--------------------------------------------------------------------
-void LLJoint::clearAttachmentScaleOverrides()
-{
-    if (m_attachmentScaleOverrides.count())
-    {
-        m_attachmentScaleOverrides.clear();
-        setScale(m_scaleBeforeOverrides);
-    }
-}
-
-//--------------------------------------------------------------------
-// showAttachmentScaleOverrides()
-//--------------------------------------------------------------------
-void LLJoint::showAttachmentScaleOverrides(const std::string& av_info) const
-{
-    LLVector3 active_override;
-    bool has_active_override;
-    LLUUID mesh_id;
-    has_active_override = m_attachmentScaleOverrides.findActiveOverride(mesh_id,active_override);
-    U32 count = m_attachmentScaleOverrides.count();
-    if (count==1)
-    {
-        LLVector3OverrideMap::map_type::const_iterator it = m_attachmentScaleOverrides.getMap().begin();
-        std::string highlight = (has_active_override && (it->second == active_override)) ? "*" : "";
-        LL_DEBUGS("Avatar") << "av " << av_info << " joint " << getName()
-                            << " has single attachment scale override " << highlight << "" << it->second << " default " << mDefaultScale << LL_ENDL;
-    }
-    else if (count>1)
-    {
-        LL_DEBUGS("Avatar") << "av " << av_info << " joint " << getName() << " has " << count << " attachment scale overrides" << LL_ENDL;
-        std::set<LLVector3> distinct_offsets;
-        for (const LLVector3OverrideMap::map_type::value_type& scale_override_pair : m_attachmentScaleOverrides.getMap())
-        {
-            distinct_offsets.insert(scale_override_pair.second);
-        }
-        if (distinct_offsets.size()>1)
-        {
-            LL_DEBUGS("Avatar") << "CONFLICTS, " << distinct_offsets.size() << " different values" << LL_ENDL;
-        }
-        else
-        {
-            LL_DEBUGS("Avatar") << "no conflicts" << LL_ENDL;
-        }
-        for (const LLVector3& offset : distinct_offsets)
-        {
-            std::string highlight = (has_active_override && offset == active_override) ? "*" : "";
-            LL_DEBUGS("Avatar") << "  POS " << highlight << "" << offset << " default " << mDefaultScale << LL_ENDL;
-        }
-    }
-}
-
-// init static
-LLJoint::debug_joint_name_t LLJoint::s_debugJointNames = debug_joint_name_t();
-
-//--------------------------------------------------------------------
-// setDebugJointNames
-//--------------------------------------------------------------------
-void LLJoint::setDebugJointNames(const debug_joint_name_t& names)
-{
-    s_debugJointNames = names;
-}
-void LLJoint::setDebugJointNames(const std::string& names_string)
-{
-    debug_joint_name_t names;
-    boost::split(names, names_string, boost::is_any_of(" :,"));
-    setDebugJointNames(names);
-}
-
-//--------------------------------------------------------------------
-// getWorldPosition()
-//--------------------------------------------------------------------
-LLVector3 LLJoint::getWorldPosition()
-{
-    updateWorldPRSParent();
-    return mXform.getWorldPosition();
-}
-
-//-----------------------------------------------------------------------------
-// getLastWorldPosition()
-//-----------------------------------------------------------------------------
-LLVector3 LLJoint::getLastWorldPosition()
-{
-    return mXform.getWorldPosition();
-}
-//--------------------------------------------------------------------
-// setWorldPosition()
-//--------------------------------------------------------------------
-void LLJoint::setWorldPosition( const LLVector3& pos )
-{
-    if (mParent == NULL)
-    {
-        this->setPosition( pos );
-        return;
-    }
-
-    LLMatrix4 temp_matrix = getWorldMatrix();
-    temp_matrix.mMatrix[VW][VX] = pos.mV[VX];
-    temp_matrix.mMatrix[VW][VY] = pos.mV[VY];
-    temp_matrix.mMatrix[VW][VZ] = pos.mV[VZ];
-
-    LLMatrix4 parentWorldMatrix = mParent->getWorldMatrix();
-    LLMatrix4 invParentWorldMatrix = parentWorldMatrix.invert();
-
-    temp_matrix *= invParentWorldMatrix;
-
-    LLVector3 localPos( temp_matrix.mMatrix[VW][VX],
-                        temp_matrix.mMatrix[VW][VY],
-                        temp_matrix.mMatrix[VW][VZ] );
-
-    setPosition( localPos );
-}
-
-
-//--------------------------------------------------------------------
-// getRotation()
-//--------------------------------------------------------------------
-const LLQuaternion& LLJoint::getRotation()
-{
-    return mXform.getRotation();
-}
-
-
-//--------------------------------------------------------------------
-// setRotation()
-//--------------------------------------------------------------------
-void LLJoint::setRotation( const LLQuaternion& rot )
-{
-    if (rot.isFinite())
-    {
-    //  if (mXform.getRotation() != rot)
-        {
-            mXform.setRotation(rot);
-            touch(MATRIX_DIRTY | ROTATION_DIRTY);
-        }
-    }
-}
-
-
-//--------------------------------------------------------------------
-// getWorldRotation()
-//--------------------------------------------------------------------
-LLQuaternion LLJoint::getWorldRotation()
-{
-    updateWorldPRSParent();
-
-    return mXform.getWorldRotation();
-}
-
-//-----------------------------------------------------------------------------
-// getLastWorldRotation()
-//-----------------------------------------------------------------------------
-LLQuaternion LLJoint::getLastWorldRotation()
-{
-    return mXform.getWorldRotation();
-}
-
-//--------------------------------------------------------------------
-// setWorldRotation()
-//--------------------------------------------------------------------
-void LLJoint::setWorldRotation( const LLQuaternion& rot )
-{
-    if (mParent == NULL)
-    {
-        this->setRotation( rot );
-        return;
-    }
-
-    LLMatrix4 temp_mat(rot);
-
-    LLMatrix4 parentWorldMatrix = mParent->getWorldMatrix();
-    parentWorldMatrix.mMatrix[VW][VX] = 0;
-    parentWorldMatrix.mMatrix[VW][VY] = 0;
-    parentWorldMatrix.mMatrix[VW][VZ] = 0;
-
-    LLMatrix4 invParentWorldMatrix = parentWorldMatrix.invert();
-
-    temp_mat *= invParentWorldMatrix;
-
-    setRotation(LLQuaternion(temp_mat));
-}
-
-
-//--------------------------------------------------------------------
-// getScale()
-//--------------------------------------------------------------------
-const LLVector3& LLJoint::getScale()
-{
-    return mXform.getScale();
-}
-
-//--------------------------------------------------------------------
-// setScale()
-//--------------------------------------------------------------------
-void LLJoint::setScale( const LLVector3& requested_scale, bool apply_attachment_overrides )
-{
-    LLVector3 scale(requested_scale);
-    LLUUID mesh_id;
-    LLVector3 active_override;
-    if (apply_attachment_overrides && m_attachmentScaleOverrides.findActiveOverride(mesh_id,active_override))
-    {
-        if (scale != active_override && do_debug_joint(getName()))
-        {
-            LLScopedContextString str("setScale");
-            LL_DEBUGS("Avatar") << " joint " << getName() << " requested_scale " << requested_scale
-                                << " overriden by attachment " << active_override << LL_ENDL;
-        }
-        scale = active_override;
-    }
-    if ((mXform.getScale() != scale) && do_debug_joint(getName()))
-    {
-        LLScopedContextString str("setScale");
-        LLCallStack cs;
-        LLContextStatus con_status;
-        LL_DEBUGS("Avatar") << " joint " << getName() << " set scale " << scale << LL_ENDL;
-        LL_DEBUGS("Avatar") << "CONTEXT:\n" << "====================\n" << con_status << LL_ENDL;
-        LL_DEBUGS("Avatar") << "STACK:\n" << "====================\n" << cs << "====================" << LL_ENDL;
-    }
-    mXform.setScale(scale);
-    touch();
-
-}
-
-
-
-//--------------------------------------------------------------------
-// getWorldMatrix()
-//--------------------------------------------------------------------
-const LLMatrix4 &LLJoint::getWorldMatrix()
-{
-    updateWorldMatrixParent();
-
-    return mXform.getWorldMatrix();
-}
-
-const LLMatrix4a& LLJoint::getWorldMatrix4a()
-{
-    updateWorldMatrixParent();
-
-    return mWorldMatrix;
-}
-
-
-//--------------------------------------------------------------------
-// setWorldMatrix()
-//--------------------------------------------------------------------
-void LLJoint::setWorldMatrix( const LLMatrix4& mat )
-{
-    LL_INFOS() << "WARNING: LLJoint::setWorldMatrix() not correctly implemented yet" << LL_ENDL;
-    // extract global translation
-    LLVector3 trans(    mat.mMatrix[VW][VX],
-                        mat.mMatrix[VW][VY],
-                        mat.mMatrix[VW][VZ] );
-
-    // extract global rotation
-    LLQuaternion rot( mat );
-
-    setWorldPosition( trans );
-    setWorldRotation( rot );
-}
-
-//-----------------------------------------------------------------------------
-// updateWorldMatrixParent()
-//-----------------------------------------------------------------------------
-void LLJoint::updateWorldMatrixParent()
-{
-    if (mDirtyFlags & MATRIX_DIRTY)
-    {
-        LLJoint *parent = getParent();
-        if (parent)
-        {
-            parent->updateWorldMatrixParent();
-        }
-        updateWorldMatrix();
-    }
-}
-
-//-----------------------------------------------------------------------------
-// updateWorldPRSParent()
-//-----------------------------------------------------------------------------
-void LLJoint::updateWorldPRSParent()
-{
-    if (mDirtyFlags & (ROTATION_DIRTY | POSITION_DIRTY))
-    {
-        LLJoint *parent = getParent();
-        if (parent)
-        {
-            parent->updateWorldPRSParent();
-        }
-
-        mXform.update();
-        mDirtyFlags &= ~(ROTATION_DIRTY | POSITION_DIRTY);
-    }
-}
-
-//-----------------------------------------------------------------------------
-// updateWorldMatrixChildren()
-//-----------------------------------------------------------------------------
-void LLJoint::updateWorldMatrixChildren()
-{
-    if (!this->mUpdateXform) return;
-
-    if (mDirtyFlags & MATRIX_DIRTY)
-    {
-        updateWorldMatrix();
-    }
-    for (LLJoint* joint : mChildren)
-    {
-        joint->updateWorldMatrixChildren();
-    }
-}
-
-//-----------------------------------------------------------------------------
-// updateWorldMatrix()
-//-----------------------------------------------------------------------------
-void LLJoint::updateWorldMatrix()
-{
-<<<<<<< HEAD
-	if (mDirtyFlags & MATRIX_DIRTY)
-	{
-		sNumUpdates++;
-		mXform.updateMatrix(false);
-=======
-    if (mDirtyFlags & MATRIX_DIRTY)
-    {
-        sNumUpdates++;
-        mXform.updateMatrix(FALSE);
->>>>>>> e1623bb2
-        mWorldMatrix.loadu(mXform.getWorldMatrix());
-        mDirtyFlags = 0x0;
-    }
-}
-
-//--------------------------------------------------------------------
-// getSkinOffset()
-//--------------------------------------------------------------------
-const LLVector3 &LLJoint::getSkinOffset()
-{
-    return mSkinOffset;
-}
-
-
-//--------------------------------------------------------------------
-// setSkinOffset()
-//--------------------------------------------------------------------
-void LLJoint::setSkinOffset( const LLVector3& offset )
-{
-    mSkinOffset = offset;
-}
-
-
-//-----------------------------------------------------------------------------
-// clampRotation()
-//-----------------------------------------------------------------------------
-void LLJoint::clampRotation(LLQuaternion old_rot, LLQuaternion new_rot)
-{
-    LLVector3 main_axis(1.f, 0.f, 0.f);
-
-    for (LLJoint* joint : mChildren)
-    {
-        if (joint->isAnimatable())
-        {
-            main_axis = joint->getPosition();
-            main_axis.normVec();
-            // only care about first animatable child
-            break;
-        }
-    }
-}
-
-// End
+/**
+ * @file lljoint.cpp
+ * @brief Implementation of LLJoint class.
+ *
+ * $LicenseInfo:firstyear=2001&license=viewerlgpl$
+ * Second Life Viewer Source Code
+ * Copyright (C) 2010, Linden Research, Inc.
+ *
+ * This library is free software; you can redistribute it and/or
+ * modify it under the terms of the GNU Lesser General Public
+ * License as published by the Free Software Foundation;
+ * version 2.1 of the License only.
+ *
+ * This library is distributed in the hope that it will be useful,
+ * but WITHOUT ANY WARRANTY; without even the implied warranty of
+ * MERCHANTABILITY or FITNESS FOR A PARTICULAR PURPOSE.  See the GNU
+ * Lesser General Public License for more details.
+ *
+ * You should have received a copy of the GNU Lesser General Public
+ * License along with this library; if not, write to the Free Software
+ * Foundation, Inc., 51 Franklin Street, Fifth Floor, Boston, MA  02110-1301  USA
+ *
+ * Linden Research, Inc., 945 Battery Street, San Francisco, CA  94111  USA
+ * $/LicenseInfo$
+ */
+
+//-----------------------------------------------------------------------------
+// Header Files
+//-----------------------------------------------------------------------------
+#include "linden_common.h"
+
+#include "lljoint.h"
+
+#include "llmath.h"
+#include "llcallstack.h"
+#include <boost/algorithm/string.hpp>
+
+S32 LLJoint::sNumUpdates = 0;
+S32 LLJoint::sNumTouches = 0;
+
+template <class T>
+bool attachment_map_iter_compare_key(const T& a, const T& b)
+{
+    return a.first < b.first;
+}
+
+bool LLVector3OverrideMap::findActiveOverride(LLUUID& mesh_id, LLVector3& pos) const
+{
+    pos = LLVector3(0,0,0);
+    mesh_id = LLUUID();
+    bool found = false;
+
+    map_type::const_iterator it = std::max_element(m_map.begin(),
+                                                   m_map.end(),
+                                                   attachment_map_iter_compare_key<map_type::value_type>);
+    if (it != m_map.end())
+    {
+        found = true;
+        pos = it->second;
+        mesh_id = it->first;
+    }
+    return found;
+}
+
+void LLVector3OverrideMap::showJointVector3Overrides( std::ostringstream& os ) const
+{
+    map_type::const_iterator max_it = std::max_element(m_map.begin(),
+                                                       m_map.end(),
+                                                       attachment_map_iter_compare_key<map_type::value_type>);
+    for (const map_type::value_type& pos_pair : m_map)
+    {
+        const LLVector3& pos = pos_pair.second;
+        os << " " << "[" << pos_pair.first <<": " << pos << "]" << ((pos_pair==(*max_it)) ? "*" : "");
+    }
+}
+
+U32 LLVector3OverrideMap::count() const
+{
+    return m_map.size();
+}
+
+void LLVector3OverrideMap::add(const LLUUID& mesh_id, const LLVector3& pos)
+{
+    m_map[mesh_id] = pos;
+}
+
+bool LLVector3OverrideMap::remove(const LLUUID& mesh_id)
+{
+    U32 remove_count = m_map.erase(mesh_id);
+    return (remove_count > 0);
+}
+
+void LLVector3OverrideMap::clear()
+{
+    m_map.clear();
+}
+
+//-----------------------------------------------------------------------------
+// LLJoint()
+// Class Constructor
+//-----------------------------------------------------------------------------
+
+
+void LLJoint::init()
+{
+    mName = "unnamed";
+    mParent = NULL;
+    mXform.setScaleChildOffset(true);
+    mXform.setScale(LLVector3(1.0f, 1.0f, 1.0f));
+    mDirtyFlags = MATRIX_DIRTY | ROTATION_DIRTY | POSITION_DIRTY;
+    mUpdateXform = true;
+    mSupport = SUPPORT_BASE;
+    mEnd = LLVector3(0.0f, 0.0f, 0.0f);
+}
+
+LLJoint::LLJoint() :
+    mJointNum(-1)
+{
+    init();
+    touch();
+}
+
+LLJoint::LLJoint(S32 joint_num) :
+    mJointNum(joint_num)
+{
+    init();
+    touch();
+}
+
+//-----------------------------------------------------------------------------
+// LLJoint()
+// Class Constructor
+//-----------------------------------------------------------------------------
+LLJoint::LLJoint(const std::string &name, LLJoint *parent) :
+    mJointNum(-2)
+{
+    init();
+    mUpdateXform = false;
+
+    setName(name);
+    if (parent)
+    {
+        parent->addChild( this );
+    }
+    touch();
+}
+
+//-----------------------------------------------------------------------------
+// ~LLJoint()
+// Class Destructor
+//-----------------------------------------------------------------------------
+LLJoint::~LLJoint()
+{
+    if (mParent)
+    {
+        mParent->removeChild( this );
+    }
+    removeAllChildren();
+}
+
+
+//-----------------------------------------------------------------------------
+// setup()
+//-----------------------------------------------------------------------------
+void LLJoint::setup(const std::string &name, LLJoint *parent)
+{
+    setName(name);
+    if (parent)
+    {
+        parent->addChild( this );
+    }
+}
+
+//-----------------------------------------------------------------------------
+// setSupport()
+//-----------------------------------------------------------------------------
+void LLJoint::setSupport(const std::string& support_name)
+{
+    if (support_name == "extended")
+    {
+        setSupport(SUPPORT_EXTENDED);
+    }
+    else if (support_name == "base")
+    {
+        setSupport(SUPPORT_BASE);
+    }
+    else
+    {
+        LL_WARNS() << "unknown support string " << support_name << LL_ENDL;
+        setSupport(SUPPORT_BASE);
+    }
+}
+
+
+//-----------------------------------------------------------------------------
+// touch()
+// Sets all dirty flags for all children, recursively.
+//-----------------------------------------------------------------------------
+void LLJoint::touch(U32 flags)
+{
+    if ((flags | mDirtyFlags) != mDirtyFlags)
+    {
+        sNumTouches++;
+        mDirtyFlags |= flags;
+        U32 child_flags = flags;
+        if (flags & ROTATION_DIRTY)
+        {
+            child_flags |= POSITION_DIRTY;
+        }
+
+        for (LLJoint* joint : mChildren)
+        {
+            joint->touch(child_flags);
+        }
+    }
+}
+
+//-----------------------------------------------------------------------------
+// setJointNum()
+//-----------------------------------------------------------------------------
+void LLJoint::setJointNum(S32 joint_num)
+{
+    mJointNum = joint_num;
+    if (mJointNum + 2 >= LL_CHARACTER_MAX_ANIMATED_JOINTS)
+    {
+        LL_INFOS() << "LL_CHARACTER_MAX_ANIMATED_JOINTS needs to be increased" << LL_ENDL;
+        LL_ERRS() << "joint_num " << joint_num << " + 2 is too large for " << LL_CHARACTER_MAX_ANIMATED_JOINTS << LL_ENDL;
+    }
+}
+//-----------------------------------------------------------------------------
+// getRoot()
+//-----------------------------------------------------------------------------
+LLJoint *LLJoint::getRoot()
+{
+    if ( getParent() == NULL )
+    {
+        return this;
+    }
+    return getParent()->getRoot();
+}
+
+
+//-----------------------------------------------------------------------------
+// findJoint()
+//-----------------------------------------------------------------------------
+LLJoint *LLJoint::findJoint( const std::string &name )
+{
+    if (name == getName())
+        return this;
+
+    for (LLJoint* joint : mChildren)
+    {
+        LLJoint *found = joint->findJoint(name);
+        if (found)
+        {
+            return found;
+        }
+    }
+
+    return NULL;
+}
+
+
+//--------------------------------------------------------------------
+// addChild()
+//--------------------------------------------------------------------
+void LLJoint::addChild(LLJoint* joint)
+{
+    if (joint->mParent)
+        joint->mParent->removeChild(joint);
+
+    mChildren.push_back(joint);
+    joint->mXform.setParent(&mXform);
+    joint->mParent = this;
+    joint->touch();
+}
+
+
+//--------------------------------------------------------------------
+// removeChild()
+//--------------------------------------------------------------------
+void LLJoint::removeChild(LLJoint* joint)
+{
+    joints_t::iterator iter = std::find(mChildren.begin(), mChildren.end(), joint);
+    if (iter != mChildren.end())
+    {
+        mChildren.erase(iter);
+
+        joint->mXform.setParent(NULL);
+        joint->mParent = NULL;
+        joint->touch();
+    }
+}
+
+
+//--------------------------------------------------------------------
+// removeAllChildren()
+//--------------------------------------------------------------------
+void LLJoint::removeAllChildren()
+{
+    for (LLJoint* joint : mChildren)
+    {
+        if (joint)
+        {
+            joint->mXform.setParent(NULL);
+            joint->mParent = NULL;
+            joint->touch();
+            //delete joint;
+        }
+    }
+    mChildren.clear();
+}
+
+
+//--------------------------------------------------------------------
+// getPosition()
+//--------------------------------------------------------------------
+const LLVector3& LLJoint::getPosition()
+{
+    return mXform.getPosition();
+}
+
+bool do_debug_joint(const std::string& name)
+{
+    if (std::find(LLJoint::s_debugJointNames.begin(), LLJoint::s_debugJointNames.end(),name) != LLJoint::s_debugJointNames.end())
+    {
+        return true;
+    }
+    return false;
+}
+
+//--------------------------------------------------------------------
+// setPosition()
+//--------------------------------------------------------------------
+void LLJoint::setPosition( const LLVector3& requested_pos, bool apply_attachment_overrides )
+{
+    LLVector3 pos(requested_pos);
+
+    LLVector3 active_override;
+    LLUUID mesh_id;
+    if (apply_attachment_overrides && m_attachmentPosOverrides.findActiveOverride(mesh_id,active_override))
+    {
+        if (pos != active_override && do_debug_joint(getName()))
+        {
+            LLScopedContextString str("setPosition");
+            LL_DEBUGS("Avatar") << " joint " << getName() << " requested_pos " << requested_pos
+                                << " overriden by attachment " << active_override << LL_ENDL;
+        }
+        pos = active_override;
+    }
+    if ((pos != getPosition()) && do_debug_joint(getName()))
+    {
+        LLScopedContextString str("setPosition");
+        LLCallStack cs;
+        LLContextStatus con_status;
+        LL_DEBUGS("Avatar") << " joint " << getName() << " set pos " << pos << LL_ENDL;
+        LL_DEBUGS("Avatar") << "CONTEXT:\n" << "====================\n" << con_status << "====================" << LL_ENDL;
+        LL_DEBUGS("Avatar") << "STACK:\n" << "====================\n" << cs << "====================" << LL_ENDL;
+    }
+    if (pos != getPosition())
+    {
+        mXform.setPosition(pos);
+        touch(MATRIX_DIRTY | POSITION_DIRTY);
+    }
+}
+
+void LLJoint::setDefaultPosition( const LLVector3& pos )
+{
+    mDefaultPosition = pos;
+}
+
+const LLVector3& LLJoint::getDefaultPosition() const
+{
+    return mDefaultPosition;
+}
+
+void LLJoint::setDefaultScale( const LLVector3& scale )
+{
+    mDefaultScale = scale;
+}
+
+const LLVector3& LLJoint::getDefaultScale() const
+{
+    return mDefaultScale;
+}
+
+void showJointPosOverrides( const LLJoint& joint, const std::string& note, const std::string& av_info )
+{
+        std::ostringstream os;
+        os << joint.m_posBeforeOverrides;
+        joint.m_attachmentPosOverrides.showJointVector3Overrides(os);
+        LL_DEBUGS("Avatar") << av_info << " joint " << joint.getName() << " " << note << " " << os.str() << LL_ENDL;
+}
+
+void showJointScaleOverrides( const LLJoint& joint, const std::string& note, const std::string& av_info )
+{
+        std::ostringstream os;
+        os << joint.m_scaleBeforeOverrides;
+        joint.m_attachmentScaleOverrides.showJointVector3Overrides(os);
+        LL_DEBUGS("Avatar") << av_info << " joint " << joint.getName() << " " << note << " " << os.str() << LL_ENDL;
+}
+
+bool LLJoint::aboveJointPosThreshold(const LLVector3& pos) const
+{
+    LLVector3 diff = pos - getDefaultPosition();
+    const F32 max_joint_pos_offset = LL_JOINT_TRESHOLD_POS_OFFSET; // 0.1 mm
+    return diff.lengthSquared() > max_joint_pos_offset * max_joint_pos_offset;
+}
+
+bool LLJoint::aboveJointScaleThreshold(const LLVector3& scale) const
+{
+    LLVector3 diff = scale - getDefaultScale();
+    const F32 max_joint_scale_offset = 0.0001f; // 0.1 mm
+    return diff.lengthSquared() > max_joint_scale_offset * max_joint_scale_offset;
+}
+
+//--------------------------------------------------------------------
+// addAttachmentPosOverride()
+//--------------------------------------------------------------------
+void LLJoint::addAttachmentPosOverride( const LLVector3& pos, const LLUUID& mesh_id, const std::string& av_info, bool& active_override_changed )
+{
+    active_override_changed = false;
+    if (mesh_id.isNull())
+    {
+        return;
+    }
+    LLVector3 before_pos;
+    LLUUID before_mesh_id;
+    bool has_active_override_before = hasAttachmentPosOverride( before_pos, before_mesh_id );
+    if (!m_attachmentPosOverrides.count())
+    {
+        if (do_debug_joint(getName()))
+        {
+            LL_DEBUGS("Avatar") << "av " << av_info << " joint " << getName() << " saving m_posBeforeOverrides " << getPosition() << LL_ENDL;
+        }
+        m_posBeforeOverrides = getPosition();
+    }
+    m_attachmentPosOverrides.add(mesh_id,pos);
+    LLVector3 after_pos;
+    LLUUID after_mesh_id;
+    hasAttachmentPosOverride(after_pos, after_mesh_id);
+    if (!has_active_override_before || (after_pos != before_pos))
+    {
+        active_override_changed = true;
+        if (do_debug_joint(getName()))
+        {
+            LL_DEBUGS("Avatar") << "av " << av_info << " joint " << getName() << " addAttachmentPosOverride for mesh " << mesh_id << " pos " << pos << LL_ENDL;
+        }
+        updatePos(av_info);
+    }
+}
+
+//--------------------------------------------------------------------
+// removeAttachmentPosOverride()
+//--------------------------------------------------------------------
+void LLJoint::removeAttachmentPosOverride( const LLUUID& mesh_id, const std::string& av_info, bool& active_override_changed )
+{
+    active_override_changed = false;
+    if (mesh_id.isNull())
+    {
+        return;
+    }
+    LLVector3 before_pos;
+    LLUUID before_mesh_id;
+    hasAttachmentPosOverride( before_pos, before_mesh_id );
+    if (m_attachmentPosOverrides.remove(mesh_id))
+    {
+        LLVector3 after_pos;
+        LLUUID after_mesh_id;
+        bool has_active_override_after = hasAttachmentPosOverride(after_pos, after_mesh_id);
+        if (!has_active_override_after || (after_pos != before_pos))
+        {
+            active_override_changed = true;
+            if (do_debug_joint(getName()))
+            {
+                LL_DEBUGS("Avatar") << "av " << av_info << " joint " << getName()
+                                    << " removeAttachmentPosOverride for " << mesh_id << LL_ENDL;
+                showJointPosOverrides(*this, "remove", av_info);
+            }
+            updatePos(av_info);
+        }
+    }
+}
+
+//--------------------------------------------------------------------
+ // hasAttachmentPosOverride()
+ //--------------------------------------------------------------------
+bool LLJoint::hasAttachmentPosOverride( LLVector3& pos, LLUUID& mesh_id ) const
+{
+    return m_attachmentPosOverrides.findActiveOverride(mesh_id,pos);
+}
+
+//--------------------------------------------------------------------
+// clearAttachmentPosOverrides()
+//--------------------------------------------------------------------
+void LLJoint::clearAttachmentPosOverrides()
+{
+    if (m_attachmentPosOverrides.count())
+    {
+        m_attachmentPosOverrides.clear();
+        setPosition(m_posBeforeOverrides);
+    }
+}
+
+//--------------------------------------------------------------------
+// getAllAttachmentPosOverrides()
+//--------------------------------------------------------------------
+void LLJoint::getAllAttachmentPosOverrides(S32& num_pos_overrides,
+                                           std::set<LLVector3>& distinct_pos_overrides) const
+{
+    num_pos_overrides = m_attachmentPosOverrides.count();
+    for (const LLVector3OverrideMap::map_type::value_type& pos_override_pair : m_attachmentPosOverrides.getMap())
+    {
+        distinct_pos_overrides.insert(pos_override_pair.second);
+    }
+}
+
+//--------------------------------------------------------------------
+// getAllAttachmentScaleOverrides()
+//--------------------------------------------------------------------
+void LLJoint::getAllAttachmentScaleOverrides(S32& num_scale_overrides,
+                                             std::set<LLVector3>& distinct_scale_overrides) const
+{
+    num_scale_overrides = m_attachmentScaleOverrides.count();
+    for (const LLVector3OverrideMap::map_type::value_type& scale_override_pair : m_attachmentScaleOverrides.getMap())
+    {
+        distinct_scale_overrides.insert(scale_override_pair.second);
+    }
+}
+
+//--------------------------------------------------------------------
+// showAttachmentPosOverrides()
+//--------------------------------------------------------------------
+void LLJoint::showAttachmentPosOverrides(const std::string& av_info) const
+{
+    LLVector3 active_override;
+    bool has_active_override;
+    LLUUID mesh_id;
+    has_active_override = m_attachmentPosOverrides.findActiveOverride(mesh_id,active_override);
+    U32 count = m_attachmentPosOverrides.count();
+    if (count==1)
+    {
+        LLVector3OverrideMap::map_type::const_iterator it = m_attachmentPosOverrides.getMap().begin();
+        std::string highlight = (has_active_override && (it->second == active_override)) ? "*" : "";
+        LL_DEBUGS("Avatar") << "av " << av_info << " joint " << getName()
+                            << " has single attachment pos override " << highlight << "" << it->second << " default " << mDefaultPosition << LL_ENDL;
+    }
+    else if (count>1)
+    {
+        LL_DEBUGS("Avatar") << "av " << av_info << " joint " << getName() << " has " << count << " attachment pos overrides" << LL_ENDL;
+        std::set<LLVector3> distinct_offsets;
+        for (const LLVector3OverrideMap::map_type::value_type& pos_override_pair : m_attachmentPosOverrides.getMap())
+        {
+            distinct_offsets.insert(pos_override_pair.second);
+        }
+        if (distinct_offsets.size()>1)
+        {
+            LL_DEBUGS("Avatar") << "CONFLICTS, " << distinct_offsets.size() << " different values" << LL_ENDL;
+        }
+        else
+        {
+            LL_DEBUGS("Avatar") << "no conflicts" << LL_ENDL;
+        }
+        for (const LLVector3& offset : distinct_offsets)
+        {
+            std::string highlight = (has_active_override && offset == active_override) ? "*" : "";
+            LL_DEBUGS("Avatar") << "  POS " << highlight << "" << offset << " default " << mDefaultPosition << LL_ENDL;
+        }
+    }
+}
+
+//--------------------------------------------------------------------
+// updatePos()
+//--------------------------------------------------------------------
+void LLJoint::updatePos(const std::string& av_info)
+{
+    LLVector3 pos, found_pos;
+    LLUUID mesh_id;
+    if (m_attachmentPosOverrides.findActiveOverride(mesh_id,found_pos))
+    {
+        if (do_debug_joint(getName()))
+        {
+            LL_DEBUGS("Avatar") << "av " << av_info << " joint " << getName() << " updatePos, winner of " << m_attachmentPosOverrides.count() << " is mesh " << mesh_id << " pos " << found_pos << LL_ENDL;
+        }
+        pos = found_pos;
+    }
+    else
+    {
+        if (do_debug_joint(getName()))
+        {
+            LL_DEBUGS("Avatar") << "av " << av_info << " joint " << getName() << " updatePos, winner is posBeforeOverrides " << m_posBeforeOverrides << LL_ENDL;
+        }
+        pos = m_posBeforeOverrides;
+    }
+    setPosition(pos);
+}
+
+//--------------------------------------------------------------------
+// updateScale()
+//--------------------------------------------------------------------
+void LLJoint::updateScale(const std::string& av_info)
+{
+    LLVector3 scale, found_scale;
+    LLUUID mesh_id;
+    if (m_attachmentScaleOverrides.findActiveOverride(mesh_id,found_scale))
+    {
+        if (do_debug_joint(getName()))
+        {
+            LL_DEBUGS("Avatar") << "av " << av_info << " joint " << getName() << " updateScale, winner of " << m_attachmentScaleOverrides.count() << " is mesh " << mesh_id << " scale " << found_scale << LL_ENDL;
+        }
+        scale = found_scale;
+    }
+    else
+    {
+        if (do_debug_joint(getName()))
+        {
+            LL_DEBUGS("Avatar") << "av " << av_info << " joint " << getName() << " updateScale, winner is scaleBeforeOverrides " << m_scaleBeforeOverrides << LL_ENDL;
+        }
+        scale = m_scaleBeforeOverrides;
+    }
+    setScale(scale);
+}
+
+//--------------------------------------------------------------------
+// addAttachmentScaleOverride()
+//--------------------------------------------------------------------
+void LLJoint::addAttachmentScaleOverride( const LLVector3& scale, const LLUUID& mesh_id, const std::string& av_info )
+{
+    if (mesh_id.isNull())
+    {
+        return;
+    }
+    if (!m_attachmentScaleOverrides.count())
+    {
+        if (do_debug_joint(getName()))
+        {
+            LL_DEBUGS("Avatar") << "av " << av_info << " joint " << getName() << " saving m_scaleBeforeOverrides " << getScale() << LL_ENDL;
+        }
+        m_scaleBeforeOverrides = getScale();
+    }
+    m_attachmentScaleOverrides.add(mesh_id,scale);
+    if (do_debug_joint(getName()))
+    {
+        LL_DEBUGS("Avatar") << "av " << av_info << " joint " << getName() << " addAttachmentScaleOverride for mesh " << mesh_id << " scale " << scale << LL_ENDL;
+    }
+    updateScale(av_info);
+}
+
+//--------------------------------------------------------------------
+// removeAttachmentScaleOverride()
+//--------------------------------------------------------------------
+void LLJoint::removeAttachmentScaleOverride( const LLUUID& mesh_id, const std::string& av_info )
+{
+    if (mesh_id.isNull())
+    {
+        return;
+    }
+    if (m_attachmentScaleOverrides.remove(mesh_id))
+    {
+        if (do_debug_joint(getName()))
+        {
+            LL_DEBUGS("Avatar") << "av " << av_info << " joint " << getName()
+                                << " removeAttachmentScaleOverride for " << mesh_id << LL_ENDL;
+            showJointScaleOverrides(*this, "remove", av_info);
+        }
+        updateScale(av_info);
+    }
+}
+
+//--------------------------------------------------------------------
+ // hasAttachmentScaleOverride()
+ //--------------------------------------------------------------------
+bool LLJoint::hasAttachmentScaleOverride( LLVector3& scale, LLUUID& mesh_id ) const
+{
+    return m_attachmentScaleOverrides.findActiveOverride(mesh_id,scale);
+}
+
+//--------------------------------------------------------------------
+// clearAttachmentScaleOverrides()
+//--------------------------------------------------------------------
+void LLJoint::clearAttachmentScaleOverrides()
+{
+    if (m_attachmentScaleOverrides.count())
+    {
+        m_attachmentScaleOverrides.clear();
+        setScale(m_scaleBeforeOverrides);
+    }
+}
+
+//--------------------------------------------------------------------
+// showAttachmentScaleOverrides()
+//--------------------------------------------------------------------
+void LLJoint::showAttachmentScaleOverrides(const std::string& av_info) const
+{
+    LLVector3 active_override;
+    bool has_active_override;
+    LLUUID mesh_id;
+    has_active_override = m_attachmentScaleOverrides.findActiveOverride(mesh_id,active_override);
+    U32 count = m_attachmentScaleOverrides.count();
+    if (count==1)
+    {
+        LLVector3OverrideMap::map_type::const_iterator it = m_attachmentScaleOverrides.getMap().begin();
+        std::string highlight = (has_active_override && (it->second == active_override)) ? "*" : "";
+        LL_DEBUGS("Avatar") << "av " << av_info << " joint " << getName()
+                            << " has single attachment scale override " << highlight << "" << it->second << " default " << mDefaultScale << LL_ENDL;
+    }
+    else if (count>1)
+    {
+        LL_DEBUGS("Avatar") << "av " << av_info << " joint " << getName() << " has " << count << " attachment scale overrides" << LL_ENDL;
+        std::set<LLVector3> distinct_offsets;
+        for (const LLVector3OverrideMap::map_type::value_type& scale_override_pair : m_attachmentScaleOverrides.getMap())
+        {
+            distinct_offsets.insert(scale_override_pair.second);
+        }
+        if (distinct_offsets.size()>1)
+        {
+            LL_DEBUGS("Avatar") << "CONFLICTS, " << distinct_offsets.size() << " different values" << LL_ENDL;
+        }
+        else
+        {
+            LL_DEBUGS("Avatar") << "no conflicts" << LL_ENDL;
+        }
+        for (const LLVector3& offset : distinct_offsets)
+        {
+            std::string highlight = (has_active_override && offset == active_override) ? "*" : "";
+            LL_DEBUGS("Avatar") << "  POS " << highlight << "" << offset << " default " << mDefaultScale << LL_ENDL;
+        }
+    }
+}
+
+// init static
+LLJoint::debug_joint_name_t LLJoint::s_debugJointNames = debug_joint_name_t();
+
+//--------------------------------------------------------------------
+// setDebugJointNames
+//--------------------------------------------------------------------
+void LLJoint::setDebugJointNames(const debug_joint_name_t& names)
+{
+    s_debugJointNames = names;
+}
+void LLJoint::setDebugJointNames(const std::string& names_string)
+{
+    debug_joint_name_t names;
+    boost::split(names, names_string, boost::is_any_of(" :,"));
+    setDebugJointNames(names);
+}
+
+//--------------------------------------------------------------------
+// getWorldPosition()
+//--------------------------------------------------------------------
+LLVector3 LLJoint::getWorldPosition()
+{
+    updateWorldPRSParent();
+    return mXform.getWorldPosition();
+}
+
+//-----------------------------------------------------------------------------
+// getLastWorldPosition()
+//-----------------------------------------------------------------------------
+LLVector3 LLJoint::getLastWorldPosition()
+{
+    return mXform.getWorldPosition();
+}
+//--------------------------------------------------------------------
+// setWorldPosition()
+//--------------------------------------------------------------------
+void LLJoint::setWorldPosition( const LLVector3& pos )
+{
+    if (mParent == NULL)
+    {
+        this->setPosition( pos );
+        return;
+    }
+
+    LLMatrix4 temp_matrix = getWorldMatrix();
+    temp_matrix.mMatrix[VW][VX] = pos.mV[VX];
+    temp_matrix.mMatrix[VW][VY] = pos.mV[VY];
+    temp_matrix.mMatrix[VW][VZ] = pos.mV[VZ];
+
+    LLMatrix4 parentWorldMatrix = mParent->getWorldMatrix();
+    LLMatrix4 invParentWorldMatrix = parentWorldMatrix.invert();
+
+    temp_matrix *= invParentWorldMatrix;
+
+    LLVector3 localPos( temp_matrix.mMatrix[VW][VX],
+                        temp_matrix.mMatrix[VW][VY],
+                        temp_matrix.mMatrix[VW][VZ] );
+
+    setPosition( localPos );
+}
+
+
+//--------------------------------------------------------------------
+// getRotation()
+//--------------------------------------------------------------------
+const LLQuaternion& LLJoint::getRotation()
+{
+    return mXform.getRotation();
+}
+
+
+//--------------------------------------------------------------------
+// setRotation()
+//--------------------------------------------------------------------
+void LLJoint::setRotation( const LLQuaternion& rot )
+{
+    if (rot.isFinite())
+    {
+    //  if (mXform.getRotation() != rot)
+        {
+            mXform.setRotation(rot);
+            touch(MATRIX_DIRTY | ROTATION_DIRTY);
+        }
+    }
+}
+
+
+//--------------------------------------------------------------------
+// getWorldRotation()
+//--------------------------------------------------------------------
+LLQuaternion LLJoint::getWorldRotation()
+{
+    updateWorldPRSParent();
+
+    return mXform.getWorldRotation();
+}
+
+//-----------------------------------------------------------------------------
+// getLastWorldRotation()
+//-----------------------------------------------------------------------------
+LLQuaternion LLJoint::getLastWorldRotation()
+{
+    return mXform.getWorldRotation();
+}
+
+//--------------------------------------------------------------------
+// setWorldRotation()
+//--------------------------------------------------------------------
+void LLJoint::setWorldRotation( const LLQuaternion& rot )
+{
+    if (mParent == NULL)
+    {
+        this->setRotation( rot );
+        return;
+    }
+
+    LLMatrix4 temp_mat(rot);
+
+    LLMatrix4 parentWorldMatrix = mParent->getWorldMatrix();
+    parentWorldMatrix.mMatrix[VW][VX] = 0;
+    parentWorldMatrix.mMatrix[VW][VY] = 0;
+    parentWorldMatrix.mMatrix[VW][VZ] = 0;
+
+    LLMatrix4 invParentWorldMatrix = parentWorldMatrix.invert();
+
+    temp_mat *= invParentWorldMatrix;
+
+    setRotation(LLQuaternion(temp_mat));
+}
+
+
+//--------------------------------------------------------------------
+// getScale()
+//--------------------------------------------------------------------
+const LLVector3& LLJoint::getScale()
+{
+    return mXform.getScale();
+}
+
+//--------------------------------------------------------------------
+// setScale()
+//--------------------------------------------------------------------
+void LLJoint::setScale( const LLVector3& requested_scale, bool apply_attachment_overrides )
+{
+    LLVector3 scale(requested_scale);
+    LLUUID mesh_id;
+    LLVector3 active_override;
+    if (apply_attachment_overrides && m_attachmentScaleOverrides.findActiveOverride(mesh_id,active_override))
+    {
+        if (scale != active_override && do_debug_joint(getName()))
+        {
+            LLScopedContextString str("setScale");
+            LL_DEBUGS("Avatar") << " joint " << getName() << " requested_scale " << requested_scale
+                                << " overriden by attachment " << active_override << LL_ENDL;
+        }
+        scale = active_override;
+    }
+    if ((mXform.getScale() != scale) && do_debug_joint(getName()))
+    {
+        LLScopedContextString str("setScale");
+        LLCallStack cs;
+        LLContextStatus con_status;
+        LL_DEBUGS("Avatar") << " joint " << getName() << " set scale " << scale << LL_ENDL;
+        LL_DEBUGS("Avatar") << "CONTEXT:\n" << "====================\n" << con_status << LL_ENDL;
+        LL_DEBUGS("Avatar") << "STACK:\n" << "====================\n" << cs << "====================" << LL_ENDL;
+    }
+    mXform.setScale(scale);
+    touch();
+
+}
+
+
+
+//--------------------------------------------------------------------
+// getWorldMatrix()
+//--------------------------------------------------------------------
+const LLMatrix4 &LLJoint::getWorldMatrix()
+{
+    updateWorldMatrixParent();
+
+    return mXform.getWorldMatrix();
+}
+
+const LLMatrix4a& LLJoint::getWorldMatrix4a()
+{
+    updateWorldMatrixParent();
+
+    return mWorldMatrix;
+}
+
+
+//--------------------------------------------------------------------
+// setWorldMatrix()
+//--------------------------------------------------------------------
+void LLJoint::setWorldMatrix( const LLMatrix4& mat )
+{
+    LL_INFOS() << "WARNING: LLJoint::setWorldMatrix() not correctly implemented yet" << LL_ENDL;
+    // extract global translation
+    LLVector3 trans(    mat.mMatrix[VW][VX],
+                        mat.mMatrix[VW][VY],
+                        mat.mMatrix[VW][VZ] );
+
+    // extract global rotation
+    LLQuaternion rot( mat );
+
+    setWorldPosition( trans );
+    setWorldRotation( rot );
+}
+
+//-----------------------------------------------------------------------------
+// updateWorldMatrixParent()
+//-----------------------------------------------------------------------------
+void LLJoint::updateWorldMatrixParent()
+{
+    if (mDirtyFlags & MATRIX_DIRTY)
+    {
+        LLJoint *parent = getParent();
+        if (parent)
+        {
+            parent->updateWorldMatrixParent();
+        }
+        updateWorldMatrix();
+    }
+}
+
+//-----------------------------------------------------------------------------
+// updateWorldPRSParent()
+//-----------------------------------------------------------------------------
+void LLJoint::updateWorldPRSParent()
+{
+    if (mDirtyFlags & (ROTATION_DIRTY | POSITION_DIRTY))
+    {
+        LLJoint *parent = getParent();
+        if (parent)
+        {
+            parent->updateWorldPRSParent();
+        }
+
+        mXform.update();
+        mDirtyFlags &= ~(ROTATION_DIRTY | POSITION_DIRTY);
+    }
+}
+
+//-----------------------------------------------------------------------------
+// updateWorldMatrixChildren()
+//-----------------------------------------------------------------------------
+void LLJoint::updateWorldMatrixChildren()
+{
+    if (!this->mUpdateXform) return;
+
+    if (mDirtyFlags & MATRIX_DIRTY)
+    {
+        updateWorldMatrix();
+    }
+    for (LLJoint* joint : mChildren)
+    {
+        joint->updateWorldMatrixChildren();
+    }
+}
+
+//-----------------------------------------------------------------------------
+// updateWorldMatrix()
+//-----------------------------------------------------------------------------
+void LLJoint::updateWorldMatrix()
+{
+    if (mDirtyFlags & MATRIX_DIRTY)
+    {
+        sNumUpdates++;
+        mXform.updateMatrix(false);
+        mWorldMatrix.loadu(mXform.getWorldMatrix());
+        mDirtyFlags = 0x0;
+    }
+}
+
+//--------------------------------------------------------------------
+// getSkinOffset()
+//--------------------------------------------------------------------
+const LLVector3 &LLJoint::getSkinOffset()
+{
+    return mSkinOffset;
+}
+
+
+//--------------------------------------------------------------------
+// setSkinOffset()
+//--------------------------------------------------------------------
+void LLJoint::setSkinOffset( const LLVector3& offset )
+{
+    mSkinOffset = offset;
+}
+
+
+//-----------------------------------------------------------------------------
+// clampRotation()
+//-----------------------------------------------------------------------------
+void LLJoint::clampRotation(LLQuaternion old_rot, LLQuaternion new_rot)
+{
+    LLVector3 main_axis(1.f, 0.f, 0.f);
+
+    for (LLJoint* joint : mChildren)
+    {
+        if (joint->isAnimatable())
+        {
+            main_axis = joint->getPosition();
+            main_axis.normVec();
+            // only care about first animatable child
+            break;
+        }
+    }
+}
+
+// End
+