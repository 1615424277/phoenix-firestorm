--- conflicted
+++ resolved
@@ -219,19 +219,11 @@
     //-----------------------------------------------------------------------------
     const char *animStateToString( const LLUUID& state );
 
-<<<<<<< HEAD
-	//-----------------------------------------------------------------------------
-	// Return the animation state for the given name.
-	// Retun NULL if the name is invalid.
-	//-----------------------------------------------------------------------------
-	LLUUID stringToAnimState( const std::string& name, bool allow_ids = true );
-=======
     //-----------------------------------------------------------------------------
     // Return the animation state for the given name.
     // Retun NULL if the name is invalid.
     //-----------------------------------------------------------------------------
     LLUUID stringToAnimState( const std::string& name, bool allow_ids = true );
->>>>>>> 1a8a5404
 
     //-----------------------------------------------------------------------------
     // Associate an anim state with a name
