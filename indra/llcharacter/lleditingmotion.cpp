/** 
 * @file lleditingmotion.cpp
 * @brief Implementation of LLEditingMotion class.
 *
 * $LicenseInfo:firstyear=2001&license=viewerlgpl$
 * Second Life Viewer Source Code
 * Copyright (C) 2010, Linden Research, Inc.
 * 
 * This library is free software; you can redistribute it and/or
 * modify it under the terms of the GNU Lesser General Public
 * License as published by the Free Software Foundation;
 * version 2.1 of the License only.
 * 
 * This library is distributed in the hope that it will be useful,
 * but WITHOUT ANY WARRANTY; without even the implied warranty of
 * MERCHANTABILITY or FITNESS FOR A PARTICULAR PURPOSE.  See the GNU
 * Lesser General Public License for more details.
 * 
 * You should have received a copy of the GNU Lesser General Public
 * License along with this library; if not, write to the Free Software
 * Foundation, Inc., 51 Franklin Street, Fifth Floor, Boston, MA  02110-1301  USA
 * 
 * Linden Research, Inc., 945 Battery Street, San Francisco, CA  94111  USA
 * $/LicenseInfo$
 */

//-----------------------------------------------------------------------------
// Header Files
//-----------------------------------------------------------------------------
#include "linden_common.h"

#include "lleditingmotion.h"
#include "llcharacter.h"
#include "llhandmotion.h"
#include "llcriticaldamp.h"

//-----------------------------------------------------------------------------
// Constants
//-----------------------------------------------------------------------------
const LLQuaternion EDIT_MOTION_WRIST_ROTATION(F_PI_BY_TWO * 0.7f, LLVector3(1.0f, 0.0f, 0.0f));
const F32 TARGET_LAG_HALF_LIFE	= 0.1f;		// half-life of IK targeting
const F32 TORSO_LAG_HALF_LIFE = 0.2f;
const F32 MAX_TIME_DELTA = 2.f; //max two seconds a frame for calculating interpolation

S32 LLEditingMotion::sHandPose = LLHandMotion::HAND_POSE_RELAXED_R;
S32 LLEditingMotion::sHandPosePriority = 3;

//-----------------------------------------------------------------------------
// LLEditingMotion()
// Class Constructor
//-----------------------------------------------------------------------------
LLEditingMotion::LLEditingMotion( const LLUUID &id) : LLMotion(id)
{
	mCharacter = NULL;

	// create kinematic chain
	mParentJoint.addChild( &mShoulderJoint );
	mShoulderJoint.addChild( &mElbowJoint );
	mElbowJoint.addChild( &mWristJoint );

	mName = "editing";

	mParentState = new LLJointState;
	mShoulderState = new LLJointState;
	mElbowState = new LLJointState;
	mWristState = new LLJointState;
	mTorsoState = new LLJointState;
}


//-----------------------------------------------------------------------------
// ~LLEditingMotion()
// Class Destructor
//-----------------------------------------------------------------------------
LLEditingMotion::~LLEditingMotion()
{
}

//-----------------------------------------------------------------------------
// LLEditingMotion::onInitialize(LLCharacter *character)
//-----------------------------------------------------------------------------
LLMotion::LLMotionInitStatus LLEditingMotion::onInitialize(LLCharacter *character)
{
	// save character for future use
	mCharacter = character;

	// make sure character skeleton is copacetic
	if (!mCharacter->getJoint("mShoulderLeft") ||
		!mCharacter->getJoint("mElbowLeft") ||
		!mCharacter->getJoint("mWristLeft"))
	{
		llwarns << "Invalid skeleton for editing motion!" << llendl;
		return STATUS_FAILURE;
	}

	// get the shoulder, elbow, wrist joints from the character
	mParentState->setJoint( mCharacter->getJoint("mShoulderLeft")->getParent() );
	mShoulderState->setJoint( mCharacter->getJoint("mShoulderLeft") );
	mElbowState->setJoint( mCharacter->getJoint("mElbowLeft") );
	mWristState->setJoint( mCharacter->getJoint("mWristLeft") );
	mTorsoState->setJoint( mCharacter->getJoint("mTorso"));

	if ( ! mParentState->getJoint() )
	{
		llinfos << getName() << ": Can't get parent joint." << llendl;
		return STATUS_FAILURE;
	}

	mWristOffset = LLVector3(0.0f, 0.2f, 0.0f);

	// add joint states to the pose
	mShoulderState->setUsage(LLJointState::ROT);
	mElbowState->setUsage(LLJointState::ROT);
	mTorsoState->setUsage(LLJointState::ROT);
	mWristState->setUsage(LLJointState::ROT);
	addJointState( mShoulderState );
	addJointState( mElbowState );
	addJointState( mTorsoState );
	addJointState( mWristState );

	// propagate joint positions to kinematic chain
	mParentJoint.setPosition(	mParentState->getJoint()->getWorldPosition() );
	mShoulderJoint.setPosition(	mShoulderState->getJoint()->getPosition() );
	mElbowJoint.setPosition(	mElbowState->getJoint()->getPosition() );
	mWristJoint.setPosition(	mWristState->getJoint()->getPosition() + mWristOffset );

	// propagate current joint rotations to kinematic chain
	mParentJoint.setRotation(	mParentState->getJoint()->getWorldRotation() );
	mShoulderJoint.setRotation(	mShoulderState->getJoint()->getRotation() );
	mElbowJoint.setRotation(	mElbowState->getJoint()->getRotation() );

	// connect the ikSolver to the chain
	mIKSolver.setPoleVector( LLVector3( -1.0f, 1.0f, 0.0f ) );
	// specifying the elbow's axis will prevent bad IK for the more
	// singular configurations, but the axis is limb-specific -- Leviathan 
	mIKSolver.setBAxis( LLVector3( -0.682683f, 0.0f, -0.730714f ) );
	mIKSolver.setupJoints( &mShoulderJoint, &mElbowJoint, &mWristJoint, &mTarget );

	return STATUS_SUCCESS;
}

//-----------------------------------------------------------------------------
// LLEditingMotion::onActivate()
//-----------------------------------------------------------------------------
BOOL LLEditingMotion::onActivate()
{
	// propagate joint positions to kinematic chain
	mParentJoint.setPosition(	mParentState->getJoint()->getWorldPosition() );
	mShoulderJoint.setPosition(	mShoulderState->getJoint()->getPosition() );
	mElbowJoint.setPosition(	mElbowState->getJoint()->getPosition() );
	mWristJoint.setPosition(	mWristState->getJoint()->getPosition() + mWristOffset );

	// propagate current joint rotations to kinematic chain
	mParentJoint.setRotation(	mParentState->getJoint()->getWorldRotation() );
	mShoulderJoint.setRotation(	mShoulderState->getJoint()->getRotation() );
	mElbowJoint.setRotation(	mElbowState->getJoint()->getRotation() );

	return TRUE;
}

//-----------------------------------------------------------------------------
// LLEditingMotion::onUpdate()
//-----------------------------------------------------------------------------
BOOL LLEditingMotion::onUpdate(F32 time, U8* joint_mask)
{
	LLVector3 focus_pt;
	LLVector3* pointAtPt = (LLVector3*)mCharacter->getAnimationData("PointAtPoint");


	BOOL result = TRUE;

	if (!pointAtPt)
	{
		focus_pt = mLastSelectPt;
		result = FALSE;
	}
	else
	{
		focus_pt = *pointAtPt;
		mLastSelectPt = focus_pt;
	}

	focus_pt += mCharacter->getCharacterPosition();

	// propagate joint positions to kinematic chain
	mParentJoint.setPosition(	mParentState->getJoint()->getWorldPosition() );
	mShoulderJoint.setPosition(	mShoulderState->getJoint()->getPosition() );
	mElbowJoint.setPosition(	mElbowState->getJoint()->getPosition() );
	mWristJoint.setPosition(	mWristState->getJoint()->getPosition() + mWristOffset );

	// propagate current joint rotations to kinematic chain
	mParentJoint.setRotation(	mParentState->getJoint()->getWorldRotation() );
	mShoulderJoint.setRotation(	mShoulderState->getJoint()->getRotation() );
	mElbowJoint.setRotation(	mElbowState->getJoint()->getRotation() );

	// update target position from character
	LLVector3 target = focus_pt - mParentJoint.getPosition();
	F32 target_dist = target.normVec();
	
	LLVector3 edit_plane_normal(1.f / F_SQRT2, 1.f / F_SQRT2, 0.f);
	edit_plane_normal.normVec();

	edit_plane_normal.rotVec(mTorsoState->getJoint()->getWorldRotation());
	
	F32 dot = edit_plane_normal * target;

	if (dot < 0.f)
	{
		target = target + (edit_plane_normal * (dot * 2.f));
		target.mV[VZ] += clamp_rescale(dot, 0.f, -1.f, 0.f, 5.f);
		target.normVec();
	}

	target = target * target_dist;
	if (!target.isFinite())
	{
<<<<<<< HEAD
		// <FS:Ansariel> FIRE-7113: Don't error out here, set a fail-safe target vector
		//llerrs << "Non finite target in editing motion with target distance of " << target_dist << 
		//	" and focus point " << focus_pt << llendl;
		llwarns << "Non finite target in editing motion with target distance of " << target_dist << 
			" and focus point " << focus_pt << llendl;
		target.setVec(1.f, 1.f, 1.f);
		// </FS:Ansariel>
=======
		// Don't error out here, set a fail-safe target vector
		llwarns << "Non finite target in editing motion with target distance of " << target_dist << 
			" and focus point " << focus_pt << llendl;
		target.setVec(1.f, 1.f, 1.f);
>>>>>>> 2206653f
	}
	
	mTarget.setPosition( target + mParentJoint.getPosition());

//	llinfos << "Point At: " << mTarget.getPosition() << llendl;

	// update the ikSolver
	if (!mTarget.getPosition().isExactlyZero())
	{
		LLQuaternion shoulderRot = mShoulderJoint.getRotation();
		LLQuaternion elbowRot = mElbowJoint.getRotation();
		mIKSolver.solve();

		// use blending...
		F32 slerp_amt = LLCriticalDamp::getInterpolant(TARGET_LAG_HALF_LIFE);
		shoulderRot = slerp(slerp_amt, mShoulderJoint.getRotation(), shoulderRot);
		elbowRot = slerp(slerp_amt, mElbowJoint.getRotation(), elbowRot);

		// now put blended values back into joints
		llassert(shoulderRot.isFinite());
		llassert(elbowRot.isFinite());
		mShoulderState->setRotation(shoulderRot);
		mElbowState->setRotation(elbowRot);
		mWristState->setRotation(LLQuaternion::DEFAULT);
	}

	mCharacter->setAnimationData("Hand Pose", &sHandPose);
	mCharacter->setAnimationData("Hand Pose Priority", &sHandPosePriority);
	return result;
}

//-----------------------------------------------------------------------------
// LLEditingMotion::onDeactivate()
//-----------------------------------------------------------------------------
void LLEditingMotion::onDeactivate()
{
}


// End<|MERGE_RESOLUTION|>--- conflicted
+++ resolved
@@ -214,20 +214,10 @@
 	target = target * target_dist;
 	if (!target.isFinite())
 	{
-<<<<<<< HEAD
-		// <FS:Ansariel> FIRE-7113: Don't error out here, set a fail-safe target vector
-		//llerrs << "Non finite target in editing motion with target distance of " << target_dist << 
-		//	" and focus point " << focus_pt << llendl;
-		llwarns << "Non finite target in editing motion with target distance of " << target_dist << 
-			" and focus point " << focus_pt << llendl;
-		target.setVec(1.f, 1.f, 1.f);
-		// </FS:Ansariel>
-=======
 		// Don't error out here, set a fail-safe target vector
 		llwarns << "Non finite target in editing motion with target distance of " << target_dist << 
 			" and focus point " << focus_pt << llendl;
 		target.setVec(1.f, 1.f, 1.f);
->>>>>>> 2206653f
 	}
 	
 	mTarget.setPosition( target + mParentJoint.getPosition());
