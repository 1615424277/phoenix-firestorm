/**
 * @file llcharacter.h
 * @brief Implementation of LLCharacter class.
 *
 * $LicenseInfo:firstyear=2001&license=viewerlgpl$
 * Second Life Viewer Source Code
 * Copyright (C) 2010, Linden Research, Inc.
 *
 * This library is free software; you can redistribute it and/or
 * modify it under the terms of the GNU Lesser General Public
 * License as published by the Free Software Foundation;
 * version 2.1 of the License only.
 *
 * This library is distributed in the hope that it will be useful,
 * but WITHOUT ANY WARRANTY; without even the implied warranty of
 * MERCHANTABILITY or FITNESS FOR A PARTICULAR PURPOSE.  See the GNU
 * Lesser General Public License for more details.
 *
 * You should have received a copy of the GNU Lesser General Public
 * License along with this library; if not, write to the Free Software
 * Foundation, Inc., 51 Franklin Street, Fifth Floor, Boston, MA  02110-1301  USA
 *
 * Linden Research, Inc., 945 Battery Street, San Francisco, CA  94111  USA
 * $/LicenseInfo$
 */

#ifndef LL_LLCHARACTER_H
#define LL_LLCHARACTER_H

//-----------------------------------------------------------------------------
// Header Files
//-----------------------------------------------------------------------------
#include <string>

#include "lljoint.h"
#include "llmotioncontroller.h"
#include "llvisualparam.h"
#include "llstringtable.h"
#include "llpointer.h"
#include "llrefcount.h"

class LLPolyMesh;

class LLPauseRequestHandle : public LLThreadSafeRefCount
{
public:
    LLPauseRequestHandle() {};
};

typedef LLPointer<LLPauseRequestHandle> LLAnimPauseRequest;

//-----------------------------------------------------------------------------
// class LLCharacter
//-----------------------------------------------------------------------------
class LLCharacter
{
public:
    // Constructor
    LLCharacter();

    // Destructor
    virtual ~LLCharacter();

    //-------------------------------------------------------------------------
    // LLCharacter Interface
    // These functions must be implemented by subclasses.
    //-------------------------------------------------------------------------

    // get the prefix to be used to lookup motion data files
    // from the viewer data directory
    virtual const char *getAnimationPrefix() = 0;

    // get the root joint of the character
    virtual LLJoint *getRootJoint() = 0;

    // get the specified joint
    // default implementation does recursive search,
    // subclasses may optimize/cache results.
    virtual LLJoint *getJoint( const std::string &name );

    // get the position of the character
    virtual LLVector3 getCharacterPosition() = 0;

    // get the rotation of the character
    virtual LLQuaternion getCharacterRotation() = 0;

    // get the velocity of the character
    virtual LLVector3 getCharacterVelocity() = 0;

    // get the angular velocity of the character
    virtual LLVector3 getCharacterAngularVelocity() = 0;

    // get the height & normal of the ground under a point
    virtual void getGround(const LLVector3 &inPos, LLVector3 &outPos, LLVector3 &outNorm) = 0;

    // skeleton joint accessor to support joint subclasses
    virtual LLJoint *getCharacterJoint( U32 i ) = 0;

    // get the physics time dilation for the simulator
    virtual F32 getTimeDilation() = 0;

    // gets current pixel area of this character
    virtual F32 getPixelArea() const = 0;

    // gets the head mesh of the character
    virtual LLPolyMesh* getHeadMesh() = 0;

    // gets the upper body mesh of the character
    virtual LLPolyMesh* getUpperBodyMesh() = 0;

    // gets global coordinates from agent local coordinates
    virtual LLVector3d  getPosGlobalFromAgent(const LLVector3 &position) = 0;

    // gets agent local coordinates from global coordinates
    virtual LLVector3   getPosAgentFromGlobal(const LLVector3d &position) = 0;

    // updates all visual parameters for this character
    virtual void updateVisualParams();

    virtual void addDebugText( const std::string& text ) = 0;

    virtual const LLUUID&   getID() const = 0;
    //-------------------------------------------------------------------------
    // End Interface
    //-------------------------------------------------------------------------
    // registers a motion with the character
    // returns true if successfull
    BOOL registerMotion( const LLUUID& id, LLMotionConstructor create );

    void removeMotion( const LLUUID& id );

    // returns an instance of a registered motion, creating one if necessary
    LLMotion* createMotion( const LLUUID &id );

    // returns an existing instance of a registered motion
    LLMotion* findMotion( const LLUUID &id );

    // start a motion
    // returns true if successful, false if an error occurred
    virtual BOOL startMotion( const LLUUID& id, F32 start_offset = 0.f);

    // stop a motion
    virtual BOOL stopMotion( const LLUUID& id, BOOL stop_immediate = FALSE );

    // is this motion active?
    BOOL isMotionActive( const LLUUID& id );

    // Event handler for motion deactivation.
    // Called when a motion has completely stopped and has been deactivated.
    // Subclasses may optionally override this.
    // The default implementation does nothing.
    virtual void requestStopMotion( LLMotion* motion );

    // periodic update function, steps the motion controller
    enum e_update_t { NORMAL_UPDATE, HIDDEN_UPDATE, FORCE_UPDATE };
    void updateMotions(e_update_t update_type);

    LLAnimPauseRequest requestPause();
    BOOL areAnimationsPaused() const { return mMotionController.isPaused(); }
    void setAnimTimeFactor(F32 factor) { mMotionController.setTimeFactor(factor); }
    void setTimeStep(F32 time_step) { mMotionController.setTimeStep(time_step); }

    LLMotionController& getMotionController() { return mMotionController; }

    // Releases all motion instances which should result in
    // no cached references to character joint data.  This is
    // useful if a character wants to rebuild it's skeleton.
    virtual void flushAllMotions();

    // Flush only wipes active animations.
    virtual void deactivateAllMotions();

    // dumps information for debugging
    virtual void dumpCharacter( LLJoint *joint = NULL );

    virtual F32 getPreferredPelvisHeight() { return mPreferredPelvisHeight; }

    virtual LLVector3 getVolumePos(S32 joint_index, LLVector3& volume_offset) { return LLVector3::zero; }

    virtual LLJoint* findCollisionVolume(S32 volume_id) { return NULL; }

    virtual S32 getCollisionVolumeID(std::string &name) { return -1; }

    void setAnimationData(std::string name, void *data);

    void *getAnimationData(std::string name);

    void removeAnimationData(std::string name);

    void addVisualParam(LLVisualParam *param);
    void addSharedVisualParam(LLVisualParam *param);

    virtual BOOL setVisualParamWeight(const LLVisualParam *which_param, F32 weight);
    virtual BOOL setVisualParamWeight(const char* param_name, F32 weight);
    virtual BOOL setVisualParamWeight(S32 index, F32 weight);

    // get visual param weight by param or name
    F32 getVisualParamWeight(LLVisualParam *distortion);
    F32 getVisualParamWeight(const char* param_name);
    F32 getVisualParamWeight(S32 index);

    // set all morph weights to defaults
    void clearVisualParamWeights();

    // visual parameter accessors
    LLVisualParam*  getFirstVisualParam()
    {
        mCurIterator = mVisualParamIndexMap.begin();
        return getNextVisualParam();
    }
    LLVisualParam*  getNextVisualParam()
    {
        if (mCurIterator == mVisualParamIndexMap.end())
            return 0;
        return (mCurIterator++)->second;
    }

    S32 getVisualParamCountInGroup(const EVisualParamGroup group) const
    {
        S32 rtn = 0;
        for (const visual_param_index_map_t::value_type& index_pair : mVisualParamIndexMap)
        {
            if (index_pair.second->getGroup() == group)
            {
                ++rtn;
            }
        }
        return rtn;
    }

    LLVisualParam*  getVisualParam(S32 id) const
    {
        visual_param_index_map_t::const_iterator iter = mVisualParamIndexMap.find(id);
        return (iter == mVisualParamIndexMap.end()) ? 0 : iter->second;
    }
    S32 getVisualParamID(LLVisualParam *id)
    {
        for (visual_param_index_map_t::value_type& index_pair : mVisualParamIndexMap)
        {
            if (index_pair.second == id)
                return index_pair.first;
        }
        return 0;
    }
    S32             getVisualParamCount() const { return (S32)mVisualParamIndexMap.size(); }
    LLVisualParam*  getVisualParam(const char *name);


    ESex getSex() const         { return mSex; }
    void setSex( ESex sex )     { mSex = sex; }

    U32             getAppearanceSerialNum() const      { return mAppearanceSerialNum; }
    void            setAppearanceSerialNum( U32 num )   { mAppearanceSerialNum = num; }

    U32             getSkeletonSerialNum() const        { return mSkeletonSerialNum; }
    void            setSkeletonSerialNum( U32 num ) { mSkeletonSerialNum = num; }

<<<<<<< HEAD
	// gets global coordinates from agent local coordinates
	virtual LLVector3d	getPosGlobalFromAgent(const LLVector3 &position) = 0;

	// gets agent local coordinates from global coordinates
	virtual LLVector3	getPosAgentFromGlobal(const LLVector3d &position) = 0;

	// updates all visual parameters for this character
	virtual void updateVisualParams();

	virtual void addDebugText( const std::string& text ) = 0;

	virtual const LLUUID&	getID() const = 0;
	//-------------------------------------------------------------------------
	// End Interface
	//-------------------------------------------------------------------------
	// registers a motion with the character
	// returns true if successfull
	bool registerMotion( const LLUUID& id, LLMotionConstructor create );

	void removeMotion( const LLUUID& id );

	// returns an instance of a registered motion, creating one if necessary
	LLMotion* createMotion( const LLUUID &id );

	// returns an existing instance of a registered motion
	LLMotion* findMotion( const LLUUID &id );
	
	// start a motion
	// returns true if successful, false if an error occurred
	virtual bool startMotion( const LLUUID& id, F32 start_offset = 0.f);

	// stop a motion
	virtual bool stopMotion( const LLUUID& id, bool stop_immediate = false );

	// is this motion active?
	bool isMotionActive( const LLUUID& id );

	// Event handler for motion deactivation.
	// Called when a motion has completely stopped and has been deactivated.
	// Subclasses may optionally override this.
	// The default implementation does nothing.
	virtual void requestStopMotion( LLMotion* motion );
	
	// periodic update function, steps the motion controller
	enum e_update_t { NORMAL_UPDATE, HIDDEN_UPDATE, FORCE_UPDATE };
	void updateMotions(e_update_t update_type);

	LLAnimPauseRequest requestPause();
	bool areAnimationsPaused() const { return mMotionController.isPaused(); }
	void setAnimTimeFactor(F32 factor) { mMotionController.setTimeFactor(factor); }
	void setTimeStep(F32 time_step) { mMotionController.setTimeStep(time_step); }

	LLMotionController& getMotionController() { return mMotionController; }
	
	// Releases all motion instances which should result in
	// no cached references to character joint data.  This is 
	// useful if a character wants to rebuild it's skeleton.
	virtual void flushAllMotions();
	
	// Flush only wipes active animations. 
	virtual void deactivateAllMotions();

	// dumps information for debugging
	virtual void dumpCharacter( LLJoint *joint = NULL );

	virtual F32 getPreferredPelvisHeight() { return mPreferredPelvisHeight; }

	virtual LLVector3 getVolumePos(S32 joint_index, LLVector3& volume_offset) { return LLVector3::zero; }
	
	virtual LLJoint* findCollisionVolume(S32 volume_id) { return NULL; }

	virtual S32 getCollisionVolumeID(std::string &name) { return -1; }

	void setAnimationData(std::string name, void *data);
	
	void *getAnimationData(std::string name);

	void removeAnimationData(std::string name);
	
	void addVisualParam(LLVisualParam *param);
	void addSharedVisualParam(LLVisualParam *param);

	virtual bool setVisualParamWeight(const LLVisualParam *which_param, F32 weight);
	virtual bool setVisualParamWeight(const char* param_name, F32 weight);
	virtual bool setVisualParamWeight(S32 index, F32 weight);

	// get visual param weight by param or name
	F32 getVisualParamWeight(LLVisualParam *distortion);
	F32 getVisualParamWeight(const char* param_name);
	F32 getVisualParamWeight(S32 index);

	// set all morph weights to defaults
	void clearVisualParamWeights();

	// visual parameter accessors
	LLVisualParam*	getFirstVisualParam()
	{
		mCurIterator = mVisualParamIndexMap.begin();
		return getNextVisualParam();
	}
	LLVisualParam*	getNextVisualParam()
	{
		if (mCurIterator == mVisualParamIndexMap.end())
			return 0;
		return (mCurIterator++)->second;
	}

	S32 getVisualParamCountInGroup(const EVisualParamGroup group) const
	{
		S32 rtn = 0;
		for (const visual_param_index_map_t::value_type& index_pair : mVisualParamIndexMap)
		{
			if (index_pair.second->getGroup() == group)
			{
				++rtn;
			}
		}
		return rtn;
	}

	LLVisualParam*	getVisualParam(S32 id) const
	{
		visual_param_index_map_t::const_iterator iter = mVisualParamIndexMap.find(id);
		return (iter == mVisualParamIndexMap.end()) ? 0 : iter->second;
	}
	S32 getVisualParamID(LLVisualParam *id)
	{
		for (visual_param_index_map_t::value_type& index_pair : mVisualParamIndexMap)
		{
			if (index_pair.second == id)
				return index_pair.first;
		}
		return 0;
	}
	S32				getVisualParamCount() const { return (S32)mVisualParamIndexMap.size(); }
	LLVisualParam*	getVisualParam(const char *name);


	ESex getSex() const			{ return mSex; }
	void setSex( ESex sex )		{ mSex = sex; }

	U32				getAppearanceSerialNum() const		{ return mAppearanceSerialNum; }
	void			setAppearanceSerialNum( U32 num )	{ mAppearanceSerialNum = num; }
	
	U32				getSkeletonSerialNum() const		{ return mSkeletonSerialNum; }
	void			setSkeletonSerialNum( U32 num )	{ mSkeletonSerialNum = num; }

	static std::vector< LLCharacter* > sInstances;
	static bool sAllowInstancesChange ; //debug use

	virtual void	setHoverOffset(const LLVector3& hover_offset, bool send_update=true) { mHoverOffset = hover_offset; }
	const LLVector3& getHoverOffset() const { return mHoverOffset; }
=======
    static std::vector< LLCharacter* > sInstances;
    static BOOL sAllowInstancesChange ; //debug use

    virtual void    setHoverOffset(const LLVector3& hover_offset, bool send_update=true) { mHoverOffset = hover_offset; }
    const LLVector3& getHoverOffset() const { return mHoverOffset; }
>>>>>>> e1623bb2

protected:
    LLMotionController  mMotionController;

    typedef std::map<std::string, void *> animation_data_map_t;
    animation_data_map_t mAnimationData;

    F32                 mPreferredPelvisHeight;
    ESex                mSex;
    U32                 mAppearanceSerialNum;
    U32                 mSkeletonSerialNum;
    LLAnimPauseRequest  mPauseRequest;

private:
    // visual parameter stuff
    typedef std::map<S32, LLVisualParam *>      visual_param_index_map_t;
    typedef std::map<char *, LLVisualParam *>   visual_param_name_map_t;

    visual_param_index_map_t::iterator          mCurIterator;
    visual_param_index_map_t                    mVisualParamIndexMap;
    visual_param_name_map_t                     mVisualParamNameMap;

    static LLStringTable sVisualParamNames;

    LLVector3 mHoverOffset;
};

#endif // LL_LLCHARACTER_H
<|MERGE_RESOLUTION|>--- conflicted
+++ resolved
@@ -1,445 +1,291 @@
-/**
- * @file llcharacter.h
- * @brief Implementation of LLCharacter class.
- *
- * $LicenseInfo:firstyear=2001&license=viewerlgpl$
- * Second Life Viewer Source Code
- * Copyright (C) 2010, Linden Research, Inc.
- *
- * This library is free software; you can redistribute it and/or
- * modify it under the terms of the GNU Lesser General Public
- * License as published by the Free Software Foundation;
- * version 2.1 of the License only.
- *
- * This library is distributed in the hope that it will be useful,
- * but WITHOUT ANY WARRANTY; without even the implied warranty of
- * MERCHANTABILITY or FITNESS FOR A PARTICULAR PURPOSE.  See the GNU
- * Lesser General Public License for more details.
- *
- * You should have received a copy of the GNU Lesser General Public
- * License along with this library; if not, write to the Free Software
- * Foundation, Inc., 51 Franklin Street, Fifth Floor, Boston, MA  02110-1301  USA
- *
- * Linden Research, Inc., 945 Battery Street, San Francisco, CA  94111  USA
- * $/LicenseInfo$
- */
-
-#ifndef LL_LLCHARACTER_H
-#define LL_LLCHARACTER_H
-
-//-----------------------------------------------------------------------------
-// Header Files
-//-----------------------------------------------------------------------------
-#include <string>
-
-#include "lljoint.h"
-#include "llmotioncontroller.h"
-#include "llvisualparam.h"
-#include "llstringtable.h"
-#include "llpointer.h"
-#include "llrefcount.h"
-
-class LLPolyMesh;
-
-class LLPauseRequestHandle : public LLThreadSafeRefCount
-{
-public:
-    LLPauseRequestHandle() {};
-};
-
-typedef LLPointer<LLPauseRequestHandle> LLAnimPauseRequest;
-
-//-----------------------------------------------------------------------------
-// class LLCharacter
-//-----------------------------------------------------------------------------
-class LLCharacter
-{
-public:
-    // Constructor
-    LLCharacter();
-
-    // Destructor
-    virtual ~LLCharacter();
-
-    //-------------------------------------------------------------------------
-    // LLCharacter Interface
-    // These functions must be implemented by subclasses.
-    //-------------------------------------------------------------------------
-
-    // get the prefix to be used to lookup motion data files
-    // from the viewer data directory
-    virtual const char *getAnimationPrefix() = 0;
-
-    // get the root joint of the character
-    virtual LLJoint *getRootJoint() = 0;
-
-    // get the specified joint
-    // default implementation does recursive search,
-    // subclasses may optimize/cache results.
-    virtual LLJoint *getJoint( const std::string &name );
-
-    // get the position of the character
-    virtual LLVector3 getCharacterPosition() = 0;
-
-    // get the rotation of the character
-    virtual LLQuaternion getCharacterRotation() = 0;
-
-    // get the velocity of the character
-    virtual LLVector3 getCharacterVelocity() = 0;
-
-    // get the angular velocity of the character
-    virtual LLVector3 getCharacterAngularVelocity() = 0;
-
-    // get the height & normal of the ground under a point
-    virtual void getGround(const LLVector3 &inPos, LLVector3 &outPos, LLVector3 &outNorm) = 0;
-
-    // skeleton joint accessor to support joint subclasses
-    virtual LLJoint *getCharacterJoint( U32 i ) = 0;
-
-    // get the physics time dilation for the simulator
-    virtual F32 getTimeDilation() = 0;
-
-    // gets current pixel area of this character
-    virtual F32 getPixelArea() const = 0;
-
-    // gets the head mesh of the character
-    virtual LLPolyMesh* getHeadMesh() = 0;
-
-    // gets the upper body mesh of the character
-    virtual LLPolyMesh* getUpperBodyMesh() = 0;
-
-    // gets global coordinates from agent local coordinates
-    virtual LLVector3d  getPosGlobalFromAgent(const LLVector3 &position) = 0;
-
-    // gets agent local coordinates from global coordinates
-    virtual LLVector3   getPosAgentFromGlobal(const LLVector3d &position) = 0;
-
-    // updates all visual parameters for this character
-    virtual void updateVisualParams();
-
-    virtual void addDebugText( const std::string& text ) = 0;
-
-    virtual const LLUUID&   getID() const = 0;
-    //-------------------------------------------------------------------------
-    // End Interface
-    //-------------------------------------------------------------------------
-    // registers a motion with the character
-    // returns true if successfull
-    BOOL registerMotion( const LLUUID& id, LLMotionConstructor create );
-
-    void removeMotion( const LLUUID& id );
-
-    // returns an instance of a registered motion, creating one if necessary
-    LLMotion* createMotion( const LLUUID &id );
-
-    // returns an existing instance of a registered motion
-    LLMotion* findMotion( const LLUUID &id );
-
-    // start a motion
-    // returns true if successful, false if an error occurred
-    virtual BOOL startMotion( const LLUUID& id, F32 start_offset = 0.f);
-
-    // stop a motion
-    virtual BOOL stopMotion( const LLUUID& id, BOOL stop_immediate = FALSE );
-
-    // is this motion active?
-    BOOL isMotionActive( const LLUUID& id );
-
-    // Event handler for motion deactivation.
-    // Called when a motion has completely stopped and has been deactivated.
-    // Subclasses may optionally override this.
-    // The default implementation does nothing.
-    virtual void requestStopMotion( LLMotion* motion );
-
-    // periodic update function, steps the motion controller
-    enum e_update_t { NORMAL_UPDATE, HIDDEN_UPDATE, FORCE_UPDATE };
-    void updateMotions(e_update_t update_type);
-
-    LLAnimPauseRequest requestPause();
-    BOOL areAnimationsPaused() const { return mMotionController.isPaused(); }
-    void setAnimTimeFactor(F32 factor) { mMotionController.setTimeFactor(factor); }
-    void setTimeStep(F32 time_step) { mMotionController.setTimeStep(time_step); }
-
-    LLMotionController& getMotionController() { return mMotionController; }
-
-    // Releases all motion instances which should result in
-    // no cached references to character joint data.  This is
-    // useful if a character wants to rebuild it's skeleton.
-    virtual void flushAllMotions();
-
-    // Flush only wipes active animations.
-    virtual void deactivateAllMotions();
-
-    // dumps information for debugging
-    virtual void dumpCharacter( LLJoint *joint = NULL );
-
-    virtual F32 getPreferredPelvisHeight() { return mPreferredPelvisHeight; }
-
-    virtual LLVector3 getVolumePos(S32 joint_index, LLVector3& volume_offset) { return LLVector3::zero; }
-
-    virtual LLJoint* findCollisionVolume(S32 volume_id) { return NULL; }
-
-    virtual S32 getCollisionVolumeID(std::string &name) { return -1; }
-
-    void setAnimationData(std::string name, void *data);
-
-    void *getAnimationData(std::string name);
-
-    void removeAnimationData(std::string name);
-
-    void addVisualParam(LLVisualParam *param);
-    void addSharedVisualParam(LLVisualParam *param);
-
-    virtual BOOL setVisualParamWeight(const LLVisualParam *which_param, F32 weight);
-    virtual BOOL setVisualParamWeight(const char* param_name, F32 weight);
-    virtual BOOL setVisualParamWeight(S32 index, F32 weight);
-
-    // get visual param weight by param or name
-    F32 getVisualParamWeight(LLVisualParam *distortion);
-    F32 getVisualParamWeight(const char* param_name);
-    F32 getVisualParamWeight(S32 index);
-
-    // set all morph weights to defaults
-    void clearVisualParamWeights();
-
-    // visual parameter accessors
-    LLVisualParam*  getFirstVisualParam()
-    {
-        mCurIterator = mVisualParamIndexMap.begin();
-        return getNextVisualParam();
-    }
-    LLVisualParam*  getNextVisualParam()
-    {
-        if (mCurIterator == mVisualParamIndexMap.end())
-            return 0;
-        return (mCurIterator++)->second;
-    }
-
-    S32 getVisualParamCountInGroup(const EVisualParamGroup group) const
-    {
-        S32 rtn = 0;
-        for (const visual_param_index_map_t::value_type& index_pair : mVisualParamIndexMap)
-        {
-            if (index_pair.second->getGroup() == group)
-            {
-                ++rtn;
-            }
-        }
-        return rtn;
-    }
-
-    LLVisualParam*  getVisualParam(S32 id) const
-    {
-        visual_param_index_map_t::const_iterator iter = mVisualParamIndexMap.find(id);
-        return (iter == mVisualParamIndexMap.end()) ? 0 : iter->second;
-    }
-    S32 getVisualParamID(LLVisualParam *id)
-    {
-        for (visual_param_index_map_t::value_type& index_pair : mVisualParamIndexMap)
-        {
-            if (index_pair.second == id)
-                return index_pair.first;
-        }
-        return 0;
-    }
-    S32             getVisualParamCount() const { return (S32)mVisualParamIndexMap.size(); }
-    LLVisualParam*  getVisualParam(const char *name);
-
-
-    ESex getSex() const         { return mSex; }
-    void setSex( ESex sex )     { mSex = sex; }
-
-    U32             getAppearanceSerialNum() const      { return mAppearanceSerialNum; }
-    void            setAppearanceSerialNum( U32 num )   { mAppearanceSerialNum = num; }
-
-    U32             getSkeletonSerialNum() const        { return mSkeletonSerialNum; }
-    void            setSkeletonSerialNum( U32 num ) { mSkeletonSerialNum = num; }
-
-<<<<<<< HEAD
-	// gets global coordinates from agent local coordinates
-	virtual LLVector3d	getPosGlobalFromAgent(const LLVector3 &position) = 0;
-
-	// gets agent local coordinates from global coordinates
-	virtual LLVector3	getPosAgentFromGlobal(const LLVector3d &position) = 0;
-
-	// updates all visual parameters for this character
-	virtual void updateVisualParams();
-
-	virtual void addDebugText( const std::string& text ) = 0;
-
-	virtual const LLUUID&	getID() const = 0;
-	//-------------------------------------------------------------------------
-	// End Interface
-	//-------------------------------------------------------------------------
-	// registers a motion with the character
-	// returns true if successfull
-	bool registerMotion( const LLUUID& id, LLMotionConstructor create );
-
-	void removeMotion( const LLUUID& id );
-
-	// returns an instance of a registered motion, creating one if necessary
-	LLMotion* createMotion( const LLUUID &id );
-
-	// returns an existing instance of a registered motion
-	LLMotion* findMotion( const LLUUID &id );
-	
-	// start a motion
-	// returns true if successful, false if an error occurred
-	virtual bool startMotion( const LLUUID& id, F32 start_offset = 0.f);
-
-	// stop a motion
-	virtual bool stopMotion( const LLUUID& id, bool stop_immediate = false );
-
-	// is this motion active?
-	bool isMotionActive( const LLUUID& id );
-
-	// Event handler for motion deactivation.
-	// Called when a motion has completely stopped and has been deactivated.
-	// Subclasses may optionally override this.
-	// The default implementation does nothing.
-	virtual void requestStopMotion( LLMotion* motion );
-	
-	// periodic update function, steps the motion controller
-	enum e_update_t { NORMAL_UPDATE, HIDDEN_UPDATE, FORCE_UPDATE };
-	void updateMotions(e_update_t update_type);
-
-	LLAnimPauseRequest requestPause();
-	bool areAnimationsPaused() const { return mMotionController.isPaused(); }
-	void setAnimTimeFactor(F32 factor) { mMotionController.setTimeFactor(factor); }
-	void setTimeStep(F32 time_step) { mMotionController.setTimeStep(time_step); }
-
-	LLMotionController& getMotionController() { return mMotionController; }
-	
-	// Releases all motion instances which should result in
-	// no cached references to character joint data.  This is 
-	// useful if a character wants to rebuild it's skeleton.
-	virtual void flushAllMotions();
-	
-	// Flush only wipes active animations. 
-	virtual void deactivateAllMotions();
-
-	// dumps information for debugging
-	virtual void dumpCharacter( LLJoint *joint = NULL );
-
-	virtual F32 getPreferredPelvisHeight() { return mPreferredPelvisHeight; }
-
-	virtual LLVector3 getVolumePos(S32 joint_index, LLVector3& volume_offset) { return LLVector3::zero; }
-	
-	virtual LLJoint* findCollisionVolume(S32 volume_id) { return NULL; }
-
-	virtual S32 getCollisionVolumeID(std::string &name) { return -1; }
-
-	void setAnimationData(std::string name, void *data);
-	
-	void *getAnimationData(std::string name);
-
-	void removeAnimationData(std::string name);
-	
-	void addVisualParam(LLVisualParam *param);
-	void addSharedVisualParam(LLVisualParam *param);
-
-	virtual bool setVisualParamWeight(const LLVisualParam *which_param, F32 weight);
-	virtual bool setVisualParamWeight(const char* param_name, F32 weight);
-	virtual bool setVisualParamWeight(S32 index, F32 weight);
-
-	// get visual param weight by param or name
-	F32 getVisualParamWeight(LLVisualParam *distortion);
-	F32 getVisualParamWeight(const char* param_name);
-	F32 getVisualParamWeight(S32 index);
-
-	// set all morph weights to defaults
-	void clearVisualParamWeights();
-
-	// visual parameter accessors
-	LLVisualParam*	getFirstVisualParam()
-	{
-		mCurIterator = mVisualParamIndexMap.begin();
-		return getNextVisualParam();
-	}
-	LLVisualParam*	getNextVisualParam()
-	{
-		if (mCurIterator == mVisualParamIndexMap.end())
-			return 0;
-		return (mCurIterator++)->second;
-	}
-
-	S32 getVisualParamCountInGroup(const EVisualParamGroup group) const
-	{
-		S32 rtn = 0;
-		for (const visual_param_index_map_t::value_type& index_pair : mVisualParamIndexMap)
-		{
-			if (index_pair.second->getGroup() == group)
-			{
-				++rtn;
-			}
-		}
-		return rtn;
-	}
-
-	LLVisualParam*	getVisualParam(S32 id) const
-	{
-		visual_param_index_map_t::const_iterator iter = mVisualParamIndexMap.find(id);
-		return (iter == mVisualParamIndexMap.end()) ? 0 : iter->second;
-	}
-	S32 getVisualParamID(LLVisualParam *id)
-	{
-		for (visual_param_index_map_t::value_type& index_pair : mVisualParamIndexMap)
-		{
-			if (index_pair.second == id)
-				return index_pair.first;
-		}
-		return 0;
-	}
-	S32				getVisualParamCount() const { return (S32)mVisualParamIndexMap.size(); }
-	LLVisualParam*	getVisualParam(const char *name);
-
-
-	ESex getSex() const			{ return mSex; }
-	void setSex( ESex sex )		{ mSex = sex; }
-
-	U32				getAppearanceSerialNum() const		{ return mAppearanceSerialNum; }
-	void			setAppearanceSerialNum( U32 num )	{ mAppearanceSerialNum = num; }
-	
-	U32				getSkeletonSerialNum() const		{ return mSkeletonSerialNum; }
-	void			setSkeletonSerialNum( U32 num )	{ mSkeletonSerialNum = num; }
-
-	static std::vector< LLCharacter* > sInstances;
-	static bool sAllowInstancesChange ; //debug use
-
-	virtual void	setHoverOffset(const LLVector3& hover_offset, bool send_update=true) { mHoverOffset = hover_offset; }
-	const LLVector3& getHoverOffset() const { return mHoverOffset; }
-=======
-    static std::vector< LLCharacter* > sInstances;
-    static BOOL sAllowInstancesChange ; //debug use
-
-    virtual void    setHoverOffset(const LLVector3& hover_offset, bool send_update=true) { mHoverOffset = hover_offset; }
-    const LLVector3& getHoverOffset() const { return mHoverOffset; }
->>>>>>> e1623bb2
-
-protected:
-    LLMotionController  mMotionController;
-
-    typedef std::map<std::string, void *> animation_data_map_t;
-    animation_data_map_t mAnimationData;
-
-    F32                 mPreferredPelvisHeight;
-    ESex                mSex;
-    U32                 mAppearanceSerialNum;
-    U32                 mSkeletonSerialNum;
-    LLAnimPauseRequest  mPauseRequest;
-
-private:
-    // visual parameter stuff
-    typedef std::map<S32, LLVisualParam *>      visual_param_index_map_t;
-    typedef std::map<char *, LLVisualParam *>   visual_param_name_map_t;
-
-    visual_param_index_map_t::iterator          mCurIterator;
-    visual_param_index_map_t                    mVisualParamIndexMap;
-    visual_param_name_map_t                     mVisualParamNameMap;
-
-    static LLStringTable sVisualParamNames;
-
-    LLVector3 mHoverOffset;
-};
-
-#endif // LL_LLCHARACTER_H
+/**
+ * @file llcharacter.h
+ * @brief Implementation of LLCharacter class.
+ *
+ * $LicenseInfo:firstyear=2001&license=viewerlgpl$
+ * Second Life Viewer Source Code
+ * Copyright (C) 2010, Linden Research, Inc.
+ *
+ * This library is free software; you can redistribute it and/or
+ * modify it under the terms of the GNU Lesser General Public
+ * License as published by the Free Software Foundation;
+ * version 2.1 of the License only.
+ *
+ * This library is distributed in the hope that it will be useful,
+ * but WITHOUT ANY WARRANTY; without even the implied warranty of
+ * MERCHANTABILITY or FITNESS FOR A PARTICULAR PURPOSE.  See the GNU
+ * Lesser General Public License for more details.
+ *
+ * You should have received a copy of the GNU Lesser General Public
+ * License along with this library; if not, write to the Free Software
+ * Foundation, Inc., 51 Franklin Street, Fifth Floor, Boston, MA  02110-1301  USA
+ *
+ * Linden Research, Inc., 945 Battery Street, San Francisco, CA  94111  USA
+ * $/LicenseInfo$
+ */
+
+#ifndef LL_LLCHARACTER_H
+#define LL_LLCHARACTER_H
+
+//-----------------------------------------------------------------------------
+// Header Files
+//-----------------------------------------------------------------------------
+#include <string>
+
+#include "lljoint.h"
+#include "llmotioncontroller.h"
+#include "llvisualparam.h"
+#include "llstringtable.h"
+#include "llpointer.h"
+#include "llrefcount.h"
+
+class LLPolyMesh;
+
+class LLPauseRequestHandle : public LLThreadSafeRefCount
+{
+public:
+    LLPauseRequestHandle() {};
+};
+
+typedef LLPointer<LLPauseRequestHandle> LLAnimPauseRequest;
+
+//-----------------------------------------------------------------------------
+// class LLCharacter
+//-----------------------------------------------------------------------------
+class LLCharacter
+{
+public:
+    // Constructor
+    LLCharacter();
+
+    // Destructor
+    virtual ~LLCharacter();
+
+    //-------------------------------------------------------------------------
+    // LLCharacter Interface
+    // These functions must be implemented by subclasses.
+    //-------------------------------------------------------------------------
+
+    // get the prefix to be used to lookup motion data files
+    // from the viewer data directory
+    virtual const char *getAnimationPrefix() = 0;
+
+    // get the root joint of the character
+    virtual LLJoint *getRootJoint() = 0;
+
+    // get the specified joint
+    // default implementation does recursive search,
+    // subclasses may optimize/cache results.
+    virtual LLJoint *getJoint( const std::string &name );
+
+    // get the position of the character
+    virtual LLVector3 getCharacterPosition() = 0;
+
+    // get the rotation of the character
+    virtual LLQuaternion getCharacterRotation() = 0;
+
+    // get the velocity of the character
+    virtual LLVector3 getCharacterVelocity() = 0;
+
+    // get the angular velocity of the character
+    virtual LLVector3 getCharacterAngularVelocity() = 0;
+
+    // get the height & normal of the ground under a point
+    virtual void getGround(const LLVector3 &inPos, LLVector3 &outPos, LLVector3 &outNorm) = 0;
+
+    // skeleton joint accessor to support joint subclasses
+    virtual LLJoint *getCharacterJoint( U32 i ) = 0;
+
+    // get the physics time dilation for the simulator
+    virtual F32 getTimeDilation() = 0;
+
+    // gets current pixel area of this character
+    virtual F32 getPixelArea() const = 0;
+
+    // gets the head mesh of the character
+    virtual LLPolyMesh* getHeadMesh() = 0;
+
+    // gets the upper body mesh of the character
+    virtual LLPolyMesh* getUpperBodyMesh() = 0;
+
+    // gets global coordinates from agent local coordinates
+    virtual LLVector3d  getPosGlobalFromAgent(const LLVector3 &position) = 0;
+
+    // gets agent local coordinates from global coordinates
+    virtual LLVector3   getPosAgentFromGlobal(const LLVector3d &position) = 0;
+
+    // updates all visual parameters for this character
+    virtual void updateVisualParams();
+
+    virtual void addDebugText( const std::string& text ) = 0;
+
+    virtual const LLUUID&   getID() const = 0;
+    //-------------------------------------------------------------------------
+    // End Interface
+    //-------------------------------------------------------------------------
+    // registers a motion with the character
+    // returns true if successfull
+    bool registerMotion( const LLUUID& id, LLMotionConstructor create );
+
+    void removeMotion( const LLUUID& id );
+
+    // returns an instance of a registered motion, creating one if necessary
+    LLMotion* createMotion( const LLUUID &id );
+
+    // returns an existing instance of a registered motion
+    LLMotion* findMotion( const LLUUID &id );
+
+    // start a motion
+    // returns true if successful, false if an error occurred
+    virtual bool startMotion( const LLUUID& id, F32 start_offset = 0.f);
+
+    // stop a motion
+    virtual bool stopMotion( const LLUUID& id, bool stop_immediate = false );
+
+    // is this motion active?
+    bool isMotionActive( const LLUUID& id );
+
+    // Event handler for motion deactivation.
+    // Called when a motion has completely stopped and has been deactivated.
+    // Subclasses may optionally override this.
+    // The default implementation does nothing.
+    virtual void requestStopMotion( LLMotion* motion );
+
+    // periodic update function, steps the motion controller
+    enum e_update_t { NORMAL_UPDATE, HIDDEN_UPDATE, FORCE_UPDATE };
+    void updateMotions(e_update_t update_type);
+
+    LLAnimPauseRequest requestPause();
+    bool areAnimationsPaused() const { return mMotionController.isPaused(); }
+    void setAnimTimeFactor(F32 factor) { mMotionController.setTimeFactor(factor); }
+    void setTimeStep(F32 time_step) { mMotionController.setTimeStep(time_step); }
+
+    LLMotionController& getMotionController() { return mMotionController; }
+
+    // Releases all motion instances which should result in
+    // no cached references to character joint data.  This is
+    // useful if a character wants to rebuild it's skeleton.
+    virtual void flushAllMotions();
+
+    // Flush only wipes active animations.
+    virtual void deactivateAllMotions();
+
+    // dumps information for debugging
+    virtual void dumpCharacter( LLJoint *joint = NULL );
+
+    virtual F32 getPreferredPelvisHeight() { return mPreferredPelvisHeight; }
+
+    virtual LLVector3 getVolumePos(S32 joint_index, LLVector3& volume_offset) { return LLVector3::zero; }
+
+    virtual LLJoint* findCollisionVolume(S32 volume_id) { return NULL; }
+
+    virtual S32 getCollisionVolumeID(std::string &name) { return -1; }
+
+    void setAnimationData(std::string name, void *data);
+
+    void *getAnimationData(std::string name);
+
+    void removeAnimationData(std::string name);
+
+    void addVisualParam(LLVisualParam *param);
+    void addSharedVisualParam(LLVisualParam *param);
+
+    virtual bool setVisualParamWeight(const LLVisualParam *which_param, F32 weight);
+    virtual bool setVisualParamWeight(const char* param_name, F32 weight);
+    virtual bool setVisualParamWeight(S32 index, F32 weight);
+
+    // get visual param weight by param or name
+    F32 getVisualParamWeight(LLVisualParam *distortion);
+    F32 getVisualParamWeight(const char* param_name);
+    F32 getVisualParamWeight(S32 index);
+
+    // set all morph weights to defaults
+    void clearVisualParamWeights();
+
+    // visual parameter accessors
+    LLVisualParam*  getFirstVisualParam()
+    {
+        mCurIterator = mVisualParamIndexMap.begin();
+        return getNextVisualParam();
+    }
+    LLVisualParam*  getNextVisualParam()
+    {
+        if (mCurIterator == mVisualParamIndexMap.end())
+            return 0;
+        return (mCurIterator++)->second;
+    }
+
+    S32 getVisualParamCountInGroup(const EVisualParamGroup group) const
+    {
+        S32 rtn = 0;
+        for (const visual_param_index_map_t::value_type& index_pair : mVisualParamIndexMap)
+        {
+            if (index_pair.second->getGroup() == group)
+            {
+                ++rtn;
+            }
+        }
+        return rtn;
+    }
+
+    LLVisualParam*  getVisualParam(S32 id) const
+    {
+        visual_param_index_map_t::const_iterator iter = mVisualParamIndexMap.find(id);
+        return (iter == mVisualParamIndexMap.end()) ? 0 : iter->second;
+    }
+    S32 getVisualParamID(LLVisualParam *id)
+    {
+        for (visual_param_index_map_t::value_type& index_pair : mVisualParamIndexMap)
+        {
+            if (index_pair.second == id)
+                return index_pair.first;
+        }
+        return 0;
+    }
+    S32             getVisualParamCount() const { return (S32)mVisualParamIndexMap.size(); }
+    LLVisualParam*  getVisualParam(const char *name);
+
+
+    ESex getSex() const         { return mSex; }
+    void setSex( ESex sex )     { mSex = sex; }
+
+    U32             getAppearanceSerialNum() const      { return mAppearanceSerialNum; }
+    void            setAppearanceSerialNum( U32 num )   { mAppearanceSerialNum = num; }
+
+    U32             getSkeletonSerialNum() const        { return mSkeletonSerialNum; }
+    void            setSkeletonSerialNum( U32 num ) { mSkeletonSerialNum = num; }
+
+    static std::vector< LLCharacter* > sInstances;
+    static bool sAllowInstancesChange ; //debug use
+
+    virtual void    setHoverOffset(const LLVector3& hover_offset, bool send_update=true) { mHoverOffset = hover_offset; }
+    const LLVector3& getHoverOffset() const { return mHoverOffset; }
+
+protected:
+    LLMotionController  mMotionController;
+
+    typedef std::map<std::string, void *> animation_data_map_t;
+    animation_data_map_t mAnimationData;
+
+    F32                 mPreferredPelvisHeight;
+    ESex                mSex;
+    U32                 mAppearanceSerialNum;
+    U32                 mSkeletonSerialNum;
+    LLAnimPauseRequest  mPauseRequest;
+
+private:
+    // visual parameter stuff
+    typedef std::map<S32, LLVisualParam *>      visual_param_index_map_t;
+    typedef std::map<char *, LLVisualParam *>   visual_param_name_map_t;
+
+    visual_param_index_map_t::iterator          mCurIterator;
+    visual_param_index_map_t                    mVisualParamIndexMap;
+    visual_param_name_map_t                     mVisualParamNameMap;
+
+    static LLStringTable sVisualParamNames;
+
+    LLVector3 mHoverOffset;
+};
+
+#endif // LL_LLCHARACTER_H
+