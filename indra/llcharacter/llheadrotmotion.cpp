--- conflicted
+++ resolved
@@ -166,11 +166,7 @@
 //-----------------------------------------------------------------------------
 bool LLHeadRotMotion::onActivate()
 {
-<<<<<<< HEAD
-	return true;
-=======
     return true;
->>>>>>> 1a8a5404
 }
 
 
@@ -180,84 +176,6 @@
 bool LLHeadRotMotion::onUpdate(F32 time, U8* joint_mask)
 {
     LL_PROFILE_ZONE_SCOPED_CATEGORY_AVATAR;
-<<<<<<< HEAD
-	LLQuaternion	targetHeadRotWorld;
-	LLQuaternion	currentRootRotWorld = mRootJoint->getWorldRotation();
-	LLQuaternion	currentInvRootRotWorld = ~currentRootRotWorld;
-
-	F32 head_slerp_amt = LLSmoothInterpolation::getInterpolant(HEAD_LOOKAT_LAG_HALF_LIFE);
-	F32 torso_slerp_amt = LLSmoothInterpolation::getInterpolant(TORSO_LOOKAT_LAG_HALF_LIFE);
-
-	LLVector3* targetPos = (LLVector3*)mCharacter->getAnimationData("LookAtPoint");
-
-	if (targetPos)
-	{
-		LLVector3 headLookAt = *targetPos;
-
-//		LL_INFOS() << "Look At: " << headLookAt + mHeadJoint->getWorldPosition() << LL_ENDL;
-
-		F32 lookatDistance = headLookAt.normVec();
-
-		if (lookatDistance < MIN_HEAD_LOOKAT_DISTANCE)
-		{
-			targetHeadRotWorld = mPelvisJoint->getWorldRotation();
-		}
-		else
-		{
-			LLVector3 root_up = LLVector3(0.f, 0.f, 1.f) * currentRootRotWorld;
-			LLVector3 left(root_up % headLookAt);
-			// if look_at has zero length, fail
-			// if look_at and skyward are parallel, fail
-			//
-			// Test both of these conditions with a cross product.
-
-			if (left.magVecSquared() < 0.15f)
-			{
-				LLVector3 root_at = LLVector3(1.f, 0.f, 0.f) * currentRootRotWorld;
-				root_at.mV[VZ] = 0.f;
-				root_at.normVec();
-
-				headLookAt = lerp(headLookAt, root_at, 0.4f);
-				headLookAt.normVec();
-
-				left = root_up % headLookAt;
-			}
-			
-			// Make sure look_at and skyward and not parallel
-			// and neither are zero length
-			LLVector3 up(headLookAt % left);
-
-			targetHeadRotWorld = LLQuaternion(headLookAt, left, up);
-		}
-	}
-	else
-	{
-		targetHeadRotWorld = currentRootRotWorld;
-	}
-
-	LLQuaternion head_rot_local = targetHeadRotWorld * currentInvRootRotWorld;
-	head_rot_local.constrain(HEAD_ROTATION_CONSTRAINT);
-
-	// set final torso rotation
-	// Set torso target rotation such that it lags behind the head rotation
-	// by a fixed amount.
-	LLQuaternion torso_rot_local = nlerp(TORSO_LAG, LLQuaternion::DEFAULT, head_rot_local );
-	mTorsoState->setRotation( nlerp(torso_slerp_amt, mTorsoState->getRotation(), torso_rot_local) );
-
-	head_rot_local = nlerp(head_slerp_amt, mLastHeadRot, head_rot_local);
-	mLastHeadRot = head_rot_local;
-
-	// Set the head rotation.
-	if(mNeckState->getJoint() && mNeckState->getJoint()->getParent())
-	{
-		LLQuaternion torsoRotLocal =  mNeckState->getJoint()->getParent()->getWorldRotation() * currentInvRootRotWorld;
-		head_rot_local = head_rot_local * ~torsoRotLocal;
-		mNeckState->setRotation( nlerp(NECK_LAG, LLQuaternion::DEFAULT, head_rot_local) );
-		mHeadState->setRotation( nlerp(1.f - NECK_LAG, LLQuaternion::DEFAULT, head_rot_local));
-	}
-
-	return true;
-=======
     LLQuaternion    targetHeadRotWorld;
     LLQuaternion    currentRootRotWorld = mRootJoint->getWorldRotation();
     LLQuaternion    currentInvRootRotWorld = ~currentRootRotWorld;
@@ -334,7 +252,6 @@
     }
 
     return true;
->>>>>>> 1a8a5404
 }
 
 
@@ -364,14 +281,7 @@
     mEyeBlinkTime = 0.f;
     mEyesClosed = false;
 
-<<<<<<< HEAD
-	mEyeBlinkTime = 0.f;
-	mEyesClosed = false;
-	
-	mHeadJoint = NULL;
-=======
     mHeadJoint = NULL;
->>>>>>> 1a8a5404
 
     mName = "eye_rot";
 
@@ -454,11 +364,7 @@
 //-----------------------------------------------------------------------------
 bool LLEyeMotion::onActivate()
 {
-<<<<<<< HEAD
-	return true;
-=======
     return true;
->>>>>>> 1a8a5404
 }
 
 //-----------------------------------------------------------------------------
@@ -466,91 +372,6 @@
 //-----------------------------------------------------------------------------
 void LLEyeMotion::adjustEyeTarget(LLVector3* targetPos, LLJointState& left_eye_state, LLJointState& right_eye_state)
 {
-<<<<<<< HEAD
-	// Compute eye rotation.
-	bool has_eye_target = false;
-	LLQuaternion	target_eye_rot;
-	LLVector3		eye_look_at;
-	F32				vergence;
-
-	if (targetPos)
-	{
-		LLVector3		skyward(0.f, 0.f, 1.f);
-		LLVector3		left;
-		LLVector3		up;
-
-		eye_look_at = *targetPos;
-		has_eye_target = true;
-		F32 lookAtDistance = eye_look_at.normVec();
-
-		left.setVec(skyward % eye_look_at);
-		up.setVec(eye_look_at % left);
-
-		target_eye_rot = LLQuaternion(eye_look_at, left, up);
-		// convert target rotation to head-local coordinates
-		target_eye_rot *= ~mHeadJoint->getWorldRotation();
-		// eliminate any Euler roll - we're lucky that roll is applied last.
-		F32 roll, pitch, yaw;
-		target_eye_rot.getEulerAngles(&roll, &pitch, &yaw);
-		target_eye_rot.setQuat(0.0f, pitch, yaw);
-		// constrain target orientation to be in front of avatar's face
-		target_eye_rot.constrain(EYE_ROT_LIMIT_ANGLE);
-
-		// calculate vergence
-		F32 interocular_dist = (left_eye_state.getJoint()->getWorldPosition() - right_eye_state.getJoint()->getWorldPosition()).magVec();
-		vergence = -atan2((interocular_dist / 2.f), lookAtDistance);
-		// <FS:ND> Guess we should take the return value of that llclamp...
-		// llclamp(vergence, -F_PI_BY_TWO, 0.f);
-		vergence = llclamp(vergence, -F_PI_BY_TWO, 0.f);
-		// </FS:ND>
-	}
-	else
-	{
-		target_eye_rot = LLQuaternion::DEFAULT;
-		vergence = 0.f;
-	}
-
-	//RN: subtract 4 degrees to account for foveal angular offset relative to pupil
-	vergence += 4.f * DEG_TO_RAD;
-
-	// calculate eye jitter
-	LLQuaternion eye_jitter_rot;
-
-	// vergence not too high...
-	if (vergence > -0.05f)
-	{
-		//...go ahead and jitter
-		eye_jitter_rot.setQuat(0.f, mEyeJitterPitch + mEyeLookAwayPitch, mEyeJitterYaw + mEyeLookAwayYaw);
-	}
-	else
-	{
-		//...or don't
-		eye_jitter_rot.loadIdentity();
-	}
-
-	// calculate vergence of eyes as an object gets closer to the avatar's head
-	LLQuaternion vergence_quat;
-		
-	if (has_eye_target)
-	{
-		vergence_quat.setQuat(vergence, LLVector3(0.f, 0.f, 1.f));
-	}
-	else
-	{
-		vergence_quat.loadIdentity();
-	}
-
-	// calculate eye rotations
-	LLQuaternion left_eye_rot = target_eye_rot;
-	left_eye_rot = vergence_quat * eye_jitter_rot * left_eye_rot;
-
-	LLQuaternion right_eye_rot = target_eye_rot;
-	vergence_quat.transQuat();
-	right_eye_rot = vergence_quat * eye_jitter_rot * right_eye_rot;
-
-	left_eye_state.setRotation( left_eye_rot );
-	right_eye_state.setRotation( right_eye_rot );
-=======
     // Compute eye rotation.
     bool has_eye_target = false;
     LLQuaternion    target_eye_rot;
@@ -634,7 +455,6 @@
 
     left_eye_state.setRotation( left_eye_rot );
     right_eye_state.setRotation( right_eye_rot );
->>>>>>> 1a8a5404
 }
 
 //-----------------------------------------------------------------------------
@@ -643,86 +463,6 @@
 bool LLEyeMotion::onUpdate(F32 time, U8* joint_mask)
 {
     LL_PROFILE_ZONE_SCOPED_CATEGORY_AVATAR;
-<<<<<<< HEAD
-	//calculate jitter
-	if (mEyeJitterTimer.getElapsedTimeF32() > mEyeJitterTime)
-	{
-		mEyeJitterTime = EYE_JITTER_MIN_TIME + ll_frand(EYE_JITTER_MAX_TIME - EYE_JITTER_MIN_TIME);
-		mEyeJitterYaw = (ll_frand(2.f) - 1.f) * EYE_JITTER_MAX_YAW;
-		mEyeJitterPitch = (ll_frand(2.f) - 1.f) * EYE_JITTER_MAX_PITCH;
-		// make sure lookaway time count gets updated, because we're resetting the timer
-		mEyeLookAwayTime -= llmax(0.f, mEyeJitterTimer.getElapsedTimeF32());
-		mEyeJitterTimer.reset();
-	} 
-	else if (mEyeJitterTimer.getElapsedTimeF32() > mEyeLookAwayTime)
-	{
-		if (ll_frand() > 0.1f)
-		{
-			// blink while moving eyes some percentage of the time
-			mEyeBlinkTime = mEyeBlinkTimer.getElapsedTimeF32();
-		}
-		if (mEyeLookAwayYaw == 0.f && mEyeLookAwayPitch == 0.f)
-		{
-			mEyeLookAwayYaw = (ll_frand(2.f) - 1.f) * EYE_LOOK_AWAY_MAX_YAW;
-			mEyeLookAwayPitch = (ll_frand(2.f) - 1.f) * EYE_LOOK_AWAY_MAX_PITCH;
-			mEyeLookAwayTime = EYE_LOOK_BACK_MIN_TIME + ll_frand(EYE_LOOK_BACK_MAX_TIME - EYE_LOOK_BACK_MIN_TIME);
-		}
-		else
-		{
-			mEyeLookAwayYaw = 0.f;
-			mEyeLookAwayPitch = 0.f;
-			mEyeLookAwayTime = EYE_LOOK_AWAY_MIN_TIME + ll_frand(EYE_LOOK_AWAY_MAX_TIME - EYE_LOOK_AWAY_MIN_TIME);
-		}
-	}
-
-	// do blinking
-	if (!mEyesClosed && mEyeBlinkTimer.getElapsedTimeF32() >= mEyeBlinkTime)
-	{
-		F32 leftEyeBlinkMorph = mEyeBlinkTimer.getElapsedTimeF32() - mEyeBlinkTime;
-		F32 rightEyeBlinkMorph = leftEyeBlinkMorph - EYE_BLINK_TIME_DELTA;
-
-		leftEyeBlinkMorph = llclamp(leftEyeBlinkMorph / EYE_BLINK_SPEED, 0.f, 1.f);
-		rightEyeBlinkMorph = llclamp(rightEyeBlinkMorph / EYE_BLINK_SPEED, 0.f, 1.f);
-		mCharacter->setVisualParamWeight("Blink_Left", leftEyeBlinkMorph);
-		mCharacter->setVisualParamWeight("Blink_Right", rightEyeBlinkMorph);
-		mCharacter->updateVisualParams();
-
-		if (rightEyeBlinkMorph == 1.f)
-		{
-			mEyesClosed = true;
-			mEyeBlinkTime = EYE_BLINK_CLOSE_TIME;
-			mEyeBlinkTimer.reset();
-		}
-	}
-	else if (mEyesClosed)
-	{
-		if (mEyeBlinkTimer.getElapsedTimeF32() >= mEyeBlinkTime)
-		{
-			F32 leftEyeBlinkMorph = mEyeBlinkTimer.getElapsedTimeF32() - mEyeBlinkTime;
-			F32 rightEyeBlinkMorph = leftEyeBlinkMorph - EYE_BLINK_TIME_DELTA;
-
-			leftEyeBlinkMorph = 1.f - llclamp(leftEyeBlinkMorph / EYE_BLINK_SPEED, 0.f, 1.f);
-			rightEyeBlinkMorph = 1.f - llclamp(rightEyeBlinkMorph / EYE_BLINK_SPEED, 0.f, 1.f);
-			mCharacter->setVisualParamWeight("Blink_Left", leftEyeBlinkMorph);
-			mCharacter->setVisualParamWeight("Blink_Right", rightEyeBlinkMorph);
-			mCharacter->updateVisualParams();
-
-			if (rightEyeBlinkMorph == 0.f)
-			{
-				mEyesClosed = false;
-				mEyeBlinkTime = EYE_BLINK_MIN_TIME + ll_frand(EYE_BLINK_MAX_TIME - EYE_BLINK_MIN_TIME);
-				mEyeBlinkTimer.reset();
-			}
-		}
-	}
-
-	LLVector3* targetPos = (LLVector3*)mCharacter->getAnimationData("LookAtPoint");
-
-    adjustEyeTarget(targetPos, *mLeftEyeState, *mRightEyeState); 
-    adjustEyeTarget(targetPos, *mAltLeftEyeState, *mAltRightEyeState); 
-
-	return true;
-=======
     //calculate jitter
     if (mEyeJitterTimer.getElapsedTimeF32() > mEyeJitterTime)
     {
@@ -801,7 +541,6 @@
     adjustEyeTarget(targetPos, *mAltLeftEyeState, *mAltRightEyeState);
 
     return true;
->>>>>>> 1a8a5404
 }
 
 
