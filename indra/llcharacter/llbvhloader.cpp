--- conflicted
+++ resolved
@@ -160,33 +160,6 @@
     {
         makeTranslation( alias_pair.first , alias_pair.second );
     }
-<<<<<<< HEAD
-	
-	char error_text[128];		/* Flawfinder: ignore */
-	S32 error_line;
-	mStatus = loadBVHFile(buffer, error_text, error_line); //Reads all joints in BVH file.
-
-	LL_DEBUGS("BVH") << "============================================================" << LL_ENDL;
-	LL_DEBUGS("BVH") << "Raw data from file" << LL_ENDL;
-	dumpBVHInfo();
-	
-	if (mStatus != E_ST_OK)
-	{
-		LL_WARNS("BVH") << "ERROR: [line: " << getLineNumber() << "] " << mStatus << LL_ENDL;
-		loadStatus = mStatus;
-		errorLine = getLineNumber();
-		return;
-	}
-	
-	applyTranslations();  //Maps between joints found in file and the aliased names.
-	optimize();
-	
-	LL_DEBUGS("BVH") << "============================================================" << LL_ENDL;
-	LL_DEBUGS("BVH") << "After translations and optimize" << LL_ENDL;
-	dumpBVHInfo();
-
-	mInitialized = true;
-=======
 
     char error_text[128];       /* Flawfinder: ignore */
     S32 error_line;
@@ -211,8 +184,7 @@
     LL_DEBUGS("BVH") << "After translations and optimize" << LL_ENDL;
     dumpBVHInfo();
 
-    mInitialized = TRUE;
->>>>>>> c06fb4e0
+    mInitialized = true;
 }
 
 
@@ -227,293 +199,6 @@
 //------------------------------------------------------------------------
 ELoadStatus LLBVHLoader::loadTranslationTable(const char *fileName)
 {
-<<<<<<< HEAD
-	//--------------------------------------------------------------------
-	// open file
-	//--------------------------------------------------------------------
-	std::string path = gDirUtilp->getExpandedFilename(LL_PATH_APP_SETTINGS,fileName);
-
-	LLAPRFile infile ;
-	infile.open(path, LL_APR_R);
-	
-	// <FS:ND> Remove LLVolatileAPRPool/apr_file_t and use FILE* instead
-	// apr_file_t *fp = infile.getFileHandle();
-	LLAPRFile::tFiletype *fp = infile.getFileHandle();
-	// </FS:ND>
-
-	if (!fp)
-		return E_ST_NO_XLT_FILE;
-
-	LL_INFOS("BVH") << "NOTE: Loading translation table: " << fileName << LL_ENDL;
-
-	//--------------------------------------------------------------------
-	// register file to be closed on function exit
-	//--------------------------------------------------------------------
-	
-	//--------------------------------------------------------------------
-	// load header
-	//--------------------------------------------------------------------
-	if ( ! getLine(fp) )
-		return E_ST_EOF;
-	if ( strncmp(mLine, "Translations 1.0", 16) )
-		return E_ST_NO_XLT_HEADER;
-
-	//--------------------------------------------------------------------
-	// load data one line at a time
-	//--------------------------------------------------------------------
-	bool loadingGlobals = false;
-	while ( getLine(fp) )
-	{
-		//----------------------------------------------------------------
-		// check the 1st token on the line to determine if it's empty or a comment
-		//----------------------------------------------------------------
-		char token[128]; /* Flawfinder: ignore */
-		if ( sscanf(mLine, " %127s", token) != 1 )	/* Flawfinder: ignore */
-			continue;
-
-		if (token[0] == '#')
-			continue;
-
-		//----------------------------------------------------------------
-		// check if a [jointName] or [GLOBALS] was specified.
-		//----------------------------------------------------------------
-		if (token[0] == '[')
-		{
-			char name[128]; /* Flawfinder: ignore */
-			if ( sscanf(mLine, " [%127[^]]", name) != 1 )
-				return E_ST_NO_XLT_NAME;
-
-			if (strcmp(name, "GLOBALS")==0)
-			{
-				loadingGlobals = true;
-				continue;
-			}
-		}
-
-		//----------------------------------------------------------------
-		// check for optional emote 
-		//----------------------------------------------------------------
-		if (loadingGlobals && LLStringUtil::compareInsensitive(token, "emote")==0)
-		{
-			char emote_str[1024];	/* Flawfinder: ignore */
-			if ( sscanf(mLine, " %*s = %1023s", emote_str) != 1 )	/* Flawfinder: ignore */
-				return E_ST_NO_XLT_EMOTE;
-
-			mEmoteName.assign( emote_str );
-//			LL_INFOS() << "NOTE: Emote: " << mEmoteName.c_str() << LL_ENDL;
-			continue;
-		}
-
-
-		//----------------------------------------------------------------
-		// check for global priority setting
-		//----------------------------------------------------------------
-		if (loadingGlobals && LLStringUtil::compareInsensitive(token, "priority")==0)
-		{
-			S32 priority;
-			if ( sscanf(mLine, " %*s = %d", &priority) != 1 )
-				return E_ST_NO_XLT_PRIORITY;
-
-			mPriority = priority;
-//			LL_INFOS() << "NOTE: Priority: " << mPriority << LL_ENDL;
-			continue;
-		}
-
-		//----------------------------------------------------------------
-		// check for global loop setting
-		//----------------------------------------------------------------
-		if (loadingGlobals && LLStringUtil::compareInsensitive(token, "loop")==0)
-		{
-			char trueFalse[128];		/* Flawfinder: ignore */
-			trueFalse[0] = '\0';
-			
-			F32 loop_in = 0.f;
-			F32 loop_out = 1.f;
-
-			if ( sscanf(mLine, " %*s = %f %f", &loop_in, &loop_out) == 2 )
-			{
-				mLoop = true;
-			}
-			else if ( sscanf(mLine, " %*s = %127s", trueFalse) == 1 )	/* Flawfinder: ignore */	
-			{
-				mLoop = (LLStringUtil::compareInsensitive(trueFalse, "true")==0);
-			}
-			else
-			{
-				return E_ST_NO_XLT_LOOP;
-			}
-
-			mLoopInPoint = loop_in * mDuration;
-			mLoopOutPoint = loop_out * mDuration;
-
-			continue;
-		}
-
-		//----------------------------------------------------------------
-		// check for global easeIn setting
-		//----------------------------------------------------------------
-		if (loadingGlobals && LLStringUtil::compareInsensitive(token, "easein")==0)
-		{
-			F32 duration;
-			char type[128];	/* Flawfinder: ignore */
-			if ( sscanf(mLine, " %*s = %f %127s", &duration, type) != 2 )	/* Flawfinder: ignore */
-				return E_ST_NO_XLT_EASEIN;
-
-			mEaseIn = duration;
-			continue;
-		}
-
-		//----------------------------------------------------------------
-		// check for global easeOut setting
-		//----------------------------------------------------------------
-		if (loadingGlobals && LLStringUtil::compareInsensitive(token, "easeout")==0)
-		{
-			F32 duration;
-			char type[128];		/* Flawfinder: ignore */
-			if ( sscanf(mLine, " %*s = %f %127s", &duration, type) != 2 )	/* Flawfinder: ignore */
-				return E_ST_NO_XLT_EASEOUT;
-
-			mEaseOut = duration;
-			continue;
-		}
-
-		//----------------------------------------------------------------
-		// check for global handMorph setting
-		//----------------------------------------------------------------
-		if (loadingGlobals && LLStringUtil::compareInsensitive(token, "hand")==0)
-		{
-			S32 handMorph;
-			if (sscanf(mLine, " %*s = %d", &handMorph) != 1)
-				return E_ST_NO_XLT_HAND;
-
-			mHand = handMorph;
-			continue;
-		}
-
-		if (loadingGlobals && LLStringUtil::compareInsensitive(token, "constraint")==0)
-		{
-			Constraint constraint;
-
-			// try reading optional target direction
-			if(sscanf( /* Flawfinder: ignore */
-				mLine,
-				" %*s = %d %f %f %f %f %15s %f %f %f %15s %f %f %f %f %f %f", 
-				&constraint.mChainLength,
-				&constraint.mEaseInStart,
-				&constraint.mEaseInStop,
-				&constraint.mEaseOutStart,
-				&constraint.mEaseOutStop,
-				constraint.mSourceJointName,
-				&constraint.mSourceOffset.mV[VX],
-				&constraint.mSourceOffset.mV[VY],
-				&constraint.mSourceOffset.mV[VZ],
-				constraint.mTargetJointName,
-				&constraint.mTargetOffset.mV[VX],
-				&constraint.mTargetOffset.mV[VY],
-				&constraint.mTargetOffset.mV[VZ],
-				&constraint.mTargetDir.mV[VX],
-				&constraint.mTargetDir.mV[VY],
-				&constraint.mTargetDir.mV[VZ]) != 16)
-			{
-				if(sscanf( /* Flawfinder: ignore */
-					mLine,
-					" %*s = %d %f %f %f %f %15s %f %f %f %15s %f %f %f", 
-					&constraint.mChainLength,
-					&constraint.mEaseInStart,
-					&constraint.mEaseInStop,
-					&constraint.mEaseOutStart,
-					&constraint.mEaseOutStop,
-					constraint.mSourceJointName,
-					&constraint.mSourceOffset.mV[VX],
-					&constraint.mSourceOffset.mV[VY],
-					&constraint.mSourceOffset.mV[VZ],
-					constraint.mTargetJointName,
-					&constraint.mTargetOffset.mV[VX],
-					&constraint.mTargetOffset.mV[VY],
-					&constraint.mTargetOffset.mV[VZ]) != 13)
-				{
-					return E_ST_NO_CONSTRAINT;
-				}
-			}
-			else
-			{
-				// normalize direction
-				if (!constraint.mTargetDir.isExactlyZero())
-				{
-					constraint.mTargetDir.normVec();
-				}
-
-			}
-			
-			constraint.mConstraintType = CONSTRAINT_TYPE_POINT;
-			mConstraints.push_back(constraint);
-			continue;
-		}
-
-		if (loadingGlobals && LLStringUtil::compareInsensitive(token, "planar_constraint")==0)
-		{
-			Constraint constraint;
-
-			// try reading optional target direction
-			if(sscanf( /* Flawfinder: ignore */
-				mLine,
-				" %*s = %d %f %f %f %f %15s %f %f %f %15s %f %f %f %f %f %f", 
-				&constraint.mChainLength,
-				&constraint.mEaseInStart,
-				&constraint.mEaseInStop,
-				&constraint.mEaseOutStart,
-				&constraint.mEaseOutStop,
-				constraint.mSourceJointName,
-				&constraint.mSourceOffset.mV[VX],
-				&constraint.mSourceOffset.mV[VY],
-				&constraint.mSourceOffset.mV[VZ],
-				constraint.mTargetJointName,
-				&constraint.mTargetOffset.mV[VX],
-				&constraint.mTargetOffset.mV[VY],
-				&constraint.mTargetOffset.mV[VZ],
-				&constraint.mTargetDir.mV[VX],
-				&constraint.mTargetDir.mV[VY],
-				&constraint.mTargetDir.mV[VZ]) != 16)
-			{
-				if(sscanf( /* Flawfinder: ignore */
-					mLine,
-					" %*s = %d %f %f %f %f %15s %f %f %f %15s %f %f %f", 
-					&constraint.mChainLength,
-					&constraint.mEaseInStart,
-					&constraint.mEaseInStop,
-					&constraint.mEaseOutStart,
-					&constraint.mEaseOutStop,
-					constraint.mSourceJointName,
-					&constraint.mSourceOffset.mV[VX],
-					&constraint.mSourceOffset.mV[VY],
-					&constraint.mSourceOffset.mV[VZ],
-					constraint.mTargetJointName,
-					&constraint.mTargetOffset.mV[VX],
-					&constraint.mTargetOffset.mV[VY],
-					&constraint.mTargetOffset.mV[VZ]) != 13)
-				{
-					return E_ST_NO_CONSTRAINT;
-				}
-			}
-			else
-			{
-				// normalize direction
-				if (!constraint.mTargetDir.isExactlyZero())
-				{
-					constraint.mTargetDir.normVec();
-				}
-
-			}
-			
-			constraint.mConstraintType = CONSTRAINT_TYPE_PLANE;
-			mConstraints.push_back(constraint);
-			continue;
-		}
-	}
-
-	infile.close() ;
-	return E_ST_OK;
-=======
     //--------------------------------------------------------------------
     // open file
     //--------------------------------------------------------------------
@@ -547,7 +232,7 @@
     //--------------------------------------------------------------------
     // load data one line at a time
     //--------------------------------------------------------------------
-    BOOL loadingGlobals = FALSE;
+    bool loadingGlobals = false;
     while ( getLine(fp) )
     {
         //----------------------------------------------------------------
@@ -571,7 +256,7 @@
 
             if (strcmp(name, "GLOBALS")==0)
             {
-                loadingGlobals = TRUE;
+                loadingGlobals = true;
                 continue;
             }
         }
@@ -618,7 +303,7 @@
 
             if ( sscanf(mLine, " %*s = %f %f", &loop_in, &loop_out) == 2 )
             {
-                mLoop = TRUE;
+                mLoop = true;
             }
             else if ( sscanf(mLine, " %*s = %127s", trueFalse) == 1 )   /* Flawfinder: ignore */
             {
@@ -799,7 +484,6 @@
 
     infile.close() ;
     return E_ST_OK;
->>>>>>> c06fb4e0
 }
 void LLBVHLoader::makeTranslation(std::string alias_name, std::string joint_name)
 {
@@ -897,114 +581,6 @@
 //------------------------------------------------------------------------
 ELoadStatus LLBVHLoader::loadBVHFile(const char *buffer, char* error_text, S32 &err_line)
 {
-<<<<<<< HEAD
-	std::string line;
-
-	err_line = 0;
-	error_text[127] = '\0';
-
-	std::string str(buffer);
-	typedef boost::tokenizer<boost::char_separator<char> > tokenizer;
-	boost::char_separator<char> sep("\r\n");
-	tokenizer tokens(str, sep);
-	tokenizer::iterator iter = tokens.begin();
-
-	mLineNumber = 0;
-	mJoints.clear();
-
-	std::vector<S32> parent_joints;
-
-	//--------------------------------------------------------------------
-	// consume  hierarchy
-	//--------------------------------------------------------------------
-	if (iter == tokens.end())
-		return E_ST_EOF;
-	line = (*(iter++));
-	err_line++;
-
-	if ( !strstr(line.c_str(), "HIERARCHY") )
-	{
-//		LL_INFOS() << line << LL_ENDL;
-		return E_ST_NO_HIER;
-	}
-
-	//--------------------------------------------------------------------
-	// consume joints
-	//--------------------------------------------------------------------
-	while (true)
-	{
-		//----------------------------------------------------------------
-		// get next line
-		//----------------------------------------------------------------
-		if (iter == tokens.end())
-			return E_ST_EOF;
-		line = (*(iter++));
-		err_line++;
-
-		//----------------------------------------------------------------
-		// consume }
-		//----------------------------------------------------------------
-		if ( strstr(line.c_str(), "}") )
-		{
-			if (parent_joints.size() > 0)
-			{
-				parent_joints.pop_back();
-			}
-			continue;
-		}
-
-		//----------------------------------------------------------------
-		// if MOTION, break out
-		//----------------------------------------------------------------
-		if ( strstr(line.c_str(), "MOTION") )
-			break;
-
-		//----------------------------------------------------------------
-		// it must be either ROOT or JOINT or EndSite
-		//----------------------------------------------------------------
-		if ( strstr(line.c_str(), "ROOT") )
-		{
-		}
-		else if ( strstr(line.c_str(), "JOINT") )
-		{
-		}
-		else if ( strstr(line.c_str(), "End Site") )
-		{
-			iter++; // {
-			iter++; //     OFFSET
-			iter++; // }
-			S32 depth = 0;
-			for (S32 j = (S32)parent_joints.size() - 1; j >= 0; j--)
-			{
-				Joint *joint = mJoints[parent_joints[j]];
-				if (depth > joint->mChildTreeMaxDepth)
-				{
-					joint->mChildTreeMaxDepth = depth;
-				}
-				depth++;
-			}
-			continue;
-		}
-		else
-		{
-			strncpy(error_text, line.c_str(), 127);	/* Flawfinder: ignore */
-			return E_ST_NO_JOINT;
-		}
-
-		//----------------------------------------------------------------
-		// get the joint name
-		//----------------------------------------------------------------
-		char jointName[80];	/* Flawfinder: ignore */
-		if ( sscanf(line.c_str(), "%*s %79s", jointName) != 1 )	/* Flawfinder: ignore */
-		{
-			strncpy(error_text, line.c_str(), 127);	/* Flawfinder: ignore */
-			return E_ST_NO_NAME;
-		}
-
-		//---------------------------------------------------------------
-		// we require the root joint be "hip" - DEV-26188
-		//---------------------------------------------------------------
-=======
     std::string line;
 
     err_line = 0;
@@ -1038,7 +614,7 @@
     //--------------------------------------------------------------------
     // consume joints
     //--------------------------------------------------------------------
-    while (TRUE)
+    while (true)
     {
         //----------------------------------------------------------------
         // get next line
@@ -1111,7 +687,6 @@
         //---------------------------------------------------------------
         // we require the root joint be "hip" - DEV-26188
         //---------------------------------------------------------------
->>>>>>> c06fb4e0
         if (mJoints.size() == 0 )
         {
             //The root joint of the BVH file must be hip (mPelvis) or an alias of mPelvis.
@@ -1399,21 +974,7 @@
         if ( trans.mIgnore )
         {
             //LL_INFOS() << "NOTE: Ignoring " << joint->mName.c_str() << LL_ENDL;
-<<<<<<< HEAD
-			joint->mIgnore = true;
-			continue;
-		}
-
-		//----------------------------------------------------------------
-		// Set the output name
-		//----------------------------------------------------------------
-		if ( ! trans.mOutName.empty() )
-		{
-			//LL_INFOS() << "NOTE: Changing " << joint->mName.c_str() << " to " << trans.mOutName.c_str() << LL_ENDL;
-			joint->mOutName = trans.mOutName;
-		}
-=======
-            joint->mIgnore = TRUE;
+            joint->mIgnore = true;
             continue;
         }
 
@@ -1425,7 +986,6 @@
             //LL_INFOS() << "NOTE: Changing " << joint->mName.c_str() << " to " << trans.mOutName.c_str() << LL_ENDL;
             joint->mOutName = trans.mOutName;
         }
->>>>>>> c06fb4e0
 
         //Allow joint position changes as of SL-318
         joint->mIgnorePositions = false;
@@ -1434,80 +994,19 @@
             joint->mIgnorePositions = true;
         }
 
-<<<<<<< HEAD
-		//----------------------------------------------------------------
-		// Set the relativepos flags if necessary
-		//----------------------------------------------------------------
-		if ( trans.mRelativePositionKey )
-		{
-//			LL_INFOS() << "NOTE: Removing 1st position offset from all keys for " << joint->mOutName.c_str() << LL_ENDL;
-			joint->mRelativePositionKey = true;
-		}
-
-		if ( trans.mRelativeRotationKey )
-		{
-//			LL_INFOS() << "NOTE: Removing 1st rotation from all keys for " << joint->mOutName.c_str() << LL_ENDL;
-			joint->mRelativeRotationKey = true;
-		}
-		
-		if ( trans.mRelativePosition.magVec() > 0.0f )
-		{
-			joint->mRelativePosition = trans.mRelativePosition;
-//			LL_INFOS() << "NOTE: Removing " <<
-//				joint->mRelativePosition.mV[0] << " " <<
-//				joint->mRelativePosition.mV[1] << " " <<
-//				joint->mRelativePosition.mV[2] <<
-//				" from all position keys in " <<
-//				joint->mOutName.c_str() << LL_ENDL;
-		}
-
-		//----------------------------------------------------------------
-		// Set change of coordinate frame
-		//----------------------------------------------------------------
-		joint->mFrameMatrix = trans.mFrameMatrix;
-		joint->mOffsetMatrix = trans.mOffsetMatrix;
-
-		//----------------------------------------------------------------
-		// Set mergeparent name
-		//----------------------------------------------------------------
-		if ( ! trans.mMergeParentName.empty() )
-		{
-//			LL_INFOS() << "NOTE: Merging "  << joint->mOutName.c_str() << 
-//				" with parent " << 
-//				trans.mMergeParentName.c_str() << LL_ENDL;
-			joint->mMergeParentName = trans.mMergeParentName;
-		}
-
-		//----------------------------------------------------------------
-		// Set mergechild name
-		//----------------------------------------------------------------
-		if ( ! trans.mMergeChildName.empty() )
-		{
-//			LL_INFOS() << "NOTE: Merging " << joint->mName.c_str() <<
-//				" with child " << trans.mMergeChildName.c_str() << LL_ENDL;
-			joint->mMergeChildName = trans.mMergeChildName;
-		}
-
-		//----------------------------------------------------------------
-		// Set joint priority
-		//----------------------------------------------------------------
-		joint->mPriority = mPriority + trans.mPriorityModifier;
-
-	}
-=======
         //----------------------------------------------------------------
         // Set the relativepos flags if necessary
         //----------------------------------------------------------------
         if ( trans.mRelativePositionKey )
         {
 //          LL_INFOS() << "NOTE: Removing 1st position offset from all keys for " << joint->mOutName.c_str() << LL_ENDL;
-            joint->mRelativePositionKey = TRUE;
+            joint->mRelativePositionKey = true;
         }
 
         if ( trans.mRelativeRotationKey )
         {
 //          LL_INFOS() << "NOTE: Removing 1st rotation from all keys for " << joint->mOutName.c_str() << LL_ENDL;
-            joint->mRelativeRotationKey = TRUE;
+            joint->mRelativeRotationKey = true;
         }
 
         if ( trans.mRelativePosition.magVec() > 0.0f )
@@ -1554,7 +1053,6 @@
         joint->mPriority = mPriority + trans.mPriorityModifier;
 
     }
->>>>>>> c06fb4e0
 }
 
 //-----------------------------------------------------------------------------
@@ -1562,188 +1060,6 @@
 //-----------------------------------------------------------------------------
 void LLBVHLoader::optimize()
 {
-<<<<<<< HEAD
-	//RN: assumes motion blend, which is the default now
-	if (!mLoop && mEaseIn + mEaseOut > mDuration && mDuration != 0.f)
-	{
-		F32 factor = mDuration / (mEaseIn + mEaseOut);
-		mEaseIn *= factor;
-		mEaseOut *= factor;
-	}
-
-	for (Joint* joint : mJoints)
-	{
-		bool pos_changed = false;
-		bool rot_changed = false;
-
-		if ( ! joint->mIgnore )
-		{
-			joint->mNumPosKeys = 0;
-			joint->mNumRotKeys = 0;
-			LLQuaternion::Order order = bvhStringToOrder( joint->mOrder );
-
-			KeyVector::iterator first_key = joint->mKeys.begin();
-
-			// no keys?
-			if (first_key == joint->mKeys.end())
-			{
-				joint->mIgnore = true;
-				continue;
-			}
-
-			LLVector3 first_frame_pos(first_key->mPos);
-			LLQuaternion first_frame_rot = mayaQ( first_key->mRot[0], first_key->mRot[1], first_key->mRot[2], order);
-	
-			// skip first key
-			KeyVector::iterator ki = joint->mKeys.begin();
-			if (joint->mKeys.size() == 1)
-			{
-				// *FIX: use single frame to move pelvis
-				// if only one keyframe force output for this joint
-				rot_changed = true;
-			}
-			else
-			{
-				// if more than one keyframe, use first frame as reference and skip to second
-				first_key->mIgnorePos = true;
-				first_key->mIgnoreRot = true;
-				++ki;
-			}
-
-			KeyVector::iterator ki_prev = ki;
-			KeyVector::iterator ki_last_good_pos = ki;
-			KeyVector::iterator ki_last_good_rot = ki;
-			S32 numPosFramesConsidered = 2;
-			S32 numRotFramesConsidered = 2;
-
-			F32 rot_threshold = ROTATION_KEYFRAME_THRESHOLD / llmax((F32)joint->mChildTreeMaxDepth * 0.33f, 1.f);
-
-			double diff_max = 0;
-			KeyVector::iterator ki_max = ki;
-			for (; ki != joint->mKeys.end(); ++ki)
-			{
-				if (ki_prev == ki_last_good_pos)
-				{
-					joint->mNumPosKeys++;
-					if (dist_vec_squared(LLVector3(ki_prev->mPos), first_frame_pos) > POSITION_MOTION_THRESHOLD_SQUARED)
-					{
-						pos_changed = true;
-					}
-				}
-				else
-				{
-					//check position for noticeable effect
-					LLVector3 test_pos(ki_prev->mPos);
-					LLVector3 last_good_pos(ki_last_good_pos->mPos);
-					LLVector3 current_pos(ki->mPos);
-					LLVector3 interp_pos = lerp(current_pos, last_good_pos, 1.f / (F32)numPosFramesConsidered);
-
-					if (dist_vec_squared(current_pos, first_frame_pos) > POSITION_MOTION_THRESHOLD_SQUARED)
-					{
-						pos_changed = true;
-					}
-
-					if (dist_vec_squared(interp_pos, test_pos) < POSITION_KEYFRAME_THRESHOLD_SQUARED)
-					{
-						ki_prev->mIgnorePos = true;
-						numPosFramesConsidered++;
-					}
-					else
-					{
-						numPosFramesConsidered = 2;
-						ki_last_good_pos = ki_prev;
-						joint->mNumPosKeys++;
-					}
-				}
-
-				if (ki_prev == ki_last_good_rot)
-				{
-					joint->mNumRotKeys++;
-					LLQuaternion test_rot = mayaQ( ki_prev->mRot[0], ki_prev->mRot[1], ki_prev->mRot[2], order);
-					F32 x_delta = dist_vec(LLVector3::x_axis * first_frame_rot, LLVector3::x_axis * test_rot);
-					F32 y_delta = dist_vec(LLVector3::y_axis * first_frame_rot, LLVector3::y_axis * test_rot);
-					F32 rot_test = x_delta + y_delta;
-
-					if (rot_test > ROTATION_MOTION_THRESHOLD)
-					{
-						rot_changed = true;
-					}
-				}
-				else
-				{
-					//check rotation for noticeable effect
-					LLQuaternion test_rot = mayaQ( ki_prev->mRot[0], ki_prev->mRot[1], ki_prev->mRot[2], order);
-					LLQuaternion last_good_rot = mayaQ( ki_last_good_rot->mRot[0], ki_last_good_rot->mRot[1], ki_last_good_rot->mRot[2], order);
-					LLQuaternion current_rot = mayaQ( ki->mRot[0], ki->mRot[1], ki->mRot[2], order);
-					LLQuaternion interp_rot = lerp(1.f / (F32)numRotFramesConsidered, current_rot, last_good_rot);
-
-					F32 x_delta;
-					F32 y_delta;
-					F32 rot_test;
-					
-					// Test if the rotation has changed significantly since the very first frame.  If false
-					// for all frames, then we'll just throw out this joint's rotation entirely.
-					x_delta = dist_vec(LLVector3::x_axis * first_frame_rot, LLVector3::x_axis * test_rot);
-					y_delta = dist_vec(LLVector3::y_axis * first_frame_rot, LLVector3::y_axis * test_rot);
-					rot_test = x_delta + y_delta;
-					if (rot_test > ROTATION_MOTION_THRESHOLD)
-					{
-						rot_changed = true;
-					}
-					x_delta = dist_vec(LLVector3::x_axis * interp_rot, LLVector3::x_axis * test_rot);
-					y_delta = dist_vec(LLVector3::y_axis * interp_rot, LLVector3::y_axis * test_rot);
-					rot_test = x_delta + y_delta;
-
-					// Draw a line between the last good keyframe and current.  Test the distance between the last frame (current-1, i.e. ki_prev)
-					// and the line.  If it's greater than some threshold, then it represents a significant frame and we want to include it.
-					if (rot_test >= rot_threshold ||
-						(ki+1 == joint->mKeys.end() && numRotFramesConsidered > 2))
-					{
-						// Add the current test keyframe (which is technically the previous key, i.e. ki_prev).
-						numRotFramesConsidered = 2;
-						ki_last_good_rot = ki_prev;
-						joint->mNumRotKeys++;
-
-						// Add another keyframe between the last good keyframe and current, at whatever point was the most "significant" (i.e.
-						// had the largest deviation from the earlier tests).  Note that a more robust approach would be test all intermediate
-						// keyframes against the line between the last good keyframe and current, but we're settling for this other method
-						// because it's significantly faster.
-						if (diff_max > 0)
-						{
-							if (ki_max->mIgnoreRot)
-							{
-								ki_max->mIgnoreRot = false;
-								joint->mNumRotKeys++;
-							}
-							diff_max = 0;
-						}
-					}
-					else
-					{
-						// This keyframe isn't significant enough, throw it away.
-						ki_prev->mIgnoreRot = true;
-						numRotFramesConsidered++;
-						// Store away the keyframe that has the largest deviation from the interpolated line, for insertion later.
-						if (rot_test > diff_max)
-						{
-							diff_max = rot_test;
-							ki_max = ki;
-						}
-					}
-				}
-
-				ki_prev = ki;
-			}
-		}	
-
-		// don't output joints with no motion
-		if (!(pos_changed || rot_changed))
-		{
-			//LL_INFOS() << "Ignoring joint " << joint->mName << LL_ENDL;
-			joint->mIgnore = true;
-		}
-	}
-=======
     //RN: assumes motion blend, which is the default now
     if (!mLoop && mEaseIn + mEaseOut > mDuration && mDuration != 0.f)
     {
@@ -1754,8 +1070,8 @@
 
     for (Joint* joint : mJoints)
     {
-        BOOL pos_changed = FALSE;
-        BOOL rot_changed = FALSE;
+        bool pos_changed = false;
+        bool rot_changed = false;
 
         if ( ! joint->mIgnore )
         {
@@ -1768,7 +1084,7 @@
             // no keys?
             if (first_key == joint->mKeys.end())
             {
-                joint->mIgnore = TRUE;
+                joint->mIgnore = true;
                 continue;
             }
 
@@ -1781,13 +1097,13 @@
             {
                 // *FIX: use single frame to move pelvis
                 // if only one keyframe force output for this joint
-                rot_changed = TRUE;
+                rot_changed = true;
             }
             else
             {
                 // if more than one keyframe, use first frame as reference and skip to second
-                first_key->mIgnorePos = TRUE;
-                first_key->mIgnoreRot = TRUE;
+                first_key->mIgnorePos = true;
+                first_key->mIgnoreRot = true;
                 ++ki;
             }
 
@@ -1808,7 +1124,7 @@
                     joint->mNumPosKeys++;
                     if (dist_vec_squared(LLVector3(ki_prev->mPos), first_frame_pos) > POSITION_MOTION_THRESHOLD_SQUARED)
                     {
-                        pos_changed = TRUE;
+                        pos_changed = true;
                     }
                 }
                 else
@@ -1821,12 +1137,12 @@
 
                     if (dist_vec_squared(current_pos, first_frame_pos) > POSITION_MOTION_THRESHOLD_SQUARED)
                     {
-                        pos_changed = TRUE;
+                        pos_changed = true;
                     }
 
                     if (dist_vec_squared(interp_pos, test_pos) < POSITION_KEYFRAME_THRESHOLD_SQUARED)
                     {
-                        ki_prev->mIgnorePos = TRUE;
+                        ki_prev->mIgnorePos = true;
                         numPosFramesConsidered++;
                     }
                     else
@@ -1847,7 +1163,7 @@
 
                     if (rot_test > ROTATION_MOTION_THRESHOLD)
                     {
-                        rot_changed = TRUE;
+                        rot_changed = true;
                     }
                 }
                 else
@@ -1869,7 +1185,7 @@
                     rot_test = x_delta + y_delta;
                     if (rot_test > ROTATION_MOTION_THRESHOLD)
                     {
-                        rot_changed = TRUE;
+                        rot_changed = true;
                     }
                     x_delta = dist_vec(LLVector3::x_axis * interp_rot, LLVector3::x_axis * test_rot);
                     y_delta = dist_vec(LLVector3::y_axis * interp_rot, LLVector3::y_axis * test_rot);
@@ -1891,9 +1207,9 @@
                         // because it's significantly faster.
                         if (diff_max > 0)
                         {
-                            if (ki_max->mIgnoreRot == TRUE)
+                            if (ki_max->mIgnoreRot)
                             {
-                                ki_max->mIgnoreRot = FALSE;
+                                ki_max->mIgnoreRot = false;
                                 joint->mNumRotKeys++;
                             }
                             diff_max = 0;
@@ -1902,7 +1218,7 @@
                     else
                     {
                         // This keyframe isn't significant enough, throw it away.
-                        ki_prev->mIgnoreRot = TRUE;
+                        ki_prev->mIgnoreRot = true;
                         numRotFramesConsidered++;
                         // Store away the keyframe that has the largest deviation from the interpolated line, for insertion later.
                         if (rot_test > diff_max)
@@ -1921,53 +1237,31 @@
         if (!(pos_changed || rot_changed))
         {
             //LL_INFOS() << "Ignoring joint " << joint->mName << LL_ENDL;
-            joint->mIgnore = TRUE;
-        }
-    }
->>>>>>> c06fb4e0
+            joint->mIgnore = true;
+        }
+    }
 }
 
 void LLBVHLoader::reset()
 {
-<<<<<<< HEAD
-	mLineNumber = 0;
-	mNumFrames = 0;
-	mFrameTime = 0.0f;
-	mDuration = 0.0f;
-
-	mPriority = 2;
-	mLoop = false;
-	mLoopInPoint = 0.f;
-	mLoopOutPoint = 0.f;
-	mEaseIn = 0.3f;
-	mEaseOut = 0.3f;
-	mHand = 1;
-	mInitialized = false;
-
-	mEmoteName = "";
-	mLineNumber = 0;
-	mTranslations.clear();
-	mConstraints.clear();
-=======
     mLineNumber = 0;
     mNumFrames = 0;
     mFrameTime = 0.0f;
     mDuration = 0.0f;
 
     mPriority = 2;
-    mLoop = FALSE;
+    mLoop = false;
     mLoopInPoint = 0.f;
     mLoopOutPoint = 0.f;
     mEaseIn = 0.3f;
     mEaseOut = 0.3f;
     mHand = 1;
-    mInitialized = FALSE;
+    mInitialized = false;
 
     mEmoteName = "";
     mLineNumber = 0;
     mTranslations.clear();
     mConstraints.clear();
->>>>>>> c06fb4e0
 }
 
 //------------------------------------------------------------------------
@@ -1979,31 +1273,17 @@
 bool LLBVHLoader::getLine(LLAPRFile::tFiletype* fp)
 // </FS:ND>
 {
-<<<<<<< HEAD
-	if (apr_file_eof(fp) == APR_EOF)
-	{
-		return false;
-	}
-	if ( apr_file_gets(mLine, BVH_PARSER_LINE_SIZE, fp) == APR_SUCCESS)
-	{
-		mLineNumber++;
-		return true;
-	}
-
-	return false;
-=======
     if (apr_file_eof(fp) == APR_EOF)
     {
-        return FALSE;
+        return false;
     }
     if ( apr_file_gets(mLine, BVH_PARSER_LINE_SIZE, fp) == APR_SUCCESS)
     {
         mLineNumber++;
-        return TRUE;
-    }
-
-    return FALSE;
->>>>>>> c06fb4e0
+        return true;
+    }
+
+    return false;
 }
 
 // returns required size of output buffer
@@ -2179,55 +1459,6 @@
                 outPos *= INCHES_TO_METERS;
 
                 //SL-318  Pelvis position can only move 5m.  Limiting all joint position offsets to this dist.
-<<<<<<< HEAD
-				outPos -= relPos;
-				outPos.clamp(-LL_MAX_PELVIS_OFFSET, LL_MAX_PELVIS_OFFSET);
-
-				U16 time_short = F32_to_U16(time, 0.f, mDuration);
-				dp.packU16(time_short, "time");
-
-				U16 x, y, z;
-				outPos.quantize16(-LL_MAX_PELVIS_OFFSET, LL_MAX_PELVIS_OFFSET, -LL_MAX_PELVIS_OFFSET, LL_MAX_PELVIS_OFFSET);
-				x = F32_to_U16(outPos.mV[VX], -LL_MAX_PELVIS_OFFSET, LL_MAX_PELVIS_OFFSET);
-				y = F32_to_U16(outPos.mV[VY], -LL_MAX_PELVIS_OFFSET, LL_MAX_PELVIS_OFFSET);
-				z = F32_to_U16(outPos.mV[VZ], -LL_MAX_PELVIS_OFFSET, LL_MAX_PELVIS_OFFSET);
-				dp.packU16(x, "pos_x");
-				dp.packU16(y, "pos_y");
-				dp.packU16(z, "pos_z");
-
-				frame++;
-			}
-		}
-		else
-		{
-			dp.packS32(0, "num_pos_keys");
-		}
-	}
-
-	S32 num_constraints = (S32)mConstraints.size();
-	dp.packS32(num_constraints, "num_constraints");
-
-	for (Constraint& constraint : mConstraints)
-		{
-			U8 byte = constraint.mChainLength;
-			dp.packU8(byte, "chain_length");
-			
-			byte = constraint.mConstraintType;
-			dp.packU8(byte, "constraint_type");
-			dp.packBinaryDataFixed((U8*)constraint.mSourceJointName, 16, "source_volume");
-			dp.packVector3(constraint.mSourceOffset, "source_offset");
-			dp.packBinaryDataFixed((U8*)constraint.mTargetJointName, 16, "target_volume");
-			dp.packVector3(constraint.mTargetOffset, "target_offset");
-			dp.packVector3(constraint.mTargetDir, "target_dir");
-			dp.packF32(constraint.mEaseInStart,	"ease_in_start");
-			dp.packF32(constraint.mEaseInStop,	"ease_in_stop");
-			dp.packF32(constraint.mEaseOutStart,	"ease_out_start");
-			dp.packF32(constraint.mEaseOutStop,	"ease_out_stop");
-		}
-
-	
-	return true;
-=======
                 outPos -= relPos;
                 outPos.clamp(-LL_MAX_PELVIS_OFFSET, LL_MAX_PELVIS_OFFSET);
 
@@ -2274,6 +1505,5 @@
         }
 
 
-    return TRUE;
->>>>>>> c06fb4e0
+    return true;
 }