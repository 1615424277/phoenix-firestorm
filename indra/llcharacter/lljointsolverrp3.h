--- conflicted
+++ resolved
@@ -95,27 +95,15 @@
     F32         mLengthAB;
     F32         mLengthBC;
 
-<<<<<<< HEAD
-	LLVector3	mPoleVector;
-	LLVector3	mBAxis;
-	bool		mbUseBAxis;
-=======
     LLVector3   mPoleVector;
     LLVector3   mBAxis;
-    BOOL        mbUseBAxis;
->>>>>>> c06fb4e0
+    bool        mbUseBAxis;
 
     F32         mTwist;
 
-<<<<<<< HEAD
-	bool		mFirstTime;
-	LLMatrix4	mSavedJointAMat;
-	LLMatrix4	mSavedInvPlaneMat;
-=======
-    BOOL        mFirstTime;
+    bool        mFirstTime;
     LLMatrix4   mSavedJointAMat;
     LLMatrix4   mSavedInvPlaneMat;
->>>>>>> c06fb4e0
 
     LLQuaternion    mJointABaseRotation;
     LLQuaternion    mJointBBaseRotation;
