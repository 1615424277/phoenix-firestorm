/**
 * @file llkeyframewalkmotion.h
 * @brief Implementation of LLKeframeWalkMotion class.
 *
 * $LicenseInfo:firstyear=2001&license=viewerlgpl$
 * Second Life Viewer Source Code
 * Copyright (C) 2010, Linden Research, Inc.
 *
 * This library is free software; you can redistribute it and/or
 * modify it under the terms of the GNU Lesser General Public
 * License as published by the Free Software Foundation;
 * version 2.1 of the License only.
 *
 * This library is distributed in the hope that it will be useful,
 * but WITHOUT ANY WARRANTY; without even the implied warranty of
 * MERCHANTABILITY or FITNESS FOR A PARTICULAR PURPOSE.  See the GNU
 * Lesser General Public License for more details.
 *
 * You should have received a copy of the GNU Lesser General Public
 * License along with this library; if not, write to the Free Software
 * Foundation, Inc., 51 Franklin Street, Fifth Floor, Boston, MA  02110-1301  USA
 *
 * Linden Research, Inc., 945 Battery Street, San Francisco, CA  94111  USA
 * $/LicenseInfo$
 */

#ifndef LL_LLKEYFRAMEWALKMOTION_H
#define LL_LLKEYFRAMEWALKMOTION_H

//-----------------------------------------------------------------------------
// Header files
//-----------------------------------------------------------------------------
#include "llkeyframemotion.h"
#include "llcharacter.h"
#include "v3dmath.h"

#define MIN_REQUIRED_PIXEL_AREA_WALK_ADJUST (20.f)
#define MIN_REQUIRED_PIXEL_AREA_FLY_ADJUST (20.f)

//-----------------------------------------------------------------------------
// class LLKeyframeWalkMotion
//-----------------------------------------------------------------------------
class LLKeyframeWalkMotion :
    public LLKeyframeMotion
{
    friend class LLWalkAdjustMotion;
public:
    // Constructor
    LLKeyframeWalkMotion(const LLUUID &id);

    // Destructor
    virtual ~LLKeyframeWalkMotion();

public:
    //-------------------------------------------------------------------------
    // functions to support MotionController and MotionRegistry
    //-------------------------------------------------------------------------

    // static constructor
    // all subclasses must implement such a function and register it
    static LLMotion *create(const LLUUID &id) { return new LLKeyframeWalkMotion(id); }

public:
<<<<<<< HEAD
	//-------------------------------------------------------------------------
	// animation callbacks to be implemented by subclasses
	//-------------------------------------------------------------------------
	virtual LLMotionInitStatus onInitialize(LLCharacter *character);
	virtual bool onActivate();
	virtual void onDeactivate();
	virtual bool onUpdate(F32 time, U8* joint_mask);
=======
    //-------------------------------------------------------------------------
    // animation callbacks to be implemented by subclasses
    //-------------------------------------------------------------------------
    virtual LLMotionInitStatus onInitialize(LLCharacter *character);
    virtual bool onActivate();
    virtual void onDeactivate();
    virtual bool onUpdate(F32 time, U8* joint_mask);
>>>>>>> 1a8a5404

public:
    //-------------------------------------------------------------------------
    // Member Data
    //-------------------------------------------------------------------------
    LLCharacter *mCharacter;
    F32         mCyclePhase;
    F32         mRealTimeLast;
    F32         mAdjTimeLast;
    S32         mDownFoot;
};

class LLWalkAdjustMotion : public LLMotion
{
public:
    // Constructor
    LLWalkAdjustMotion(const LLUUID &id);

public:
    //-------------------------------------------------------------------------
    // functions to support MotionController and MotionRegistry
    //-------------------------------------------------------------------------

    // static constructor
    // all subclasses must implement such a function and register it
    static LLMotion *create(const LLUUID &id) { return new LLWalkAdjustMotion(id); }

public:
<<<<<<< HEAD
	//-------------------------------------------------------------------------
	// animation callbacks to be implemented by subclasses
	//-------------------------------------------------------------------------
	virtual LLMotionInitStatus onInitialize(LLCharacter *character);
	virtual bool onActivate();
	virtual void onDeactivate();
	virtual bool onUpdate(F32 time, U8* joint_mask);
	virtual LLJoint::JointPriority getPriority(){return LLJoint::HIGH_PRIORITY;}
	virtual bool getLoop() { return true; }
	virtual F32 getDuration() { return 0.f; }
	virtual F32 getEaseInDuration() { return 0.f; }
	virtual F32 getEaseOutDuration() { return 0.f; }
	virtual F32 getMinPixelArea() { return MIN_REQUIRED_PIXEL_AREA_WALK_ADJUST; }
	virtual LLMotionBlendType getBlendType() { return ADDITIVE_BLEND; }
=======
    //-------------------------------------------------------------------------
    // animation callbacks to be implemented by subclasses
    //-------------------------------------------------------------------------
    virtual LLMotionInitStatus onInitialize(LLCharacter *character);
    virtual bool onActivate();
    virtual void onDeactivate();
    virtual bool onUpdate(F32 time, U8* joint_mask);
    virtual LLJoint::JointPriority getPriority(){return LLJoint::HIGH_PRIORITY;}
    virtual bool getLoop() { return true; }
    virtual F32 getDuration() { return 0.f; }
    virtual F32 getEaseInDuration() { return 0.f; }
    virtual F32 getEaseOutDuration() { return 0.f; }
    virtual F32 getMinPixelArea() { return MIN_REQUIRED_PIXEL_AREA_WALK_ADJUST; }
    virtual LLMotionBlendType getBlendType() { return ADDITIVE_BLEND; }
>>>>>>> 1a8a5404

public:
    //-------------------------------------------------------------------------
    // Member Data
    //-------------------------------------------------------------------------
    LLCharacter     *mCharacter;
    LLJoint*        mLeftAnkleJoint;
    LLJoint*        mRightAnkleJoint;
    LLPointer<LLJointState> mPelvisState;
    LLJoint*        mPelvisJoint;
    LLVector3d      mLastLeftFootGlobalPos;
    LLVector3d      mLastRightFootGlobalPos;
    F32             mLastTime;
    F32             mAdjustedSpeed;
    F32             mAnimSpeed;
    F32             mRelativeDir;
    LLVector3       mPelvisOffset;
    F32             mAnkleOffset;
};

class LLFlyAdjustMotion : public LLMotion
{
public:
    // Constructor
    LLFlyAdjustMotion(const LLUUID &id);

public:
    //-------------------------------------------------------------------------
    // functions to support MotionController and MotionRegistry
    //-------------------------------------------------------------------------

    // static constructor
    // all subclasses must implement such a function and register it
    static LLMotion *create(const LLUUID &id) { return new LLFlyAdjustMotion(id); }

public:
<<<<<<< HEAD
	//-------------------------------------------------------------------------
	// animation callbacks to be implemented by subclasses
	//-------------------------------------------------------------------------
	virtual LLMotionInitStatus onInitialize(LLCharacter *character);
	virtual bool onActivate();
	virtual void onDeactivate() {};
	virtual bool onUpdate(F32 time, U8* joint_mask);
	virtual LLJoint::JointPriority getPriority(){return LLJoint::HIGHER_PRIORITY;}
	virtual bool getLoop() { return true; }
	virtual F32 getDuration() { return 0.f; }
	virtual F32 getEaseInDuration() { return 0.f; }
	virtual F32 getEaseOutDuration() { return 0.f; }
	virtual F32 getMinPixelArea() { return MIN_REQUIRED_PIXEL_AREA_FLY_ADJUST; }
	virtual LLMotionBlendType getBlendType() { return ADDITIVE_BLEND; }
=======
    //-------------------------------------------------------------------------
    // animation callbacks to be implemented by subclasses
    //-------------------------------------------------------------------------
    virtual LLMotionInitStatus onInitialize(LLCharacter *character);
    virtual bool onActivate();
    virtual void onDeactivate() {};
    virtual bool onUpdate(F32 time, U8* joint_mask);
    virtual LLJoint::JointPriority getPriority(){return LLJoint::HIGHER_PRIORITY;}
    virtual bool getLoop() { return true; }
    virtual F32 getDuration() { return 0.f; }
    virtual F32 getEaseInDuration() { return 0.f; }
    virtual F32 getEaseOutDuration() { return 0.f; }
    virtual F32 getMinPixelArea() { return MIN_REQUIRED_PIXEL_AREA_FLY_ADJUST; }
    virtual LLMotionBlendType getBlendType() { return ADDITIVE_BLEND; }
>>>>>>> 1a8a5404

protected:
    //-------------------------------------------------------------------------
    // Member Data
    //-------------------------------------------------------------------------
    LLCharacter     *mCharacter;
    LLPointer<LLJointState> mPelvisState;
    F32             mRoll;
};

#endif // LL_LLKeyframeWalkMotion_H
<|MERGE_RESOLUTION|>--- conflicted
+++ resolved
@@ -61,15 +61,6 @@
     static LLMotion *create(const LLUUID &id) { return new LLKeyframeWalkMotion(id); }
 
 public:
-<<<<<<< HEAD
-	//-------------------------------------------------------------------------
-	// animation callbacks to be implemented by subclasses
-	//-------------------------------------------------------------------------
-	virtual LLMotionInitStatus onInitialize(LLCharacter *character);
-	virtual bool onActivate();
-	virtual void onDeactivate();
-	virtual bool onUpdate(F32 time, U8* joint_mask);
-=======
     //-------------------------------------------------------------------------
     // animation callbacks to be implemented by subclasses
     //-------------------------------------------------------------------------
@@ -77,7 +68,6 @@
     virtual bool onActivate();
     virtual void onDeactivate();
     virtual bool onUpdate(F32 time, U8* joint_mask);
->>>>>>> 1a8a5404
 
 public:
     //-------------------------------------------------------------------------
@@ -106,22 +96,6 @@
     static LLMotion *create(const LLUUID &id) { return new LLWalkAdjustMotion(id); }
 
 public:
-<<<<<<< HEAD
-	//-------------------------------------------------------------------------
-	// animation callbacks to be implemented by subclasses
-	//-------------------------------------------------------------------------
-	virtual LLMotionInitStatus onInitialize(LLCharacter *character);
-	virtual bool onActivate();
-	virtual void onDeactivate();
-	virtual bool onUpdate(F32 time, U8* joint_mask);
-	virtual LLJoint::JointPriority getPriority(){return LLJoint::HIGH_PRIORITY;}
-	virtual bool getLoop() { return true; }
-	virtual F32 getDuration() { return 0.f; }
-	virtual F32 getEaseInDuration() { return 0.f; }
-	virtual F32 getEaseOutDuration() { return 0.f; }
-	virtual F32 getMinPixelArea() { return MIN_REQUIRED_PIXEL_AREA_WALK_ADJUST; }
-	virtual LLMotionBlendType getBlendType() { return ADDITIVE_BLEND; }
-=======
     //-------------------------------------------------------------------------
     // animation callbacks to be implemented by subclasses
     //-------------------------------------------------------------------------
@@ -136,7 +110,6 @@
     virtual F32 getEaseOutDuration() { return 0.f; }
     virtual F32 getMinPixelArea() { return MIN_REQUIRED_PIXEL_AREA_WALK_ADJUST; }
     virtual LLMotionBlendType getBlendType() { return ADDITIVE_BLEND; }
->>>>>>> 1a8a5404
 
 public:
     //-------------------------------------------------------------------------
@@ -173,22 +146,6 @@
     static LLMotion *create(const LLUUID &id) { return new LLFlyAdjustMotion(id); }
 
 public:
-<<<<<<< HEAD
-	//-------------------------------------------------------------------------
-	// animation callbacks to be implemented by subclasses
-	//-------------------------------------------------------------------------
-	virtual LLMotionInitStatus onInitialize(LLCharacter *character);
-	virtual bool onActivate();
-	virtual void onDeactivate() {};
-	virtual bool onUpdate(F32 time, U8* joint_mask);
-	virtual LLJoint::JointPriority getPriority(){return LLJoint::HIGHER_PRIORITY;}
-	virtual bool getLoop() { return true; }
-	virtual F32 getDuration() { return 0.f; }
-	virtual F32 getEaseInDuration() { return 0.f; }
-	virtual F32 getEaseOutDuration() { return 0.f; }
-	virtual F32 getMinPixelArea() { return MIN_REQUIRED_PIXEL_AREA_FLY_ADJUST; }
-	virtual LLMotionBlendType getBlendType() { return ADDITIVE_BLEND; }
-=======
     //-------------------------------------------------------------------------
     // animation callbacks to be implemented by subclasses
     //-------------------------------------------------------------------------
@@ -203,7 +160,6 @@
     virtual F32 getEaseOutDuration() { return 0.f; }
     virtual F32 getMinPixelArea() { return MIN_REQUIRED_PIXEL_AREA_FLY_ADJUST; }
     virtual LLMotionBlendType getBlendType() { return ADDITIVE_BLEND; }
->>>>>>> 1a8a5404
 
 protected:
     //-------------------------------------------------------------------------
