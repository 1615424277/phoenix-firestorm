/**
 * @file llkeyframestandmotion.h
 * @brief Implementation of LLKeyframeStandMotion class.
 *
 * $LicenseInfo:firstyear=2001&license=viewerlgpl$
 * Second Life Viewer Source Code
 * Copyright (C) 2010, Linden Research, Inc.
 *
 * This library is free software; you can redistribute it and/or
 * modify it under the terms of the GNU Lesser General Public
 * License as published by the Free Software Foundation;
 * version 2.1 of the License only.
 *
 * This library is distributed in the hope that it will be useful,
 * but WITHOUT ANY WARRANTY; without even the implied warranty of
 * MERCHANTABILITY or FITNESS FOR A PARTICULAR PURPOSE.  See the GNU
 * Lesser General Public License for more details.
 *
 * You should have received a copy of the GNU Lesser General Public
 * License along with this library; if not, write to the Free Software
 * Foundation, Inc., 51 Franklin Street, Fifth Floor, Boston, MA  02110-1301  USA
 *
 * Linden Research, Inc., 945 Battery Street, San Francisco, CA  94111  USA
 * $/LicenseInfo$
 */

#ifndef LL_LLKEYFRAMESTANDMOTION_H
#define LL_LLKEYFRAMESTANDMOTION_H

//-----------------------------------------------------------------------------
// Header files
//-----------------------------------------------------------------------------
#include "llkeyframemotion.h"
#include "lljointsolverrp3.h"


//-----------------------------------------------------------------------------
// class LLKeyframeStandMotion
//-----------------------------------------------------------------------------
LL_ALIGN_PREFIX(16)
class LLKeyframeStandMotion :
    public LLKeyframeMotion
{
    LL_ALIGN_NEW
public:
    // Constructor
    LLKeyframeStandMotion(const LLUUID &id);

    // Destructor
    virtual ~LLKeyframeStandMotion();

public:
    //-------------------------------------------------------------------------
    // functions to support MotionController and MotionRegistry
    //-------------------------------------------------------------------------

    // static constructor
    // all subclasses must implement such a function and register it
    static LLMotion *create(const LLUUID &id) { return new LLKeyframeStandMotion(id); }

public:
<<<<<<< HEAD
	//-------------------------------------------------------------------------
	// animation callbacks to be implemented by subclasses
	//-------------------------------------------------------------------------
	virtual LLMotionInitStatus onInitialize(LLCharacter *character);
	virtual bool onActivate();
	void	onDeactivate();
	virtual bool onUpdate(F32 time, U8* joint_mask);
=======
    //-------------------------------------------------------------------------
    // animation callbacks to be implemented by subclasses
    //-------------------------------------------------------------------------
    virtual LLMotionInitStatus onInitialize(LLCharacter *character);
    virtual BOOL onActivate();
    void    onDeactivate();
    virtual BOOL onUpdate(F32 time, U8* joint_mask);
>>>>>>> c06fb4e0

public:
    //-------------------------------------------------------------------------
    // Member Data
    //-------------------------------------------------------------------------
    LLJoint             mPelvisJoint;

    LLJoint             mHipLeftJoint;
    LLJoint             mKneeLeftJoint;
    LLJoint             mAnkleLeftJoint;
    LLJoint             mTargetLeft;

    LLJoint             mHipRightJoint;
    LLJoint             mKneeRightJoint;
    LLJoint             mAnkleRightJoint;
    LLJoint             mTargetRight;

    LLCharacter *mCharacter;

<<<<<<< HEAD
	bool				mFlipFeet;
=======
    BOOL                mFlipFeet;
>>>>>>> c06fb4e0

    LLPointer<LLJointState> mPelvisState;

    LLPointer<LLJointState> mHipLeftState;
    LLPointer<LLJointState> mKneeLeftState;
    LLPointer<LLJointState> mAnkleLeftState;

    LLPointer<LLJointState> mHipRightState;
    LLPointer<LLJointState> mKneeRightState;
    LLPointer<LLJointState> mAnkleRightState;

    LLJointSolverRP3    mIKLeft;
    LLJointSolverRP3    mIKRight;

    LLVector3           mPositionLeft;
    LLVector3           mPositionRight;
    LLVector3           mNormalLeft;
    LLVector3           mNormalRight;
    LLQuaternion        mRotationLeft;
    LLQuaternion        mRotationRight;

<<<<<<< HEAD
	LLQuaternion		mLastGoodPelvisRotation;
	LLVector3			mLastGoodPosition;
	bool				mTrackAnkles;
=======
    LLQuaternion        mLastGoodPelvisRotation;
    LLVector3           mLastGoodPosition;
    BOOL                mTrackAnkles;
>>>>>>> c06fb4e0

    S32                 mFrameNum;
} LL_ALIGN_POSTFIX(16);

#endif // LL_LLKEYFRAMESTANDMOTION_H
<|MERGE_RESOLUTION|>--- conflicted
+++ resolved
@@ -59,23 +59,13 @@
     static LLMotion *create(const LLUUID &id) { return new LLKeyframeStandMotion(id); }
 
 public:
-<<<<<<< HEAD
-	//-------------------------------------------------------------------------
-	// animation callbacks to be implemented by subclasses
-	//-------------------------------------------------------------------------
-	virtual LLMotionInitStatus onInitialize(LLCharacter *character);
-	virtual bool onActivate();
-	void	onDeactivate();
-	virtual bool onUpdate(F32 time, U8* joint_mask);
-=======
     //-------------------------------------------------------------------------
     // animation callbacks to be implemented by subclasses
     //-------------------------------------------------------------------------
     virtual LLMotionInitStatus onInitialize(LLCharacter *character);
-    virtual BOOL onActivate();
+    virtual bool onActivate();
     void    onDeactivate();
-    virtual BOOL onUpdate(F32 time, U8* joint_mask);
->>>>>>> c06fb4e0
+    virtual bool onUpdate(F32 time, U8* joint_mask);
 
 public:
     //-------------------------------------------------------------------------
@@ -95,11 +85,7 @@
 
     LLCharacter *mCharacter;
 
-<<<<<<< HEAD
-	bool				mFlipFeet;
-=======
-    BOOL                mFlipFeet;
->>>>>>> c06fb4e0
+    bool                mFlipFeet;
 
     LLPointer<LLJointState> mPelvisState;
 
@@ -121,15 +107,9 @@
     LLQuaternion        mRotationLeft;
     LLQuaternion        mRotationRight;
 
-<<<<<<< HEAD
-	LLQuaternion		mLastGoodPelvisRotation;
-	LLVector3			mLastGoodPosition;
-	bool				mTrackAnkles;
-=======
     LLQuaternion        mLastGoodPelvisRotation;
     LLVector3           mLastGoodPosition;
-    BOOL                mTrackAnkles;
->>>>>>> c06fb4e0
+    bool                mTrackAnkles;
 
     S32                 mFrameNum;
 } LL_ALIGN_POSTFIX(16);
