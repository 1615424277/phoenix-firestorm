/**
 * @file llmotioncontroller.cpp
 * @brief Implementation of LLMotionController class.
 *
 * $LicenseInfo:firstyear=2001&license=viewerlgpl$
 * Second Life Viewer Source Code
 * Copyright (C) 2010, Linden Research, Inc.
 *
 * This library is free software; you can redistribute it and/or
 * modify it under the terms of the GNU Lesser General Public
 * License as published by the Free Software Foundation;
 * version 2.1 of the License only.
 *
 * This library is distributed in the hope that it will be useful,
 * but WITHOUT ANY WARRANTY; without even the implied warranty of
 * MERCHANTABILITY or FITNESS FOR A PARTICULAR PURPOSE.  See the GNU
 * Lesser General Public License for more details.
 *
 * You should have received a copy of the GNU Lesser General Public
 * License along with this library; if not, write to the Free Software
 * Foundation, Inc., 51 Franklin Street, Fifth Floor, Boston, MA  02110-1301  USA
 *
 * Linden Research, Inc., 945 Battery Street, San Francisco, CA  94111  USA
 * $/LicenseInfo$
 */

//-----------------------------------------------------------------------------
// Header Files
//-----------------------------------------------------------------------------
#include "linden_common.h"

#include "llmotioncontroller.h"
#include "llfasttimer.h"
#include "llkeyframemotion.h"
#include "llmath.h"
#include "lltimer.h"
#include "llanimationstates.h"
#include "llstl.h"

// This is why LL_CHARACTER_MAX_ANIMATED_JOINTS needs to be a multiple of 4.
const S32 NUM_JOINT_SIGNATURE_STRIDES = LL_CHARACTER_MAX_ANIMATED_JOINTS / 4;
const U32 MAX_MOTION_INSTANCES = 32;

//-----------------------------------------------------------------------------
// Constants and statics
//-----------------------------------------------------------------------------
F32 LLMotionController::sCurrentTimeFactor = 1.f;
LLMotionRegistry LLMotionController::sRegistry;

//-----------------------------------------------------------------------------
//-----------------------------------------------------------------------------
// LLMotionRegistry class
//-----------------------------------------------------------------------------
//-----------------------------------------------------------------------------

//-----------------------------------------------------------------------------
// LLMotionRegistry()
// Class Constructor
//-----------------------------------------------------------------------------
LLMotionRegistry::LLMotionRegistry()
{

}


//-----------------------------------------------------------------------------
// ~LLMotionRegistry()
// Class Destructor
//-----------------------------------------------------------------------------
LLMotionRegistry::~LLMotionRegistry()
{
    mMotionTable.clear();
}


//-----------------------------------------------------------------------------
// addMotion()
//-----------------------------------------------------------------------------
BOOL LLMotionRegistry::registerMotion( const LLUUID& id, LLMotionConstructor constructor )
{
    //  LL_INFOS() << "Registering motion: " << name << LL_ENDL;
    if (!is_in_map(mMotionTable, id))
    {
        mMotionTable[id] = constructor;
        return TRUE;
    }

    return FALSE;
}

//-----------------------------------------------------------------------------
// markBad()
//-----------------------------------------------------------------------------
void LLMotionRegistry::markBad( const LLUUID& id )
{
    mMotionTable[id] = LLMotionConstructor(NULL);
}

//-----------------------------------------------------------------------------
// createMotion()
//-----------------------------------------------------------------------------
LLMotion *LLMotionRegistry::createMotion( const LLUUID &id )
{
    LLMotionConstructor constructor = get_if_there(mMotionTable, id, LLMotionConstructor(NULL));
    LLMotion* motion = NULL;

    if ( constructor == NULL )
    {
        // *FIX: need to replace with a better default scheme. RN
        motion = LLKeyframeMotion::create(id);
    }
    else
    {
        motion = constructor(id);
    }

    return motion;
}

//-----------------------------------------------------------------------------
//-----------------------------------------------------------------------------
// LLMotionController class
//-----------------------------------------------------------------------------
//-----------------------------------------------------------------------------

//-----------------------------------------------------------------------------
// LLMotionController()
// Class Constructor
//-----------------------------------------------------------------------------
LLMotionController::LLMotionController()
<<<<<<< HEAD
	: mTimeFactor(sCurrentTimeFactor),
	  mUpdateFactor(1.f), // <FS:Ansariel> Fix impostered animation speed based on a fix by Henri Beauchamp
	  mCharacter(NULL),
	  mAnimTime(0.f),
	  mPrevTimerElapsed(0.f),
	  mLastTime(0.0f),
	  mHasRunOnce(FALSE),
	  mPaused(FALSE),
	  mPausedFrame(0),
	  mTimeStep(0.f),
	  mTimeStepCount(0),
	  mLastInterp(0.f),
	  mIsSelf(FALSE),
	  mLastCountAfterPurge(0)
=======
    : mTimeFactor(sCurrentTimeFactor),
      mCharacter(NULL),
      mAnimTime(0.f),
      mPrevTimerElapsed(0.f),
      mLastTime(0.0f),
      mHasRunOnce(FALSE),
      mPaused(FALSE),
      mPausedFrame(0),
      mTimeStep(0.f),
      mTimeStepCount(0),
      mLastInterp(0.f),
      mIsSelf(FALSE),
      mLastCountAfterPurge(0)
>>>>>>> 38c2a5bd
{
}


//-----------------------------------------------------------------------------
// ~LLMotionController()
// Class Destructor
//-----------------------------------------------------------------------------
LLMotionController::~LLMotionController()
{
    deleteAllMotions();
}

void LLMotionController::incMotionCounts(S32& num_motions, S32& num_loading_motions, S32& num_loaded_motions, S32& num_active_motions, S32& num_deprecated_motions)
{
    num_motions += mAllMotions.size();
    num_loading_motions += mLoadingMotions.size();
    num_loaded_motions += mLoadedMotions.size();
    num_active_motions += mActiveMotions.size();
    num_deprecated_motions += mDeprecatedMotions.size();
}

//-----------------------------------------------------------------------------
// deleteAllMotions()
//-----------------------------------------------------------------------------
void LLMotionController::deleteAllMotions()
{
    mLoadingMotions.clear();
    mLoadedMotions.clear();
    mActiveMotions.clear();

    for_each(mAllMotions.begin(), mAllMotions.end(), DeletePairedPointer());
    mAllMotions.clear();

    // stinson 05/12/20014 : Ownership of the LLMotion pointers is transferred from
    // mAllMotions to mDeprecatedMotions in method
    // LLMotionController::deprecateMotionInstance().  Thus, we should also clean
    // up the mDeprecatedMotions list as well.
    for_each(mDeprecatedMotions.begin(), mDeprecatedMotions.end(), DeletePointer());
    mDeprecatedMotions.clear();
}

//-----------------------------------------------------------------------------
// purgeExcessMotion()
//-----------------------------------------------------------------------------
void LLMotionController::purgeExcessMotions()
{
<<<<<<< HEAD
	if (mLoadedMotions.size() > MAX_MOTION_INSTANCES)
	{
		// clean up deprecated motions
		for (motion_set_t::iterator deprecated_motion_it = mDeprecatedMotions.begin(); 
			 deprecated_motion_it != mDeprecatedMotions.end(); )
		{
			motion_set_t::iterator cur_iter = deprecated_motion_it++;
			LLMotion* cur_motionp = *cur_iter;
			if (!isMotionActive(cur_motionp))
			{
				// Motion is deprecated so we know it's not cannonical,
				//  we can safely remove the instance
				removeMotionInstance(cur_motionp); // modifies mDeprecatedMotions
				mDeprecatedMotions.erase(cur_iter);
			}
		}
	}

	std::set<LLUUID> motions_to_kill;
	if (mLoadedMotions.size() > MAX_MOTION_INSTANCES)
	{
		// too many motions active this frame, kill all blenders
		mPoseBlender.clearBlenders();
		for (LLMotion* cur_motionp : mLoadedMotions)
		{
			// motion isn't playing, delete it
			if (!isMotionActive(cur_motionp))
			{
				motions_to_kill.insert(cur_motionp->getID());
			}
		}
	}
	
	// clean up all inactive, loaded motions
	for (LLUUID motion_id : motions_to_kill)
	{
		// look up the motion again by ID to get canonical instance
		// and kill it only if that one is inactive
		LLMotion* motionp = findMotion(motion_id);
		if (motionp && !isMotionActive(motionp))
		{
			removeMotion(motion_id);
		}
	}

	U32 loaded_count = mLoadedMotions.size();
	// <FS:Ansariel> Can't do anything about it anyway - stop spamming the log
	//if (loaded_count > (2 * MAX_MOTION_INSTANCES) && loaded_count > mLastCountAfterPurge)
	//{
	//	LL_WARNS_ONCE("Animation") << loaded_count << " Loaded Motions. Amount of motions is over limit." << LL_ENDL;
	//}
	// </FS:Ansariel>
	mLastCountAfterPurge = loaded_count;
=======
    if (mLoadedMotions.size() > MAX_MOTION_INSTANCES)
    {
        // clean up deprecated motions
        for (motion_set_t::iterator deprecated_motion_it = mDeprecatedMotions.begin();
             deprecated_motion_it != mDeprecatedMotions.end(); )
        {
            motion_set_t::iterator cur_iter = deprecated_motion_it++;
            LLMotion* cur_motionp = *cur_iter;
            if (!isMotionActive(cur_motionp))
            {
                // Motion is deprecated so we know it's not cannonical,
                //  we can safely remove the instance
                removeMotionInstance(cur_motionp); // modifies mDeprecatedMotions
                mDeprecatedMotions.erase(cur_iter);
            }
        }
    }

    std::set<LLUUID> motions_to_kill;
    if (mLoadedMotions.size() > MAX_MOTION_INSTANCES)
    {
        // too many motions active this frame, kill all blenders
        mPoseBlender.clearBlenders();
        for (LLMotion* cur_motionp : mLoadedMotions)
        {
            // motion isn't playing, delete it
            if (!isMotionActive(cur_motionp))
            {
                motions_to_kill.insert(cur_motionp->getID());
            }
        }
    }

    // clean up all inactive, loaded motions
    for (LLUUID motion_id : motions_to_kill)
    {
        // look up the motion again by ID to get canonical instance
        // and kill it only if that one is inactive
        LLMotion* motionp = findMotion(motion_id);
        if (motionp && !isMotionActive(motionp))
        {
            removeMotion(motion_id);
        }
    }

    U32 loaded_count = mLoadedMotions.size();
    if (loaded_count > (2 * MAX_MOTION_INSTANCES) && loaded_count > mLastCountAfterPurge)
    {
        LL_WARNS_ONCE("Animation") << loaded_count << " Loaded Motions. Amount of motions is over limit." << LL_ENDL;
    }
    mLastCountAfterPurge = loaded_count;
>>>>>>> 38c2a5bd
}

//-----------------------------------------------------------------------------
// deactivateStoppedMotions()
//-----------------------------------------------------------------------------
void LLMotionController::deactivateStoppedMotions()
{
    // Since we're hidden, deactivate any stopped motions.
    for (motion_list_t::iterator iter = mActiveMotions.begin();
         iter != mActiveMotions.end(); )
    {
        motion_list_t::iterator curiter = iter++;
        LLMotion* motionp = *curiter;
        if (motionp->isStopped())
        {
            deactivateMotionInstance(motionp);
        }
    }
}

//-----------------------------------------------------------------------------
// setTimeStep()
//-----------------------------------------------------------------------------
void LLMotionController::setTimeStep(F32 step)
{
    mTimeStep = step;

    if (step != 0.f)
    {
        // make sure timestamps conform to new quantum
        for (motion_list_t::iterator iter = mActiveMotions.begin();
             iter != mActiveMotions.end(); ++iter)
        {
            LLMotion* motionp = *iter;
            F32 activation_time = motionp->mActivationTimestamp;
            motionp->mActivationTimestamp = (F32)(llfloor(activation_time / step)) * step;
            BOOL stopped = motionp->isStopped();
            motionp->setStopTime((F32)(llfloor(motionp->getStopTime() / step)) * step);
            motionp->setStopped(stopped);
            motionp->mSendStopTimestamp = (F32)llfloor(motionp->mSendStopTimestamp / step) * step;
        }
    }
}

//-----------------------------------------------------------------------------
// setTimeFactor()
//-----------------------------------------------------------------------------
void LLMotionController::setTimeFactor(F32 time_factor)
{
    mTimeFactor = time_factor;
}

//-----------------------------------------------------------------------------
// setCharacter()
//-----------------------------------------------------------------------------
void LLMotionController::setCharacter(LLCharacter *character)
{
    mCharacter = character;
}


//-----------------------------------------------------------------------------
// registerMotion()
//-----------------------------------------------------------------------------
BOOL LLMotionController::registerMotion( const LLUUID& id, LLMotionConstructor constructor )
{
    return sRegistry.registerMotion(id, constructor);
}

//-----------------------------------------------------------------------------
// removeMotion()
//-----------------------------------------------------------------------------
void LLMotionController::removeMotion( const LLUUID& id)
{
    LLMotion* motionp = findMotion(id);
    mAllMotions.erase(id);
    removeMotionInstance(motionp);
}

// removes instance of a motion from all runtime structures, but does
// not erase entry by ID, as this could be a duplicate instance
// use removeMotion(id) to remove all references to a given motion by id.
void LLMotionController::removeMotionInstance(LLMotion* motionp)
{
    if (motionp)
    {
        llassert(findMotion(motionp->getID()) != motionp);
        if (motionp->isActive())
            motionp->deactivate();
        mLoadingMotions.erase(motionp);
        mLoadedMotions.erase(motionp);
        mActiveMotions.remove(motionp);
        delete motionp;
    }
}

//-----------------------------------------------------------------------------
// createMotion()
//-----------------------------------------------------------------------------
LLMotion* LLMotionController::createMotion( const LLUUID &id )
{
<<<<<<< HEAD
	// <FS:Ansariel> Don't try to create invalid motions
	if (id.isNull())
	{
		return NULL;
	}
	// </FS:Ansariel>

	// do we have an instance of this motion for this character?
	LLMotion *motion = findMotion(id);

	// if not, we need to create one
	if (!motion)
	{
		// look up constructor and create it
		motion = sRegistry.createMotion(id);
		if (!motion)
		{
			return NULL;
		}

		// look up name for default motions
		const char* motion_name = gAnimLibrary.animStateToString(id);
		if (motion_name)
		{
			motion->setName(motion_name);
		}

		// initialize the new instance
		LLMotion::LLMotionInitStatus stat = motion->onInitialize(mCharacter);
		switch(stat)
		{
		case LLMotion::STATUS_FAILURE:
			LL_INFOS() << "Motion " << id << " init failed." << LL_ENDL;
			sRegistry.markBad(id);
			delete motion;
			return NULL;
		case LLMotion::STATUS_HOLD:
			mLoadingMotions.insert(motion);
			break;
		case LLMotion::STATUS_SUCCESS:
		    // add motion to our list
		    mLoadedMotions.insert(motion);
			break;
		default:
			LL_ERRS() << "Invalid initialization status" << LL_ENDL;
			break;
		}

		mAllMotions[id] = motion;
	}
	return motion;
=======
    // do we have an instance of this motion for this character?
    LLMotion *motion = findMotion(id);

    // if not, we need to create one
    if (!motion)
    {
        // look up constructor and create it
        motion = sRegistry.createMotion(id);
        if (!motion)
        {
            return NULL;
        }

        // look up name for default motions
        const char* motion_name = gAnimLibrary.animStateToString(id);
        if (motion_name)
        {
            motion->setName(motion_name);
        }

        // initialize the new instance
        LLMotion::LLMotionInitStatus stat = motion->onInitialize(mCharacter);
        switch(stat)
        {
        case LLMotion::STATUS_FAILURE:
            LL_INFOS() << "Motion " << id << " init failed." << LL_ENDL;
            sRegistry.markBad(id);
            delete motion;
            return NULL;
        case LLMotion::STATUS_HOLD:
            mLoadingMotions.insert(motion);
            break;
        case LLMotion::STATUS_SUCCESS:
            // add motion to our list
            mLoadedMotions.insert(motion);
            break;
        default:
            LL_ERRS() << "Invalid initialization status" << LL_ENDL;
            break;
        }

        mAllMotions[id] = motion;
    }
    return motion;
>>>>>>> 38c2a5bd
}

//-----------------------------------------------------------------------------
// startMotion()
//-----------------------------------------------------------------------------
BOOL LLMotionController::startMotion(const LLUUID &id, F32 start_offset)
{
    // do we have an instance of this motion for this character?
    LLMotion *motion = findMotion(id);

    // motion that is stopping will be allowed to stop but
    // replaced by a new instance of that motion
    if (motion
        && !mPaused
        && motion->canDeprecate()
        && motion->getFadeWeight() > 0.01f // not LOD-ed out
        && (motion->isBlending() || motion->getStopTime() != 0.f))
    {
        deprecateMotionInstance(motion);
        // force creation of new instance
        motion = NULL;
    }

    // create new motion instance
    if (!motion)
    {
        motion = createMotion(id);
    }

    if (!motion)
    {
        return FALSE;
    }
    //if the motion is already active and allows deprecation, then let it keep playing
    else if (motion->canDeprecate() && isMotionActive(motion))
    {
        return TRUE;
    }

//  LL_INFOS() << "Starting motion " << name << LL_ENDL;
    return activateMotionInstance(motion, mAnimTime - start_offset);
}


//-----------------------------------------------------------------------------
// stopMotionLocally()
//-----------------------------------------------------------------------------
BOOL LLMotionController::stopMotionLocally(const LLUUID &id, BOOL stop_immediate)
{
    // if already inactive, return false
    LLMotion *motion = findMotion(id);
    // SL-1290: always stop immediate if paused
    return stopMotionInstance(motion, stop_immediate||mPaused);
}

BOOL LLMotionController::stopMotionInstance(LLMotion* motion, BOOL stop_immediate)
{
    if (!motion)
    {
        return FALSE;
    }


    // If on active list, stop it
    if (isMotionActive(motion) && !motion->isStopped())
    {
        motion->setStopTime(mAnimTime);
        if (stop_immediate)
        {
            deactivateMotionInstance(motion);
        }
        return TRUE;
    }
    else if (isMotionLoading(motion))
    {
        motion->setStopped(TRUE);
        return TRUE;
    }

    return FALSE;
}

//-----------------------------------------------------------------------------
// updateRegularMotions()
//-----------------------------------------------------------------------------
void LLMotionController::updateRegularMotions()
{
    updateMotionsByType(LLMotion::NORMAL_BLEND);
}

//-----------------------------------------------------------------------------
// updateAdditiveMotions()
//-----------------------------------------------------------------------------
void LLMotionController::updateAdditiveMotions()
{
    updateMotionsByType(LLMotion::ADDITIVE_BLEND);
}

//-----------------------------------------------------------------------------
// resetJointSignatures()
//-----------------------------------------------------------------------------
void LLMotionController::resetJointSignatures()
{
    memset(&mJointSignature[0][0], 0, sizeof(U8) * LL_CHARACTER_MAX_ANIMATED_JOINTS);
    memset(&mJointSignature[1][0], 0, sizeof(U8) * LL_CHARACTER_MAX_ANIMATED_JOINTS);
}

//-----------------------------------------------------------------------------
// updateIdleMotion()
// minimal updates for active motions
//-----------------------------------------------------------------------------
void LLMotionController::updateIdleMotion(LLMotion* motionp)
{
    LL_PROFILE_ZONE_SCOPED_CATEGORY_AVATAR;
    if (motionp->isStopped() && mAnimTime > motionp->getStopTime() + motionp->getEaseOutDuration())
    {
        deactivateMotionInstance(motionp);
    }
    else if (motionp->isStopped() && mAnimTime > motionp->getStopTime())
    {
        // is this the first iteration in the ease out phase?
        if (mLastTime <= motionp->getStopTime())
        {
            // store residual weight for this motion
            motionp->mResidualWeight = motionp->getPose()->getWeight();
        }
    }
    else if (mAnimTime > motionp->mSendStopTimestamp)
    {
        // notify character of timed stop event on first iteration past sendstoptimestamp
        // this will only be called when an animation stops itself (runs out of time)
        if (mLastTime <= motionp->mSendStopTimestamp)
        {
            mCharacter->requestStopMotion( motionp );
            stopMotionInstance(motionp, FALSE);
        }
    }
    else if (mAnimTime >= motionp->mActivationTimestamp)
    {
        if (mLastTime < motionp->mActivationTimestamp)
        {
            motionp->mResidualWeight = motionp->getPose()->getWeight();
        }
    }
}

//-----------------------------------------------------------------------------
// updateIdleActiveMotions()
// Call this instead of updateMotionsByType for hidden avatars
//-----------------------------------------------------------------------------
void LLMotionController::updateIdleActiveMotions()
{
    LL_PROFILE_ZONE_SCOPED_CATEGORY_AVATAR;
    for (motion_list_t::iterator iter = mActiveMotions.begin();
         iter != mActiveMotions.end(); )
    {
        motion_list_t::iterator curiter = iter++;
        LLMotion* motionp = *curiter;
        updateIdleMotion(motionp);
    }
}

//-----------------------------------------------------------------------------
// updateMotionsByType()
//-----------------------------------------------------------------------------
void LLMotionController::updateMotionsByType(LLMotion::LLMotionBlendType anim_type)
{
    LL_PROFILE_ZONE_SCOPED_CATEGORY_AVATAR;
    BOOL update_result = TRUE;
    U8 last_joint_signature[LL_CHARACTER_MAX_ANIMATED_JOINTS];

    memset(&last_joint_signature, 0, sizeof(U8) * LL_CHARACTER_MAX_ANIMATED_JOINTS);

    // iterate through active motions in chronological order
    for (motion_list_t::iterator iter = mActiveMotions.begin();
         iter != mActiveMotions.end(); )
    {
        motion_list_t::iterator curiter = iter++;
        LLMotion* motionp = *curiter;
        if (motionp->getBlendType() != anim_type)
        {
            continue;
        }

        BOOL update_motion = FALSE;

        if (motionp->getPose()->getWeight() < 1.f)
        {
            update_motion = TRUE;
        }
        else
        {
            for (S32 i = 0; i < NUM_JOINT_SIGNATURE_STRIDES; i++)
            {
                U32 *current_signature = (U32*)&(mJointSignature[0][i * 4]);
                U32 test_signature = *(U32*)&(motionp->mJointSignature[0][i * 4]);

                if ((*current_signature | test_signature) > (*current_signature))
                {
                    *current_signature |= test_signature;
                    update_motion = TRUE;
                }

                *((U32*)&last_joint_signature[i * 4]) = *(U32*)&(mJointSignature[1][i * 4]);
                current_signature = (U32*)&(mJointSignature[1][i * 4]);
                test_signature = *(U32*)&(motionp->mJointSignature[1][i * 4]);

                if ((*current_signature | test_signature) > (*current_signature))
                {
                    *current_signature |= test_signature;
                    update_motion = TRUE;
                }
            }
        }

        if (!update_motion)
        {
            updateIdleMotion(motionp);
            continue;
        }

        LLPose *posep = motionp->getPose();

        // only filter by LOD after running every animation at least once (to prime the avatar state)
        if (mHasRunOnce && motionp->getMinPixelArea() > mCharacter->getPixelArea())
        {
            motionp->fadeOut();

            //should we notify the simulator that this motion should be stopped (check even if skipped by LOD logic)
            if (mAnimTime > motionp->mSendStopTimestamp)
            {
                // notify character of timed stop event on first iteration past sendstoptimestamp
                // this will only be called when an animation stops itself (runs out of time)
                if (mLastTime <= motionp->mSendStopTimestamp)
                {
                    mCharacter->requestStopMotion( motionp );
                    stopMotionInstance(motionp, FALSE);
                }
            }

            if (motionp->getFadeWeight() < 0.01f)
            {
                if (motionp->isStopped() && mAnimTime > motionp->getStopTime() + motionp->getEaseOutDuration())
                {
                    posep->setWeight(0.f);
                    deactivateMotionInstance(motionp);
                }
                continue;
            }
        }
        else
        {
            motionp->fadeIn();
        }

        //**********************
        // MOTION INACTIVE
        //**********************
        if (motionp->isStopped() && mAnimTime > motionp->getStopTime() + motionp->getEaseOutDuration())
        {
            // this motion has gone on too long, deactivate it
            // did we have a chance to stop it?
            if (mLastTime <= motionp->getStopTime())
            {
                // if not, let's stop it this time through and deactivate it the next

                posep->setWeight(motionp->getFadeWeight());
                motionp->onUpdate(motionp->getStopTime() - motionp->mActivationTimestamp, last_joint_signature);
            }
            else
            {
                posep->setWeight(0.f);
                deactivateMotionInstance(motionp);
                continue;
            }
        }

        //**********************
        // MOTION EASE OUT
        //**********************
        else if (motionp->isStopped() && mAnimTime > motionp->getStopTime())
        {
            // is this the first iteration in the ease out phase?
            if (mLastTime <= motionp->getStopTime())
            {
                // store residual weight for this motion
                motionp->mResidualWeight = motionp->getPose()->getWeight();
            }

            if (motionp->getEaseOutDuration() == 0.f)
            {
                posep->setWeight(0.f);
            }
            else
            {
                posep->setWeight(motionp->getFadeWeight() * motionp->mResidualWeight * cubic_step(1.f - ((mAnimTime - motionp->getStopTime()) / motionp->getEaseOutDuration())));
            }

            // perform motion update
            update_result = motionp->onUpdate(mAnimTime - motionp->mActivationTimestamp, last_joint_signature);
        }

        //**********************
        // MOTION ACTIVE
        //**********************
        else if (mAnimTime > motionp->mActivationTimestamp + motionp->getEaseInDuration())
        {
            posep->setWeight(motionp->getFadeWeight());

            //should we notify the simulator that this motion should be stopped?
            if (mAnimTime > motionp->mSendStopTimestamp)
            {
                // notify character of timed stop event on first iteration past sendstoptimestamp
                // this will only be called when an animation stops itself (runs out of time)
                if (mLastTime <= motionp->mSendStopTimestamp)
                {
                    mCharacter->requestStopMotion( motionp );
                    stopMotionInstance(motionp, FALSE);
                }
            }

            // perform motion update
            {
                update_result = motionp->onUpdate(mAnimTime - motionp->mActivationTimestamp, last_joint_signature);
            }
        }

        //**********************
        // MOTION EASE IN
        //**********************
        else if (mAnimTime >= motionp->mActivationTimestamp)
        {
            if (mLastTime < motionp->mActivationTimestamp)
            {
                motionp->mResidualWeight = motionp->getPose()->getWeight();
            }
            if (motionp->getEaseInDuration() == 0.f)
            {
                posep->setWeight(motionp->getFadeWeight());
            }
            else
            {
                // perform motion update
                posep->setWeight(motionp->getFadeWeight() * motionp->mResidualWeight + (1.f - motionp->mResidualWeight) * cubic_step((mAnimTime - motionp->mActivationTimestamp) / motionp->getEaseInDuration()));
            }
            // perform motion update
            update_result = motionp->onUpdate(mAnimTime - motionp->mActivationTimestamp, last_joint_signature);
        }
        else
        {
            posep->setWeight(0.f);
            update_result = motionp->onUpdate(0.f, last_joint_signature);
        }

        // allow motions to deactivate themselves
        if (!update_result)
        {
            if (!motionp->isStopped() || motionp->getStopTime() > mAnimTime)
            {
                // animation has stopped itself due to internal logic
                // propagate this to the network
                // as not all viewers are guaranteed to have access to the same logic
                mCharacter->requestStopMotion( motionp );
                stopMotionInstance(motionp, FALSE);
            }

        }

        // even if onupdate returns FALSE, add this motion in to the blend one last time
        mPoseBlender.addMotion(motionp);
    }
}

//-----------------------------------------------------------------------------
// updateLoadingMotions()
//-----------------------------------------------------------------------------
void LLMotionController::updateLoadingMotions()
{
    LL_PROFILE_ZONE_SCOPED_CATEGORY_AVATAR;
    // query pending motions for completion
    for (motion_set_t::iterator iter = mLoadingMotions.begin();
         iter != mLoadingMotions.end(); )
    {
        motion_set_t::iterator curiter = iter++;
        LLMotion* motionp = *curiter;
        if( !motionp)
        {
            continue; // maybe shouldn't happen but i've seen it -MG
        }
        LLMotion::LLMotionInitStatus status = motionp->onInitialize(mCharacter);
        if (status == LLMotion::STATUS_SUCCESS)
        {
            mLoadingMotions.erase(curiter);
            // add motion to our loaded motion list
            mLoadedMotions.insert(motionp);
            // this motion should be playing
            if (!motionp->isStopped())
            {
                activateMotionInstance(motionp, mAnimTime);
            }
        }
        else if (status == LLMotion::STATUS_FAILURE)
        {
            LL_INFOS() << "Motion " << motionp->getID() << " init failed." << LL_ENDL;
            sRegistry.markBad(motionp->getID());
            mLoadingMotions.erase(curiter);
            motion_set_t::iterator found_it = mDeprecatedMotions.find(motionp);
            if (found_it != mDeprecatedMotions.end())
            {
                mDeprecatedMotions.erase(found_it);
            }
            mAllMotions.erase(motionp->getID());
            delete motionp;
        }
    }
}

//-----------------------------------------------------------------------------
// call updateMotion() or updateMotionsMinimal() every frame
//-----------------------------------------------------------------------------

//-----------------------------------------------------------------------------
// updateMotion()
//-----------------------------------------------------------------------------
void LLMotionController::updateMotions(bool force_update)
{
    LL_PROFILE_ZONE_SCOPED_CATEGORY_AVATAR;
    // SL-763: "Distant animated objects run at super fast speed"
    // The use_quantum optimization or possibly the associated code in setTimeStamp()
    // does not work as implemented.
    // Currently setting mTimeStep to nonzero is disabled elsewhere.
<<<<<<< HEAD
	BOOL use_quantum = (mTimeStep != 0.f);

	// Always update mPrevTimerElapsed
	F32 cur_time = mTimer.getElapsedTimeF32();
	F32 delta_time = cur_time - mPrevTimerElapsed;
	mPrevTimerElapsed = cur_time;
	mLastTime = mAnimTime;

	// Always cap the number of loaded motions
	purgeExcessMotions();
		
	// Update timing info for this time step.
	if (!mPaused)
	{
		// <FS:Ansariel> Fix impostered animation speed based on a fix by Henri Beauchamp
		//F32 update_time = mAnimTime + delta_time * mTimeFactor;
		F32 update_time = mAnimTime + delta_time * mTimeFactor * mUpdateFactor;
		// </FS:Ansariel>
		if (use_quantum)
		{
			F32 time_interval = fmodf(update_time, mTimeStep);

			// always animate *ahead* of actual time
			S32 quantum_count = llmax(0, llfloor((update_time - time_interval) / mTimeStep)) + 1;
			if (quantum_count == mTimeStepCount)
			{
				// we're still in same time quantum as before, so just interpolate and exit
				if (!mPaused)
				{
					F32 interp = time_interval / mTimeStep;
					mPoseBlender.interpolate(interp - mLastInterp);
					mLastInterp = interp;
				}

				updateLoadingMotions();
				
				return;
			}
			
			// is calculating a new keyframe pose, make sure the last one gets applied
			mPoseBlender.interpolate(1.f);
			clearBlenders();

			mTimeStepCount = quantum_count;
			mAnimTime = (F32)quantum_count * mTimeStep;
			mLastInterp = 0.f;
		}
		else
		{
			mAnimTime = update_time;
		}
	}

	updateLoadingMotions();
	
	resetJointSignatures();

	if (mPaused && !force_update)
	{
		updateIdleActiveMotions();
	}
	else
	{
		// update additive motions
		updateAdditiveMotions();
				
		resetJointSignatures();
		
		// update all regular motions
		updateRegularMotions();
		
		if (use_quantum)
		{
			mPoseBlender.blendAndCache(TRUE);
		}
		else
		{
			mPoseBlender.blendAndApply();
		}
	}

	mHasRunOnce = TRUE;
//	LL_INFOS() << "Motion controller time " << motionTimer.getElapsedTimeF32() << LL_ENDL;
=======
    BOOL use_quantum = (mTimeStep != 0.f);

    // Always update mPrevTimerElapsed
    F32 cur_time = mTimer.getElapsedTimeF32();
    F32 delta_time = cur_time - mPrevTimerElapsed;
    mPrevTimerElapsed = cur_time;
    mLastTime = mAnimTime;

    // Always cap the number of loaded motions
    purgeExcessMotions();

    // Update timing info for this time step.
    if (!mPaused)
    {
        F32 update_time = mAnimTime + delta_time * mTimeFactor;
        if (use_quantum)
        {
            F32 time_interval = fmodf(update_time, mTimeStep);

            // always animate *ahead* of actual time
            S32 quantum_count = llmax(0, llfloor((update_time - time_interval) / mTimeStep)) + 1;
            if (quantum_count == mTimeStepCount)
            {
                // we're still in same time quantum as before, so just interpolate and exit
                if (!mPaused)
                {
                    F32 interp = time_interval / mTimeStep;
                    mPoseBlender.interpolate(interp - mLastInterp);
                    mLastInterp = interp;
                }

                updateLoadingMotions();

                return;
            }

            // is calculating a new keyframe pose, make sure the last one gets applied
            mPoseBlender.interpolate(1.f);
            clearBlenders();

            mTimeStepCount = quantum_count;
            mAnimTime = (F32)quantum_count * mTimeStep;
            mLastInterp = 0.f;
        }
        else
        {
            mAnimTime = update_time;
        }
    }

    updateLoadingMotions();

    resetJointSignatures();

    if (mPaused && !force_update)
    {
        updateIdleActiveMotions();
    }
    else
    {
        // update additive motions
        updateAdditiveMotions();

        resetJointSignatures();

        // update all regular motions
        updateRegularMotions();

        if (use_quantum)
        {
            mPoseBlender.blendAndCache(TRUE);
        }
        else
        {
            mPoseBlender.blendAndApply();
        }
    }

    mHasRunOnce = TRUE;
//  LL_INFOS() << "Motion controller time " << motionTimer.getElapsedTimeF32() << LL_ENDL;
>>>>>>> 38c2a5bd
}

//-----------------------------------------------------------------------------
// updateMotionsMinimal()
// minimal update (e.g. while hidden)
//-----------------------------------------------------------------------------
void LLMotionController::updateMotionsMinimal()
{
    LL_PROFILE_ZONE_SCOPED_CATEGORY_AVATAR;
    // Always update mPrevTimerElapsed
    mPrevTimerElapsed = mTimer.getElapsedTimeF32();

    purgeExcessMotions();
    updateLoadingMotions();
    resetJointSignatures();

    deactivateStoppedMotions();

    mHasRunOnce = TRUE;
}

//-----------------------------------------------------------------------------
// activateMotionInstance()
//-----------------------------------------------------------------------------
BOOL LLMotionController::activateMotionInstance(LLMotion *motion, F32 time)
{
    LL_PROFILE_ZONE_SCOPED_CATEGORY_AVATAR;
    // It's not clear why the getWeight() line seems to be crashing this, but
    // hopefully this fixes it.
    if (motion == NULL || motion->getPose() == NULL)
    {
        return FALSE;
    }

    if (mLoadingMotions.find(motion) != mLoadingMotions.end())
    {
        // we want to start this motion, but we can't yet, so flag it as started
        motion->setStopped(FALSE);
        // report pending animations as activated
        return TRUE;
    }

    motion->mResidualWeight = motion->getPose()->getWeight();

    // set stop time based on given duration and ease out time
    if (motion->getDuration() != 0.f && !motion->getLoop())
    {
        F32 ease_out_time;
        F32 motion_duration;

        // should we stop at the end of motion duration, or a bit earlier
        // to allow it to ease out while moving?
        ease_out_time = motion->getEaseOutDuration();

        // is the clock running when the motion is easing in?
        // if not (POSTURE_EASE) then we need to wait that much longer before triggering the stop
        motion_duration = llmax(motion->getDuration() - ease_out_time, 0.f);
        motion->mSendStopTimestamp = time + motion_duration;
    }
    else
    {
        motion->mSendStopTimestamp = F32_MAX;
    }

    if (motion->isActive())
    {
        mActiveMotions.remove(motion);
    }
    mActiveMotions.push_front(motion);

    motion->activate(time);
    motion->onUpdate(0.f, mJointSignature[1]);

    if (mAnimTime >= motion->mSendStopTimestamp)
    {
        motion->setStopTime(motion->mSendStopTimestamp);
        if (motion->mResidualWeight == 0.0f)
        {
            // bit of a hack; if newly activating a motion while easing out, weight should = 1
            motion->mResidualWeight = 1.f;
        }
    }

    return TRUE;
}

//-----------------------------------------------------------------------------
// deactivateMotionInstance()
//-----------------------------------------------------------------------------
BOOL LLMotionController::deactivateMotionInstance(LLMotion *motion)
{
    motion->deactivate();

    motion_set_t::iterator found_it = mDeprecatedMotions.find(motion);
    if (found_it != mDeprecatedMotions.end())
    {
        // deprecated motions need to be completely excised
        removeMotionInstance(motion);
        mDeprecatedMotions.erase(found_it);
    }
    else
    {
        // for motions that we are keeping, simply remove from active queue
        mActiveMotions.remove(motion);
    }

    return TRUE;
}

void LLMotionController::deprecateMotionInstance(LLMotion* motion)
{
    mDeprecatedMotions.insert(motion);

    //fade out deprecated motion
    stopMotionInstance(motion, FALSE);
    //no longer canonical
    mAllMotions.erase(motion->getID());
}

//-----------------------------------------------------------------------------
// isMotionActive()
//-----------------------------------------------------------------------------
bool LLMotionController::isMotionActive(LLMotion *motion)
{
    return (motion && motion->isActive());
}

//-----------------------------------------------------------------------------
// isMotionLoading()
//-----------------------------------------------------------------------------
bool LLMotionController::isMotionLoading(LLMotion* motion)
{
    return (mLoadingMotions.find(motion) != mLoadingMotions.end());
}


//-----------------------------------------------------------------------------
// findMotion()
//-----------------------------------------------------------------------------
LLMotion* LLMotionController::findMotion(const LLUUID& id) const
{
    motion_map_t::const_iterator iter = mAllMotions.find(id);
    if(iter == mAllMotions.end())
    {
        return NULL;
    }
    else
    {
        return iter->second;
    }
}

//-----------------------------------------------------------------------------
// dumpMotions()
//-----------------------------------------------------------------------------
void LLMotionController::dumpMotions()
{
    LL_INFOS() << "=====================================" << LL_ENDL;
    for (motion_map_t::value_type& motion_pair : mAllMotions)
    {
        LLUUID id = motion_pair.first;
        std::string state_string;
        LLMotion *motion = motion_pair.second;
        if (mLoadingMotions.find(motion) != mLoadingMotions.end())
            state_string += std::string("l");
        if (mLoadedMotions.find(motion) != mLoadedMotions.end())
            state_string += std::string("L");
        if (std::find(mActiveMotions.begin(), mActiveMotions.end(), motion)!=mActiveMotions.end())
            state_string += std::string("A");
        if (mDeprecatedMotions.find(motion) != mDeprecatedMotions.end())
            state_string += std::string("D");
        LL_INFOS() << gAnimLibrary.animationName(id) << " " << state_string << LL_ENDL;

    }
}

//-----------------------------------------------------------------------------
// deactivateAllMotions()
//-----------------------------------------------------------------------------
void LLMotionController::deactivateAllMotions()
{
    for (motion_map_t::value_type& motion_pair : mAllMotions)
    {
        LLMotion* motionp = motion_pair.second;
        deactivateMotionInstance(motionp);
    }
}


//-----------------------------------------------------------------------------
// flushAllMotions()
//-----------------------------------------------------------------------------
void LLMotionController::flushAllMotions()
{
    std::vector<std::pair<LLUUID,F32> > active_motions;
    active_motions.reserve(mActiveMotions.size());
    for (motion_list_t::iterator iter = mActiveMotions.begin();
         iter != mActiveMotions.end(); )
    {
        motion_list_t::iterator curiter = iter++;
        LLMotion* motionp = *curiter;
        F32 dtime = mAnimTime - motionp->mActivationTimestamp;
        active_motions.push_back(std::make_pair(motionp->getID(),dtime));
        motionp->deactivate(); // don't call deactivateMotionInstance() because we are going to reactivate it
    }
    mActiveMotions.clear();

    // delete all motion instances
    deleteAllMotions();

    // kill current hand pose that was previously called out by
    // keyframe motion
    mCharacter->removeAnimationData("Hand Pose");

    // restart motions
    for (std::vector<std::pair<LLUUID,F32> >::value_type& motion_pair : active_motions)
    {
        startMotion(motion_pair.first, motion_pair.second);
    }
}

//-----------------------------------------------------------------------------
// pause()
//-----------------------------------------------------------------------------
void LLMotionController::pauseAllMotions()
{
    if (!mPaused)
    {
        //LL_INFOS() << "Pausing animations..." << LL_ENDL;
        mPaused = TRUE;
        mPausedFrame = LLFrameTimer::getFrameCount();
    }

}

//-----------------------------------------------------------------------------
// unpause()
//-----------------------------------------------------------------------------
void LLMotionController::unpauseAllMotions()
{
    if (mPaused)
    {
        //LL_INFOS() << "Unpausing animations..." << LL_ENDL;
        mPaused = FALSE;
    }
}
// End<|MERGE_RESOLUTION|>--- conflicted
+++ resolved
@@ -128,23 +128,8 @@
 // Class Constructor
 //-----------------------------------------------------------------------------
 LLMotionController::LLMotionController()
-<<<<<<< HEAD
-	: mTimeFactor(sCurrentTimeFactor),
-	  mUpdateFactor(1.f), // <FS:Ansariel> Fix impostered animation speed based on a fix by Henri Beauchamp
-	  mCharacter(NULL),
-	  mAnimTime(0.f),
-	  mPrevTimerElapsed(0.f),
-	  mLastTime(0.0f),
-	  mHasRunOnce(FALSE),
-	  mPaused(FALSE),
-	  mPausedFrame(0),
-	  mTimeStep(0.f),
-	  mTimeStepCount(0),
-	  mLastInterp(0.f),
-	  mIsSelf(FALSE),
-	  mLastCountAfterPurge(0)
-=======
     : mTimeFactor(sCurrentTimeFactor),
+      mUpdateFactor(1.f), // <FS:Ansariel> Fix impostered animation speed based on a fix by Henri Beauchamp
       mCharacter(NULL),
       mAnimTime(0.f),
       mPrevTimerElapsed(0.f),
@@ -157,7 +142,6 @@
       mLastInterp(0.f),
       mIsSelf(FALSE),
       mLastCountAfterPurge(0)
->>>>>>> 38c2a5bd
 {
 }
 
@@ -205,61 +189,6 @@
 //-----------------------------------------------------------------------------
 void LLMotionController::purgeExcessMotions()
 {
-<<<<<<< HEAD
-	if (mLoadedMotions.size() > MAX_MOTION_INSTANCES)
-	{
-		// clean up deprecated motions
-		for (motion_set_t::iterator deprecated_motion_it = mDeprecatedMotions.begin(); 
-			 deprecated_motion_it != mDeprecatedMotions.end(); )
-		{
-			motion_set_t::iterator cur_iter = deprecated_motion_it++;
-			LLMotion* cur_motionp = *cur_iter;
-			if (!isMotionActive(cur_motionp))
-			{
-				// Motion is deprecated so we know it's not cannonical,
-				//  we can safely remove the instance
-				removeMotionInstance(cur_motionp); // modifies mDeprecatedMotions
-				mDeprecatedMotions.erase(cur_iter);
-			}
-		}
-	}
-
-	std::set<LLUUID> motions_to_kill;
-	if (mLoadedMotions.size() > MAX_MOTION_INSTANCES)
-	{
-		// too many motions active this frame, kill all blenders
-		mPoseBlender.clearBlenders();
-		for (LLMotion* cur_motionp : mLoadedMotions)
-		{
-			// motion isn't playing, delete it
-			if (!isMotionActive(cur_motionp))
-			{
-				motions_to_kill.insert(cur_motionp->getID());
-			}
-		}
-	}
-	
-	// clean up all inactive, loaded motions
-	for (LLUUID motion_id : motions_to_kill)
-	{
-		// look up the motion again by ID to get canonical instance
-		// and kill it only if that one is inactive
-		LLMotion* motionp = findMotion(motion_id);
-		if (motionp && !isMotionActive(motionp))
-		{
-			removeMotion(motion_id);
-		}
-	}
-
-	U32 loaded_count = mLoadedMotions.size();
-	// <FS:Ansariel> Can't do anything about it anyway - stop spamming the log
-	//if (loaded_count > (2 * MAX_MOTION_INSTANCES) && loaded_count > mLastCountAfterPurge)
-	//{
-	//	LL_WARNS_ONCE("Animation") << loaded_count << " Loaded Motions. Amount of motions is over limit." << LL_ENDL;
-	//}
-	// </FS:Ansariel>
-	mLastCountAfterPurge = loaded_count;
-=======
     if (mLoadedMotions.size() > MAX_MOTION_INSTANCES)
     {
         // clean up deprecated motions
@@ -306,12 +235,13 @@
     }
 
     U32 loaded_count = mLoadedMotions.size();
-    if (loaded_count > (2 * MAX_MOTION_INSTANCES) && loaded_count > mLastCountAfterPurge)
-    {
-        LL_WARNS_ONCE("Animation") << loaded_count << " Loaded Motions. Amount of motions is over limit." << LL_ENDL;
-    }
+    // <FS:Ansariel> Can't do anything about it anyway - stop spamming the log
+    //if (loaded_count > (2 * MAX_MOTION_INSTANCES) && loaded_count > mLastCountAfterPurge)
+    //{
+    //  LL_WARNS_ONCE("Animation") << loaded_count << " Loaded Motions. Amount of motions is over limit." << LL_ENDL;
+    //}
+    // </FS:Ansariel>
     mLastCountAfterPurge = loaded_count;
->>>>>>> 38c2a5bd
 }
 
 //-----------------------------------------------------------------------------
@@ -413,59 +343,13 @@
 //-----------------------------------------------------------------------------
 LLMotion* LLMotionController::createMotion( const LLUUID &id )
 {
-<<<<<<< HEAD
-	// <FS:Ansariel> Don't try to create invalid motions
-	if (id.isNull())
-	{
-		return NULL;
-	}
-	// </FS:Ansariel>
-
-	// do we have an instance of this motion for this character?
-	LLMotion *motion = findMotion(id);
-
-	// if not, we need to create one
-	if (!motion)
-	{
-		// look up constructor and create it
-		motion = sRegistry.createMotion(id);
-		if (!motion)
-		{
-			return NULL;
-		}
-
-		// look up name for default motions
-		const char* motion_name = gAnimLibrary.animStateToString(id);
-		if (motion_name)
-		{
-			motion->setName(motion_name);
-		}
-
-		// initialize the new instance
-		LLMotion::LLMotionInitStatus stat = motion->onInitialize(mCharacter);
-		switch(stat)
-		{
-		case LLMotion::STATUS_FAILURE:
-			LL_INFOS() << "Motion " << id << " init failed." << LL_ENDL;
-			sRegistry.markBad(id);
-			delete motion;
-			return NULL;
-		case LLMotion::STATUS_HOLD:
-			mLoadingMotions.insert(motion);
-			break;
-		case LLMotion::STATUS_SUCCESS:
-		    // add motion to our list
-		    mLoadedMotions.insert(motion);
-			break;
-		default:
-			LL_ERRS() << "Invalid initialization status" << LL_ENDL;
-			break;
-		}
-
-		mAllMotions[id] = motion;
-	}
-	return motion;
-=======
+    // <FS:Ansariel> Don't try to create invalid motions
+    if (id.isNull())
+    {
+        return NULL;
+    }
+    // </FS:Ansariel>
+
     // do we have an instance of this motion for this character?
     LLMotion *motion = findMotion(id);
 
@@ -510,7 +394,6 @@
         mAllMotions[id] = motion;
     }
     return motion;
->>>>>>> 38c2a5bd
 }
 
 //-----------------------------------------------------------------------------
@@ -942,91 +825,6 @@
     // The use_quantum optimization or possibly the associated code in setTimeStamp()
     // does not work as implemented.
     // Currently setting mTimeStep to nonzero is disabled elsewhere.
-<<<<<<< HEAD
-	BOOL use_quantum = (mTimeStep != 0.f);
-
-	// Always update mPrevTimerElapsed
-	F32 cur_time = mTimer.getElapsedTimeF32();
-	F32 delta_time = cur_time - mPrevTimerElapsed;
-	mPrevTimerElapsed = cur_time;
-	mLastTime = mAnimTime;
-
-	// Always cap the number of loaded motions
-	purgeExcessMotions();
-		
-	// Update timing info for this time step.
-	if (!mPaused)
-	{
-		// <FS:Ansariel> Fix impostered animation speed based on a fix by Henri Beauchamp
-		//F32 update_time = mAnimTime + delta_time * mTimeFactor;
-		F32 update_time = mAnimTime + delta_time * mTimeFactor * mUpdateFactor;
-		// </FS:Ansariel>
-		if (use_quantum)
-		{
-			F32 time_interval = fmodf(update_time, mTimeStep);
-
-			// always animate *ahead* of actual time
-			S32 quantum_count = llmax(0, llfloor((update_time - time_interval) / mTimeStep)) + 1;
-			if (quantum_count == mTimeStepCount)
-			{
-				// we're still in same time quantum as before, so just interpolate and exit
-				if (!mPaused)
-				{
-					F32 interp = time_interval / mTimeStep;
-					mPoseBlender.interpolate(interp - mLastInterp);
-					mLastInterp = interp;
-				}
-
-				updateLoadingMotions();
-				
-				return;
-			}
-			
-			// is calculating a new keyframe pose, make sure the last one gets applied
-			mPoseBlender.interpolate(1.f);
-			clearBlenders();
-
-			mTimeStepCount = quantum_count;
-			mAnimTime = (F32)quantum_count * mTimeStep;
-			mLastInterp = 0.f;
-		}
-		else
-		{
-			mAnimTime = update_time;
-		}
-	}
-
-	updateLoadingMotions();
-	
-	resetJointSignatures();
-
-	if (mPaused && !force_update)
-	{
-		updateIdleActiveMotions();
-	}
-	else
-	{
-		// update additive motions
-		updateAdditiveMotions();
-				
-		resetJointSignatures();
-		
-		// update all regular motions
-		updateRegularMotions();
-		
-		if (use_quantum)
-		{
-			mPoseBlender.blendAndCache(TRUE);
-		}
-		else
-		{
-			mPoseBlender.blendAndApply();
-		}
-	}
-
-	mHasRunOnce = TRUE;
-//	LL_INFOS() << "Motion controller time " << motionTimer.getElapsedTimeF32() << LL_ENDL;
-=======
     BOOL use_quantum = (mTimeStep != 0.f);
 
     // Always update mPrevTimerElapsed
@@ -1041,7 +839,10 @@
     // Update timing info for this time step.
     if (!mPaused)
     {
-        F32 update_time = mAnimTime + delta_time * mTimeFactor;
+        // <FS:Ansariel> Fix impostered animation speed based on a fix by Henri Beauchamp
+        //F32 update_time = mAnimTime + delta_time * mTimeFactor;
+        F32 update_time = mAnimTime + delta_time * mTimeFactor * mUpdateFactor;
+        // </FS:Ansariel>
         if (use_quantum)
         {
             F32 time_interval = fmodf(update_time, mTimeStep);
@@ -1107,7 +908,6 @@
 
     mHasRunOnce = TRUE;
 //  LL_INFOS() << "Motion controller time " << motionTimer.getElapsedTimeF32() << LL_ENDL;
->>>>>>> 38c2a5bd
 }
 
 //-----------------------------------------------------------------------------
