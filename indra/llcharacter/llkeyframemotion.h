--- conflicted
+++ resolved
@@ -81,41 +81,6 @@
     static LLMotion *create(const LLUUID& id);
 
 public:
-<<<<<<< HEAD
-	//-------------------------------------------------------------------------
-	// animation callbacks to be implemented by subclasses
-	//-------------------------------------------------------------------------
-
-	// motions must specify whether or not they loop
-	virtual bool getLoop() {
-		if (mJointMotionList) return mJointMotionList->mLoop;
-		else return false;
-	}
-
-	// motions must report their total duration
-	virtual F32 getDuration() { 
-		if (mJointMotionList) return mJointMotionList->mDuration; 
-		else return 0.f;
-	}
-
-	// motions must report their "ease in" duration
-	virtual F32 getEaseInDuration() { 
-		if (mJointMotionList) return mJointMotionList->mEaseInDuration; 
-		else return 0.f;
-	}
-
-	// motions must report their "ease out" duration.
-	virtual F32 getEaseOutDuration() { 
-		if (mJointMotionList) return mJointMotionList->mEaseOutDuration; 
-		else return 0.f;
-	}
-
-	// motions must report their priority
-	virtual LLJoint::JointPriority getPriority() { 
-		if (mJointMotionList) return mJointMotionList->mBasePriority; 
-		else return LLJoint::LOW_PRIORITY;
-	}
-=======
     //-------------------------------------------------------------------------
     // animation callbacks to be implemented by subclasses
     //-------------------------------------------------------------------------
@@ -149,7 +114,6 @@
         if (mJointMotionList) return mJointMotionList->mBasePriority;
         else return LLJoint::LOW_PRIORITY;
     }
->>>>>>> 1a8a5404
 
     virtual S32 getNumJointMotions()
     {
@@ -170,17 +134,6 @@
     // must return true to indicate success and be available for activation
     virtual LLMotionInitStatus onInitialize(LLCharacter *character);
 
-<<<<<<< HEAD
-	// called when a motion is activated
-	// must return true to indicate success, or else
-	// it will be deactivated
-	virtual bool onActivate();
-
-	// called per time step
-	// must return true while it is active, and
-	// must return false when the motion is completed.
-	virtual bool onUpdate(F32 time, U8* joint_mask);
-=======
     // called when a motion is activated
     // must return true to indicate success, or else
     // it will be deactivated
@@ -190,7 +143,6 @@
     // must return true while it is active, and
     // must return false when the motion is completed.
     virtual bool onUpdate(F32 time, U8* joint_mask);
->>>>>>> 1a8a5404
 
     // called when a motion is deactivated
     virtual void onDeactivate();
@@ -202,32 +154,19 @@
                                void* user_data, S32 status, LLExtStat ext_status);
 
 public:
-<<<<<<< HEAD
-	U32		getFileSize();
-	bool	serialize(LLDataPacker& dp) const;
-	bool	deserialize(LLDataPacker& dp, const LLUUID& asset_id, bool allow_invalid_joints = true);
-	bool	isLoaded() { return mJointMotionList != NULL; }
-    bool	dumpToFile(const std::string& name);
-=======
     U32     getFileSize();
     bool    serialize(LLDataPacker& dp) const;
     bool    deserialize(LLDataPacker& dp, const LLUUID& asset_id, bool allow_invalid_joints = true);
     bool    isLoaded() { return mJointMotionList != NULL; }
     bool    dumpToFile(const std::string& name);
 
->>>>>>> 1a8a5404
 
     // setters for modifying a keyframe animation
     void setLoop(bool loop);
 
-<<<<<<< HEAD
-	// setters for modifying a keyframe animation
-	void setLoop(bool loop);
-=======
     F32 getLoopIn() {
         return (mJointMotionList) ? mJointMotionList->mLoopInPoint : 0.f;
     }
->>>>>>> 1a8a5404
 
     F32 getLoopOut() {
         return (mJointMotionList) ? mJointMotionList->mLoopOutPoint : 0.f;
@@ -260,231 +199,6 @@
     static void flushKeyframeCache();
 
 protected:
-<<<<<<< HEAD
-	//-------------------------------------------------------------------------
-	// JointConstraintSharedData
-	//-------------------------------------------------------------------------
-	class JointConstraintSharedData
-	{
-	public:
-		JointConstraintSharedData() :
-			mChainLength(0),
-			mEaseInStartTime(0.f), 
-			mEaseInStopTime(0.f),
-			mEaseOutStartTime(0.f),
-			mEaseOutStopTime(0.f), 
-			mUseTargetOffset(false),
-			mConstraintType(CONSTRAINT_TYPE_POINT),
-			mConstraintTargetType(CONSTRAINT_TARGET_TYPE_BODY),
-			mSourceConstraintVolume(0),
-			mTargetConstraintVolume(0),
-			mJointStateIndices(NULL)
-		{ };
-		~JointConstraintSharedData() { delete [] mJointStateIndices; }
-
-		S32						mSourceConstraintVolume;
-		LLVector3				mSourceConstraintOffset;
-		S32						mTargetConstraintVolume;
-		LLVector3				mTargetConstraintOffset;
-		LLVector3				mTargetConstraintDir;
-		S32						mChainLength;
-		S32*					mJointStateIndices;
-		F32						mEaseInStartTime;
-		F32						mEaseInStopTime;
-		F32						mEaseOutStartTime;
-		F32						mEaseOutStopTime;
-		bool					mUseTargetOffset;
-		EConstraintType			mConstraintType;
-		EConstraintTargetType	mConstraintTargetType;
-	};
-
-	//-----------------------------------------------------------------------------
-	// JointConstraint()
-	//-----------------------------------------------------------------------------
-	class JointConstraint
-	{
-	public:
-		JointConstraint(JointConstraintSharedData* shared_data);
-		~JointConstraint();
-
-		JointConstraintSharedData*	mSharedData;
-		F32							mWeight;
-		F32							mTotalLength;
-		LLVector3					mPositions[MAX_CHAIN_LENGTH];
-		F32							mJointLengths[MAX_CHAIN_LENGTH];
-		F32							mJointLengthFractions[MAX_CHAIN_LENGTH];
-		bool						mActive;
-		LLVector3d					mGroundPos;
-		LLVector3					mGroundNorm;
-		LLJoint*					mSourceVolume;
-		LLJoint*					mTargetVolume;
-		F32							mFixupDistanceRMS;
-	};
-
-	void applyKeyframes(F32 time);
-
-	void applyConstraints(F32 time, U8* joint_mask);
-
-	void activateConstraint(JointConstraint* constraintp);
-
-	void initializeConstraint(JointConstraint* constraint);
-
-	void deactivateConstraint(JointConstraint *constraintp);
-
-	void applyConstraint(JointConstraint* constraintp, F32 time, U8* joint_mask);
-
-	bool	setupPose();
-
-public:
-	enum AssetStatus { ASSET_LOADED, ASSET_FETCHED, ASSET_NEEDS_FETCH, ASSET_FETCH_FAILED, ASSET_UNDEFINED };
-
-	enum InterpolationType { IT_STEP, IT_LINEAR, IT_SPLINE };
-
-	//-------------------------------------------------------------------------
-	// ScaleKey
-	//-------------------------------------------------------------------------
-	class ScaleKey
-	{
-	public:
-		ScaleKey() { mTime = 0.0f; }
-		ScaleKey(F32 time, const LLVector3 &scale) { mTime = time; mScale = scale; }
-
-		F32			mTime;
-		LLVector3	mScale;
-	};
-
-	//-------------------------------------------------------------------------
-	// RotationKey
-	//-------------------------------------------------------------------------
-	class RotationKey
-	{
-	public:
-		RotationKey() { mTime = 0.0f; }
-		RotationKey(F32 time, const LLQuaternion &rotation) { mTime = time; mRotation = rotation; }
-
-		F32				mTime;
-		LLQuaternion	mRotation;
-	};
-
-	//-------------------------------------------------------------------------
-	// PositionKey
-	//-------------------------------------------------------------------------
-	class PositionKey
-	{
-	public:
-		PositionKey() { mTime = 0.0f; }
-		PositionKey(F32 time, const LLVector3 &position) { mTime = time; mPosition = position; }
-
-		F32			mTime;
-		LLVector3	mPosition;
-	};
-
-	//-------------------------------------------------------------------------
-	// ScaleCurve
-	//-------------------------------------------------------------------------
-	class ScaleCurve
-	{
-	public:
-		ScaleCurve();
-		~ScaleCurve();
-		LLVector3 getValue(F32 time, F32 duration);
-		LLVector3 interp(F32 u, ScaleKey& before, ScaleKey& after);
-
-		InterpolationType	mInterpolationType;
-		S32					mNumKeys;
-		typedef std::map<F32, ScaleKey> key_map_t;
-		key_map_t 			mKeys;
-		ScaleKey			mLoopInKey;
-		ScaleKey			mLoopOutKey;
-	};
-
-	//-------------------------------------------------------------------------
-	// RotationCurve
-	//-------------------------------------------------------------------------
-	class RotationCurve
-	{
-	public:
-		RotationCurve();
-		~RotationCurve();
-		LLQuaternion getValue(F32 time, F32 duration);
-		LLQuaternion interp(F32 u, RotationKey& before, RotationKey& after);
-
-		InterpolationType	mInterpolationType;
-		S32					mNumKeys;
-		typedef std::map<F32, RotationKey> key_map_t;
-		key_map_t		mKeys;
-		RotationKey		mLoopInKey;
-		RotationKey		mLoopOutKey;
-	};
-
-	//-------------------------------------------------------------------------
-	// PositionCurve
-	//-------------------------------------------------------------------------
-	class PositionCurve
-	{
-	public:
-		PositionCurve();
-		~PositionCurve();
-		LLVector3 getValue(F32 time, F32 duration);
-		LLVector3 interp(F32 u, PositionKey& before, PositionKey& after);
-
-		InterpolationType	mInterpolationType;
-		S32					mNumKeys;
-		typedef std::map<F32, PositionKey> key_map_t;
-		key_map_t		mKeys;
-		PositionKey		mLoopInKey;
-		PositionKey		mLoopOutKey;
-	};
-
-	//-------------------------------------------------------------------------
-	// JointMotion
-	//-------------------------------------------------------------------------
-	class JointMotion
-	{
-	public:
-		PositionCurve	mPositionCurve;
-		RotationCurve	mRotationCurve;
-		ScaleCurve		mScaleCurve;
-		std::string		mJointName;
-		U32				mUsage;
-		LLJoint::JointPriority	mPriority;
-
-		void update(LLJointState* joint_state, F32 time, F32 duration);
-	};
-	
-	//-------------------------------------------------------------------------
-	// JointMotionList
-	//-------------------------------------------------------------------------
-	class JointMotionList
-	{
-	public:
-		std::vector<JointMotion*> mJointMotionArray;
-		F32						mDuration;
-		bool					mLoop;
-		F32						mLoopInPoint;
-		F32						mLoopOutPoint;
-		F32						mEaseInDuration;
-		F32						mEaseOutDuration;
-		LLJoint::JointPriority	mBasePriority;
-		LLHandMotion::eHandPose mHandPose;
-		LLJoint::JointPriority  mMaxPriority;
-		typedef std::list<JointConstraintSharedData*> constraint_list_t;
-		constraint_list_t		mConstraints;
-		LLBBoxLocal				mPelvisBBox;
-		// mEmoteName is a facial motion, but it's necessary to appear here so that it's cached.
-		// TODO: LLKeyframeDataCache::getKeyframeData should probably return a class containing 
-		// JointMotionList and mEmoteName, see LLKeyframeMotion::onInitialize.
-		std::string				mEmoteName;
-		LLUUID					mEmoteID;
-
-	public:
-		JointMotionList();
-		~JointMotionList();
-		U32 dumpDiagInfo();
-		JointMotion* getJointMotion(U32 index) const { llassert(index < mJointMotionArray.size()); return mJointMotionArray[index]; }
-		U32 getNumJointMotions() const { return mJointMotionArray.size(); }
-	};
-=======
     //-------------------------------------------------------------------------
     // JointConstraintSharedData
     //-------------------------------------------------------------------------
@@ -708,7 +422,6 @@
         JointMotion* getJointMotion(U32 index) const { llassert(index < mJointMotionArray.size()); return mJointMotionArray[index]; }
         U32 getNumJointMotions() const { return mJointMotionArray.size(); }
     };
->>>>>>> 1a8a5404
 
 protected:
     JointMotionList*                mJointMotionList;
