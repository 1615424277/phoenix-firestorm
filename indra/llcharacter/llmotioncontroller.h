--- conflicted
+++ resolved
@@ -1,362 +1,241 @@
-/**
- * @file llmotioncontroller.h
- * @brief Implementation of LLMotionController class.
- *
- * $LicenseInfo:firstyear=2001&license=viewerlgpl$
- * Second Life Viewer Source Code
- * Copyright (C) 2010, Linden Research, Inc.
- *
- * This library is free software; you can redistribute it and/or
- * modify it under the terms of the GNU Lesser General Public
- * License as published by the Free Software Foundation;
- * version 2.1 of the License only.
- *
- * This library is distributed in the hope that it will be useful,
- * but WITHOUT ANY WARRANTY; without even the implied warranty of
- * MERCHANTABILITY or FITNESS FOR A PARTICULAR PURPOSE.  See the GNU
- * Lesser General Public License for more details.
- *
- * You should have received a copy of the GNU Lesser General Public
- * License along with this library; if not, write to the Free Software
- * Foundation, Inc., 51 Franklin Street, Fifth Floor, Boston, MA  02110-1301  USA
- *
- * Linden Research, Inc., 945 Battery Street, San Francisco, CA  94111  USA
- * $/LicenseInfo$
- */
-
-#ifndef LL_LLMOTIONCONTROLLER_H
-#define LL_LLMOTIONCONTROLLER_H
-
-//-----------------------------------------------------------------------------
-// Header files
-//-----------------------------------------------------------------------------
-#include <string>
-#include <map>
-#include <deque>
-
-#include "llmotion.h"
-#include "llpose.h"
-#include "llframetimer.h"
-#include "llstatemachine.h"
-#include "llstring.h"
-
-//-----------------------------------------------------------------------------
-// Class predeclaration
-// This is necessary because llcharacter.h includes this file.
-//-----------------------------------------------------------------------------
-class LLCharacter;
-
-//-----------------------------------------------------------------------------
-// LLMotionRegistry
-//-----------------------------------------------------------------------------
-typedef LLMotion*(*LLMotionConstructor)(const LLUUID &id);
-
-class LLMotionRegistry
-{
-public:
-    // Constructor
-    LLMotionRegistry();
-
-    // Destructor
-    ~LLMotionRegistry();
-
-<<<<<<< HEAD
-	// adds motion classes to the registry
-	// returns true if successfull
-	bool registerMotion( const LLUUID& id, LLMotionConstructor create);
-=======
-    // adds motion classes to the registry
-    // returns true if successfull
-    BOOL registerMotion( const LLUUID& id, LLMotionConstructor create);
->>>>>>> e1623bb2
-
-    // creates a new instance of a named motion
-    // returns NULL motion is not registered
-    LLMotion *createMotion( const LLUUID &id );
-
-    // initialization of motion failed, don't try to create this motion again
-    void markBad( const LLUUID& id );
-
-
-protected:
-    typedef std::map<LLUUID, LLMotionConstructor> motion_map_t;
-    motion_map_t mMotionTable;
-};
-
-//-----------------------------------------------------------------------------
-// class LLMotionController
-//-----------------------------------------------------------------------------
-class LLMotionController
-{
-public:
-<<<<<<< HEAD
-	typedef std::list<LLMotion*> motion_list_t;
-	typedef std::set<LLMotion*> motion_set_t;
-	bool mIsSelf;
-	
-public:
-	// Constructor
-	LLMotionController();
-
-	// Destructor
-	virtual ~LLMotionController();
-
-	// set associated character
-	// this must be called exactly once by the containing character class.
-	// this is generally done in the Character constructor
-	void setCharacter( LLCharacter *character );
-
-	// registers a motion with the controller
-	// (actually just forwards call to motion registry)
-	// returns true if successfull
-	bool registerMotion( const LLUUID& id, LLMotionConstructor create );
-
-	// creates a motion from the registry
-	LLMotion *createMotion( const LLUUID &id );
-
-	// unregisters a motion with the controller
-	// (actually just forwards call to motion registry)
-	// returns true if successfull
-	void removeMotion( const LLUUID& id );
-
-	// start motion
-	// begins playing the specified motion
-	// returns true if successful
-	bool startMotion( const LLUUID &id, F32 start_offset );
-
-	// stop motion
-	// stops a playing motion
-	// in reality, it begins the ease out transition phase
-	// returns true if successful
-	bool stopMotionLocally( const LLUUID &id, bool stop_immediate );
-
-	// Move motions from loading to loaded
-	void updateLoadingMotions();
-	
-	// update motions
-	// invokes the update handlers for each active motion
-	// activates sequenced motions
-	// deactivates terminated motions`
-	void updateMotions(bool force_update = false);
-
-	// minimal update (e.g. while hidden)
-	void updateMotionsMinimal();
-
-	void clearBlenders() { mPoseBlender.clearBlenders(); }
-
-	// flush motions
-	// releases all motion instances
-	void flushAllMotions();
-
-	//Flush is a liar.
-	void deactivateAllMotions();	
-
-	// pause and continue all motions
-	void pauseAllMotions();
-	void unpauseAllMotions();
-	bool isPaused() const { return mPaused; }
-=======
-    typedef std::list<LLMotion*> motion_list_t;
-    typedef std::set<LLMotion*> motion_set_t;
-    BOOL mIsSelf;
-
-public:
-    // Constructor
-    LLMotionController();
-
-    // Destructor
-    virtual ~LLMotionController();
-
-    // set associated character
-    // this must be called exactly once by the containing character class.
-    // this is generally done in the Character constructor
-    void setCharacter( LLCharacter *character );
-
-    // registers a motion with the controller
-    // (actually just forwards call to motion registry)
-    // returns true if successfull
-    BOOL registerMotion( const LLUUID& id, LLMotionConstructor create );
-
-    // creates a motion from the registry
-    LLMotion *createMotion( const LLUUID &id );
-
-    // unregisters a motion with the controller
-    // (actually just forwards call to motion registry)
-    // returns true if successfull
-    void removeMotion( const LLUUID& id );
-
-    // start motion
-    // begins playing the specified motion
-    // returns true if successful
-    BOOL startMotion( const LLUUID &id, F32 start_offset );
-
-    // stop motion
-    // stops a playing motion
-    // in reality, it begins the ease out transition phase
-    // returns true if successful
-    BOOL stopMotionLocally( const LLUUID &id, BOOL stop_immediate );
-
-    // Move motions from loading to loaded
-    void updateLoadingMotions();
-
-    // update motions
-    // invokes the update handlers for each active motion
-    // activates sequenced motions
-    // deactivates terminated motions`
-    void updateMotions(bool force_update = false);
-
-    // minimal update (e.g. while hidden)
-    void updateMotionsMinimal();
-
-    void clearBlenders() { mPoseBlender.clearBlenders(); }
-
-    // flush motions
-    // releases all motion instances
-    void flushAllMotions();
-
-    //Flush is a liar.
-    void deactivateAllMotions();
-
-    // pause and continue all motions
-    void pauseAllMotions();
-    void unpauseAllMotions();
-    BOOL isPaused() const { return mPaused; }
->>>>>>> e1623bb2
-    S32 getPausedFrame() const { return mPausedFrame; }
-
-    void setTimeStep(F32 step);
-    F32 getTimeStep() const { return mTimeStep; }
-
-    void setTimeFactor(F32 time_factor);
-    F32 getTimeFactor() const { return mTimeFactor; }
-
-    F32 getAnimTime() const { return mAnimTime; }
-
-    motion_list_t& getActiveMotions() { return mActiveMotions; }
-
-    void incMotionCounts(S32& num_motions, S32& num_loading_motions, S32& num_loaded_motions, S32& num_active_motions, S32& num_deprecated_motions);
-
-//protected:
-    bool isMotionActive( LLMotion *motion );
-    bool isMotionLoading( LLMotion *motion );
-    LLMotion *findMotion( const LLUUID& id ) const;
-
-    void dumpMotions();
-
-    const LLFrameTimer& getFrameTimer() { return mTimer; }
-
-    static F32  getCurrentTimeFactor()              { return sCurrentTimeFactor;    };
-    static void setCurrentTimeFactor(F32 factor)    { sCurrentTimeFactor = factor;  };
-
-protected:
-<<<<<<< HEAD
-	// internal operations act on motion instances directly
-	// as there can be duplicate motions per id during blending overlap
-	void deleteAllMotions();
-	bool activateMotionInstance(LLMotion *motion, F32 time);
-	bool deactivateMotionInstance(LLMotion *motion);
-	void deprecateMotionInstance(LLMotion* motion);
-	bool stopMotionInstance(LLMotion *motion, bool stop_imemdiate);
-	void removeMotionInstance(LLMotion* motion);
-	void updateRegularMotions();
-	void updateAdditiveMotions();
-	void resetJointSignatures();
-	void updateMotionsByType(LLMotion::LLMotionBlendType motion_type);
-	void updateIdleMotion(LLMotion* motionp);
-	void updateIdleActiveMotions();
-	void purgeExcessMotions();
-	void deactivateStoppedMotions();
-=======
-    // internal operations act on motion instances directly
-    // as there can be duplicate motions per id during blending overlap
-    void deleteAllMotions();
-    BOOL activateMotionInstance(LLMotion *motion, F32 time);
-    BOOL deactivateMotionInstance(LLMotion *motion);
-    void deprecateMotionInstance(LLMotion* motion);
-    BOOL stopMotionInstance(LLMotion *motion, BOOL stop_imemdiate);
-    void removeMotionInstance(LLMotion* motion);
-    void updateRegularMotions();
-    void updateAdditiveMotions();
-    void resetJointSignatures();
-    void updateMotionsByType(LLMotion::LLMotionBlendType motion_type);
-    void updateIdleMotion(LLMotion* motionp);
-    void updateIdleActiveMotions();
-    void purgeExcessMotions();
-    void deactivateStoppedMotions();
->>>>>>> e1623bb2
-
-protected:
-    F32                 mTimeFactor;            // 1.f for normal speed
-    static F32          sCurrentTimeFactor;     // Value to use for initialization
-    static LLMotionRegistry sRegistry;
-    LLPoseBlender       mPoseBlender;
-
-    LLCharacter         *mCharacter;
-
-//  Life cycle of an animation:
-//
-<<<<<<< HEAD
-//	Animations are instantiated and immediately put in the mAllMotions map for their entire lifetime.
-//	If the animations depend on any asset data, the appropriate data is fetched from the data server,
-//	and the animation is put on the mLoadingMotions list.
-//	Once an animations is loaded, it will be initialized and put on the mLoadedMotions list.
-//	Any animation that is currently playing also sits in the mActiveMotions list.
-
-	typedef std::map<LLUUID, LLMotion*> motion_map_t;
-	motion_map_t	mAllMotions;
-
-	motion_set_t		mLoadingMotions;
-	motion_set_t		mLoadedMotions;
-	motion_list_t		mActiveMotions;
-	motion_set_t		mDeprecatedMotions;
-	
-	LLFrameTimer		mTimer;
-	F32					mPrevTimerElapsed;
-	F32					mAnimTime;
-	F32					mLastTime;
-	bool				mHasRunOnce;
-	bool				mPaused;
-	S32					mPausedFrame;
-	F32					mTimeStep;
-	S32					mTimeStepCount;
-	F32					mLastInterp;
-
-	U8					mJointSignature[2][LL_CHARACTER_MAX_ANIMATED_JOINTS];
-=======
-//  Animations are instantiated and immediately put in the mAllMotions map for their entire lifetime.
-//  If the animations depend on any asset data, the appropriate data is fetched from the data server,
-//  and the animation is put on the mLoadingMotions list.
-//  Once an animations is loaded, it will be initialized and put on the mLoadedMotions list.
-//  Any animation that is currently playing also sits in the mActiveMotions list.
-
-    typedef std::map<LLUUID, LLMotion*> motion_map_t;
-    motion_map_t    mAllMotions;
-
-    motion_set_t        mLoadingMotions;
-    motion_set_t        mLoadedMotions;
-    motion_list_t       mActiveMotions;
-    motion_set_t        mDeprecatedMotions;
-
-    LLFrameTimer        mTimer;
-    F32                 mPrevTimerElapsed;
-    F32                 mAnimTime;
-    F32                 mLastTime;
-    BOOL                mHasRunOnce;
-    BOOL                mPaused;
-    S32                 mPausedFrame;
-    F32                 mTimeStep;
-    S32                 mTimeStepCount;
-    F32                 mLastInterp;
-
-    U8                  mJointSignature[2][LL_CHARACTER_MAX_ANIMATED_JOINTS];
->>>>>>> e1623bb2
-private:
-    U32                 mLastCountAfterPurge; //for logging and debugging purposes
-};
-
-//-----------------------------------------------------------------------------
-// Class declaractions
-//-----------------------------------------------------------------------------
-#include "llcharacter.h"
-
-#endif // LL_LLMOTIONCONTROLLER_H
+/**
+ * @file llmotioncontroller.h
+ * @brief Implementation of LLMotionController class.
+ *
+ * $LicenseInfo:firstyear=2001&license=viewerlgpl$
+ * Second Life Viewer Source Code
+ * Copyright (C) 2010, Linden Research, Inc.
+ *
+ * This library is free software; you can redistribute it and/or
+ * modify it under the terms of the GNU Lesser General Public
+ * License as published by the Free Software Foundation;
+ * version 2.1 of the License only.
+ *
+ * This library is distributed in the hope that it will be useful,
+ * but WITHOUT ANY WARRANTY; without even the implied warranty of
+ * MERCHANTABILITY or FITNESS FOR A PARTICULAR PURPOSE.  See the GNU
+ * Lesser General Public License for more details.
+ *
+ * You should have received a copy of the GNU Lesser General Public
+ * License along with this library; if not, write to the Free Software
+ * Foundation, Inc., 51 Franklin Street, Fifth Floor, Boston, MA  02110-1301  USA
+ *
+ * Linden Research, Inc., 945 Battery Street, San Francisco, CA  94111  USA
+ * $/LicenseInfo$
+ */
+
+#ifndef LL_LLMOTIONCONTROLLER_H
+#define LL_LLMOTIONCONTROLLER_H
+
+//-----------------------------------------------------------------------------
+// Header files
+//-----------------------------------------------------------------------------
+#include <string>
+#include <map>
+#include <deque>
+
+#include "llmotion.h"
+#include "llpose.h"
+#include "llframetimer.h"
+#include "llstatemachine.h"
+#include "llstring.h"
+
+//-----------------------------------------------------------------------------
+// Class predeclaration
+// This is necessary because llcharacter.h includes this file.
+//-----------------------------------------------------------------------------
+class LLCharacter;
+
+//-----------------------------------------------------------------------------
+// LLMotionRegistry
+//-----------------------------------------------------------------------------
+typedef LLMotion*(*LLMotionConstructor)(const LLUUID &id);
+
+class LLMotionRegistry
+{
+public:
+    // Constructor
+    LLMotionRegistry();
+
+    // Destructor
+    ~LLMotionRegistry();
+
+    // adds motion classes to the registry
+    // returns true if successfull
+    bool registerMotion( const LLUUID& id, LLMotionConstructor create);
+
+    // creates a new instance of a named motion
+    // returns NULL motion is not registered
+    LLMotion *createMotion( const LLUUID &id );
+
+    // initialization of motion failed, don't try to create this motion again
+    void markBad( const LLUUID& id );
+
+
+protected:
+    typedef std::map<LLUUID, LLMotionConstructor> motion_map_t;
+    motion_map_t mMotionTable;
+};
+
+//-----------------------------------------------------------------------------
+// class LLMotionController
+//-----------------------------------------------------------------------------
+class LLMotionController
+{
+public:
+    typedef std::list<LLMotion*> motion_list_t;
+    typedef std::set<LLMotion*> motion_set_t;
+    bool mIsSelf;
+
+public:
+    // Constructor
+    LLMotionController();
+
+    // Destructor
+    virtual ~LLMotionController();
+
+    // set associated character
+    // this must be called exactly once by the containing character class.
+    // this is generally done in the Character constructor
+    void setCharacter( LLCharacter *character );
+
+    // registers a motion with the controller
+    // (actually just forwards call to motion registry)
+    // returns true if successfull
+    bool registerMotion( const LLUUID& id, LLMotionConstructor create );
+
+    // creates a motion from the registry
+    LLMotion *createMotion( const LLUUID &id );
+
+    // unregisters a motion with the controller
+    // (actually just forwards call to motion registry)
+    // returns true if successfull
+    void removeMotion( const LLUUID& id );
+
+    // start motion
+    // begins playing the specified motion
+    // returns true if successful
+    bool startMotion( const LLUUID &id, F32 start_offset );
+
+    // stop motion
+    // stops a playing motion
+    // in reality, it begins the ease out transition phase
+    // returns true if successful
+    bool stopMotionLocally( const LLUUID &id, bool stop_immediate );
+
+    // Move motions from loading to loaded
+    void updateLoadingMotions();
+
+    // update motions
+    // invokes the update handlers for each active motion
+    // activates sequenced motions
+    // deactivates terminated motions`
+    void updateMotions(bool force_update = false);
+
+    // minimal update (e.g. while hidden)
+    void updateMotionsMinimal();
+
+    void clearBlenders() { mPoseBlender.clearBlenders(); }
+
+    // flush motions
+    // releases all motion instances
+    void flushAllMotions();
+
+    //Flush is a liar.
+    void deactivateAllMotions();
+
+    // pause and continue all motions
+    void pauseAllMotions();
+    void unpauseAllMotions();
+    bool isPaused() const { return mPaused; }
+    S32 getPausedFrame() const { return mPausedFrame; }
+
+    void setTimeStep(F32 step);
+    F32 getTimeStep() const { return mTimeStep; }
+
+    void setTimeFactor(F32 time_factor);
+    F32 getTimeFactor() const { return mTimeFactor; }
+
+    F32 getAnimTime() const { return mAnimTime; }
+
+    motion_list_t& getActiveMotions() { return mActiveMotions; }
+
+    void incMotionCounts(S32& num_motions, S32& num_loading_motions, S32& num_loaded_motions, S32& num_active_motions, S32& num_deprecated_motions);
+
+//protected:
+    bool isMotionActive( LLMotion *motion );
+    bool isMotionLoading( LLMotion *motion );
+    LLMotion *findMotion( const LLUUID& id ) const;
+
+    void dumpMotions();
+
+    const LLFrameTimer& getFrameTimer() { return mTimer; }
+
+    static F32  getCurrentTimeFactor()              { return sCurrentTimeFactor;    };
+    static void setCurrentTimeFactor(F32 factor)    { sCurrentTimeFactor = factor;  };
+
+protected:
+    // internal operations act on motion instances directly
+    // as there can be duplicate motions per id during blending overlap
+    void deleteAllMotions();
+    bool activateMotionInstance(LLMotion *motion, F32 time);
+    bool deactivateMotionInstance(LLMotion *motion);
+    void deprecateMotionInstance(LLMotion* motion);
+    bool stopMotionInstance(LLMotion *motion, bool stop_imemdiate);
+    void removeMotionInstance(LLMotion* motion);
+    void updateRegularMotions();
+    void updateAdditiveMotions();
+    void resetJointSignatures();
+    void updateMotionsByType(LLMotion::LLMotionBlendType motion_type);
+    void updateIdleMotion(LLMotion* motionp);
+    void updateIdleActiveMotions();
+    void purgeExcessMotions();
+    void deactivateStoppedMotions();
+
+protected:
+    F32                 mTimeFactor;            // 1.f for normal speed
+    static F32          sCurrentTimeFactor;     // Value to use for initialization
+    static LLMotionRegistry sRegistry;
+    LLPoseBlender       mPoseBlender;
+
+    LLCharacter         *mCharacter;
+
+//  Life cycle of an animation:
+//
+//  Animations are instantiated and immediately put in the mAllMotions map for their entire lifetime.
+//  If the animations depend on any asset data, the appropriate data is fetched from the data server,
+//  and the animation is put on the mLoadingMotions list.
+//  Once an animations is loaded, it will be initialized and put on the mLoadedMotions list.
+//  Any animation that is currently playing also sits in the mActiveMotions list.
+
+    typedef std::map<LLUUID, LLMotion*> motion_map_t;
+    motion_map_t    mAllMotions;
+
+    motion_set_t        mLoadingMotions;
+    motion_set_t        mLoadedMotions;
+    motion_list_t       mActiveMotions;
+    motion_set_t        mDeprecatedMotions;
+
+    LLFrameTimer        mTimer;
+    F32                 mPrevTimerElapsed;
+    F32                 mAnimTime;
+    F32                 mLastTime;
+    bool                mHasRunOnce;
+    bool                mPaused;
+    S32                 mPausedFrame;
+    F32                 mTimeStep;
+    S32                 mTimeStepCount;
+    F32                 mLastInterp;
+
+    U8                  mJointSignature[2][LL_CHARACTER_MAX_ANIMATED_JOINTS];
+private:
+    U32                 mLastCountAfterPurge; //for logging and debugging purposes
+};
+
+//-----------------------------------------------------------------------------
+// Class declaractions
+//-----------------------------------------------------------------------------
+#include "llcharacter.h"
+
+#endif // LL_LLMOTIONCONTROLLER_H
+