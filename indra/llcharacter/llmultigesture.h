--- conflicted
+++ resolved
@@ -75,21 +75,13 @@
     std::vector<LLGestureStep*> mSteps;
 
     // Is the gesture currently playing?
-<<<<<<< HEAD
-    bool mPlaying;
-=======
     bool mPlaying { false };
->>>>>>> e2e37cce
 
     // "instruction pointer" for steps
     S32 mCurrentStep { 0 };
 
     // We're waiting for triggered animations to stop playing
-<<<<<<< HEAD
-    bool mWaitingAnimations;
-=======
     bool mWaitingAnimations { false };
->>>>>>> e2e37cce
 
     // We're waiting for key release
     bool mWaitingKeyRelease { false };
