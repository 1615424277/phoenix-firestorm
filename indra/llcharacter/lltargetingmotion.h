/**
 * @file lltargetingmotion.h
 * @brief Implementation of LLTargetingMotion class.
 *
 * $LicenseInfo:firstyear=2002&license=viewerlgpl$
 * Second Life Viewer Source Code
 * Copyright (C) 2010, Linden Research, Inc.
 *
 * This library is free software; you can redistribute it and/or
 * modify it under the terms of the GNU Lesser General Public
 * License as published by the Free Software Foundation;
 * version 2.1 of the License only.
 *
 * This library is distributed in the hope that it will be useful,
 * but WITHOUT ANY WARRANTY; without even the implied warranty of
 * MERCHANTABILITY or FITNESS FOR A PARTICULAR PURPOSE.  See the GNU
 * Lesser General Public License for more details.
 *
 * You should have received a copy of the GNU Lesser General Public
 * License along with this library; if not, write to the Free Software
 * Foundation, Inc., 51 Franklin Street, Fifth Floor, Boston, MA  02110-1301  USA
 *
 * Linden Research, Inc., 945 Battery Street, San Francisco, CA  94111  USA
 * $/LicenseInfo$
 */

#ifndef LL_LLTARGETINGMOTION_H
#define LL_LLTARGETINGMOTION_H

//-----------------------------------------------------------------------------
// Header files
//-----------------------------------------------------------------------------
#include "llmotion.h"

#define TARGETING_EASEIN_DURATION   0.3f
#define TARGETING_EASEOUT_DURATION 0.5f
#define TARGETING_PRIORITY LLJoint::HIGH_PRIORITY
#define MIN_REQUIRED_PIXEL_AREA_TARGETING 1000.f;


//-----------------------------------------------------------------------------
// class LLTargetingMotion
//-----------------------------------------------------------------------------
class LLTargetingMotion :
    public LLMotion
{
public:
    // Constructor
    LLTargetingMotion(const LLUUID &id);

    // Destructor
    virtual ~LLTargetingMotion();

public:
    //-------------------------------------------------------------------------
    // functions to support MotionController and MotionRegistry
    //-------------------------------------------------------------------------

    // static constructor
    // all subclasses must implement such a function and register it
    static LLMotion *create(const LLUUID &id) { return new LLTargetingMotion(id); }

public:
    //-------------------------------------------------------------------------
    // animation callbacks to be implemented by subclasses
    //-------------------------------------------------------------------------

<<<<<<< HEAD
	// motions must specify whether or not they loop
	virtual bool getLoop() { return true; }
=======
    // motions must specify whether or not they loop
    virtual BOOL getLoop() { return TRUE; }
>>>>>>> c06fb4e0

    // motions must report their total duration
    virtual F32 getDuration() { return 0.0; }

    // motions must report their "ease in" duration
    virtual F32 getEaseInDuration() { return TARGETING_EASEIN_DURATION; }

    // motions must report their "ease out" duration.
    virtual F32 getEaseOutDuration() { return TARGETING_EASEOUT_DURATION; }

    // motions must report their priority
    virtual LLJoint::JointPriority getPriority() { return TARGETING_PRIORITY; }

    virtual LLMotionBlendType getBlendType() { return ADDITIVE_BLEND; }

    // called to determine when a motion should be activated/deactivated based on avatar pixel coverage
    virtual F32 getMinPixelArea() { return MIN_REQUIRED_PIXEL_AREA_TARGETING; }

    // run-time (post constructor) initialization,
    // called after parameters have been set
    // must return true to indicate success and be available for activation
    virtual LLMotionInitStatus onInitialize(LLCharacter *character);

<<<<<<< HEAD
	// called when a motion is activated
	// must return true to indicate success, or else
	// it will be deactivated
	virtual bool onActivate();

	// called per time step
	// must return true while it is active, and
	// must return true when the motion is completed.
	virtual bool onUpdate(F32 time, U8* joint_mask);
=======
    // called when a motion is activated
    // must return TRUE to indicate success, or else
    // it will be deactivated
    virtual BOOL onActivate();

    // called per time step
    // must return TRUE while it is active, and
    // must return FALSE when the motion is completed.
    virtual BOOL onUpdate(F32 time, U8* joint_mask);
>>>>>>> c06fb4e0

    // called when a motion is deactivated
    virtual void onDeactivate();

public:

    LLCharacter         *mCharacter;
    LLPointer<LLJointState> mTorsoState;
    LLJoint*            mPelvisJoint;
    LLJoint*            mTorsoJoint;
    LLJoint*            mRightHandJoint;
};

#endif // LL_LLTARGETINGMOTION_H
<|MERGE_RESOLUTION|>--- conflicted
+++ resolved
@@ -65,13 +65,8 @@
     // animation callbacks to be implemented by subclasses
     //-------------------------------------------------------------------------
 
-<<<<<<< HEAD
-	// motions must specify whether or not they loop
-	virtual bool getLoop() { return true; }
-=======
     // motions must specify whether or not they loop
-    virtual BOOL getLoop() { return TRUE; }
->>>>>>> c06fb4e0
+    virtual bool getLoop() { return true; }
 
     // motions must report their total duration
     virtual F32 getDuration() { return 0.0; }
@@ -95,27 +90,15 @@
     // must return true to indicate success and be available for activation
     virtual LLMotionInitStatus onInitialize(LLCharacter *character);
 
-<<<<<<< HEAD
-	// called when a motion is activated
-	// must return true to indicate success, or else
-	// it will be deactivated
-	virtual bool onActivate();
-
-	// called per time step
-	// must return true while it is active, and
-	// must return true when the motion is completed.
-	virtual bool onUpdate(F32 time, U8* joint_mask);
-=======
     // called when a motion is activated
-    // must return TRUE to indicate success, or else
+    // must return true to indicate success, or else
     // it will be deactivated
-    virtual BOOL onActivate();
+    virtual bool onActivate();
 
     // called per time step
-    // must return TRUE while it is active, and
-    // must return FALSE when the motion is completed.
-    virtual BOOL onUpdate(F32 time, U8* joint_mask);
->>>>>>> c06fb4e0
+    // must return true while it is active, and
+    // must return true when the motion is completed.
+    virtual bool onUpdate(F32 time, U8* joint_mask);
 
     // called when a motion is deactivated
     virtual void onDeactivate();
