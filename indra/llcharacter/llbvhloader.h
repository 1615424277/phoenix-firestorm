/**
 * @file llbvhloader.h
 * @brief Translates a BVH files to LindenLabAnimation format.
 *
 * $LicenseInfo:firstyear=2004&license=viewerlgpl$
 * Second Life Viewer Source Code
 * Copyright (C) 2010, Linden Research, Inc.
 *
 * This library is free software; you can redistribute it and/or
 * modify it under the terms of the GNU Lesser General Public
 * License as published by the Free Software Foundation;
 * version 2.1 of the License only.
 *
 * This library is distributed in the hope that it will be useful,
 * but WITHOUT ANY WARRANTY; without even the implied warranty of
 * MERCHANTABILITY or FITNESS FOR A PARTICULAR PURPOSE.  See the GNU
 * Lesser General Public License for more details.
 *
 * You should have received a copy of the GNU Lesser General Public
 * License along with this library; if not, write to the Free Software
 * Foundation, Inc., 51 Franklin Street, Fifth Floor, Boston, MA  02110-1301  USA
 *
 * Linden Research, Inc., 945 Battery Street, San Francisco, CA  94111  USA
 * $/LicenseInfo$
 */

#ifndef LL_LLBVHLOADER_H
#define LL_LLBVHLOADER_H

#include "v3math.h"
#include "m3math.h"
#include "llmath.h"
#include "llapr.h"
#include "llbvhconsts.h"

const S32 BVH_PARSER_LINE_SIZE = 2048;
class LLDataPacker;

//------------------------------------------------------------------------
// FileCloser
//------------------------------------------------------------------------
class FileCloser
{
public:
    FileCloser( apr_file_t *file )
    {
        mFile = file;
    }

    ~FileCloser()
    {
        apr_file_close(mFile);
    }
protected:
    apr_file_t* mFile;
};


//------------------------------------------------------------------------
// Key
//------------------------------------------------------------------------
struct Key
{
<<<<<<< HEAD
	Key()
	{
		mPos[0] = mPos[1] = mPos[2] = 0.0f;
		mRot[0] = mRot[1] = mRot[2] = 0.0f;
		mIgnorePos = false;
		mIgnoreRot = false;
	}

	F32	mPos[3];
	F32	mRot[3];
	bool	mIgnorePos;
	bool	mIgnoreRot;
=======
    Key()
    {
        mPos[0] = mPos[1] = mPos[2] = 0.0f;
        mRot[0] = mRot[1] = mRot[2] = 0.0f;
        mIgnorePos = false;
        mIgnoreRot = false;
    }

    F32 mPos[3];
    F32 mRot[3];
    BOOL    mIgnorePos;
    BOOL    mIgnoreRot;
>>>>>>> c06fb4e0
};


//------------------------------------------------------------------------
// KeyVector
//------------------------------------------------------------------------
typedef  std::vector<Key> KeyVector;

//------------------------------------------------------------------------
// Joint
//------------------------------------------------------------------------
struct Joint
{
<<<<<<< HEAD
	Joint(const char *name)
	{
		mName = name;
		mIgnore = false;
		mIgnorePositions = false;
		mRelativePositionKey = false;
		mRelativeRotationKey = false;
		mOutName = name;
		mOrder[0] = 'X';
		mOrder[1] = 'Y';
		mOrder[2] = 'Z';
		mOrder[3] = 0;
		mNumPosKeys = 0;
		mNumRotKeys = 0;
		mChildTreeMaxDepth = 0;
		mPriority = 0;
		mNumChannels = 3;
	}

	// Include aligned members first
	LLMatrix3		mFrameMatrix;
	LLMatrix3		mOffsetMatrix;
	LLVector3		mRelativePosition;
	//
	std::string		mName;
	bool			mIgnore;
	bool			mIgnorePositions;
	bool			mRelativePositionKey;
	bool			mRelativeRotationKey;
	std::string		mOutName;
	std::string		mMergeParentName;
	std::string		mMergeChildName;
	char			mOrder[4];			/* Flawfinder: ignore */
	KeyVector		mKeys;
	S32				mNumPosKeys;
	S32				mNumRotKeys;
	S32				mChildTreeMaxDepth;
	S32				mPriority;
	S32				mNumChannels;
=======
    Joint(const char *name)
    {
        mName = name;
        mIgnore = FALSE;
        mIgnorePositions = FALSE;
        mRelativePositionKey = FALSE;
        mRelativeRotationKey = FALSE;
        mOutName = name;
        mOrder[0] = 'X';
        mOrder[1] = 'Y';
        mOrder[2] = 'Z';
        mOrder[3] = 0;
        mNumPosKeys = 0;
        mNumRotKeys = 0;
        mChildTreeMaxDepth = 0;
        mPriority = 0;
        mNumChannels = 3;
    }

    // Include aligned members first
    LLMatrix3       mFrameMatrix;
    LLMatrix3       mOffsetMatrix;
    LLVector3       mRelativePosition;
    //
    std::string     mName;
    BOOL            mIgnore;
    BOOL            mIgnorePositions;
    BOOL            mRelativePositionKey;
    BOOL            mRelativeRotationKey;
    std::string     mOutName;
    std::string     mMergeParentName;
    std::string     mMergeChildName;
    char            mOrder[4];          /* Flawfinder: ignore */
    KeyVector       mKeys;
    S32             mNumPosKeys;
    S32             mNumRotKeys;
    S32             mChildTreeMaxDepth;
    S32             mPriority;
    S32             mNumChannels;
>>>>>>> c06fb4e0
};


struct Constraint
{
    char            mSourceJointName[16];       /* Flawfinder: ignore */
    char            mTargetJointName[16];       /* Flawfinder: ignore */
    S32             mChainLength;
    LLVector3       mSourceOffset;
    LLVector3       mTargetOffset;
    LLVector3       mTargetDir;
    F32             mEaseInStart;
    F32             mEaseInStop;
    F32             mEaseOutStart;
    F32             mEaseOutStop;
    EConstraintType mConstraintType;
};

//------------------------------------------------------------------------
// JointVector
//------------------------------------------------------------------------
typedef std::vector<Joint*> JointVector;

//------------------------------------------------------------------------
// ConstraintVector
//------------------------------------------------------------------------
typedef std::vector<Constraint> ConstraintVector;

//------------------------------------------------------------------------
// Translation
//------------------------------------------------------------------------
class Translation
{
public:
<<<<<<< HEAD
	Translation()
	{
		mIgnore = false;
		mIgnorePositions = false;
		mRelativePositionKey = false;
		mRelativeRotationKey = false;
		mPriorityModifier = 0;
	}

	std::string	mOutName;
	bool		mIgnore;
    bool		mIgnorePositions;
    bool		mRelativePositionKey;
    bool		mRelativeRotationKey;
	LLMatrix3	mFrameMatrix;
	LLMatrix3	mOffsetMatrix;
	LLVector3	mRelativePosition;
	std::string	mMergeParentName;
	std::string	mMergeChildName;
	S32			mPriorityModifier;
=======
    Translation()
    {
        mIgnore = FALSE;
        mIgnorePositions = FALSE;
        mRelativePositionKey = FALSE;
        mRelativeRotationKey = FALSE;
        mPriorityModifier = 0;
    }

    std::string mOutName;
    BOOL        mIgnore;
    BOOL        mIgnorePositions;
    BOOL        mRelativePositionKey;
    BOOL        mRelativeRotationKey;
    LLMatrix3   mFrameMatrix;
    LLMatrix3   mOffsetMatrix;
    LLVector3   mRelativePosition;
    std::string mMergeParentName;
    std::string mMergeChildName;
    S32         mPriorityModifier;
>>>>>>> c06fb4e0
};

typedef enum e_load_status
    {
        E_ST_OK,
        E_ST_EOF,
        E_ST_NO_CONSTRAINT,
        E_ST_NO_FILE,
        E_ST_NO_HIER,
        E_ST_NO_JOINT,
        E_ST_NO_NAME,
        E_ST_NO_OFFSET,
        E_ST_NO_CHANNELS,
        E_ST_NO_ROTATION,
        E_ST_NO_AXIS,
        E_ST_NO_MOTION,
        E_ST_NO_FRAMES,
        E_ST_NO_FRAME_TIME,
        E_ST_NO_POS,
        E_ST_NO_ROT,
        E_ST_NO_XLT_FILE,
        E_ST_NO_XLT_HEADER,
        E_ST_NO_XLT_NAME,
        E_ST_NO_XLT_IGNORE,
        E_ST_NO_XLT_RELATIVE,
        E_ST_NO_XLT_OUTNAME,
        E_ST_NO_XLT_MATRIX,
        E_ST_NO_XLT_MERGECHILD,
        E_ST_NO_XLT_MERGEPARENT,
        E_ST_NO_XLT_PRIORITY,
        E_ST_NO_XLT_LOOP,
        E_ST_NO_XLT_EASEIN,
        E_ST_NO_XLT_EASEOUT,
        E_ST_NO_XLT_HAND,
        E_ST_NO_XLT_EMOTE,
        E_ST_BAD_ROOT
    } ELoadStatus;

//------------------------------------------------------------------------
// TranslationMap
//------------------------------------------------------------------------
typedef std::map<std::string, Translation> TranslationMap;

class LLBVHLoader
{
    friend class LLKeyframeMotion;
public:
    // Constructor
    LLBVHLoader(const char* buffer, ELoadStatus &loadStatus, S32 &errorLine, std::map<std::string, std::string>& joint_alias_map );
    ~LLBVHLoader();

/*
    // Status Codes
    typedef const char *status_t;
    static const char *ST_OK;
    static const char *ST_EOF;
    static const char *ST_NO_CONSTRAINT;
    static const char *ST_NO_FILE;
    static const char *ST_NO_HIER;
    static const char *ST_NO_JOINT;
    static const char *ST_NO_NAME;
    static const char *ST_NO_OFFSET;
    static const char *ST_NO_CHANNELS;
    static const char *ST_NO_ROTATION;
    static const char *ST_NO_AXIS;
    static const char *ST_NO_MOTION;
    static const char *ST_NO_FRAMES;
    static const char *ST_NO_FRAME_TIME;
    static const char *ST_NO_POS;
    static const char *ST_NO_ROT;
    static const char *ST_NO_XLT_FILE;
    static const char *ST_NO_XLT_HEADER;
    static const char *ST_NO_XLT_NAME;
    static const char *ST_NO_XLT_IGNORE;
    static const char *ST_NO_XLT_RELATIVE;
    static const char *ST_NO_XLT_OUTNAME;
    static const char *ST_NO_XLT_MATRIX;
    static const char *ST_NO_XLT_MERGECHILD;
    static const char *ST_NO_XLT_MERGEPARENT;
    static const char *ST_NO_XLT_PRIORITY;
    static const char *ST_NO_XLT_LOOP;
    static const char *ST_NO_XLT_EASEIN;
    static const char *ST_NO_XLT_EASEOUT;
    static const char *ST_NO_XLT_HAND;
    static const char *ST_NO_XLT_EMOTE;
    static const char *ST_BAD_ROOT;
*/

    // Loads the specified translation table.
    ELoadStatus loadTranslationTable(const char *fileName);

    //Create a new joint alias
    void makeTranslation(std::string key, std::string value);

    // Loads joint aliases from XML file.
    ELoadStatus loadAliases(const char * filename);

    // Load the specified BVH file.
    // Returns status code.
    ELoadStatus loadBVHFile(const char *buffer, char *error_text, S32 &error_line);

    void dumpBVHInfo();

    // Applies translations to BVH data loaded.
    void applyTranslations();

    // Returns the number of lines scanned.
    // Useful for error reporting.
    S32 getLineNumber() { return mLineNumber; }

    // returns required size of output buffer
    U32 getOutputSize();

<<<<<<< HEAD
	// writes contents to datapacker
	bool serialize(LLDataPacker& dp);
=======
    // writes contents to datapacker
    BOOL serialize(LLDataPacker& dp);
>>>>>>> c06fb4e0

    // flags redundant keyframe data
    void optimize();

    void reset();

    F32 getDuration() { return mDuration; }

<<<<<<< HEAD
	bool isInitialized() { return mInitialized; }
=======
    BOOL isInitialized() { return mInitialized; }
>>>>>>> c06fb4e0

    ELoadStatus getStatus() { return mStatus; }

    // <FS:Sei> FIRE-17277: Allow entering Loop In/Loop Out as frames
    S32 getNumFrames() const { return mNumFrames; }
    // </FS:Sei>

protected:
<<<<<<< HEAD
	// Consumes one line of input from file.
	// <FS:ND> Remove LLVolatileAPRPool/apr_file_t and use FILE* instead
	// bool getLine(apr_file_t *fp);
	bool getLine(LLAPRFile::tFiletype *fp);
	// </FS:ND>

	// parser state
	char		mLine[BVH_PARSER_LINE_SIZE];		/* Flawfinder: ignore */
	S32			mLineNumber;

	// parsed values
	S32					mNumFrames;
	F32					mFrameTime;
	JointVector			mJoints;
	ConstraintVector	mConstraints;
	TranslationMap		mTranslations;

	S32					mPriority;
	bool				mLoop;
	F32					mLoopInPoint;
	F32					mLoopOutPoint;
	F32					mEaseIn;
	F32					mEaseOut;
	S32					mHand;
	std::string			mEmoteName;

	bool				mInitialized;
	ELoadStatus			mStatus;

	// computed values
	F32	mDuration;
=======
    // Consumes one line of input from file.

    // <FS:ND> Remove LLVolatileAPRPool/apr_file_t and use FILE* instead
    // BOOL getLine(apr_file_t *fp);
    BOOL getLine(LLAPRFile::tFiletype *fp);
    // </FS:ND>

    // parser state
    char        mLine[BVH_PARSER_LINE_SIZE];        /* Flawfinder: ignore */
    S32         mLineNumber;

    // parsed values
    S32                 mNumFrames;
    F32                 mFrameTime;
    JointVector         mJoints;
    ConstraintVector    mConstraints;
    TranslationMap      mTranslations;

    S32                 mPriority;
    BOOL                mLoop;
    F32                 mLoopInPoint;
    F32                 mLoopOutPoint;
    F32                 mEaseIn;
    F32                 mEaseOut;
    S32                 mHand;
    std::string         mEmoteName;

    BOOL                mInitialized;
    ELoadStatus         mStatus;

    // computed values
    F32 mDuration;
>>>>>>> c06fb4e0
};

#endif // LL_LLBVHLOADER_H<|MERGE_RESOLUTION|>--- conflicted
+++ resolved
@@ -61,20 +61,6 @@
 //------------------------------------------------------------------------
 struct Key
 {
-<<<<<<< HEAD
-	Key()
-	{
-		mPos[0] = mPos[1] = mPos[2] = 0.0f;
-		mRot[0] = mRot[1] = mRot[2] = 0.0f;
-		mIgnorePos = false;
-		mIgnoreRot = false;
-	}
-
-	F32	mPos[3];
-	F32	mRot[3];
-	bool	mIgnorePos;
-	bool	mIgnoreRot;
-=======
     Key()
     {
         mPos[0] = mPos[1] = mPos[2] = 0.0f;
@@ -85,9 +71,8 @@
 
     F32 mPos[3];
     F32 mRot[3];
-    BOOL    mIgnorePos;
-    BOOL    mIgnoreRot;
->>>>>>> c06fb4e0
+    bool    mIgnorePos;
+    bool    mIgnoreRot;
 };
 
 
@@ -101,54 +86,13 @@
 //------------------------------------------------------------------------
 struct Joint
 {
-<<<<<<< HEAD
-	Joint(const char *name)
-	{
-		mName = name;
-		mIgnore = false;
-		mIgnorePositions = false;
-		mRelativePositionKey = false;
-		mRelativeRotationKey = false;
-		mOutName = name;
-		mOrder[0] = 'X';
-		mOrder[1] = 'Y';
-		mOrder[2] = 'Z';
-		mOrder[3] = 0;
-		mNumPosKeys = 0;
-		mNumRotKeys = 0;
-		mChildTreeMaxDepth = 0;
-		mPriority = 0;
-		mNumChannels = 3;
-	}
-
-	// Include aligned members first
-	LLMatrix3		mFrameMatrix;
-	LLMatrix3		mOffsetMatrix;
-	LLVector3		mRelativePosition;
-	//
-	std::string		mName;
-	bool			mIgnore;
-	bool			mIgnorePositions;
-	bool			mRelativePositionKey;
-	bool			mRelativeRotationKey;
-	std::string		mOutName;
-	std::string		mMergeParentName;
-	std::string		mMergeChildName;
-	char			mOrder[4];			/* Flawfinder: ignore */
-	KeyVector		mKeys;
-	S32				mNumPosKeys;
-	S32				mNumRotKeys;
-	S32				mChildTreeMaxDepth;
-	S32				mPriority;
-	S32				mNumChannels;
-=======
     Joint(const char *name)
     {
         mName = name;
-        mIgnore = FALSE;
-        mIgnorePositions = FALSE;
-        mRelativePositionKey = FALSE;
-        mRelativeRotationKey = FALSE;
+        mIgnore = false;
+        mIgnorePositions = false;
+        mRelativePositionKey = false;
+        mRelativeRotationKey = false;
         mOutName = name;
         mOrder[0] = 'X';
         mOrder[1] = 'Y';
@@ -167,10 +111,10 @@
     LLVector3       mRelativePosition;
     //
     std::string     mName;
-    BOOL            mIgnore;
-    BOOL            mIgnorePositions;
-    BOOL            mRelativePositionKey;
-    BOOL            mRelativeRotationKey;
+    bool            mIgnore;
+    bool            mIgnorePositions;
+    bool            mRelativePositionKey;
+    bool            mRelativeRotationKey;
     std::string     mOutName;
     std::string     mMergeParentName;
     std::string     mMergeChildName;
@@ -181,7 +125,6 @@
     S32             mChildTreeMaxDepth;
     S32             mPriority;
     S32             mNumChannels;
->>>>>>> c06fb4e0
 };
 
 
@@ -216,49 +159,26 @@
 class Translation
 {
 public:
-<<<<<<< HEAD
-	Translation()
-	{
-		mIgnore = false;
-		mIgnorePositions = false;
-		mRelativePositionKey = false;
-		mRelativeRotationKey = false;
-		mPriorityModifier = 0;
-	}
-
-	std::string	mOutName;
-	bool		mIgnore;
-    bool		mIgnorePositions;
-    bool		mRelativePositionKey;
-    bool		mRelativeRotationKey;
-	LLMatrix3	mFrameMatrix;
-	LLMatrix3	mOffsetMatrix;
-	LLVector3	mRelativePosition;
-	std::string	mMergeParentName;
-	std::string	mMergeChildName;
-	S32			mPriorityModifier;
-=======
     Translation()
     {
-        mIgnore = FALSE;
-        mIgnorePositions = FALSE;
-        mRelativePositionKey = FALSE;
-        mRelativeRotationKey = FALSE;
+        mIgnore = false;
+        mIgnorePositions = false;
+        mRelativePositionKey = false;
+        mRelativeRotationKey = false;
         mPriorityModifier = 0;
     }
 
     std::string mOutName;
-    BOOL        mIgnore;
-    BOOL        mIgnorePositions;
-    BOOL        mRelativePositionKey;
-    BOOL        mRelativeRotationKey;
+    bool        mIgnore;
+    bool        mIgnorePositions;
+    bool        mRelativePositionKey;
+    bool        mRelativeRotationKey;
     LLMatrix3   mFrameMatrix;
     LLMatrix3   mOffsetMatrix;
     LLVector3   mRelativePosition;
     std::string mMergeParentName;
     std::string mMergeChildName;
     S32         mPriorityModifier;
->>>>>>> c06fb4e0
 };
 
 typedef enum e_load_status
@@ -372,13 +292,8 @@
     // returns required size of output buffer
     U32 getOutputSize();
 
-<<<<<<< HEAD
-	// writes contents to datapacker
-	bool serialize(LLDataPacker& dp);
-=======
     // writes contents to datapacker
-    BOOL serialize(LLDataPacker& dp);
->>>>>>> c06fb4e0
+    bool serialize(LLDataPacker& dp);
 
     // flags redundant keyframe data
     void optimize();
@@ -387,11 +302,7 @@
 
     F32 getDuration() { return mDuration; }
 
-<<<<<<< HEAD
-	bool isInitialized() { return mInitialized; }
-=======
-    BOOL isInitialized() { return mInitialized; }
->>>>>>> c06fb4e0
+    bool isInitialized() { return mInitialized; }
 
     ELoadStatus getStatus() { return mStatus; }
 
@@ -400,44 +311,10 @@
     // </FS:Sei>
 
 protected:
-<<<<<<< HEAD
-	// Consumes one line of input from file.
-	// <FS:ND> Remove LLVolatileAPRPool/apr_file_t and use FILE* instead
-	// bool getLine(apr_file_t *fp);
-	bool getLine(LLAPRFile::tFiletype *fp);
-	// </FS:ND>
-
-	// parser state
-	char		mLine[BVH_PARSER_LINE_SIZE];		/* Flawfinder: ignore */
-	S32			mLineNumber;
-
-	// parsed values
-	S32					mNumFrames;
-	F32					mFrameTime;
-	JointVector			mJoints;
-	ConstraintVector	mConstraints;
-	TranslationMap		mTranslations;
-
-	S32					mPriority;
-	bool				mLoop;
-	F32					mLoopInPoint;
-	F32					mLoopOutPoint;
-	F32					mEaseIn;
-	F32					mEaseOut;
-	S32					mHand;
-	std::string			mEmoteName;
-
-	bool				mInitialized;
-	ELoadStatus			mStatus;
-
-	// computed values
-	F32	mDuration;
-=======
     // Consumes one line of input from file.
-
     // <FS:ND> Remove LLVolatileAPRPool/apr_file_t and use FILE* instead
-    // BOOL getLine(apr_file_t *fp);
-    BOOL getLine(LLAPRFile::tFiletype *fp);
+    // bool getLine(apr_file_t *fp);
+    bool getLine(LLAPRFile::tFiletype *fp);
     // </FS:ND>
 
     // parser state
@@ -452,7 +329,7 @@
     TranslationMap      mTranslations;
 
     S32                 mPriority;
-    BOOL                mLoop;
+    bool                mLoop;
     F32                 mLoopInPoint;
     F32                 mLoopOutPoint;
     F32                 mEaseIn;
@@ -460,12 +337,11 @@
     S32                 mHand;
     std::string         mEmoteName;
 
-    BOOL                mInitialized;
+    bool                mInitialized;
     ELoadStatus         mStatus;
 
     // computed values
     F32 mDuration;
->>>>>>> c06fb4e0
 };
 
 #endif // LL_LLBVHLOADER_H