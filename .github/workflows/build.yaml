--- conflicted
+++ resolved
@@ -208,14 +208,10 @@
           echo "ref_type=${{ github.ref_type }}, ref_name=${{ github.ref_name }}, edu='$edu'"
           if [[ "$edu" == "true" ]]
           then
-<<<<<<< HEAD
               export viewer_channel="Second Life Release edu"
-=======
-              export viewer_channel="Second Life Release"
           elif  [[ "$branch" == "develop" ]];
           then
               export viewer_channel="Second Life Develop"
->>>>>>> 8ce33232
           else
               branch=$AUTOBUILD_VCS_BRANCH
               IFS='/' read -ra ba <<< "$branch"
