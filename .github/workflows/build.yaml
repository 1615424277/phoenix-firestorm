name: Build

on:
  workflow_dispatch:
  pull_request:
  push:
    branches: ["main", "release/*", "project/*"]
    tags: ["Second_Life_*"]

jobs:
  build:
    strategy:
      matrix:
        runner: [windows-large, macos-12-xl]
        configuration: [Release, ReleaseOS]
        python-version: ["3.11"]
        include:
          - runner: macos-12-xl
            developer_dir: "/Applications/Xcode_14.0.1.app/Contents/Developer"
        exclude:
          - runner: macos-12-xl
            configuration: ReleaseOS
    runs-on: ${{ matrix.runner }}
    outputs:
      viewer_channel: ${{ steps.build.outputs.viewer_channel }}
      viewer_version: ${{ steps.build.outputs.viewer_version }}
      viewer_branch:  ${{ steps.which-branch.outputs.branch }}
      relnotes:       ${{ steps.which-branch.outputs.relnotes }}
      imagename: ${{ steps.build.outputs.imagename }}
    env:
      AUTOBUILD_ADDRSIZE: 64
      AUTOBUILD_BUILD_ID: ${{ github.run_id }}
      AUTOBUILD_CONFIGURATION: ${{ matrix.configuration }}
      # authorizes fetching private constituent packages
      AUTOBUILD_GITHUB_TOKEN: ${{ secrets.SHARED_AUTOBUILD_GITHUB_TOKEN }}
      AUTOBUILD_INSTALLABLE_CACHE: ${{ github.workspace }}/.autobuild-installables
      AUTOBUILD_VARIABLES_FILE: ${{ github.workspace }}/.build-variables/variables
      # Direct autobuild to store vcs_url, vcs_branch and vcs_revision in
      # autobuild-package.xml.
      AUTOBUILD_VCS_INFO: "true"
      AUTOBUILD_VSVER: "170"
      DEVELOPER_DIR: ${{ matrix.developer_dir }}
      # Ensure that Linden viewer builds engage Bugsplat.
      BUGSPLAT_DB: ${{ matrix.configuration != 'ReleaseOS' && 'SecondLife_Viewer_2018' || '' }}
      build_coverity: false
      build_log_dir: ${{ github.workspace }}/.logs
      build_viewer: true
      BUILDSCRIPTS_SHARED: ${{ github.workspace }}/.shared
      # extracted and committed to viewer repo
      BUILDSCRIPTS_SUPPORT_FUNCTIONS: ${{ github.workspace }}/buildscripts_support_functions
      GIT_REF: ${{ github.head_ref || github.ref }}
      LL_SKIP_REQUIRE_SYSROOT: 1
      # Setting this variable directs Linden's TUT test driver code to capture
      # test-program log output at the specified level, but to display it only if
      # the individual test fails.
      LOGFAIL: DEBUG
      master_message_template_checkout: ${{ github.workspace }}/.master-message-template
      # Only set variants to the one configuration: don't let build.sh loop
      # over variants, let GitHub distribute variants over multiple hosts.
      variants: ${{ matrix.configuration }}
    steps:
      - name: Checkout code
        uses: actions/checkout@v4
        with:
          ref: ${{ github.event.pull_request.head.sha || github.sha }}

      - name: Setup python
        uses: actions/setup-python@v5
        with:
          python-version: ${{ matrix.python-version }}

      - name: Checkout build variables
        uses: actions/checkout@v4
        with:
          repository: secondlife/build-variables
          ref: master
          path: .build-variables

      - name: Checkout master-message-template
        uses: actions/checkout@v4
        with:
          repository: secondlife/master-message-template
          path: .master-message-template

      - name: Install autobuild and python dependencies
        run: pip3 install autobuild llsd

      - name: Cache autobuild packages
        uses: actions/cache@v4
        id: cache-installables
        with:
          path: .autobuild-installables
          key: ${{ runner.os }}-64-${{ matrix.configuration }}-${{ hashFiles('autobuild.xml') }}
          restore-keys: |
            ${{ runner.os }}-64-${{ matrix.configuration }}-
            ${{ runner.os }}-64-

      - name: Install windows dependencies
        if: runner.os == 'Windows'
        run: choco install nsis-unicode

      - name: Determine source branch
        id: which-branch
<<<<<<< HEAD
        uses: secondlife/viewer-build-util/which-branch@relnotes
=======
        uses: secondlife/viewer-build-util/which-branch@v1
>>>>>>> 9567393f
        with:
          token: ${{ github.token }}

      - name: Build
        id: build
        shell: bash
        env:
          AUTOBUILD_VCS_BRANCH: ${{ steps.which-branch.outputs.branch }}
          RUNNER_OS: ${{ runner.os }}
        run: |
          # set up things the viewer's build.sh script expects
          set -x
          mkdir -p "$build_log_dir"
          mkdir -p "$BUILDSCRIPTS_SHARED/packages/lib/python"
          source "$BUILDSCRIPTS_SUPPORT_FUNCTIONS"
          if [[ "$OSTYPE" =~ cygwin|msys ]]
          then
            native_path() { cygpath --windows "$1"; }
            shell_path()  { cygpath --unix "$1"; }
          else
            native_path() { echo "$1"; }
            shell_path()  { echo "$1"; }
          fi
          finalize()
          {
            case "$1" in
              true|0)
                record_success "Build Succeeded"
                ;;
              *)
                record_failure "Build Failed with $1"
                ;;
            esac
          }
          initialize_build()
          {
            echo "initialize_build"
          }
          initialize_version()
          {
            export revision="$AUTOBUILD_BUILD_ID"
          }
          python_cmd()
          {
              if [[ "x${1:0:1}" == "x-" ]]    # -m, -c, etc.
              then # if $1 is a switch, don't try to twiddle paths
                   "$(shell_path "$PYTHON_COMMAND")" "$@"
              elif [[ "$(basename "$1")" == "codeticket.py" ]]
              then # ignore any attempt to contact codeticket
                   echo "## $@"
              else # running a script at an explicit path: fix path for Python
                   local script="$1"
                   shift
                   "$(shell_path "$PYTHON_COMMAND")" "$(native_path "$script")" "$@"
              fi
          }
          repo_branch()
          {
            echo "$AUTOBUILD_VCS_BRANCH"
          }
          record_dependencies_graph()
          {
            echo "TODO: generate and post dependency graph"
          }
          # Since we're not uploading to codeticket, DO NOT sleep for minutes.
          sleep()
          {
            echo "Not sleeping for $1 seconds"
          }
          export -f native_path shell_path finalize initialize_build initialize_version
          export -f python_cmd repo_branch record_dependencies_graph sleep
          ## Useful for diagnosing Windows LLProcess/LLLeap test failures
          ##export APR_LOG="${RUNNER_TEMP}/apr.log"
          export arch=$(uname | cut -b-6)
          # Surprise! GH Windows runner's MINGW6 is a $arch value we've never
          # seen before, so numerous tests don't know about it.
          [[ "$arch" == "MINGW6" ]] && arch=CYGWIN
          export AUTOBUILD="$(which autobuild)"
          # Build with a tag like "Second_Life_Project_Shiny#abcdef0" to get a
          # viewer channel "Second Life Project Shiny" (ignoring "#hash",
          # needed to disambiguate tags).
          if [[ "$GITHUB_REF_TYPE" == "tag" && "${GITHUB_REF_NAME:0:12}" == "Second_Life_" ]]
          then viewer_channel="${GITHUB_REF_NAME%#*}"
               export viewer_channel="${viewer_channel//_/ }"
          else export viewer_channel="Second Life Test"
          fi
          echo "viewer_channel=$viewer_channel" >> "$GITHUB_OUTPUT"

          # On windows we need to point the build to the correct python
          # as neither CMake's FindPython nor our custom Python.cmake module
          # will resolve the correct interpreter location.
          if [[ "$RUNNER_OS" == "Windows" ]]; then
            export PYTHON="$(native_path "$(which python)")"
            echo "Python location: $PYTHON"
            export PYTHON_COMMAND="$PYTHON"
          else
            export PYTHON_COMMAND="python3"
          fi
          export PYTHON_COMMAND_NATIVE="$(native_path "$PYTHON_COMMAND")"

          ./build.sh

          # Each artifact is downloaded as a distinct .zip file. Multiple jobs
          # (per the matrix above) writing the same filepath to the same
          # artifact name will *overwrite* that file. Moreover, they can
          # interfere with each other, causing the upload to fail.
          # https://github.com/actions/upload-artifact#uploading-to-the-same-artifact
          # Given the size of our installers, and the fact that we typically
          # only want to download just one instead of a single zip containing
          # several, generate a distinct artifact name for each installer.
          # If the matrix above can run multiple builds on the same
          # platform, we must disambiguate on more than the platform name.
          # e.g. if we were still running Windows 32-bit builds, we'd need to
          # qualify the artifact with bit width.
          if [[ "$AUTOBUILD_CONFIGURATION" == "ReleaseOS" ]]
          then cfg_suffix='OS'
          else cfg_suffix=''
          fi
          echo "artifact=$RUNNER_OS$cfg_suffix" >> $GITHUB_OUTPUT

      - name: Upload executable
        if: matrix.configuration != 'ReleaseOS' && steps.build.outputs.viewer_app
        uses: actions/upload-artifact@v3
        with:
          name: "${{ steps.build.outputs.artifact }}-app"
          path: |
            ${{ steps.build.outputs.viewer_app }}

      # The other upload of nontrivial size is the symbol file. Use a distinct
      # artifact for that too.
      - name: Upload symbol file
        if: matrix.configuration != 'ReleaseOS'
        uses: actions/upload-artifact@v3
        with:
          name: "${{ steps.build.outputs.artifact }}-symbols"
          path: |
            ${{ steps.build.outputs.symbolfile }}

      - name: Upload metadata
        if: matrix.configuration != 'ReleaseOS'
        uses: actions/upload-artifact@v3
        with:
          name: "${{ steps.build.outputs.artifact }}-metadata"
          # emitted by build.sh, possibly multiple lines
          path: |
            ${{ steps.build.outputs.metadata }}

      - name: Upload physics package
        uses: actions/upload-artifact@v3
        # should only be set for viewer-private
        if: matrix.configuration != 'ReleaseOS' && steps.build.outputs.physicstpv
        with:
          name: "${{ steps.build.outputs.artifact }}-physics"
          # emitted by build.sh, zero or one lines
          path: |
            ${{ steps.build.outputs.physicstpv }}

  sign-and-package-windows:
    env:
      AZURE_KEY_VAULT_URI: ${{ secrets.AZURE_KEY_VAULT_URI }}
      AZURE_CERT_NAME:     ${{ secrets.AZURE_CERT_NAME }}
      AZURE_CLIENT_ID:     ${{ secrets.AZURE_CLIENT_ID }}
      AZURE_CLIENT_SECRET: ${{ secrets.AZURE_CLIENT_SECRET }}
      AZURE_TENANT_ID:     ${{ secrets.AZURE_TENANT_ID }}
    needs: build
    runs-on: windows
    steps:
      - name: Sign and package Windows viewer
        if: env.AZURE_KEY_VAULT_URI && env.AZURE_CERT_NAME && env.AZURE_CLIENT_ID && env.AZURE_CLIENT_SECRET && env.AZURE_TENANT_ID
        uses: secondlife/viewer-build-util/sign-pkg-windows@v1
        with:
          vault_uri: "${{ env.AZURE_KEY_VAULT_URI }}"
          cert_name: "${{ env.AZURE_CERT_NAME }}"
          client_id: "${{ env.AZURE_CLIENT_ID }}"
          client_secret: "${{ env.AZURE_CLIENT_SECRET }}"
          tenant_id: "${{ env.AZURE_TENANT_ID }}"

  sign-and-package-mac:
    env:
      NOTARIZE_CREDS_MACOS:        ${{ secrets.NOTARIZE_CREDS_MACOS }}
      SIGNING_CERT_MACOS:          ${{ secrets.SIGNING_CERT_MACOS }}
      SIGNING_CERT_MACOS_IDENTITY: ${{ secrets.SIGNING_CERT_MACOS_IDENTITY }}
      SIGNING_CERT_MACOS_PASSWORD: ${{ secrets.SIGNING_CERT_MACOS_PASSWORD }}
    needs: build
    runs-on: macos-latest
    steps:
      - name: Unpack Mac notarization credentials
        if: env.NOTARIZE_CREDS_MACOS
        id: note-creds
        shell: bash
        run: |
          # In NOTARIZE_CREDS_MACOS we expect to find:
          # USERNAME="..."
          # PASSWORD="..."
          # TEAM_ID="..."
          eval "${{ env.NOTARIZE_CREDS_MACOS }}"
          echo "::add-mask::$USERNAME"
          echo "::add-mask::$PASSWORD"
          echo "::add-mask::$TEAM_ID"
          echo "note_user=$USERNAME" >> "$GITHUB_OUTPUT"
          echo "note_pass=$PASSWORD" >> "$GITHUB_OUTPUT"
          echo "note_team=$TEAM_ID" >> "$GITHUB_OUTPUT"
          # If we didn't manage to retrieve all of these credentials, better
          # find out sooner than later.
          [[ -n "$USERNAME" && -n "$PASSWORD" && -n "$TEAM_ID" ]]

      - name: Sign and package Mac viewer
        if: env.SIGNING_CERT_MACOS && env.SIGNING_CERT_MACOS_IDENTITY && env.SIGNING_CERT_MACOS_PASSWORD && steps.note-creds.outputs.note_user && steps.note-creds.outputs.note_pass && steps.note-creds.outputs.note_team
        uses: secondlife/viewer-build-util/sign-pkg-mac@v1
        with:
          channel: ${{ needs.build.outputs.viewer_channel }}
          imagename: ${{ needs.build.outputs.imagename }}
          cert_base64: ${{ env.SIGNING_CERT_MACOS }}
          cert_name: ${{ env.SIGNING_CERT_MACOS_IDENTITY }}
          cert_pass: ${{ env.SIGNING_CERT_MACOS_PASSWORD }}
          note_user: ${{ steps.note-creds.outputs.note_user }}
          note_pass: ${{ steps.note-creds.outputs.note_pass }}
          note_team: ${{ steps.note-creds.outputs.note_team }}

  post-windows-symbols:
    env:
      BUGSPLAT_USER: ${{ secrets.BUGSPLAT_USER }}
      BUGSPLAT_PASS: ${{ secrets.BUGSPLAT_PASS }}
    needs: build
    runs-on: ubuntu-latest
    steps:
      - name: Post Windows symbols
        if: env.BUGSPLAT_USER && env.BUGSPLAT_PASS
        uses: secondlife/viewer-build-util/post-bugsplat-windows@v1
        with:
          username: ${{ env.BUGSPLAT_USER }}
          password: ${{ env.BUGSPLAT_PASS }}
          database: "SecondLife_Viewer_2018"
          channel: ${{ needs.build.outputs.viewer_channel }}
          version: ${{ needs.build.outputs.viewer_version }}

  post-mac-symbols:
    env:
      BUGSPLAT_USER: ${{ secrets.BUGSPLAT_USER }}
      BUGSPLAT_PASS: ${{ secrets.BUGSPLAT_PASS }}
    needs: build
    runs-on: ubuntu-latest
    steps:
      - name: Post Mac symbols
        if: env.BUGSPLAT_USER && env.BUGSPLAT_PASS
        uses: secondlife/viewer-build-util/post-bugsplat-mac@v1
        with:
          username: ${{ env.BUGSPLAT_USER }}
          password: ${{ env.BUGSPLAT_PASS }}
          database: "SecondLife_Viewer_2018"
          channel: ${{ needs.build.outputs.viewer_channel }}
          version: ${{ needs.build.outputs.viewer_version }}

  release:
    needs: [build, sign-and-package-windows, sign-and-package-mac]
    runs-on: ubuntu-latest
    if: github.ref_type == 'tag' && startsWith(github.ref_name, 'Second_Life_')
    steps:
      - uses: actions/download-artifact@v3
        with:
          name: Windows-installer

      - uses: actions/download-artifact@v3
        with:
          name: macOS-installer

      - uses: actions/download-artifact@v3
        with:
          name: Windows-metadata

      - name: Rename windows metadata 
        run: |
          mv autobuild-package.xml Windows-autobuild-package.xml
          mv newview/viewer_version.txt Windows-viewer_version.txt

      - uses: actions/download-artifact@v3
        with:
          name: macOS-metadata

      - name: Rename macOS metadata 
        run: |
          mv autobuild-package.xml macOS-autobuild-package.xml
          mv newview/viewer_version.txt macOS-viewer_version.txt

      # forked from softprops/action-gh-release
      - name: Create GitHub release
        id: release
        uses: secondlife-3p/action-gh-release@v1
        with:
          # name the release page for the branch
          name: "${{ needs.build.outputs.viewer_branch }}"
          # SL-20546: want the channel and version to be visible on the
          # release page
          body: |
            Build ${{ github.server_url }}/${{ github.repository }}/actions/runs/${{ github.run_id }}
            ${{ needs.build.outputs.viewer_channel }}
            ${{ needs.build.outputs.viewer_version }}
            ${{ needs.build.outputs.relnotes }}
          prerelease: true
          generate_release_notes: true
          target_commitish: ${{ github.sha }}
          previous_tag: release
          append_body: true
          fail_on_unmatched_files: true
          files: |
            *.dmg 
            *.exe
            *-autobuild-package.xml
            *-viewer_version.txt

      - name: post release URL
        run: |
          echo "::notice::Release ${{ steps.release.outputs.url }}"<|MERGE_RESOLUTION|>--- conflicted
+++ resolved
@@ -101,11 +101,7 @@
 
       - name: Determine source branch
         id: which-branch
-<<<<<<< HEAD
-        uses: secondlife/viewer-build-util/which-branch@relnotes
-=======
         uses: secondlife/viewer-build-util/which-branch@v1
->>>>>>> 9567393f
         with:
           token: ${{ github.token }}
 
